/*
 * CDDL HEADER START
 *
 * The contents of this file are subject to the terms of the
 * Common Development and Distribution License (the "License").
 * You may not use this file except in compliance with the License.
 *
 * You can obtain a copy of the license at usr/src/OPENSOLARIS.LICENSE
 * or http://www.opensolaris.org/os/licensing.
 * See the License for the specific language governing permissions
 * and limitations under the License.
 *
 * When distributing Covered Code, include this CDDL HEADER in each
 * file and include the License file at usr/src/OPENSOLARIS.LICENSE.
 * If applicable, add the following below this CDDL HEADER, with the
 * fields enclosed by brackets "[]" replaced with your own identifying
 * information: Portions Copyright [yyyy] [name of copyright owner]
 *
 * CDDL HEADER END
 */
/*
 * Copyright 2009 Sun Microsystems, Inc.  All rights reserved.
 * Use is subject to license terms.
 */

#include <sys/dmu_objset.h>
#include <sys/dsl_dataset.h>
#include <sys/dsl_dir.h>
#include <sys/dsl_prop.h>
#include <sys/dsl_synctask.h>
#include <sys/dmu_traverse.h>
#include <sys/dmu_tx.h>
#include <sys/arc.h>
#include <sys/zio.h>
#include <sys/zap.h>
#include <sys/unique.h>
#include <sys/zfs_context.h>
#include <sys/zfs_ioctl.h>
#include <sys/spa.h>
#include <sys/zfs_znode.h>
#include <sys/sunddi.h>
#include <sys/zvol.h>

static char *dsl_reaper = "the grim reaper";

static dsl_checkfunc_t dsl_dataset_destroy_begin_check;
static dsl_syncfunc_t dsl_dataset_destroy_begin_sync;
static dsl_checkfunc_t dsl_dataset_rollback_check;
static dsl_syncfunc_t dsl_dataset_rollback_sync;
static dsl_syncfunc_t dsl_dataset_set_reservation_sync;

#define	DS_REF_MAX	(1ULL << 62)

#define	DSL_DEADLIST_BLOCKSIZE	SPA_MAXBLOCKSIZE

#define	DSL_DATASET_IS_DESTROYED(ds)	((ds)->ds_owner == dsl_reaper)


/*
 * Figure out how much of this delta should be propogated to the dsl_dir
 * layer.  If there's a refreservation, that space has already been
 * partially accounted for in our ancestors.
 */
static int64_t
parent_delta(dsl_dataset_t *ds, int64_t delta)
{
	uint64_t old_bytes, new_bytes;

	if (ds->ds_reserved == 0)
		return (delta);

	old_bytes = MAX(ds->ds_phys->ds_unique_bytes, ds->ds_reserved);
	new_bytes = MAX(ds->ds_phys->ds_unique_bytes + delta, ds->ds_reserved);

	ASSERT3U(ABS((int64_t)(new_bytes - old_bytes)), <=, ABS(delta));
	return (new_bytes - old_bytes);
}

void
dsl_dataset_block_born(dsl_dataset_t *ds, blkptr_t *bp, dmu_tx_t *tx)
{
	int used, compressed, uncompressed;
	int64_t delta;

	used = bp_get_dasize(tx->tx_pool->dp_spa, bp);
	compressed = BP_GET_PSIZE(bp);
	uncompressed = BP_GET_UCSIZE(bp);

	dprintf_bp(bp, "born, ds=%p\n", ds);

	ASSERT(dmu_tx_is_syncing(tx));
	/* It could have been compressed away to nothing */
	if (BP_IS_HOLE(bp))
		return;
	ASSERT(BP_GET_TYPE(bp) != DMU_OT_NONE);
	ASSERT3U(BP_GET_TYPE(bp), <, DMU_OT_NUMTYPES);
	if (ds == NULL) {
		/*
		 * Account for the meta-objset space in its placeholder
		 * dsl_dir.
		 */
		ASSERT3U(compressed, ==, uncompressed); /* it's all metadata */
		dsl_dir_diduse_space(tx->tx_pool->dp_mos_dir, DD_USED_HEAD,
		    used, compressed, uncompressed, tx);
		dsl_dir_dirty(tx->tx_pool->dp_mos_dir, tx);
		return;
	}
	dmu_buf_will_dirty(ds->ds_dbuf, tx);
	mutex_enter(&ds->ds_dir->dd_lock);
	mutex_enter(&ds->ds_lock);
	delta = parent_delta(ds, used);
	ds->ds_phys->ds_used_bytes += used;
	ds->ds_phys->ds_compressed_bytes += compressed;
	ds->ds_phys->ds_uncompressed_bytes += uncompressed;
	ds->ds_phys->ds_unique_bytes += used;
	mutex_exit(&ds->ds_lock);
	dsl_dir_diduse_space(ds->ds_dir, DD_USED_HEAD, delta,
	    compressed, uncompressed, tx);
	dsl_dir_transfer_space(ds->ds_dir, used - delta,
	    DD_USED_REFRSRV, DD_USED_HEAD, tx);
	mutex_exit(&ds->ds_dir->dd_lock);
}

int
dsl_dataset_block_kill(dsl_dataset_t *ds, blkptr_t *bp, zio_t *pio,
    dmu_tx_t *tx)
{
	int used = bp_get_dasize(tx->tx_pool->dp_spa, bp);
	int compressed = BP_GET_PSIZE(bp);
	int uncompressed = BP_GET_UCSIZE(bp);

	ASSERT(pio != NULL);
	ASSERT(dmu_tx_is_syncing(tx));
	/* No block pointer => nothing to free */
	if (BP_IS_HOLE(bp))
		return (0);

	ASSERT(used > 0);
	if (ds == NULL) {
		int err;
		/*
		 * Account for the meta-objset space in its placeholder
		 * dataset.
		 */
		err = dsl_free(pio, tx->tx_pool,
		    tx->tx_txg, bp, NULL, NULL, ARC_NOWAIT);
		ASSERT(err == 0);

		dsl_dir_diduse_space(tx->tx_pool->dp_mos_dir, DD_USED_HEAD,
		    -used, -compressed, -uncompressed, tx);
		dsl_dir_dirty(tx->tx_pool->dp_mos_dir, tx);
		return (used);
	}
	ASSERT3P(tx->tx_pool, ==, ds->ds_dir->dd_pool);

	ASSERT(!dsl_dataset_is_snapshot(ds));
	dmu_buf_will_dirty(ds->ds_dbuf, tx);

	if (bp->blk_birth > ds->ds_phys->ds_prev_snap_txg) {
		int err;
		int64_t delta;

		dprintf_bp(bp, "freeing: %s", "");
		err = dsl_free(pio, tx->tx_pool,
		    tx->tx_txg, bp, NULL, NULL, ARC_NOWAIT);
		ASSERT(err == 0);

		mutex_enter(&ds->ds_dir->dd_lock);
		mutex_enter(&ds->ds_lock);
		ASSERT(ds->ds_phys->ds_unique_bytes >= used ||
		    !DS_UNIQUE_IS_ACCURATE(ds));
		delta = parent_delta(ds, -used);
		ds->ds_phys->ds_unique_bytes -= used;
		mutex_exit(&ds->ds_lock);
		dsl_dir_diduse_space(ds->ds_dir, DD_USED_HEAD,
		    delta, -compressed, -uncompressed, tx);
		dsl_dir_transfer_space(ds->ds_dir, -used - delta,
		    DD_USED_REFRSRV, DD_USED_HEAD, tx);
		mutex_exit(&ds->ds_dir->dd_lock);
	} else {
		dprintf_bp(bp, "putting on dead list: %s", "");
		VERIFY(0 == bplist_enqueue(&ds->ds_deadlist, bp, tx));
		ASSERT3U(ds->ds_prev->ds_object, ==,
		    ds->ds_phys->ds_prev_snap_obj);
		ASSERT(ds->ds_prev->ds_phys->ds_num_children > 0);
		/* if (bp->blk_birth > prev prev snap txg) prev unique += bs */
		if (ds->ds_prev->ds_phys->ds_next_snap_obj ==
		    ds->ds_object && bp->blk_birth >
		    ds->ds_prev->ds_phys->ds_prev_snap_txg) {
			dmu_buf_will_dirty(ds->ds_prev->ds_dbuf, tx);
			mutex_enter(&ds->ds_prev->ds_lock);
			ds->ds_prev->ds_phys->ds_unique_bytes += used;
			mutex_exit(&ds->ds_prev->ds_lock);
		}
		if (bp->blk_birth > ds->ds_origin_txg) {
			dsl_dir_transfer_space(ds->ds_dir, used,
			    DD_USED_HEAD, DD_USED_SNAP, tx);
		}
	}
	mutex_enter(&ds->ds_lock);
	ASSERT3U(ds->ds_phys->ds_used_bytes, >=, used);
	ds->ds_phys->ds_used_bytes -= used;
	ASSERT3U(ds->ds_phys->ds_compressed_bytes, >=, compressed);
	ds->ds_phys->ds_compressed_bytes -= compressed;
	ASSERT3U(ds->ds_phys->ds_uncompressed_bytes, >=, uncompressed);
	ds->ds_phys->ds_uncompressed_bytes -= uncompressed;
	mutex_exit(&ds->ds_lock);

	return (used);
}

uint64_t
dsl_dataset_prev_snap_txg(dsl_dataset_t *ds)
{
	uint64_t trysnap = 0;

	if (ds == NULL)
		return (0);
	/*
	 * The snapshot creation could fail, but that would cause an
	 * incorrect FALSE return, which would only result in an
	 * overestimation of the amount of space that an operation would
	 * consume, which is OK.
	 *
	 * There's also a small window where we could miss a pending
	 * snapshot, because we could set the sync task in the quiescing
	 * phase.  So this should only be used as a guess.
	 */
	if (ds->ds_trysnap_txg >
	    spa_last_synced_txg(ds->ds_dir->dd_pool->dp_spa))
		trysnap = ds->ds_trysnap_txg;
	return (MAX(ds->ds_phys->ds_prev_snap_txg, trysnap));
}

boolean_t
dsl_dataset_block_freeable(dsl_dataset_t *ds, uint64_t blk_birth)
{
	return (blk_birth > dsl_dataset_prev_snap_txg(ds));
}

/* ARGSUSED */
static void
dsl_dataset_evict(dmu_buf_t *db, void *dsv)
{
	dsl_dataset_t *ds = dsv;

	ASSERT(ds->ds_owner == NULL || DSL_DATASET_IS_DESTROYED(ds));

	dprintf_ds(ds, "evicting %s\n", "");

	unique_remove(ds->ds_fsid_guid);

	if (ds->ds_user_ptr != NULL)
		ds->ds_user_evict_func(ds, ds->ds_user_ptr);

	if (ds->ds_prev) {
		dsl_dataset_drop_ref(ds->ds_prev, ds);
		ds->ds_prev = NULL;
	}

	bplist_close(&ds->ds_deadlist);
	if (ds->ds_dir)
		dsl_dir_close(ds->ds_dir, ds);

	ASSERT(!list_link_active(&ds->ds_synced_link));

	mutex_destroy(&ds->ds_lock);
	mutex_destroy(&ds->ds_recvlock);
	mutex_destroy(&ds->ds_opening_lock);
	mutex_destroy(&ds->ds_deadlist.bpl_lock);
	rw_destroy(&ds->ds_rwlock);
	cv_destroy(&ds->ds_exclusive_cv);

	kmem_free(ds, sizeof (dsl_dataset_t));
}

static int
dsl_dataset_get_snapname(dsl_dataset_t *ds)
{
	dsl_dataset_phys_t *headphys;
	int err;
	dmu_buf_t *headdbuf;
	dsl_pool_t *dp = ds->ds_dir->dd_pool;
	objset_t *mos = dp->dp_meta_objset;

	if (ds->ds_snapname[0])
		return (0);
	if (ds->ds_phys->ds_next_snap_obj == 0)
		return (0);

	err = dmu_bonus_hold(mos, ds->ds_dir->dd_phys->dd_head_dataset_obj,
	    FTAG, &headdbuf);
	if (err)
		return (err);
	headphys = headdbuf->db_data;
	err = zap_value_search(dp->dp_meta_objset,
	    headphys->ds_snapnames_zapobj, ds->ds_object, 0, ds->ds_snapname);
	dmu_buf_rele(headdbuf, FTAG);
	return (err);
}

static int
dsl_dataset_snap_lookup(dsl_dataset_t *ds, const char *name, uint64_t *value)
{
	objset_t *mos = ds->ds_dir->dd_pool->dp_meta_objset;
	uint64_t snapobj = ds->ds_phys->ds_snapnames_zapobj;
	matchtype_t mt;
	int err;

	if (ds->ds_phys->ds_flags & DS_FLAG_CI_DATASET)
		mt = MT_FIRST;
	else
		mt = MT_EXACT;

	err = zap_lookup_norm(mos, snapobj, name, 8, 1,
	    value, mt, NULL, 0, NULL);
	if (err == ENOTSUP && mt == MT_FIRST)
		err = zap_lookup(mos, snapobj, name, 8, 1, value);
	return (err);
}

static int
dsl_dataset_snap_remove(dsl_dataset_t *ds, char *name, dmu_tx_t *tx)
{
	objset_t *mos = ds->ds_dir->dd_pool->dp_meta_objset;
	uint64_t snapobj = ds->ds_phys->ds_snapnames_zapobj;
	matchtype_t mt;
	int err;

	if (ds->ds_phys->ds_flags & DS_FLAG_CI_DATASET)
		mt = MT_FIRST;
	else
		mt = MT_EXACT;

	err = zap_remove_norm(mos, snapobj, name, mt, tx);
	if (err == ENOTSUP && mt == MT_FIRST)
		err = zap_remove(mos, snapobj, name, tx);
	return (err);
}

static int
dsl_dataset_get_ref(dsl_pool_t *dp, uint64_t dsobj, void *tag,
    dsl_dataset_t **dsp)
{
	objset_t *mos = dp->dp_meta_objset;
	dmu_buf_t *dbuf;
	dsl_dataset_t *ds;
	int err;

	ASSERT(RW_LOCK_HELD(&dp->dp_config_rwlock) ||
	    dsl_pool_sync_context(dp));

	err = dmu_bonus_hold(mos, dsobj, tag, &dbuf);
	if (err)
		return (err);
	ds = dmu_buf_get_user(dbuf);
	if (ds == NULL) {
		dsl_dataset_t *winner = NULL;

		ds = kmem_zalloc(sizeof (dsl_dataset_t), KM_SLEEP);
		ds->ds_dbuf = dbuf;
		ds->ds_object = dsobj;
		ds->ds_phys = dbuf->db_data;
		list_link_init(&ds->ds_synced_link);

		mutex_init(&ds->ds_lock, NULL, MUTEX_DEFAULT, NULL);
		mutex_init(&ds->ds_recvlock, NULL, MUTEX_DEFAULT, NULL);
		mutex_init(&ds->ds_opening_lock, NULL, MUTEX_DEFAULT, NULL);
		mutex_init(&ds->ds_deadlist.bpl_lock, NULL, MUTEX_DEFAULT,
		    NULL);
		rw_init(&ds->ds_rwlock, NULL, RW_DEFAULT, NULL);
		cv_init(&ds->ds_exclusive_cv, NULL, CV_DEFAULT, NULL);

		err = bplist_open(&ds->ds_deadlist,
		    mos, ds->ds_phys->ds_deadlist_obj);
		if (err == 0) {
			err = dsl_dir_open_obj(dp,
			    ds->ds_phys->ds_dir_obj, NULL, ds, &ds->ds_dir);
		}
		if (err) {
			/*
			 * we don't really need to close the blist if we
			 * just opened it.
			 */
			mutex_destroy(&ds->ds_lock);
			mutex_destroy(&ds->ds_recvlock);
			mutex_destroy(&ds->ds_opening_lock);
			mutex_destroy(&ds->ds_deadlist.bpl_lock);
			rw_destroy(&ds->ds_rwlock);
			cv_destroy(&ds->ds_exclusive_cv);
			kmem_free(ds, sizeof (dsl_dataset_t));
			dmu_buf_rele(dbuf, tag);
			return (err);
		}

		if (!dsl_dataset_is_snapshot(ds)) {
			ds->ds_snapname[0] = '\0';
			if (ds->ds_phys->ds_prev_snap_obj) {
				err = dsl_dataset_get_ref(dp,
				    ds->ds_phys->ds_prev_snap_obj,
				    ds, &ds->ds_prev);
			}

			if (err == 0 && dsl_dir_is_clone(ds->ds_dir)) {
				dsl_dataset_t *origin;

				err = dsl_dataset_hold_obj(dp,
				    ds->ds_dir->dd_phys->dd_origin_obj,
				    FTAG, &origin);
				if (err == 0) {
					ds->ds_origin_txg =
					    origin->ds_phys->ds_creation_txg;
					dsl_dataset_rele(origin, FTAG);
				}
			}
		} else {
			if (zfs_flags & ZFS_DEBUG_SNAPNAMES)
				err = dsl_dataset_get_snapname(ds);
			if (err == 0 && ds->ds_phys->ds_userrefs_obj != 0) {
				err = zap_count(
				    ds->ds_dir->dd_pool->dp_meta_objset,
				    ds->ds_phys->ds_userrefs_obj,
				    &ds->ds_userrefs);
			}
		}

		if (err == 0 && !dsl_dataset_is_snapshot(ds)) {
			/*
			 * In sync context, we're called with either no lock
			 * or with the write lock.  If we're not syncing,
			 * we're always called with the read lock held.
			 */
			boolean_t need_lock =
			    !RW_WRITE_HELD(&dp->dp_config_rwlock) &&
			    dsl_pool_sync_context(dp);

			if (need_lock)
				rw_enter(&dp->dp_config_rwlock, RW_READER);

			err = dsl_prop_get_ds(ds,
			    "refreservation", sizeof (uint64_t), 1,
			    &ds->ds_reserved, NULL);
			if (err == 0) {
				err = dsl_prop_get_ds(ds,
				    "refquota", sizeof (uint64_t), 1,
				    &ds->ds_quota, NULL);
			}

			if (need_lock)
				rw_exit(&dp->dp_config_rwlock);
		} else {
			ds->ds_reserved = ds->ds_quota = 0;
		}

		if (err == 0) {
			winner = dmu_buf_set_user_ie(dbuf, ds, &ds->ds_phys,
			    dsl_dataset_evict);
		}
		if (err || winner) {
			bplist_close(&ds->ds_deadlist);
			if (ds->ds_prev)
				dsl_dataset_drop_ref(ds->ds_prev, ds);
			dsl_dir_close(ds->ds_dir, ds);
			mutex_destroy(&ds->ds_lock);
			mutex_destroy(&ds->ds_recvlock);
			mutex_destroy(&ds->ds_opening_lock);
			mutex_destroy(&ds->ds_deadlist.bpl_lock);
			rw_destroy(&ds->ds_rwlock);
			cv_destroy(&ds->ds_exclusive_cv);
			kmem_free(ds, sizeof (dsl_dataset_t));
			if (err) {
				dmu_buf_rele(dbuf, tag);
				return (err);
			}
			ds = winner;
		} else {
			ds->ds_fsid_guid =
			    unique_insert(ds->ds_phys->ds_fsid_guid);
		}
	}
	ASSERT3P(ds->ds_dbuf, ==, dbuf);
	ASSERT3P(ds->ds_phys, ==, dbuf->db_data);
	ASSERT(ds->ds_phys->ds_prev_snap_obj != 0 ||
	    spa_version(dp->dp_spa) < SPA_VERSION_ORIGIN ||
	    dp->dp_origin_snap == NULL || ds == dp->dp_origin_snap);
	mutex_enter(&ds->ds_lock);
	if (!dsl_pool_sync_context(dp) && DSL_DATASET_IS_DESTROYED(ds)) {
		mutex_exit(&ds->ds_lock);
		dmu_buf_rele(ds->ds_dbuf, tag);
		return (ENOENT);
	}
	mutex_exit(&ds->ds_lock);
	*dsp = ds;
	return (0);
}

static int
dsl_dataset_hold_ref(dsl_dataset_t *ds, void *tag)
{
	dsl_pool_t *dp = ds->ds_dir->dd_pool;

	/*
	 * In syncing context we don't want the rwlock lock: there
	 * may be an existing writer waiting for sync phase to
	 * finish.  We don't need to worry about such writers, since
	 * sync phase is single-threaded, so the writer can't be
	 * doing anything while we are active.
	 */
	if (dsl_pool_sync_context(dp)) {
		ASSERT(!DSL_DATASET_IS_DESTROYED(ds));
		return (0);
	}

	/*
	 * Normal users will hold the ds_rwlock as a READER until they
	 * are finished (i.e., call dsl_dataset_rele()).  "Owners" will
	 * drop their READER lock after they set the ds_owner field.
	 *
	 * If the dataset is being destroyed, the destroy thread will
	 * obtain a WRITER lock for exclusive access after it's done its
	 * open-context work and then change the ds_owner to
	 * dsl_reaper once destruction is assured.  So threads
	 * may block here temporarily, until the "destructability" of
	 * the dataset is determined.
	 */
	ASSERT(!RW_WRITE_HELD(&dp->dp_config_rwlock));
	mutex_enter(&ds->ds_lock);
	while (!rw_tryenter(&ds->ds_rwlock, RW_READER)) {
		rw_exit(&dp->dp_config_rwlock);
		cv_wait(&ds->ds_exclusive_cv, &ds->ds_lock);
		if (DSL_DATASET_IS_DESTROYED(ds)) {
			mutex_exit(&ds->ds_lock);
			dsl_dataset_drop_ref(ds, tag);
			rw_enter(&dp->dp_config_rwlock, RW_READER);
			return (ENOENT);
		}
		rw_enter(&dp->dp_config_rwlock, RW_READER);
	}
	mutex_exit(&ds->ds_lock);
	return (0);
}

int
dsl_dataset_hold_obj(dsl_pool_t *dp, uint64_t dsobj, void *tag,
    dsl_dataset_t **dsp)
{
	int err = dsl_dataset_get_ref(dp, dsobj, tag, dsp);

	if (err)
		return (err);
	return (dsl_dataset_hold_ref(*dsp, tag));
}

int
dsl_dataset_own_obj(dsl_pool_t *dp, uint64_t dsobj, int flags, void *owner,
    dsl_dataset_t **dsp)
{
	int err = dsl_dataset_hold_obj(dp, dsobj, owner, dsp);

	ASSERT(DS_MODE_TYPE(flags) != DS_MODE_USER);

	if (err)
		return (err);
	if (!dsl_dataset_tryown(*dsp, DS_MODE_IS_INCONSISTENT(flags), owner)) {
		dsl_dataset_rele(*dsp, owner);
		*dsp = NULL;
		return (EBUSY);
	}
	return (0);
}

int
dsl_dataset_hold(const char *name, void *tag, dsl_dataset_t **dsp)
{
	dsl_dir_t *dd;
	dsl_pool_t *dp;
	const char *snapname;
	uint64_t obj;
	int err = 0;

	err = dsl_dir_open_spa(NULL, name, FTAG, &dd, &snapname);
	if (err)
		return (err);

	dp = dd->dd_pool;
	obj = dd->dd_phys->dd_head_dataset_obj;
	rw_enter(&dp->dp_config_rwlock, RW_READER);
	if (obj)
		err = dsl_dataset_get_ref(dp, obj, tag, dsp);
	else
		err = ENOENT;
	if (err)
		goto out;

	err = dsl_dataset_hold_ref(*dsp, tag);

	/* we may be looking for a snapshot */
	if (err == 0 && snapname != NULL) {
		dsl_dataset_t *ds = NULL;

		if (*snapname++ != '@') {
			dsl_dataset_rele(*dsp, tag);
			err = ENOENT;
			goto out;
		}

		dprintf("looking for snapshot '%s'\n", snapname);
		err = dsl_dataset_snap_lookup(*dsp, snapname, &obj);
		if (err == 0)
			err = dsl_dataset_get_ref(dp, obj, tag, &ds);
		dsl_dataset_rele(*dsp, tag);

		ASSERT3U((err == 0), ==, (ds != NULL));

		if (ds) {
			mutex_enter(&ds->ds_lock);
			if (ds->ds_snapname[0] == 0)
				(void) strlcpy(ds->ds_snapname, snapname,
				    sizeof (ds->ds_snapname));
			mutex_exit(&ds->ds_lock);
			err = dsl_dataset_hold_ref(ds, tag);
			*dsp = err ? NULL : ds;
		}
	}
out:
	rw_exit(&dp->dp_config_rwlock);
	dsl_dir_close(dd, FTAG);
	return (err);
}

int
dsl_dataset_own(const char *name, int flags, void *owner, dsl_dataset_t **dsp)
{
	int err = dsl_dataset_hold(name, owner, dsp);
	if (err)
		return (err);
	if ((*dsp)->ds_phys->ds_num_children > 0 &&
	    !DS_MODE_IS_READONLY(flags)) {
		dsl_dataset_rele(*dsp, owner);
		return (EROFS);
	}
	if (!dsl_dataset_tryown(*dsp, DS_MODE_IS_INCONSISTENT(flags), owner)) {
		dsl_dataset_rele(*dsp, owner);
		return (EBUSY);
	}
	return (0);
}

void
dsl_dataset_name(dsl_dataset_t *ds, char *name)
{
	if (ds == NULL) {
		(void) strcpy(name, "mos");
	} else {
		dsl_dir_name(ds->ds_dir, name);
		VERIFY(0 == dsl_dataset_get_snapname(ds));
		if (ds->ds_snapname[0]) {
			(void) strcat(name, "@");
			/*
			 * We use a "recursive" mutex so that we
			 * can call dprintf_ds() with ds_lock held.
			 */
			if (!MUTEX_HELD(&ds->ds_lock)) {
				mutex_enter(&ds->ds_lock);
				(void) strcat(name, ds->ds_snapname);
				mutex_exit(&ds->ds_lock);
			} else {
				(void) strcat(name, ds->ds_snapname);
			}
		}
	}
}

static int
dsl_dataset_namelen(dsl_dataset_t *ds)
{
	int result;

	if (ds == NULL) {
		result = 3;	/* "mos" */
	} else {
		result = dsl_dir_namelen(ds->ds_dir);
		VERIFY(0 == dsl_dataset_get_snapname(ds));
		if (ds->ds_snapname[0]) {
			++result;	/* adding one for the @-sign */
			if (!MUTEX_HELD(&ds->ds_lock)) {
				mutex_enter(&ds->ds_lock);
				result += strlen(ds->ds_snapname);
				mutex_exit(&ds->ds_lock);
			} else {
				result += strlen(ds->ds_snapname);
			}
		}
	}

	return (result);
}

void
dsl_dataset_drop_ref(dsl_dataset_t *ds, void *tag)
{
	dmu_buf_rele(ds->ds_dbuf, tag);
}

void
dsl_dataset_rele(dsl_dataset_t *ds, void *tag)
{
	if (!dsl_pool_sync_context(ds->ds_dir->dd_pool)) {
		rw_exit(&ds->ds_rwlock);
	}
	dsl_dataset_drop_ref(ds, tag);
}

void
dsl_dataset_disown(dsl_dataset_t *ds, void *owner)
{
	ASSERT((ds->ds_owner == owner && ds->ds_dbuf) ||
	    (DSL_DATASET_IS_DESTROYED(ds) && ds->ds_dbuf == NULL));

	mutex_enter(&ds->ds_lock);
	ds->ds_owner = NULL;
	if (RW_WRITE_HELD(&ds->ds_rwlock)) {
		rw_exit(&ds->ds_rwlock);
		cv_broadcast(&ds->ds_exclusive_cv);
	}
	mutex_exit(&ds->ds_lock);
	if (ds->ds_dbuf)
		dsl_dataset_drop_ref(ds, owner);
	else
		dsl_dataset_evict(ds->ds_dbuf, ds);
}

boolean_t
dsl_dataset_tryown(dsl_dataset_t *ds, boolean_t inconsistentok, void *owner)
{
	boolean_t gotit = FALSE;

	mutex_enter(&ds->ds_lock);
	if (ds->ds_owner == NULL &&
	    (!DS_IS_INCONSISTENT(ds) || inconsistentok)) {
		ds->ds_owner = owner;
		if (!dsl_pool_sync_context(ds->ds_dir->dd_pool))
			rw_exit(&ds->ds_rwlock);
		gotit = TRUE;
	}
	mutex_exit(&ds->ds_lock);
	return (gotit);
}

void
dsl_dataset_make_exclusive(dsl_dataset_t *ds, void *owner)
{
	ASSERT3P(owner, ==, ds->ds_owner);
	if (!RW_WRITE_HELD(&ds->ds_rwlock))
		rw_enter(&ds->ds_rwlock, RW_WRITER);
}

uint64_t
dsl_dataset_create_sync_dd(dsl_dir_t *dd, dsl_dataset_t *origin,
    uint64_t flags, dmu_tx_t *tx)
{
	dsl_pool_t *dp = dd->dd_pool;
	dmu_buf_t *dbuf;
	dsl_dataset_phys_t *dsphys;
	uint64_t dsobj;
	objset_t *mos = dp->dp_meta_objset;

	if (origin == NULL)
		origin = dp->dp_origin_snap;

	ASSERT(origin == NULL || origin->ds_dir->dd_pool == dp);
	ASSERT(origin == NULL || origin->ds_phys->ds_num_children > 0);
	ASSERT(dmu_tx_is_syncing(tx));
	ASSERT(dd->dd_phys->dd_head_dataset_obj == 0);

	dsobj = dmu_object_alloc(mos, DMU_OT_DSL_DATASET, 0,
	    DMU_OT_DSL_DATASET, sizeof (dsl_dataset_phys_t), tx);
	VERIFY(0 == dmu_bonus_hold(mos, dsobj, FTAG, &dbuf));
	dmu_buf_will_dirty(dbuf, tx);
	dsphys = dbuf->db_data;
	bzero(dsphys, sizeof (dsl_dataset_phys_t));
	dsphys->ds_dir_obj = dd->dd_object;
	dsphys->ds_flags = flags;
	dsphys->ds_fsid_guid = unique_create();
	(void) random_get_pseudo_bytes((void*)&dsphys->ds_guid,
	    sizeof (dsphys->ds_guid));
	dsphys->ds_snapnames_zapobj =
	    zap_create_norm(mos, U8_TEXTPREP_TOUPPER, DMU_OT_DSL_DS_SNAP_MAP,
	    DMU_OT_NONE, 0, tx);
	dsphys->ds_creation_time = gethrestime_sec();
	dsphys->ds_creation_txg = tx->tx_txg == TXG_INITIAL ? 1 : tx->tx_txg;
	dsphys->ds_deadlist_obj =
	    bplist_create(mos, DSL_DEADLIST_BLOCKSIZE, tx);

	if (origin) {
		dsphys->ds_prev_snap_obj = origin->ds_object;
		dsphys->ds_prev_snap_txg =
		    origin->ds_phys->ds_creation_txg;
		dsphys->ds_used_bytes =
		    origin->ds_phys->ds_used_bytes;
		dsphys->ds_compressed_bytes =
		    origin->ds_phys->ds_compressed_bytes;
		dsphys->ds_uncompressed_bytes =
		    origin->ds_phys->ds_uncompressed_bytes;
		dsphys->ds_bp = origin->ds_phys->ds_bp;
		dsphys->ds_flags |= origin->ds_phys->ds_flags;

		dmu_buf_will_dirty(origin->ds_dbuf, tx);
		origin->ds_phys->ds_num_children++;

		if (spa_version(dp->dp_spa) >= SPA_VERSION_NEXT_CLONES) {
			if (origin->ds_phys->ds_next_clones_obj == 0) {
				origin->ds_phys->ds_next_clones_obj =
				    zap_create(mos,
				    DMU_OT_NEXT_CLONES, DMU_OT_NONE, 0, tx);
			}
			VERIFY(0 == zap_add_int(mos,
			    origin->ds_phys->ds_next_clones_obj,
			    dsobj, tx));
		}

		dmu_buf_will_dirty(dd->dd_dbuf, tx);
		dd->dd_phys->dd_origin_obj = origin->ds_object;
	}

	if (spa_version(dp->dp_spa) >= SPA_VERSION_UNIQUE_ACCURATE)
		dsphys->ds_flags |= DS_FLAG_UNIQUE_ACCURATE;

	dmu_buf_rele(dbuf, FTAG);

	dmu_buf_will_dirty(dd->dd_dbuf, tx);
	dd->dd_phys->dd_head_dataset_obj = dsobj;

	return (dsobj);
}

uint64_t
dsl_dataset_create_sync(dsl_dir_t *pdd, const char *lastname,
    dsl_dataset_t *origin, uint64_t flags, cred_t *cr, dmu_tx_t *tx)
{
	dsl_pool_t *dp = pdd->dd_pool;
	uint64_t dsobj, ddobj;
	dsl_dir_t *dd;

	ASSERT(lastname[0] != '@');

	ddobj = dsl_dir_create_sync(dp, pdd, lastname, tx);
	VERIFY(0 == dsl_dir_open_obj(dp, ddobj, lastname, FTAG, &dd));

	dsobj = dsl_dataset_create_sync_dd(dd, origin, flags, tx);

	dsl_deleg_set_create_perms(dd, tx, cr);

	dsl_dir_close(dd, FTAG);

	return (dsobj);
}

struct destroyarg {
	dsl_sync_task_group_t *dstg;
	char *snapname;
	char *failed;
	boolean_t defer;
};

static int
dsl_snapshot_destroy_one(char *name, void *arg)
{
	struct destroyarg *da = arg;
	dsl_dataset_t *ds;
	int err;
	char *dsname;
	size_t buflen;

	/* alloc a buffer to hold name@snapname, plus the terminating NULL */
	buflen = strlen(name) + strlen(da->snapname) + 2;
	dsname = kmem_alloc(buflen, KM_SLEEP);
	(void) snprintf(dsname, buflen, "%s@%s", name, da->snapname);
	err = dsl_dataset_own(dsname, DS_MODE_READONLY | DS_MODE_INCONSISTENT,
	    da->dstg, &ds);
	kmem_free(dsname, buflen);
	if (err == 0) {
		struct dsl_ds_destroyarg *dsda;

		dsl_dataset_make_exclusive(ds, da->dstg);
		if (ds->ds_user_ptr) {
			ds->ds_user_evict_func(ds, ds->ds_user_ptr);
			ds->ds_user_ptr = NULL;
		}
		dsda = kmem_zalloc(sizeof (struct dsl_ds_destroyarg), KM_SLEEP);
		dsda->ds = ds;
		dsda->defer = da->defer;
		dsl_sync_task_create(da->dstg, dsl_dataset_destroy_check,
		    dsl_dataset_destroy_sync, dsda, da->dstg, 0);
	} else if (err == ENOENT) {
		err = 0;
	} else {
		(void) strcpy(da->failed, name);
	}
	return (err);
}

/*
 * Destroy 'snapname' in all descendants of 'fsname'.
 */
#pragma weak dmu_snapshots_destroy = dsl_snapshots_destroy
int
dsl_snapshots_destroy(char *fsname, char *snapname, boolean_t defer)
{
	int err;
	struct destroyarg da;
	dsl_sync_task_t *dst;
	spa_t *spa;

	err = spa_open(fsname, &spa, FTAG);
	if (err)
		return (err);
	da.dstg = dsl_sync_task_group_create(spa_get_dsl(spa));
	da.snapname = snapname;
	da.failed = fsname;
	da.defer = defer;

	err = dmu_objset_find(fsname,
	    dsl_snapshot_destroy_one, &da, DS_FIND_CHILDREN);

	if (err == 0)
		err = dsl_sync_task_group_wait(da.dstg);

	for (dst = list_head(&da.dstg->dstg_tasks); dst;
	    dst = list_next(&da.dstg->dstg_tasks, dst)) {
		struct dsl_ds_destroyarg *dsda = dst->dst_arg1;
		dsl_dataset_t *ds = dsda->ds;

		/*
		 * Return the file system name that triggered the error
		 */
		if (dst->dst_err) {
			dsl_dataset_name(ds, fsname);
			*strchr(fsname, '@') = '\0';
		}
		ASSERT3P(dsda->rm_origin, ==, NULL);
		dsl_dataset_disown(ds, da.dstg);
		kmem_free(dsda, sizeof (struct dsl_ds_destroyarg));
	}

	dsl_sync_task_group_destroy(da.dstg);
	spa_close(spa, FTAG);
	return (err);
}

static boolean_t
dsl_dataset_might_destroy_origin(dsl_dataset_t *ds)
{
	boolean_t might_destroy = B_FALSE;

	mutex_enter(&ds->ds_lock);
	if (ds->ds_phys->ds_num_children == 2 && ds->ds_userrefs == 0 &&
	    DS_IS_DEFER_DESTROY(ds))
		might_destroy = B_TRUE;
	mutex_exit(&ds->ds_lock);

	return (might_destroy);
}

#ifdef _KERNEL
static int
dsl_dataset_zvol_cleanup(dsl_dataset_t *ds, const char *name)
{
	int error;
	objset_t *os;

	error = dmu_objset_open_ds(ds, DMU_OST_ANY, &os);
	if (error)
		return (error);

	if (dmu_objset_type(os) == DMU_OST_ZVOL)
		error = zvol_remove_minor(name);
	dmu_objset_close(os);

	return (error);
}
#endif

/*
 * If we're removing a clone, and these three conditions are true:
 *	1) the clone's origin has no other children
 *	2) the clone's origin has no user references
 *	3) the clone's origin has been marked for deferred destruction
 * Then, prepare to remove the origin as part of this sync task group.
 */
static int
dsl_dataset_origin_rm_prep(struct dsl_ds_destroyarg *dsda, void *tag)
{
	dsl_dataset_t *ds = dsda->ds;
	dsl_dataset_t *origin = ds->ds_prev;

	if (dsl_dataset_might_destroy_origin(origin)) {
		char *name;
		int namelen;
		int error;

		namelen = dsl_dataset_namelen(origin) + 1;
		name = kmem_alloc(namelen, KM_SLEEP);
		dsl_dataset_name(origin, name);
#ifdef _KERNEL
		error = zfs_unmount_snap(name, NULL);
		if (error) {
			kmem_free(name, namelen);
			return (error);
		}
		error = dsl_dataset_zvol_cleanup(origin, name);
		if (error) {
			kmem_free(name, namelen);
			return (error);
		}
#endif
		error = dsl_dataset_own(name,
		    DS_MODE_READONLY | DS_MODE_INCONSISTENT,
		    tag, &origin);
		kmem_free(name, namelen);
		if (error)
			return (error);
		dsda->rm_origin = origin;
		dsl_dataset_make_exclusive(origin, tag);
	}

	return (0);
}

/*
 * ds must be opened as OWNER.  On return (whether successful or not),
 * ds will be closed and caller can no longer dereference it.
 */
int
dsl_dataset_destroy(dsl_dataset_t *ds, void *tag, boolean_t defer)
{
	int err;
	dsl_sync_task_group_t *dstg;
	objset_t *os;
	dsl_dir_t *dd;
	uint64_t obj;
	struct dsl_ds_destroyarg dsda = {0};

	dsda.ds = ds;

	if (dsl_dataset_is_snapshot(ds)) {
		/* Destroying a snapshot is simpler */
		dsl_dataset_make_exclusive(ds, tag);

		if (ds->ds_user_ptr) {
			ds->ds_user_evict_func(ds, ds->ds_user_ptr);
			ds->ds_user_ptr = NULL;
		}
		/* NOTE: defer is always B_FALSE for non-snapshots */
		dsda.defer = defer;
		err = dsl_sync_task_do(ds->ds_dir->dd_pool,
		    dsl_dataset_destroy_check, dsl_dataset_destroy_sync,
		    &dsda, tag, 0);
		ASSERT3P(dsda.rm_origin, ==, NULL);
		goto out;
	}

	dd = ds->ds_dir;

	/*
	 * Check for errors and mark this ds as inconsistent, in
	 * case we crash while freeing the objects.
	 */
	err = dsl_sync_task_do(dd->dd_pool, dsl_dataset_destroy_begin_check,
	    dsl_dataset_destroy_begin_sync, ds, NULL, 0);
	if (err)
		goto out;

	err = dmu_objset_open_ds(ds, DMU_OST_ANY, &os);
	if (err)
		goto out;

	/*
	 * remove the objects in open context, so that we won't
	 * have too much to do in syncing context.
	 */
	for (obj = 0; err == 0; err = dmu_object_next(os, &obj, FALSE,
	    ds->ds_phys->ds_prev_snap_txg)) {
		/*
		 * Ignore errors, if there is not enough disk space
		 * we will deal with it in dsl_dataset_destroy_sync().
		 */
		(void) dmu_free_object(os, obj);
	}

	/*
	 * We need to sync out all in-flight IO before we try to evict
	 * (the dataset evict func is trying to clear the cached entries
	 * for this dataset in the ARC).
	 */
	txg_wait_synced(dd->dd_pool, 0);

	/*
	 * If we managed to free all the objects in open
	 * context, the user space accounting should be zero.
	 */
	if (ds->ds_phys->ds_bp.blk_fill == 0 &&
	    dmu_objset_userused_enabled(os->os)) {
		ASSERTV(uint64_t count);

		ASSERT(zap_count(os, DMU_USERUSED_OBJECT, &count) != 0 ||
		    count == 0);
		ASSERT(zap_count(os, DMU_GROUPUSED_OBJECT, &count) != 0 ||
		    count == 0);
	}

	dmu_objset_close(os);
	if (err != ESRCH)
		goto out;

	rw_enter(&dd->dd_pool->dp_config_rwlock, RW_READER);
	err = dsl_dir_open_obj(dd->dd_pool, dd->dd_object, NULL, FTAG, &dd);
	rw_exit(&dd->dd_pool->dp_config_rwlock);

	if (err)
		goto out;

	if (ds->ds_user_ptr) {
		/*
		 * We need to sync out all in-flight IO before we try
		 * to evict (the dataset evict func is trying to clear
		 * the cached entries for this dataset in the ARC).
		 */
		txg_wait_synced(dd->dd_pool, 0);
	}

	/*
	 * Blow away the dsl_dir + head dataset.
	 */
	dsl_dataset_make_exclusive(ds, tag);
	if (ds->ds_user_ptr) {
		ds->ds_user_evict_func(ds, ds->ds_user_ptr);
		ds->ds_user_ptr = NULL;
	}

	/*
	 * If we're removing a clone, we might also need to remove its
	 * origin.
	 */
	do {
		dsda.need_prep = B_FALSE;
		if (dsl_dir_is_clone(dd)) {
			err = dsl_dataset_origin_rm_prep(&dsda, tag);
			if (err) {
				dsl_dir_close(dd, FTAG);
				goto out;
			}
		}

		dstg = dsl_sync_task_group_create(ds->ds_dir->dd_pool);
		dsl_sync_task_create(dstg, dsl_dataset_destroy_check,
		    dsl_dataset_destroy_sync, &dsda, tag, 0);
		dsl_sync_task_create(dstg, dsl_dir_destroy_check,
		    dsl_dir_destroy_sync, dd, FTAG, 0);
		err = dsl_sync_task_group_wait(dstg);
		dsl_sync_task_group_destroy(dstg);

		/*
		 * We could be racing against 'zfs release' or 'zfs destroy -d'
		 * on the origin snap, in which case we can get EBUSY if we
		 * needed to destroy the origin snap but were not ready to
		 * do so.
		 */
		if (dsda.need_prep) {
			ASSERT(err == EBUSY);
			ASSERT(dsl_dir_is_clone(dd));
			ASSERT(dsda.rm_origin == NULL);
		}
	} while (dsda.need_prep);

	if (dsda.rm_origin != NULL)
		dsl_dataset_disown(dsda.rm_origin, tag);

	/* if it is successful, dsl_dir_destroy_sync will close the dd */
	if (err)
		dsl_dir_close(dd, FTAG);
out:
	dsl_dataset_disown(ds, tag);
	return (err);
}

int
dsl_dataset_rollback(dsl_dataset_t *ds, dmu_objset_type_t ost)
{
	int err;

	ASSERT(ds->ds_owner);

	dsl_dataset_make_exclusive(ds, ds->ds_owner);
	err = dsl_sync_task_do(ds->ds_dir->dd_pool,
	    dsl_dataset_rollback_check, dsl_dataset_rollback_sync,
	    ds, &ost, 0);
	/* drop exclusive access */
	mutex_enter(&ds->ds_lock);
	rw_exit(&ds->ds_rwlock);
	cv_broadcast(&ds->ds_exclusive_cv);
	mutex_exit(&ds->ds_lock);
	return (err);
}

void *
dsl_dataset_set_user_ptr(dsl_dataset_t *ds,
    void *p, dsl_dataset_evict_func_t func)
{
	void *old;

	mutex_enter(&ds->ds_lock);
	old = ds->ds_user_ptr;
	if (old == NULL) {
		ds->ds_user_ptr = p;
		ds->ds_user_evict_func = func;
	}
	mutex_exit(&ds->ds_lock);
	return (old);
}

void *
dsl_dataset_get_user_ptr(dsl_dataset_t *ds)
{
	return (ds->ds_user_ptr);
}

blkptr_t *
dsl_dataset_get_blkptr(dsl_dataset_t *ds)
{
	return (&ds->ds_phys->ds_bp);
}

void
dsl_dataset_set_blkptr(dsl_dataset_t *ds, blkptr_t *bp, dmu_tx_t *tx)
{
	ASSERT(dmu_tx_is_syncing(tx));
	/* If it's the meta-objset, set dp_meta_rootbp */
	if (ds == NULL) {
		tx->tx_pool->dp_meta_rootbp = *bp;
	} else {
		dmu_buf_will_dirty(ds->ds_dbuf, tx);
		ds->ds_phys->ds_bp = *bp;
	}
}

spa_t *
dsl_dataset_get_spa(dsl_dataset_t *ds)
{
	return (ds->ds_dir->dd_pool->dp_spa);
}

void
dsl_dataset_dirty(dsl_dataset_t *ds, dmu_tx_t *tx)
{
	dsl_pool_t *dp;

	if (ds == NULL) /* this is the meta-objset */
		return;

	ASSERT(ds->ds_user_ptr != NULL);

	if (ds->ds_phys->ds_next_snap_obj != 0)
		panic("dirtying snapshot!");

	dp = ds->ds_dir->dd_pool;

	if (txg_list_add(&dp->dp_dirty_datasets, ds, tx->tx_txg) == 0) {
		/* up the hold count until we can be written out */
		dmu_buf_add_ref(ds->ds_dbuf, ds);
	}
}

/*
 * The unique space in the head dataset can be calculated by subtracting
 * the space used in the most recent snapshot, that is still being used
 * in this file system, from the space currently in use.  To figure out
 * the space in the most recent snapshot still in use, we need to take
 * the total space used in the snapshot and subtract out the space that
 * has been freed up since the snapshot was taken.
 */
static void
dsl_dataset_recalc_head_uniq(dsl_dataset_t *ds)
{
	uint64_t mrs_used;
	uint64_t dlused, dlcomp, dluncomp;

	ASSERT(ds->ds_object == ds->ds_dir->dd_phys->dd_head_dataset_obj);

	if (ds->ds_phys->ds_prev_snap_obj != 0)
		mrs_used = ds->ds_prev->ds_phys->ds_used_bytes;
	else
		mrs_used = 0;

	VERIFY(0 == bplist_space(&ds->ds_deadlist, &dlused, &dlcomp,
	    &dluncomp));

	ASSERT3U(dlused, <=, mrs_used);
	ds->ds_phys->ds_unique_bytes =
	    ds->ds_phys->ds_used_bytes - (mrs_used - dlused);

	if (!DS_UNIQUE_IS_ACCURATE(ds) &&
	    spa_version(ds->ds_dir->dd_pool->dp_spa) >=
	    SPA_VERSION_UNIQUE_ACCURATE)
		ds->ds_phys->ds_flags |= DS_FLAG_UNIQUE_ACCURATE;
}

static uint64_t
dsl_dataset_unique(dsl_dataset_t *ds)
{
	if (!DS_UNIQUE_IS_ACCURATE(ds) && !dsl_dataset_is_snapshot(ds))
		dsl_dataset_recalc_head_uniq(ds);

	return (ds->ds_phys->ds_unique_bytes);
}

struct killarg {
	dsl_dataset_t *ds;
	zio_t *zio;
	dmu_tx_t *tx;
};

/* ARGSUSED */
static int
kill_blkptr(spa_t *spa, blkptr_t *bp, const zbookmark_t *zb,
    const dnode_phys_t *dnp, void *arg)
{
	struct killarg *ka = arg;

	if (bp == NULL)
		return (0);

	if ((zb->zb_level == -1ULL && zb->zb_blkid != 0) ||
	    (zb->zb_object != 0 && dnp == NULL)) {
		/*
		 * It's a block in the intent log.  It has no
		 * accounting, so just free it.
		 */
		VERIFY3U(0, ==, dsl_free(ka->zio, ka->tx->tx_pool,
		    ka->tx->tx_txg, bp, NULL, NULL, ARC_NOWAIT));
	} else {
		ASSERT3U(bp->blk_birth, >, ka->ds->ds_phys->ds_prev_snap_txg);
		(void) dsl_dataset_block_kill(ka->ds, bp, ka->zio, ka->tx);
	}

	return (0);
}

/* ARGSUSED */
static int
dsl_dataset_rollback_check(void *arg1, void *arg2, dmu_tx_t *tx)
{
	dsl_dataset_t *ds = arg1;
	dmu_objset_type_t *ost = arg2;

	/*
	 * We can only roll back to emptyness if it is a ZPL objset.
	 */
	if (*ost != DMU_OST_ZFS &&
	    ds->ds_phys->ds_prev_snap_txg < TXG_INITIAL)
		return (EINVAL);

	/*
	 * This must not be a snapshot.
	 */
	if (ds->ds_phys->ds_next_snap_obj != 0)
		return (EINVAL);

	/*
	 * If we made changes this txg, traverse_dataset won't find
	 * them.  Try again.
	 */
	if (ds->ds_phys->ds_bp.blk_birth >= tx->tx_txg)
		return (EAGAIN);

	return (0);
}

/* ARGSUSED */
static void
dsl_dataset_rollback_sync(void *arg1, void *arg2, cred_t *cr, dmu_tx_t *tx)
{
	dsl_dataset_t *ds = arg1;
	dmu_objset_type_t *ost = arg2;
	objset_t *mos = ds->ds_dir->dd_pool->dp_meta_objset;

	dmu_buf_will_dirty(ds->ds_dbuf, tx);

	if (ds->ds_user_ptr != NULL) {
		/*
		 * We need to make sure that the objset_impl_t is reopened after
		 * we do the rollback, otherwise it will have the wrong
		 * objset_phys_t.  Normally this would happen when this
		 * dataset-open is closed, thus causing the
		 * dataset to be immediately evicted.  But when doing "zfs recv
		 * -F", we reopen the objset before that, so that there is no
		 * window where the dataset is closed and inconsistent.
		 */
		ds->ds_user_evict_func(ds, ds->ds_user_ptr);
		ds->ds_user_ptr = NULL;
	}

	/* Transfer space that was freed since last snap back to the head. */
	{
		uint64_t used;

		VERIFY(0 == bplist_space_birthrange(&ds->ds_deadlist,
		    ds->ds_origin_txg, UINT64_MAX, &used));
		dsl_dir_transfer_space(ds->ds_dir, used,
		    DD_USED_SNAP, DD_USED_HEAD, tx);
	}

	/* Zero out the deadlist. */
	bplist_close(&ds->ds_deadlist);
	bplist_destroy(mos, ds->ds_phys->ds_deadlist_obj, tx);
	ds->ds_phys->ds_deadlist_obj =
	    bplist_create(mos, DSL_DEADLIST_BLOCKSIZE, tx);
	VERIFY(0 == bplist_open(&ds->ds_deadlist, mos,
	    ds->ds_phys->ds_deadlist_obj));

	{
		/*
		 * Free blkptrs that we gave birth to - this covers
		 * claimed but not played log blocks too.
		 */
		zio_t *zio;
		struct killarg ka;

		zio = zio_root(tx->tx_pool->dp_spa, NULL, NULL,
		    ZIO_FLAG_MUSTSUCCEED);
		ka.ds = ds;
		ka.zio = zio;
		ka.tx = tx;
		(void) traverse_dataset(ds, ds->ds_phys->ds_prev_snap_txg,
		    TRAVERSE_POST, kill_blkptr, &ka);
		(void) zio_wait(zio);
	}

	ASSERT(!DS_UNIQUE_IS_ACCURATE(ds) || ds->ds_phys->ds_unique_bytes == 0);

	if (ds->ds_prev && ds->ds_prev != ds->ds_dir->dd_pool->dp_origin_snap) {
		/* Change our contents to that of the prev snapshot */

		ASSERT3U(ds->ds_prev->ds_object, ==,
		    ds->ds_phys->ds_prev_snap_obj);
		ASSERT3U(ds->ds_phys->ds_used_bytes, <=,
		    ds->ds_prev->ds_phys->ds_used_bytes);

		ds->ds_phys->ds_bp = ds->ds_prev->ds_phys->ds_bp;
		ds->ds_phys->ds_used_bytes =
		    ds->ds_prev->ds_phys->ds_used_bytes;
		ds->ds_phys->ds_compressed_bytes =
		    ds->ds_prev->ds_phys->ds_compressed_bytes;
		ds->ds_phys->ds_uncompressed_bytes =
		    ds->ds_prev->ds_phys->ds_uncompressed_bytes;
		ds->ds_phys->ds_flags = ds->ds_prev->ds_phys->ds_flags;

		if (ds->ds_prev->ds_phys->ds_next_snap_obj == ds->ds_object) {
			dmu_buf_will_dirty(ds->ds_prev->ds_dbuf, tx);
			ds->ds_prev->ds_phys->ds_unique_bytes = 0;
		}
	} else {
		objset_impl_t *osi;

		ASSERT(*ost != DMU_OST_ZVOL);
		ASSERT3U(ds->ds_phys->ds_used_bytes, ==, 0);
		ASSERT3U(ds->ds_phys->ds_compressed_bytes, ==, 0);
		ASSERT3U(ds->ds_phys->ds_uncompressed_bytes, ==, 0);

		bzero(&ds->ds_phys->ds_bp, sizeof (blkptr_t));
		ds->ds_phys->ds_flags = 0;
		ds->ds_phys->ds_unique_bytes = 0;
		if (spa_version(ds->ds_dir->dd_pool->dp_spa) >=
		    SPA_VERSION_UNIQUE_ACCURATE)
			ds->ds_phys->ds_flags |= DS_FLAG_UNIQUE_ACCURATE;

		osi = dmu_objset_create_impl(ds->ds_dir->dd_pool->dp_spa, ds,
		    &ds->ds_phys->ds_bp, *ost, tx);
#ifdef _KERNEL
		zfs_create_fs(&osi->os, kcred, NULL, tx);
#endif
	}

	spa_history_internal_log(LOG_DS_ROLLBACK, ds->ds_dir->dd_pool->dp_spa,
	    tx, cr, "dataset = %llu", ds->ds_object);
}

/* ARGSUSED */
static int
dsl_dataset_destroy_begin_check(void *arg1, void *arg2, dmu_tx_t *tx)
{
	dsl_dataset_t *ds = arg1;
	objset_t *mos = ds->ds_dir->dd_pool->dp_meta_objset;
	uint64_t count;
	int err;

	/*
	 * Can't delete a head dataset if there are snapshots of it.
	 * (Except if the only snapshots are from the branch we cloned
	 * from.)
	 */
	if (ds->ds_prev != NULL &&
	    ds->ds_prev->ds_phys->ds_next_snap_obj == ds->ds_object)
		return (EINVAL);

	/*
	 * This is really a dsl_dir thing, but check it here so that
	 * we'll be less likely to leave this dataset inconsistent &
	 * nearly destroyed.
	 */
	err = zap_count(mos, ds->ds_dir->dd_phys->dd_child_dir_zapobj, &count);
	if (err)
		return (err);
	if (count != 0)
		return (EEXIST);

	return (0);
}

/* ARGSUSED */
static void
dsl_dataset_destroy_begin_sync(void *arg1, void *arg2, cred_t *cr, dmu_tx_t *tx)
{
	dsl_dataset_t *ds = arg1;
	dsl_pool_t *dp = ds->ds_dir->dd_pool;

	/* Mark it as inconsistent on-disk, in case we crash */
	dmu_buf_will_dirty(ds->ds_dbuf, tx);
	ds->ds_phys->ds_flags |= DS_FLAG_INCONSISTENT;

	spa_history_internal_log(LOG_DS_DESTROY_BEGIN, dp->dp_spa, tx,
	    cr, "dataset = %llu", ds->ds_object);
}

static int
dsl_dataset_origin_check(struct dsl_ds_destroyarg *dsda, void *tag,
    dmu_tx_t *tx)
{
	dsl_dataset_t *ds = dsda->ds;
	dsl_dataset_t *ds_prev = ds->ds_prev;

	if (dsl_dataset_might_destroy_origin(ds_prev)) {
		struct dsl_ds_destroyarg ndsda = {0};

		/*
		 * If we're not prepared to remove the origin, don't remove
		 * the clone either.
		 */
		if (dsda->rm_origin == NULL) {
			dsda->need_prep = B_TRUE;
			return (EBUSY);
		}

		ndsda.ds = ds_prev;
		ndsda.is_origin_rm = B_TRUE;
		return (dsl_dataset_destroy_check(&ndsda, tag, tx));
	}

	/*
	 * If we're not going to remove the origin after all,
	 * undo the open context setup.
	 */
	if (dsda->rm_origin != NULL) {
		dsl_dataset_disown(dsda->rm_origin, tag);
		dsda->rm_origin = NULL;
	}

	return (0);
}

/* ARGSUSED */
int
dsl_dataset_destroy_check(void *arg1, void *arg2, dmu_tx_t *tx)
{
	struct dsl_ds_destroyarg *dsda = arg1;
	dsl_dataset_t *ds = dsda->ds;

	/* we have an owner hold, so noone else can destroy us */
	ASSERT(!DSL_DATASET_IS_DESTROYED(ds));

	/*
	 * Only allow deferred destroy on pools that support it.
	 * NOTE: deferred destroy is only supported on snapshots.
	 */
	if (dsda->defer) {
		if (spa_version(ds->ds_dir->dd_pool->dp_spa) <
		    SPA_VERSION_USERREFS)
			return (ENOTSUP);
		ASSERT(dsl_dataset_is_snapshot(ds));
		return (0);
	}

	/*
	 * Can't delete a head dataset if there are snapshots of it.
	 * (Except if the only snapshots are from the branch we cloned
	 * from.)
	 */
	if (ds->ds_prev != NULL &&
	    ds->ds_prev->ds_phys->ds_next_snap_obj == ds->ds_object)
		return (EINVAL);

	/*
	 * If we made changes this txg, traverse_dsl_dataset won't find
	 * them.  Try again.
	 */
	if (ds->ds_phys->ds_bp.blk_birth >= tx->tx_txg)
		return (EAGAIN);

	if (dsl_dataset_is_snapshot(ds)) {
		/*
		 * If this snapshot has an elevated user reference count,
		 * we can't destroy it yet.
		 */
		if (ds->ds_userrefs > 0 && !dsda->releasing)
			return (EBUSY);

		mutex_enter(&ds->ds_lock);
		/*
		 * Can't delete a branch point. However, if we're destroying
		 * a clone and removing its origin due to it having a user
		 * hold count of 0 and having been marked for deferred destroy,
		 * it's OK for the origin to have a single clone.
		 */
		if (ds->ds_phys->ds_num_children >
		    (dsda->is_origin_rm ? 2 : 1)) {
			mutex_exit(&ds->ds_lock);
			return (EEXIST);
		}
		mutex_exit(&ds->ds_lock);
	} else if (dsl_dir_is_clone(ds->ds_dir)) {
		return (dsl_dataset_origin_check(dsda, arg2, tx));
	}

	/* XXX we should do some i/o error checking... */
	return (0);
}

struct refsarg {
	kmutex_t lock;
	boolean_t gone;
	kcondvar_t cv;
};

/* ARGSUSED */
static void
dsl_dataset_refs_gone(dmu_buf_t *db, void *argv)
{
	struct refsarg *arg = argv;

	mutex_enter(&arg->lock);
	arg->gone = TRUE;
	cv_signal(&arg->cv);
	mutex_exit(&arg->lock);
}

static void
dsl_dataset_drain_refs(dsl_dataset_t *ds, void *tag)
{
	struct refsarg arg;

	mutex_init(&arg.lock, NULL, MUTEX_DEFAULT, NULL);
	cv_init(&arg.cv, NULL, CV_DEFAULT, NULL);
	arg.gone = FALSE;
	(void) dmu_buf_update_user(ds->ds_dbuf, ds, &arg, &ds->ds_phys,
	    dsl_dataset_refs_gone);
	dmu_buf_rele(ds->ds_dbuf, tag);
	mutex_enter(&arg.lock);
	while (!arg.gone)
		cv_wait(&arg.cv, &arg.lock);
	ASSERT(arg.gone);
	mutex_exit(&arg.lock);
	ds->ds_dbuf = NULL;
	ds->ds_phys = NULL;
	mutex_destroy(&arg.lock);
	cv_destroy(&arg.cv);
}

void
dsl_dataset_destroy_sync(void *arg1, void *tag, cred_t *cr, dmu_tx_t *tx)
{
	struct dsl_ds_destroyarg *dsda = arg1;
	dsl_dataset_t *ds = dsda->ds;
	zio_t *zio;
	int err;
	int after_branch_point = FALSE;
	dsl_pool_t *dp = ds->ds_dir->dd_pool;
	objset_t *mos = dp->dp_meta_objset;
	dsl_dataset_t *ds_prev = NULL;
	uint64_t obj;

	ASSERT(ds->ds_owner);
	ASSERT(dsda->defer || ds->ds_phys->ds_num_children <= 1);
	ASSERT(ds->ds_prev == NULL ||
	    ds->ds_prev->ds_phys->ds_next_snap_obj != ds->ds_object);
	ASSERT3U(ds->ds_phys->ds_bp.blk_birth, <=, tx->tx_txg);

	if (dsda->defer) {
		ASSERT(spa_version(dp->dp_spa) >= SPA_VERSION_USERREFS);
		if (ds->ds_userrefs > 0 || ds->ds_phys->ds_num_children > 1) {
			dmu_buf_will_dirty(ds->ds_dbuf, tx);
			ds->ds_phys->ds_flags |= DS_FLAG_DEFER_DESTROY;
			return;
		}
	}

	/* signal any waiters that this dataset is going away */
	mutex_enter(&ds->ds_lock);
	ds->ds_owner = dsl_reaper;
	cv_broadcast(&ds->ds_exclusive_cv);
	mutex_exit(&ds->ds_lock);

	/* Remove our reservation */
	if (ds->ds_reserved != 0) {
		uint64_t val = 0;
		dsl_dataset_set_reservation_sync(ds, &val, cr, tx);
		ASSERT3U(ds->ds_reserved, ==, 0);
	}

	ASSERT(RW_WRITE_HELD(&dp->dp_config_rwlock));

	dsl_pool_ds_destroyed(ds, tx);

	obj = ds->ds_object;

	if (ds->ds_phys->ds_prev_snap_obj != 0) {
		if (ds->ds_prev) {
			ds_prev = ds->ds_prev;
		} else {
			VERIFY(0 == dsl_dataset_hold_obj(dp,
			    ds->ds_phys->ds_prev_snap_obj, FTAG, &ds_prev));
		}
		after_branch_point =
		    (ds_prev->ds_phys->ds_next_snap_obj != obj);

		dmu_buf_will_dirty(ds_prev->ds_dbuf, tx);
		if (after_branch_point &&
		    ds_prev->ds_phys->ds_next_clones_obj != 0) {
			VERIFY3U(0, ==, zap_remove_int(mos,
			    ds_prev->ds_phys->ds_next_clones_obj, obj, tx));
			if (ds->ds_phys->ds_next_snap_obj != 0) {
				VERIFY(0 == zap_add_int(mos,
				    ds_prev->ds_phys->ds_next_clones_obj,
				    ds->ds_phys->ds_next_snap_obj, tx));
			}
		}
		if (after_branch_point &&
		    ds->ds_phys->ds_next_snap_obj == 0) {
			/* This clone is toast. */
			ASSERT(ds_prev->ds_phys->ds_num_children > 1);
			ds_prev->ds_phys->ds_num_children--;

			/*
			 * If the clone's origin has no other clones, no
			 * user holds, and has been marked for deferred
			 * deletion, then we should have done the necessary
			 * destroy setup for it.
			 */
			if (ds_prev->ds_phys->ds_num_children == 1 &&
			    ds_prev->ds_userrefs == 0 &&
			    DS_IS_DEFER_DESTROY(ds_prev)) {
				ASSERT3P(dsda->rm_origin, !=, NULL);
			} else {
				ASSERT3P(dsda->rm_origin, ==, NULL);
			}
		} else if (!after_branch_point) {
			ds_prev->ds_phys->ds_next_snap_obj =
			    ds->ds_phys->ds_next_snap_obj;
		}
	}

	zio = zio_root(dp->dp_spa, NULL, NULL, ZIO_FLAG_MUSTSUCCEED);

	if (ds->ds_phys->ds_next_snap_obj != 0) {
		blkptr_t bp;
		dsl_dataset_t *ds_next;
		uint64_t itor = 0;
		uint64_t old_unique;
		int64_t used = 0, compressed = 0, uncompressed = 0;

		VERIFY(0 == dsl_dataset_hold_obj(dp,
		    ds->ds_phys->ds_next_snap_obj, FTAG, &ds_next));
		ASSERT3U(ds_next->ds_phys->ds_prev_snap_obj, ==, obj);

		old_unique = dsl_dataset_unique(ds_next);

		dmu_buf_will_dirty(ds_next->ds_dbuf, tx);
		ds_next->ds_phys->ds_prev_snap_obj =
		    ds->ds_phys->ds_prev_snap_obj;
		ds_next->ds_phys->ds_prev_snap_txg =
		    ds->ds_phys->ds_prev_snap_txg;
		ASSERT3U(ds->ds_phys->ds_prev_snap_txg, ==,
		    ds_prev ? ds_prev->ds_phys->ds_creation_txg : 0);

		/*
		 * Transfer to our deadlist (which will become next's
		 * new deadlist) any entries from next's current
		 * deadlist which were born before prev, and free the
		 * other entries.
		 *
		 * XXX we're doing this long task with the config lock held
		 */
		while (bplist_iterate(&ds_next->ds_deadlist, &itor, &bp) == 0) {
			if (bp.blk_birth <= ds->ds_phys->ds_prev_snap_txg) {
				VERIFY(0 == bplist_enqueue(&ds->ds_deadlist,
				    &bp, tx));
				if (ds_prev && !after_branch_point &&
				    bp.blk_birth >
				    ds_prev->ds_phys->ds_prev_snap_txg) {
					ds_prev->ds_phys->ds_unique_bytes +=
					    bp_get_dasize(dp->dp_spa, &bp);
				}
			} else {
				used += bp_get_dasize(dp->dp_spa, &bp);
				compressed += BP_GET_PSIZE(&bp);
				uncompressed += BP_GET_UCSIZE(&bp);
				/* XXX check return value? */
				(void) dsl_free(zio, dp, tx->tx_txg,
				    &bp, NULL, NULL, ARC_NOWAIT);
			}
		}

		ASSERT3U(used, ==, ds->ds_phys->ds_unique_bytes);

		/* change snapused */
		dsl_dir_diduse_space(ds->ds_dir, DD_USED_SNAP,
		    -used, -compressed, -uncompressed, tx);

		/* free next's deadlist */
		bplist_close(&ds_next->ds_deadlist);
		bplist_destroy(mos, ds_next->ds_phys->ds_deadlist_obj, tx);

		/* set next's deadlist to our deadlist */
		bplist_close(&ds->ds_deadlist);
		ds_next->ds_phys->ds_deadlist_obj =
		    ds->ds_phys->ds_deadlist_obj;
		VERIFY(0 == bplist_open(&ds_next->ds_deadlist, mos,
		    ds_next->ds_phys->ds_deadlist_obj));
		ds->ds_phys->ds_deadlist_obj = 0;

		if (ds_next->ds_phys->ds_next_snap_obj != 0) {
			/*
			 * Update next's unique to include blocks which
			 * were previously shared by only this snapshot
			 * and it.  Those blocks will be born after the
			 * prev snap and before this snap, and will have
			 * died after the next snap and before the one
			 * after that (ie. be on the snap after next's
			 * deadlist).
			 *
			 * XXX we're doing this long task with the
			 * config lock held
			 */
			dsl_dataset_t *ds_after_next;
			uint64_t space;

			VERIFY(0 == dsl_dataset_hold_obj(dp,
			    ds_next->ds_phys->ds_next_snap_obj,
			    FTAG, &ds_after_next));

			VERIFY(0 ==
			    bplist_space_birthrange(&ds_after_next->ds_deadlist,
			    ds->ds_phys->ds_prev_snap_txg,
			    ds->ds_phys->ds_creation_txg, &space));
			ds_next->ds_phys->ds_unique_bytes += space;

			dsl_dataset_rele(ds_after_next, FTAG);
			ASSERT3P(ds_next->ds_prev, ==, NULL);
		} else {
			ASSERT3P(ds_next->ds_prev, ==, ds);
			dsl_dataset_drop_ref(ds_next->ds_prev, ds_next);
			ds_next->ds_prev = NULL;
			if (ds_prev) {
				VERIFY(0 == dsl_dataset_get_ref(dp,
				    ds->ds_phys->ds_prev_snap_obj,
				    ds_next, &ds_next->ds_prev));
			}

			dsl_dataset_recalc_head_uniq(ds_next);

			/*
			 * Reduce the amount of our unconsmed refreservation
			 * being charged to our parent by the amount of
			 * new unique data we have gained.
			 */
			if (old_unique < ds_next->ds_reserved) {
				int64_t mrsdelta;
				uint64_t new_unique =
				    ds_next->ds_phys->ds_unique_bytes;

				ASSERT(old_unique <= new_unique);
				mrsdelta = MIN(new_unique - old_unique,
				    ds_next->ds_reserved - old_unique);
				dsl_dir_diduse_space(ds->ds_dir,
				    DD_USED_REFRSRV, -mrsdelta, 0, 0, tx);
			}
		}
		dsl_dataset_rele(ds_next, FTAG);
	} else {
		/*
		 * There's no next snapshot, so this is a head dataset.
		 * Destroy the deadlist.  Unless it's a clone, the
		 * deadlist should be empty.  (If it's a clone, it's
		 * safe to ignore the deadlist contents.)
		 */
		struct killarg ka;

		ASSERT(after_branch_point || bplist_empty(&ds->ds_deadlist));
		bplist_close(&ds->ds_deadlist);
		bplist_destroy(mos, ds->ds_phys->ds_deadlist_obj, tx);
		ds->ds_phys->ds_deadlist_obj = 0;

		/*
		 * Free everything that we point to (that's born after
		 * the previous snapshot, if we are a clone)
		 *
		 * NB: this should be very quick, because we already
		 * freed all the objects in open context.
		 */
		ka.ds = ds;
		ka.zio = zio;
		ka.tx = tx;
		err = traverse_dataset(ds, ds->ds_phys->ds_prev_snap_txg,
		    TRAVERSE_POST, kill_blkptr, &ka);
		ASSERT3U(err, ==, 0);
		ASSERT(!DS_UNIQUE_IS_ACCURATE(ds) ||
		    ds->ds_phys->ds_unique_bytes == 0);
	}

	err = zio_wait(zio);
	ASSERT3U(err, ==, 0);

	if (ds->ds_dir->dd_phys->dd_head_dataset_obj == ds->ds_object) {
		/* Erase the link in the dir */
		dmu_buf_will_dirty(ds->ds_dir->dd_dbuf, tx);
		ds->ds_dir->dd_phys->dd_head_dataset_obj = 0;
		ASSERT(ds->ds_phys->ds_snapnames_zapobj != 0);
		err = zap_destroy(mos, ds->ds_phys->ds_snapnames_zapobj, tx);
		ASSERT(err == 0);
	} else {
		/* remove from snapshot namespace */
		dsl_dataset_t *ds_head;
		ASSERT(ds->ds_phys->ds_snapnames_zapobj == 0);
		VERIFY(0 == dsl_dataset_hold_obj(dp,
		    ds->ds_dir->dd_phys->dd_head_dataset_obj, FTAG, &ds_head));
		VERIFY(0 == dsl_dataset_get_snapname(ds));
#ifdef ZFS_DEBUG
		{
			uint64_t val;

			err = dsl_dataset_snap_lookup(ds_head,
			    ds->ds_snapname, &val);
			ASSERT3U(err, ==, 0);
			ASSERT3U(val, ==, obj);
		}
#endif
		err = dsl_dataset_snap_remove(ds_head, ds->ds_snapname, tx);
		ASSERT(err == 0);
		dsl_dataset_rele(ds_head, FTAG);
	}

	if (ds_prev && ds->ds_prev != ds_prev)
		dsl_dataset_rele(ds_prev, FTAG);

	spa_prop_clear_bootfs(dp->dp_spa, ds->ds_object, tx);
	spa_history_internal_log(LOG_DS_DESTROY, dp->dp_spa, tx,
	    cr, "dataset = %llu", ds->ds_object);

	if (ds->ds_phys->ds_next_clones_obj != 0) {
		ASSERTV(uint64_t count);
		ASSERT(0 == zap_count(mos,
		    ds->ds_phys->ds_next_clones_obj, &count) && count == 0);
		VERIFY(0 == dmu_object_free(mos,
		    ds->ds_phys->ds_next_clones_obj, tx));
	}
	if (ds->ds_phys->ds_props_obj != 0)
		VERIFY(0 == zap_destroy(mos, ds->ds_phys->ds_props_obj, tx));
	if (ds->ds_phys->ds_userrefs_obj != 0)
		VERIFY(0 == zap_destroy(mos, ds->ds_phys->ds_userrefs_obj, tx));
	dsl_dir_close(ds->ds_dir, ds);
	ds->ds_dir = NULL;
	dsl_dataset_drain_refs(ds, tag);
	VERIFY(0 == dmu_object_free(mos, obj, tx));

	if (dsda->rm_origin) {
		/*
		 * Remove the origin of the clone we just destroyed.
		 */
		dsl_dataset_t *origin = ds->ds_prev;
		struct dsl_ds_destroyarg ndsda = {0};

		ASSERT3P(origin, ==, dsda->rm_origin);
		if (origin->ds_user_ptr) {
			origin->ds_user_evict_func(origin, origin->ds_user_ptr);
			origin->ds_user_ptr = NULL;
		}

		dsl_dataset_rele(origin, tag);
		ds->ds_prev = NULL;

		ndsda.ds = origin;
		dsl_dataset_destroy_sync(&ndsda, tag, cr, tx);
	}
}

static int
dsl_dataset_snapshot_reserve_space(dsl_dataset_t *ds, dmu_tx_t *tx)
{
	uint64_t asize;

	if (!dmu_tx_is_syncing(tx))
		return (0);

	/*
	 * If there's an fs-only reservation, any blocks that might become
	 * owned by the snapshot dataset must be accommodated by space
	 * outside of the reservation.
	 */
	asize = MIN(dsl_dataset_unique(ds), ds->ds_reserved);
	if (asize > dsl_dir_space_available(ds->ds_dir, NULL, 0, FALSE))
		return (ENOSPC);

	/*
	 * Propogate any reserved space for this snapshot to other
	 * snapshot checks in this sync group.
	 */
	if (asize > 0)
		dsl_dir_willuse_space(ds->ds_dir, asize, tx);

	return (0);
}

/* ARGSUSED */
int
dsl_dataset_snapshot_check(void *arg1, void *arg2, dmu_tx_t *tx)
{
	dsl_dataset_t *ds = arg1;
	const char *snapname = arg2;
	int err;
	uint64_t value;

	/*
	 * We don't allow multiple snapshots of the same txg.  If there
	 * is already one, try again.
	 */
	if (ds->ds_phys->ds_prev_snap_txg >= tx->tx_txg)
		return (EAGAIN);

	/*
	 * Check for conflicting name snapshot name.
	 */
	err = dsl_dataset_snap_lookup(ds, snapname, &value);
	if (err == 0)
		return (EEXIST);
	if (err != ENOENT)
		return (err);

	/*
	 * Check that the dataset's name is not too long.  Name consists
	 * of the dataset's length + 1 for the @-sign + snapshot name's length
	 */
	if (dsl_dataset_namelen(ds) + 1 + strlen(snapname) >= MAXNAMELEN)
		return (ENAMETOOLONG);

	err = dsl_dataset_snapshot_reserve_space(ds, tx);
	if (err)
		return (err);

	ds->ds_trysnap_txg = tx->tx_txg;
	return (0);
}

void
dsl_dataset_snapshot_sync(void *arg1, void *arg2, cred_t *cr, dmu_tx_t *tx)
{
	dsl_dataset_t *ds = arg1;
	const char *snapname = arg2;
	dsl_pool_t *dp = ds->ds_dir->dd_pool;
	dmu_buf_t *dbuf;
	dsl_dataset_phys_t *dsphys;
	uint64_t dsobj, crtxg;
	objset_t *mos = dp->dp_meta_objset;
	int err;

	ASSERT(RW_WRITE_HELD(&dp->dp_config_rwlock));

	/*
	 * The origin's ds_creation_txg has to be < TXG_INITIAL
	 */
	if (strcmp(snapname, ORIGIN_DIR_NAME) == 0)
		crtxg = 1;
	else
		crtxg = tx->tx_txg;

	dsobj = dmu_object_alloc(mos, DMU_OT_DSL_DATASET, 0,
	    DMU_OT_DSL_DATASET, sizeof (dsl_dataset_phys_t), tx);
	VERIFY(0 == dmu_bonus_hold(mos, dsobj, FTAG, &dbuf));
	dmu_buf_will_dirty(dbuf, tx);
	dsphys = dbuf->db_data;
	bzero(dsphys, sizeof (dsl_dataset_phys_t));
	dsphys->ds_dir_obj = ds->ds_dir->dd_object;
	dsphys->ds_fsid_guid = unique_create();
	(void) random_get_pseudo_bytes((void*)&dsphys->ds_guid,
	    sizeof (dsphys->ds_guid));
	dsphys->ds_prev_snap_obj = ds->ds_phys->ds_prev_snap_obj;
	dsphys->ds_prev_snap_txg = ds->ds_phys->ds_prev_snap_txg;
	dsphys->ds_next_snap_obj = ds->ds_object;
	dsphys->ds_num_children = 1;
	dsphys->ds_creation_time = gethrestime_sec();
	dsphys->ds_creation_txg = crtxg;
	dsphys->ds_deadlist_obj = ds->ds_phys->ds_deadlist_obj;
	dsphys->ds_used_bytes = ds->ds_phys->ds_used_bytes;
	dsphys->ds_compressed_bytes = ds->ds_phys->ds_compressed_bytes;
	dsphys->ds_uncompressed_bytes = ds->ds_phys->ds_uncompressed_bytes;
	dsphys->ds_flags = ds->ds_phys->ds_flags;
	dsphys->ds_bp = ds->ds_phys->ds_bp;
	dmu_buf_rele(dbuf, FTAG);

	ASSERT3U(ds->ds_prev != 0, ==, ds->ds_phys->ds_prev_snap_obj != 0);
	if (ds->ds_prev) {
		uint64_t next_clones_obj =
		    ds->ds_prev->ds_phys->ds_next_clones_obj;
		ASSERT(ds->ds_prev->ds_phys->ds_next_snap_obj ==
		    ds->ds_object ||
		    ds->ds_prev->ds_phys->ds_num_children > 1);
		if (ds->ds_prev->ds_phys->ds_next_snap_obj == ds->ds_object) {
			dmu_buf_will_dirty(ds->ds_prev->ds_dbuf, tx);
			ASSERT3U(ds->ds_phys->ds_prev_snap_txg, ==,
			    ds->ds_prev->ds_phys->ds_creation_txg);
			ds->ds_prev->ds_phys->ds_next_snap_obj = dsobj;
		} else if (next_clones_obj != 0) {
			VERIFY3U(0, ==, zap_remove_int(mos,
			    next_clones_obj, dsphys->ds_next_snap_obj, tx));
			VERIFY3U(0, ==, zap_add_int(mos,
			    next_clones_obj, dsobj, tx));
		}
	}

	/*
	 * If we have a reference-reservation on this dataset, we will
	 * need to increase the amount of refreservation being charged
	 * since our unique space is going to zero.
	 */
	if (ds->ds_reserved) {
		int64_t add = MIN(dsl_dataset_unique(ds), ds->ds_reserved);
		dsl_dir_diduse_space(ds->ds_dir, DD_USED_REFRSRV,
		    add, 0, 0, tx);
	}

	bplist_close(&ds->ds_deadlist);
	dmu_buf_will_dirty(ds->ds_dbuf, tx);
	ASSERT3U(ds->ds_phys->ds_prev_snap_txg, <, tx->tx_txg);
	ds->ds_phys->ds_prev_snap_obj = dsobj;
	ds->ds_phys->ds_prev_snap_txg = crtxg;
	ds->ds_phys->ds_unique_bytes = 0;
	if (spa_version(dp->dp_spa) >= SPA_VERSION_UNIQUE_ACCURATE)
		ds->ds_phys->ds_flags |= DS_FLAG_UNIQUE_ACCURATE;
	ds->ds_phys->ds_deadlist_obj =
	    bplist_create(mos, DSL_DEADLIST_BLOCKSIZE, tx);
	VERIFY(0 == bplist_open(&ds->ds_deadlist, mos,
	    ds->ds_phys->ds_deadlist_obj));

	dprintf("snap '%s' -> obj %llu\n", snapname, dsobj);
	err = zap_add(mos, ds->ds_phys->ds_snapnames_zapobj,
	    snapname, 8, 1, &dsobj, tx);
	ASSERT(err == 0);

	if (ds->ds_prev)
		dsl_dataset_drop_ref(ds->ds_prev, ds);
	VERIFY(0 == dsl_dataset_get_ref(dp,
	    ds->ds_phys->ds_prev_snap_obj, ds, &ds->ds_prev));

	dsl_pool_ds_snapshotted(ds, tx);

	spa_history_internal_log(LOG_DS_SNAPSHOT, dp->dp_spa, tx, cr,
	    "dataset = %llu", dsobj);
}

void
dsl_dataset_sync(dsl_dataset_t *ds, zio_t *zio, dmu_tx_t *tx)
{
	ASSERT(dmu_tx_is_syncing(tx));
	ASSERT(ds->ds_user_ptr != NULL);
	ASSERT(ds->ds_phys->ds_next_snap_obj == 0);

	/*
	 * in case we had to change ds_fsid_guid when we opened it,
	 * sync it out now.
	 */
	dmu_buf_will_dirty(ds->ds_dbuf, tx);
	ds->ds_phys->ds_fsid_guid = ds->ds_fsid_guid;

	dsl_dir_dirty(ds->ds_dir, tx);
	dmu_objset_sync(ds->ds_user_ptr, zio, tx);
}

void
dsl_dataset_stats(dsl_dataset_t *ds, nvlist_t *nv)
{
	uint64_t refd, avail, uobjs, aobjs;

	dsl_dir_stats(ds->ds_dir, nv);

	dsl_dataset_space(ds, &refd, &avail, &uobjs, &aobjs);
	dsl_prop_nvlist_add_uint64(nv, ZFS_PROP_AVAILABLE, avail);
	dsl_prop_nvlist_add_uint64(nv, ZFS_PROP_REFERENCED, refd);

	dsl_prop_nvlist_add_uint64(nv, ZFS_PROP_CREATION,
	    ds->ds_phys->ds_creation_time);
	dsl_prop_nvlist_add_uint64(nv, ZFS_PROP_CREATETXG,
	    ds->ds_phys->ds_creation_txg);
	dsl_prop_nvlist_add_uint64(nv, ZFS_PROP_REFQUOTA,
	    ds->ds_quota);
	dsl_prop_nvlist_add_uint64(nv, ZFS_PROP_REFRESERVATION,
	    ds->ds_reserved);
	dsl_prop_nvlist_add_uint64(nv, ZFS_PROP_GUID,
	    ds->ds_phys->ds_guid);
	dsl_prop_nvlist_add_uint64(nv, ZFS_PROP_USERREFS, ds->ds_userrefs);
	dsl_prop_nvlist_add_uint64(nv, ZFS_PROP_DEFER_DESTROY,
	    DS_IS_DEFER_DESTROY(ds) ? 1 : 0);

	if (ds->ds_phys->ds_next_snap_obj) {
		/*
		 * This is a snapshot; override the dd's space used with
		 * our unique space and compression ratio.
		 */
		dsl_prop_nvlist_add_uint64(nv, ZFS_PROP_USED,
		    ds->ds_phys->ds_unique_bytes);
		dsl_prop_nvlist_add_uint64(nv, ZFS_PROP_COMPRESSRATIO,
		    ds->ds_phys->ds_compressed_bytes == 0 ? 100 :
		    (ds->ds_phys->ds_uncompressed_bytes * 100 /
		    ds->ds_phys->ds_compressed_bytes));
	}
}

void
dsl_dataset_fast_stat(dsl_dataset_t *ds, dmu_objset_stats_t *stat)
{
	stat->dds_creation_txg = ds->ds_phys->ds_creation_txg;
	stat->dds_inconsistent = ds->ds_phys->ds_flags & DS_FLAG_INCONSISTENT;
	stat->dds_guid = ds->ds_phys->ds_guid;
	if (ds->ds_phys->ds_next_snap_obj) {
		stat->dds_is_snapshot = B_TRUE;
		stat->dds_num_clones = ds->ds_phys->ds_num_children - 1;
	} else {
		stat->dds_is_snapshot = B_FALSE;
		stat->dds_num_clones = 0;
	}

	/* clone origin is really a dsl_dir thing... */
	rw_enter(&ds->ds_dir->dd_pool->dp_config_rwlock, RW_READER);
	if (dsl_dir_is_clone(ds->ds_dir)) {
		dsl_dataset_t *ods;

		VERIFY(0 == dsl_dataset_get_ref(ds->ds_dir->dd_pool,
		    ds->ds_dir->dd_phys->dd_origin_obj, FTAG, &ods));
		dsl_dataset_name(ods, stat->dds_origin);
		dsl_dataset_drop_ref(ods, FTAG);
	} else {
		stat->dds_origin[0] = '\0';
	}
	rw_exit(&ds->ds_dir->dd_pool->dp_config_rwlock);
}

uint64_t
dsl_dataset_fsid_guid(dsl_dataset_t *ds)
{
	return (ds->ds_fsid_guid);
}

void
dsl_dataset_space(dsl_dataset_t *ds,
    uint64_t *refdbytesp, uint64_t *availbytesp,
    uint64_t *usedobjsp, uint64_t *availobjsp)
{
	*refdbytesp = ds->ds_phys->ds_used_bytes;
	*availbytesp = dsl_dir_space_available(ds->ds_dir, NULL, 0, TRUE);
	if (ds->ds_reserved > ds->ds_phys->ds_unique_bytes)
		*availbytesp += ds->ds_reserved - ds->ds_phys->ds_unique_bytes;
	if (ds->ds_quota != 0) {
		/*
		 * Adjust available bytes according to refquota
		 */
		if (*refdbytesp < ds->ds_quota)
			*availbytesp = MIN(*availbytesp,
			    ds->ds_quota - *refdbytesp);
		else
			*availbytesp = 0;
	}
	*usedobjsp = ds->ds_phys->ds_bp.blk_fill;
	*availobjsp = DN_MAX_OBJECT - *usedobjsp;
}

boolean_t
dsl_dataset_modified_since_lastsnap(dsl_dataset_t *ds)
{
	ASSERTV(dsl_pool_t *dp = ds->ds_dir->dd_pool);

	ASSERT(RW_LOCK_HELD(&dp->dp_config_rwlock) ||
	    dsl_pool_sync_context(dp));
	if (ds->ds_prev == NULL)
		return (B_FALSE);
	if (ds->ds_phys->ds_bp.blk_birth >
	    ds->ds_prev->ds_phys->ds_creation_txg)
		return (B_TRUE);
	return (B_FALSE);
}

/* ARGSUSED */
static int
dsl_dataset_snapshot_rename_check(void *arg1, void *arg2, dmu_tx_t *tx)
{
	dsl_dataset_t *ds = arg1;
	char *newsnapname = arg2;
	dsl_dir_t *dd = ds->ds_dir;
	dsl_dataset_t *hds;
	uint64_t val;
	int err;

	err = dsl_dataset_hold_obj(dd->dd_pool,
	    dd->dd_phys->dd_head_dataset_obj, FTAG, &hds);
	if (err)
		return (err);

	/* new name better not be in use */
	err = dsl_dataset_snap_lookup(hds, newsnapname, &val);
	dsl_dataset_rele(hds, FTAG);

	if (err == 0)
		err = EEXIST;
	else if (err == ENOENT)
		err = 0;

	/* dataset name + 1 for the "@" + the new snapshot name must fit */
	if (dsl_dir_namelen(ds->ds_dir) + 1 + strlen(newsnapname) >= MAXNAMELEN)
		err = ENAMETOOLONG;

	return (err);
}

static void
dsl_dataset_snapshot_rename_sync(void *arg1, void *arg2,
    cred_t *cr, dmu_tx_t *tx)
{
	dsl_dataset_t *ds = arg1;
	const char *newsnapname = arg2;
	dsl_dir_t *dd = ds->ds_dir;
	objset_t *mos = dd->dd_pool->dp_meta_objset;
	dsl_dataset_t *hds;
	int err;

	ASSERT(ds->ds_phys->ds_next_snap_obj != 0);

	VERIFY(0 == dsl_dataset_hold_obj(dd->dd_pool,
	    dd->dd_phys->dd_head_dataset_obj, FTAG, &hds));

	VERIFY(0 == dsl_dataset_get_snapname(ds));
	err = dsl_dataset_snap_remove(hds, ds->ds_snapname, tx);
	ASSERT3U(err, ==, 0);
	mutex_enter(&ds->ds_lock);
	(void) strcpy(ds->ds_snapname, newsnapname);
	mutex_exit(&ds->ds_lock);
	err = zap_add(mos, hds->ds_phys->ds_snapnames_zapobj,
	    ds->ds_snapname, 8, 1, &ds->ds_object, tx);
	ASSERT3U(err, ==, 0);

	spa_history_internal_log(LOG_DS_RENAME, dd->dd_pool->dp_spa, tx,
	    cr, "dataset = %llu", ds->ds_object);
	dsl_dataset_rele(hds, FTAG);
}

struct renamesnaparg {
	dsl_sync_task_group_t *dstg;
	char failed[MAXPATHLEN];
	char *oldsnap;
	char *newsnap;
};

static int
dsl_snapshot_rename_one(char *name, void *arg)
{
	struct renamesnaparg *ra = arg;
	dsl_dataset_t *ds = NULL;
	char *cp;
	int err;

	cp = name + strlen(name);
	*cp = '@';
	(void) strcpy(cp + 1, ra->oldsnap);

	/*
	 * For recursive snapshot renames the parent won't be changing
	 * so we just pass name for both the to/from argument.
	 */
#ifdef HAVE_ZPL
	err = zfs_secpolicy_rename_perms(name, name, CRED());
	if (err == ENOENT) {
		return (0);
	} else if (err) {
		(void) strcpy(ra->failed, name);
		return (err);
	}
#endif

/* XXX: Ignore for SPL version until mounting the FS is supported */
#if defined(_KERNEL) && !defined(HAVE_SPL)
	/*
	 * For all filesystems undergoing rename, we'll need to unmount it.
	 */
	(void) zfs_unmount_snap(name, NULL);
#endif
	err = dsl_dataset_hold(name, ra->dstg, &ds);
	*cp = '\0';
	if (err == ENOENT) {
		return (0);
	} else if (err) {
		(void) strcpy(ra->failed, name);
		return (err);
	}

	dsl_sync_task_create(ra->dstg, dsl_dataset_snapshot_rename_check,
	    dsl_dataset_snapshot_rename_sync, ds, ra->newsnap, 0);

	return (0);
}

static int
dsl_recursive_rename(char *oldname, const char *newname)
{
	int err;
	struct renamesnaparg *ra;
	dsl_sync_task_t *dst;
	spa_t *spa;
	char *cp, *fsname = spa_strdup(oldname);
	int len = strlen(oldname);

	/* truncate the snapshot name to get the fsname */
	cp = strchr(fsname, '@');
	*cp = '\0';

	err = spa_open(fsname, &spa, FTAG);
	if (err) {
		kmem_free(fsname, len + 1);
		return (err);
	}
	ra = kmem_alloc(sizeof (struct renamesnaparg), KM_SLEEP);
	ra->dstg = dsl_sync_task_group_create(spa_get_dsl(spa));

	ra->oldsnap = strchr(oldname, '@') + 1;
	ra->newsnap = strchr(newname, '@') + 1;
	*ra->failed = '\0';

	err = dmu_objset_find(fsname, dsl_snapshot_rename_one, ra,
	    DS_FIND_CHILDREN);
	kmem_free(fsname, len + 1);

	if (err == 0) {
		err = dsl_sync_task_group_wait(ra->dstg);
	}

	for (dst = list_head(&ra->dstg->dstg_tasks); dst;
	    dst = list_next(&ra->dstg->dstg_tasks, dst)) {
		dsl_dataset_t *ds = dst->dst_arg1;
		if (dst->dst_err) {
			dsl_dir_name(ds->ds_dir, ra->failed);
			(void) strcat(ra->failed, "@");
			(void) strcat(ra->failed, ra->newsnap);
		}
		dsl_dataset_rele(ds, ra->dstg);
	}

	if (err)
		(void) strcpy(oldname, ra->failed);

	dsl_sync_task_group_destroy(ra->dstg);
	kmem_free(ra, sizeof (struct renamesnaparg));
	spa_close(spa, FTAG);
	return (err);
}

static int
dsl_valid_rename(char *oldname, void *arg)
{
	int delta = *(int *)arg;

	if (strlen(oldname) + delta >= MAXNAMELEN)
		return (ENAMETOOLONG);

	return (0);
}

#pragma weak dmu_objset_rename = dsl_dataset_rename
int
dsl_dataset_rename(char *oldname, const char *newname, boolean_t recursive)
{
	dsl_dir_t *dd;
	dsl_dataset_t *ds;
	const char *tail;
	int err;

	err = dsl_dir_open(oldname, FTAG, &dd, &tail);
	if (err)
		return (err);
	/*
	 * If there are more than 2 references there may be holds
	 * hanging around that haven't been cleared out yet.
	 */
	if (dmu_buf_refcount(dd->dd_dbuf) > 2)
		txg_wait_synced(dd->dd_pool, 0);
	if (tail == NULL) {
		int delta = strlen(newname) - strlen(oldname);

		/* if we're growing, validate child name lengths */
		if (delta > 0)
			err = dmu_objset_find(oldname, dsl_valid_rename,
			    &delta, DS_FIND_CHILDREN | DS_FIND_SNAPSHOTS);

		if (!err)
			err = dsl_dir_rename(dd, newname);
		dsl_dir_close(dd, FTAG);
		return (err);
	}
	if (tail[0] != '@') {
		/* the name ended in a nonexistant component */
		dsl_dir_close(dd, FTAG);
		return (ENOENT);
	}

	dsl_dir_close(dd, FTAG);

	/* new name must be snapshot in same filesystem */
	tail = strchr(newname, '@');
	if (tail == NULL)
		return (EINVAL);
	tail++;
	if (strncmp(oldname, newname, tail - newname) != 0)
		return (EXDEV);

	if (recursive) {
		err = dsl_recursive_rename(oldname, newname);
	} else {
		err = dsl_dataset_hold(oldname, FTAG, &ds);
		if (err)
			return (err);

		err = dsl_sync_task_do(ds->ds_dir->dd_pool,
		    dsl_dataset_snapshot_rename_check,
		    dsl_dataset_snapshot_rename_sync, ds, (char *)tail, 1);

		dsl_dataset_rele(ds, FTAG);
	}

	return (err);
}

struct promotenode {
	list_node_t link;
	dsl_dataset_t *ds;
};

struct promotearg {
	list_t shared_snaps, origin_snaps, clone_snaps;
	dsl_dataset_t *origin_origin, *origin_head;
	uint64_t used, comp, uncomp, unique, cloneusedsnap, originusedsnap;
};

static int snaplist_space(list_t *l, uint64_t mintxg, uint64_t *spacep);

/* ARGSUSED */
static int
dsl_dataset_promote_check(void *arg1, void *arg2, dmu_tx_t *tx)
{
	dsl_dataset_t *hds = arg1;
	struct promotearg *pa = arg2;
	struct promotenode *snap = list_head(&pa->shared_snaps);
	dsl_dataset_t *origin_ds = snap->ds;
	int err;

	/* Check that it is a real clone */
	if (!dsl_dir_is_clone(hds->ds_dir))
		return (EINVAL);

	/* Since this is so expensive, don't do the preliminary check */
	if (!dmu_tx_is_syncing(tx))
		return (0);

	if (hds->ds_phys->ds_flags & DS_FLAG_NOPROMOTE)
		return (EXDEV);

	/* compute origin's new unique space */
	snap = list_tail(&pa->clone_snaps);
	ASSERT3U(snap->ds->ds_phys->ds_prev_snap_obj, ==, origin_ds->ds_object);
	err = bplist_space_birthrange(&snap->ds->ds_deadlist,
	    origin_ds->ds_phys->ds_prev_snap_txg, UINT64_MAX, &pa->unique);
	if (err)
		return (err);

	/*
	 * Walk the snapshots that we are moving
	 *
	 * Compute space to transfer.  Consider the incremental changes
	 * to used for each snapshot:
	 * (my used) = (prev's used) + (blocks born) - (blocks killed)
	 * So each snapshot gave birth to:
	 * (blocks born) = (my used) - (prev's used) + (blocks killed)
	 * So a sequence would look like:
	 * (uN - u(N-1) + kN) + ... + (u1 - u0 + k1) + (u0 - 0 + k0)
	 * Which simplifies to:
	 * uN + kN + kN-1 + ... + k1 + k0
	 * Note however, if we stop before we reach the ORIGIN we get:
	 * uN + kN + kN-1 + ... + kM - uM-1
	 */
	pa->used = origin_ds->ds_phys->ds_used_bytes;
	pa->comp = origin_ds->ds_phys->ds_compressed_bytes;
	pa->uncomp = origin_ds->ds_phys->ds_uncompressed_bytes;
	for (snap = list_head(&pa->shared_snaps); snap;
	    snap = list_next(&pa->shared_snaps, snap)) {
		uint64_t val, dlused, dlcomp, dluncomp;
		dsl_dataset_t *ds = snap->ds;

		/* Check that the snapshot name does not conflict */
		VERIFY(0 == dsl_dataset_get_snapname(ds));
		err = dsl_dataset_snap_lookup(hds, ds->ds_snapname, &val);
		if (err == 0)
			return (EEXIST);
		if (err != ENOENT)
			return (err);

		/* The very first snapshot does not have a deadlist */
		if (ds->ds_phys->ds_prev_snap_obj == 0)
			continue;

		if ((err = bplist_space(&ds->ds_deadlist,
		    &dlused, &dlcomp, &dluncomp)))
			return (err);
		pa->used += dlused;
		pa->comp += dlcomp;
		pa->uncomp += dluncomp;
	}

	/*
	 * If we are a clone of a clone then we never reached ORIGIN,
	 * so we need to subtract out the clone origin's used space.
	 */
	if (pa->origin_origin) {
		pa->used -= pa->origin_origin->ds_phys->ds_used_bytes;
		pa->comp -= pa->origin_origin->ds_phys->ds_compressed_bytes;
		pa->uncomp -= pa->origin_origin->ds_phys->ds_uncompressed_bytes;
	}

	/* Check that there is enough space here */
	err = dsl_dir_transfer_possible(origin_ds->ds_dir, hds->ds_dir,
	    pa->used);
	if (err)
		return (err);

	/*
	 * Compute the amounts of space that will be used by snapshots
	 * after the promotion (for both origin and clone).  For each,
	 * it is the amount of space that will be on all of their
	 * deadlists (that was not born before their new origin).
	 */
	if (hds->ds_dir->dd_phys->dd_flags & DD_FLAG_USED_BREAKDOWN) {
		uint64_t space;

		/*
		 * Note, typically this will not be a clone of a clone,
		 * so snap->ds->ds_origin_txg will be < TXG_INITIAL, so
		 * these snaplist_space() -> bplist_space_birthrange()
		 * calls will be fast because they do not have to
		 * iterate over all bps.
		 */
		snap = list_head(&pa->origin_snaps);
		err = snaplist_space(&pa->shared_snaps,
		    snap->ds->ds_origin_txg, &pa->cloneusedsnap);
		if (err)
			return (err);

		err = snaplist_space(&pa->clone_snaps,
		    snap->ds->ds_origin_txg, &space);
		if (err)
			return (err);
		pa->cloneusedsnap += space;
	}
	if (origin_ds->ds_dir->dd_phys->dd_flags & DD_FLAG_USED_BREAKDOWN) {
		err = snaplist_space(&pa->origin_snaps,
		    origin_ds->ds_phys->ds_creation_txg, &pa->originusedsnap);
		if (err)
			return (err);
	}

	return (0);
}

static void
dsl_dataset_promote_sync(void *arg1, void *arg2, cred_t *cr, dmu_tx_t *tx)
{
	dsl_dataset_t *hds = arg1;
	struct promotearg *pa = arg2;
	struct promotenode *snap = list_head(&pa->shared_snaps);
	dsl_dataset_t *origin_ds = snap->ds;
	dsl_dataset_t *origin_head;
	dsl_dir_t *dd = hds->ds_dir;
	dsl_pool_t *dp = hds->ds_dir->dd_pool;
	dsl_dir_t *odd = NULL;
	uint64_t oldnext_obj;
	int64_t delta;

	ASSERT(0 == (hds->ds_phys->ds_flags & DS_FLAG_NOPROMOTE));

	snap = list_head(&pa->origin_snaps);
	origin_head = snap->ds;

	/*
	 * We need to explicitly open odd, since origin_ds's dd will be
	 * changing.
	 */
	VERIFY(0 == dsl_dir_open_obj(dp, origin_ds->ds_dir->dd_object,
	    NULL, FTAG, &odd));

	/* change origin's next snap */
	dmu_buf_will_dirty(origin_ds->ds_dbuf, tx);
	oldnext_obj = origin_ds->ds_phys->ds_next_snap_obj;
	snap = list_tail(&pa->clone_snaps);
	ASSERT3U(snap->ds->ds_phys->ds_prev_snap_obj, ==, origin_ds->ds_object);
	origin_ds->ds_phys->ds_next_snap_obj = snap->ds->ds_object;

	/* change the origin's next clone */
	if (origin_ds->ds_phys->ds_next_clones_obj) {
		VERIFY3U(0, ==, zap_remove_int(dp->dp_meta_objset,
		    origin_ds->ds_phys->ds_next_clones_obj,
		    origin_ds->ds_phys->ds_next_snap_obj, tx));
		VERIFY3U(0, ==, zap_add_int(dp->dp_meta_objset,
		    origin_ds->ds_phys->ds_next_clones_obj,
		    oldnext_obj, tx));
	}

	/* change origin */
	dmu_buf_will_dirty(dd->dd_dbuf, tx);
	ASSERT3U(dd->dd_phys->dd_origin_obj, ==, origin_ds->ds_object);
	dd->dd_phys->dd_origin_obj = odd->dd_phys->dd_origin_obj;
	hds->ds_origin_txg = origin_head->ds_origin_txg;
	dmu_buf_will_dirty(odd->dd_dbuf, tx);
	odd->dd_phys->dd_origin_obj = origin_ds->ds_object;
	origin_head->ds_origin_txg = origin_ds->ds_phys->ds_creation_txg;

	/* move snapshots to this dir */
	for (snap = list_head(&pa->shared_snaps); snap;
	    snap = list_next(&pa->shared_snaps, snap)) {
		dsl_dataset_t *ds = snap->ds;

		/* unregister props as dsl_dir is changing */
		if (ds->ds_user_ptr) {
			ds->ds_user_evict_func(ds, ds->ds_user_ptr);
			ds->ds_user_ptr = NULL;
		}
		/* move snap name entry */
		VERIFY(0 == dsl_dataset_get_snapname(ds));
		VERIFY(0 == dsl_dataset_snap_remove(origin_head,
		    ds->ds_snapname, tx));
		VERIFY(0 == zap_add(dp->dp_meta_objset,
		    hds->ds_phys->ds_snapnames_zapobj, ds->ds_snapname,
		    8, 1, &ds->ds_object, tx));
		/* change containing dsl_dir */
		dmu_buf_will_dirty(ds->ds_dbuf, tx);
		ASSERT3U(ds->ds_phys->ds_dir_obj, ==, odd->dd_object);
		ds->ds_phys->ds_dir_obj = dd->dd_object;
		ASSERT3P(ds->ds_dir, ==, odd);
		dsl_dir_close(ds->ds_dir, ds);
		VERIFY(0 == dsl_dir_open_obj(dp, dd->dd_object,
		    NULL, ds, &ds->ds_dir));

		ASSERT3U(dsl_prop_numcb(ds), ==, 0);
	}

	/*
	 * Change space accounting.
	 * Note, pa->*usedsnap and dd_used_breakdown[SNAP] will either
	 * both be valid, or both be 0 (resulting in delta == 0).  This
	 * is true for each of {clone,origin} independently.
	 */

	delta = pa->cloneusedsnap -
	    dd->dd_phys->dd_used_breakdown[DD_USED_SNAP];
	ASSERT3S(delta, >=, 0);
	ASSERT3U(pa->used, >=, delta);
	dsl_dir_diduse_space(dd, DD_USED_SNAP, delta, 0, 0, tx);
	dsl_dir_diduse_space(dd, DD_USED_HEAD,
	    pa->used - delta, pa->comp, pa->uncomp, tx);

	delta = pa->originusedsnap -
	    odd->dd_phys->dd_used_breakdown[DD_USED_SNAP];
	ASSERT3S(delta, <=, 0);
	ASSERT3U(pa->used, >=, -delta);
	dsl_dir_diduse_space(odd, DD_USED_SNAP, delta, 0, 0, tx);
	dsl_dir_diduse_space(odd, DD_USED_HEAD,
	    -pa->used - delta, -pa->comp, -pa->uncomp, tx);

	origin_ds->ds_phys->ds_unique_bytes = pa->unique;

	/* log history record */
	spa_history_internal_log(LOG_DS_PROMOTE, dd->dd_pool->dp_spa, tx,
	    cr, "dataset = %llu", hds->ds_object);

	dsl_dir_close(odd, FTAG);
}

static char *snaplist_tag = "snaplist";
/*
 * Make a list of dsl_dataset_t's for the snapshots between first_obj
 * (exclusive) and last_obj (inclusive).  The list will be in reverse
 * order (last_obj will be the list_head()).  If first_obj == 0, do all
 * snapshots back to this dataset's origin.
 */
static int
snaplist_make(dsl_pool_t *dp, boolean_t own,
    uint64_t first_obj, uint64_t last_obj, list_t *l)
{
	uint64_t obj = last_obj;

	ASSERT(RW_LOCK_HELD(&dp->dp_config_rwlock));

	list_create(l, sizeof (struct promotenode),
	    offsetof(struct promotenode, link));

	while (obj != first_obj) {
		dsl_dataset_t *ds;
		struct promotenode *snap;
		int err;

		if (own) {
			err = dsl_dataset_own_obj(dp, obj,
			    0, snaplist_tag, &ds);
			if (err == 0)
				dsl_dataset_make_exclusive(ds, snaplist_tag);
		} else {
			err = dsl_dataset_hold_obj(dp, obj, snaplist_tag, &ds);
		}
		if (err == ENOENT) {
			/* lost race with snapshot destroy */
			struct promotenode *last = list_tail(l);
			ASSERT(obj != last->ds->ds_phys->ds_prev_snap_obj);
			obj = last->ds->ds_phys->ds_prev_snap_obj;
			continue;
		} else if (err) {
			return (err);
		}

		if (first_obj == 0)
			first_obj = ds->ds_dir->dd_phys->dd_origin_obj;

		snap = kmem_alloc(sizeof (struct promotenode), KM_SLEEP);
		snap->ds = ds;
		list_insert_tail(l, snap);
		obj = ds->ds_phys->ds_prev_snap_obj;
	}

	return (0);
}

static int
snaplist_space(list_t *l, uint64_t mintxg, uint64_t *spacep)
{
	struct promotenode *snap;

	*spacep = 0;
	for (snap = list_head(l); snap; snap = list_next(l, snap)) {
		uint64_t used;
		int err = bplist_space_birthrange(&snap->ds->ds_deadlist,
		    mintxg, UINT64_MAX, &used);
		if (err)
			return (err);
		*spacep += used;
	}
	return (0);
}

static void
snaplist_destroy(list_t *l, boolean_t own)
{
	struct promotenode *snap;

	if (!l || !list_link_active(&l->list_head))
		return;

	while ((snap = list_tail(l)) != NULL) {
		list_remove(l, snap);
		if (own)
			dsl_dataset_disown(snap->ds, snaplist_tag);
		else
			dsl_dataset_rele(snap->ds, snaplist_tag);
		kmem_free(snap, sizeof (struct promotenode));
	}
	list_destroy(l);
}

/*
 * Promote a clone.  Nomenclature note:
 * "clone" or "cds": the original clone which is being promoted
 * "origin" or "ods": the snapshot which is originally clone's origin
 * "origin head" or "ohds": the dataset which is the head
 * (filesystem/volume) for the origin
 * "origin origin": the origin of the origin's filesystem (typically
 * NULL, indicating that the clone is not a clone of a clone).
 */
int
dsl_dataset_promote(const char *name)
{
	dsl_dataset_t *ds;
	dsl_dir_t *dd;
	dsl_pool_t *dp;
	dmu_object_info_t doi;
	struct promotearg pa;
	struct promotenode *snap;
	int err;

	bzero(&pa, sizeof(struct promotearg));
	err = dsl_dataset_hold(name, FTAG, &ds);
	if (err)
		return (err);
	dd = ds->ds_dir;
	dp = dd->dd_pool;

	err = dmu_object_info(dp->dp_meta_objset,
	    ds->ds_phys->ds_snapnames_zapobj, &doi);
	if (err) {
		dsl_dataset_rele(ds, FTAG);
		return (err);
	}

	if (dsl_dataset_is_snapshot(ds) || dd->dd_phys->dd_origin_obj == 0) {
		dsl_dataset_rele(ds, FTAG);
		return (EINVAL);
	}

	/*
	 * We are going to inherit all the snapshots taken before our
	 * origin (i.e., our new origin will be our parent's origin).
	 * Take ownership of them so that we can rename them into our
	 * namespace.
	 */
	rw_enter(&dp->dp_config_rwlock, RW_READER);

	err = snaplist_make(dp, B_TRUE, 0, dd->dd_phys->dd_origin_obj,
	    &pa.shared_snaps);
	if (err != 0)
		goto out;

	err = snaplist_make(dp, B_FALSE, 0, ds->ds_object, &pa.clone_snaps);
	if (err != 0)
		goto out;

	snap = list_head(&pa.shared_snaps);
	ASSERT3U(snap->ds->ds_object, ==, dd->dd_phys->dd_origin_obj);
	err = snaplist_make(dp, B_FALSE, dd->dd_phys->dd_origin_obj,
	    snap->ds->ds_dir->dd_phys->dd_head_dataset_obj, &pa.origin_snaps);
	if (err != 0)
		goto out;

	if (dsl_dir_is_clone(snap->ds->ds_dir)) {
		err = dsl_dataset_own_obj(dp,
		    snap->ds->ds_dir->dd_phys->dd_origin_obj,
		    0, FTAG, &pa.origin_origin);
		if (err != 0)
			goto out;
	}

out:
	rw_exit(&dp->dp_config_rwlock);

	/*
	 * Add in 128x the snapnames zapobj size, since we will be moving
	 * a bunch of snapnames to the promoted ds, and dirtying their
	 * bonus buffers.
	 */
	if (err == 0) {
		err = dsl_sync_task_do(dp, dsl_dataset_promote_check,
		    dsl_dataset_promote_sync, ds, &pa,
		    2 + 2 * doi.doi_physical_blks);
	}

	snaplist_destroy(&pa.shared_snaps, B_TRUE);
	snaplist_destroy(&pa.clone_snaps, B_FALSE);
	snaplist_destroy(&pa.origin_snaps, B_FALSE);
	if (pa.origin_origin)
		dsl_dataset_disown(pa.origin_origin, FTAG);
	dsl_dataset_rele(ds, FTAG);
	return (err);
}

struct cloneswaparg {
	dsl_dataset_t *cds; /* clone dataset */
	dsl_dataset_t *ohds; /* origin's head dataset */
	boolean_t force;
	int64_t unused_refres_delta; /* change in unconsumed refreservation */
};

/* ARGSUSED */
static int
dsl_dataset_clone_swap_check(void *arg1, void *arg2, dmu_tx_t *tx)
{
	struct cloneswaparg *csa = arg1;

	/* they should both be heads */
	if (dsl_dataset_is_snapshot(csa->cds) ||
	    dsl_dataset_is_snapshot(csa->ohds))
		return (EINVAL);

	/* the branch point should be just before them */
	if (csa->cds->ds_prev != csa->ohds->ds_prev)
		return (EINVAL);

	/* cds should be the clone */
	if (csa->cds->ds_prev->ds_phys->ds_next_snap_obj !=
	    csa->ohds->ds_object)
		return (EINVAL);

	/* the clone should be a child of the origin */
	if (csa->cds->ds_dir->dd_parent != csa->ohds->ds_dir)
		return (EINVAL);

	/* ohds shouldn't be modified unless 'force' */
	if (!csa->force && dsl_dataset_modified_since_lastsnap(csa->ohds))
		return (ETXTBSY);

	/* adjust amount of any unconsumed refreservation */
	csa->unused_refres_delta =
	    (int64_t)MIN(csa->ohds->ds_reserved,
	    csa->ohds->ds_phys->ds_unique_bytes) -
	    (int64_t)MIN(csa->ohds->ds_reserved,
	    csa->cds->ds_phys->ds_unique_bytes);

	if (csa->unused_refres_delta > 0 &&
	    csa->unused_refres_delta >
	    dsl_dir_space_available(csa->ohds->ds_dir, NULL, 0, TRUE))
		return (ENOSPC);

	return (0);
}

/* ARGSUSED */
static void
dsl_dataset_clone_swap_sync(void *arg1, void *arg2, cred_t *cr, dmu_tx_t *tx)
{
	struct cloneswaparg *csa = arg1;
	dsl_pool_t *dp = csa->cds->ds_dir->dd_pool;

	ASSERT(csa->cds->ds_reserved == 0);
	ASSERT(csa->cds->ds_quota == csa->ohds->ds_quota);

	dmu_buf_will_dirty(csa->cds->ds_dbuf, tx);
	dmu_buf_will_dirty(csa->ohds->ds_dbuf, tx);
	dmu_buf_will_dirty(csa->cds->ds_prev->ds_dbuf, tx);

	if (csa->cds->ds_user_ptr != NULL) {
		csa->cds->ds_user_evict_func(csa->cds, csa->cds->ds_user_ptr);
		csa->cds->ds_user_ptr = NULL;
	}

	if (csa->ohds->ds_user_ptr != NULL) {
		csa->ohds->ds_user_evict_func(csa->ohds,
		    csa->ohds->ds_user_ptr);
		csa->ohds->ds_user_ptr = NULL;
	}

	/* reset origin's unique bytes */
	VERIFY(0 == bplist_space_birthrange(&csa->cds->ds_deadlist,
	    csa->cds->ds_prev->ds_phys->ds_prev_snap_txg, UINT64_MAX,
	    &csa->cds->ds_prev->ds_phys->ds_unique_bytes));

	/* swap blkptrs */
	{
		blkptr_t tmp;
		tmp = csa->ohds->ds_phys->ds_bp;
		csa->ohds->ds_phys->ds_bp = csa->cds->ds_phys->ds_bp;
		csa->cds->ds_phys->ds_bp = tmp;
	}

	/* set dd_*_bytes */
	{
		int64_t dused, dcomp, duncomp;
		uint64_t cdl_used, cdl_comp, cdl_uncomp;
		uint64_t odl_used, odl_comp, odl_uncomp;

		ASSERT3U(csa->cds->ds_dir->dd_phys->
		    dd_used_breakdown[DD_USED_SNAP], ==, 0);

		VERIFY(0 == bplist_space(&csa->cds->ds_deadlist, &cdl_used,
		    &cdl_comp, &cdl_uncomp));
		VERIFY(0 == bplist_space(&csa->ohds->ds_deadlist, &odl_used,
		    &odl_comp, &odl_uncomp));

		dused = csa->cds->ds_phys->ds_used_bytes + cdl_used -
		    (csa->ohds->ds_phys->ds_used_bytes + odl_used);
		dcomp = csa->cds->ds_phys->ds_compressed_bytes + cdl_comp -
		    (csa->ohds->ds_phys->ds_compressed_bytes + odl_comp);
		duncomp = csa->cds->ds_phys->ds_uncompressed_bytes +
		    cdl_uncomp -
		    (csa->ohds->ds_phys->ds_uncompressed_bytes + odl_uncomp);

		dsl_dir_diduse_space(csa->ohds->ds_dir, DD_USED_HEAD,
		    dused, dcomp, duncomp, tx);
		dsl_dir_diduse_space(csa->cds->ds_dir, DD_USED_HEAD,
		    -dused, -dcomp, -duncomp, tx);

		/*
		 * The difference in the space used by snapshots is the
		 * difference in snapshot space due to the head's
		 * deadlist (since that's the only thing that's
		 * changing that affects the snapused).
		 */
		VERIFY(0 == bplist_space_birthrange(&csa->cds->ds_deadlist,
		    csa->ohds->ds_origin_txg, UINT64_MAX, &cdl_used));
		VERIFY(0 == bplist_space_birthrange(&csa->ohds->ds_deadlist,
		    csa->ohds->ds_origin_txg, UINT64_MAX, &odl_used));
		dsl_dir_transfer_space(csa->ohds->ds_dir, cdl_used - odl_used,
		    DD_USED_HEAD, DD_USED_SNAP, tx);
	}

#define	SWITCH64(x, y) \
	{ \
		uint64_t __tmp = (x); \
		(x) = (y); \
		(y) = __tmp; \
	}

	/* swap ds_*_bytes */
	SWITCH64(csa->ohds->ds_phys->ds_used_bytes,
	    csa->cds->ds_phys->ds_used_bytes);
	SWITCH64(csa->ohds->ds_phys->ds_compressed_bytes,
	    csa->cds->ds_phys->ds_compressed_bytes);
	SWITCH64(csa->ohds->ds_phys->ds_uncompressed_bytes,
	    csa->cds->ds_phys->ds_uncompressed_bytes);
	SWITCH64(csa->ohds->ds_phys->ds_unique_bytes,
	    csa->cds->ds_phys->ds_unique_bytes);

	/* apply any parent delta for change in unconsumed refreservation */
	dsl_dir_diduse_space(csa->ohds->ds_dir, DD_USED_REFRSRV,
	    csa->unused_refres_delta, 0, 0, tx);

	/* swap deadlists */
	bplist_close(&csa->cds->ds_deadlist);
	bplist_close(&csa->ohds->ds_deadlist);
	SWITCH64(csa->ohds->ds_phys->ds_deadlist_obj,
	    csa->cds->ds_phys->ds_deadlist_obj);
	VERIFY(0 == bplist_open(&csa->cds->ds_deadlist, dp->dp_meta_objset,
	    csa->cds->ds_phys->ds_deadlist_obj));
	VERIFY(0 == bplist_open(&csa->ohds->ds_deadlist, dp->dp_meta_objset,
	    csa->ohds->ds_phys->ds_deadlist_obj));

	dsl_pool_ds_clone_swapped(csa->ohds, csa->cds, tx);
}

/*
 * Swap 'clone' with its origin head file system.  Used at the end
 * of "online recv" to swizzle the file system to the new version.
 */
int
dsl_dataset_clone_swap(dsl_dataset_t *clone, dsl_dataset_t *origin_head,
    boolean_t force)
{
	struct cloneswaparg csa;
	int error;

	ASSERT(clone->ds_owner);
	ASSERT(origin_head->ds_owner);
retry:
	/* Need exclusive access for the swap */
	rw_enter(&clone->ds_rwlock, RW_WRITER);
	if (!rw_tryenter(&origin_head->ds_rwlock, RW_WRITER)) {
		rw_exit(&clone->ds_rwlock);
		rw_enter(&origin_head->ds_rwlock, RW_WRITER);
		if (!rw_tryenter(&clone->ds_rwlock, RW_WRITER)) {
			rw_exit(&origin_head->ds_rwlock);
			goto retry;
		}
	}
	csa.cds = clone;
	csa.ohds = origin_head;
	csa.force = force;
	error = dsl_sync_task_do(clone->ds_dir->dd_pool,
	    dsl_dataset_clone_swap_check,
	    dsl_dataset_clone_swap_sync, &csa, NULL, 9);
	return (error);
}

/*
 * Given a pool name and a dataset object number in that pool,
 * return the name of that dataset.
 */
int
dsl_dsobj_to_dsname(char *pname, uint64_t obj, char *buf)
{
	spa_t *spa;
	dsl_pool_t *dp;
	dsl_dataset_t *ds;
	int error;

	if ((error = spa_open(pname, &spa, FTAG)) != 0)
		return (error);
	dp = spa_get_dsl(spa);
	rw_enter(&dp->dp_config_rwlock, RW_READER);
	if ((error = dsl_dataset_hold_obj(dp, obj, FTAG, &ds)) == 0) {
		dsl_dataset_name(ds, buf);
		dsl_dataset_rele(ds, FTAG);
	}
	rw_exit(&dp->dp_config_rwlock);
	spa_close(spa, FTAG);

	return (error);
}

int
dsl_dataset_check_quota(dsl_dataset_t *ds, boolean_t check_quota,
    uint64_t asize, uint64_t inflight, uint64_t *used, uint64_t *ref_rsrv)
{
	int error = 0;

	ASSERT3S(asize, >, 0);

	/*
	 * *ref_rsrv is the portion of asize that will come from any
	 * unconsumed refreservation space.
	 */
	*ref_rsrv = 0;

	mutex_enter(&ds->ds_lock);
	/*
	 * Make a space adjustment for reserved bytes.
	 */
	if (ds->ds_reserved > ds->ds_phys->ds_unique_bytes) {
		ASSERT3U(*used, >=,
		    ds->ds_reserved - ds->ds_phys->ds_unique_bytes);
		*used -= (ds->ds_reserved - ds->ds_phys->ds_unique_bytes);
		*ref_rsrv =
		    asize - MIN(asize, parent_delta(ds, asize + inflight));
	}

	if (!check_quota || ds->ds_quota == 0) {
		mutex_exit(&ds->ds_lock);
		return (0);
	}
	/*
	 * If they are requesting more space, and our current estimate
	 * is over quota, they get to try again unless the actual
	 * on-disk is over quota and there are no pending changes (which
	 * may free up space for us).
	 */
	if (ds->ds_phys->ds_used_bytes + inflight >= ds->ds_quota) {
		if (inflight > 0 || ds->ds_phys->ds_used_bytes < ds->ds_quota)
			error = ERESTART;
		else
			error = EDQUOT;
	}
	mutex_exit(&ds->ds_lock);

	return (error);
}

/* ARGSUSED */
static int
dsl_dataset_set_quota_check(void *arg1, void *arg2, dmu_tx_t *tx)
{
	dsl_dataset_t *ds = arg1;
	uint64_t *quotap = arg2;
	uint64_t new_quota = *quotap;

	if (spa_version(ds->ds_dir->dd_pool->dp_spa) < SPA_VERSION_REFQUOTA)
		return (ENOTSUP);

	if (new_quota == 0)
		return (0);

	if (new_quota < ds->ds_phys->ds_used_bytes ||
	    new_quota < ds->ds_reserved)
		return (ENOSPC);

	return (0);
}

/* ARGSUSED */
void
dsl_dataset_set_quota_sync(void *arg1, void *arg2, cred_t *cr, dmu_tx_t *tx)
{
	dsl_dataset_t *ds = arg1;
	uint64_t *quotap = arg2;
	uint64_t new_quota = *quotap;

	dmu_buf_will_dirty(ds->ds_dbuf, tx);

	ds->ds_quota = new_quota;

	dsl_dir_prop_set_uint64_sync(ds->ds_dir, "refquota", new_quota, cr, tx);

	spa_history_internal_log(LOG_DS_REFQUOTA, ds->ds_dir->dd_pool->dp_spa,
	    tx, cr, "%lld dataset = %llu ",
	    (longlong_t)new_quota, ds->ds_object);
}

int
dsl_dataset_set_quota(const char *dsname, uint64_t quota)
{
	dsl_dataset_t *ds;
	int err;

	err = dsl_dataset_hold(dsname, FTAG, &ds);
	if (err)
		return (err);

	if (quota != ds->ds_quota) {
		/*
		 * If someone removes a file, then tries to set the quota, we
		 * want to make sure the file freeing takes effect.
		 */
		txg_wait_open(ds->ds_dir->dd_pool, 0);

		err = dsl_sync_task_do(ds->ds_dir->dd_pool,
		    dsl_dataset_set_quota_check, dsl_dataset_set_quota_sync,
		    ds, &quota, 0);
	}
	dsl_dataset_rele(ds, FTAG);
	return (err);
}

static int
dsl_dataset_set_reservation_check(void *arg1, void *arg2, dmu_tx_t *tx)
{
	dsl_dataset_t *ds = arg1;
	uint64_t *reservationp = arg2;
	uint64_t new_reservation = *reservationp;
	uint64_t unique;

	if (spa_version(ds->ds_dir->dd_pool->dp_spa) <
	    SPA_VERSION_REFRESERVATION)
		return (ENOTSUP);

	if (dsl_dataset_is_snapshot(ds))
		return (EINVAL);

	/*
	 * If we are doing the preliminary check in open context, the
	 * space estimates may be inaccurate.
	 */
	if (!dmu_tx_is_syncing(tx))
		return (0);

	mutex_enter(&ds->ds_lock);
	unique = dsl_dataset_unique(ds);
	mutex_exit(&ds->ds_lock);

	if (MAX(unique, new_reservation) > MAX(unique, ds->ds_reserved)) {
		uint64_t delta = MAX(unique, new_reservation) -
		    MAX(unique, ds->ds_reserved);

		if (delta > dsl_dir_space_available(ds->ds_dir, NULL, 0, TRUE))
			return (ENOSPC);
		if (ds->ds_quota > 0 &&
		    new_reservation > ds->ds_quota)
			return (ENOSPC);
	}

	return (0);
}

/* ARGSUSED */
static void
dsl_dataset_set_reservation_sync(void *arg1, void *arg2, cred_t *cr,
    dmu_tx_t *tx)
{
	dsl_dataset_t *ds = arg1;
	uint64_t *reservationp = arg2;
	uint64_t new_reservation = *reservationp;
	uint64_t unique;
	int64_t delta;

	dmu_buf_will_dirty(ds->ds_dbuf, tx);

	mutex_enter(&ds->ds_dir->dd_lock);
	mutex_enter(&ds->ds_lock);
	unique = dsl_dataset_unique(ds);
	delta = MAX(0, (int64_t)(new_reservation - unique)) -
	    MAX(0, (int64_t)(ds->ds_reserved - unique));
	ds->ds_reserved = new_reservation;
	mutex_exit(&ds->ds_lock);

	dsl_dir_diduse_space(ds->ds_dir, DD_USED_REFRSRV, delta, 0, 0, tx);
	mutex_exit(&ds->ds_dir->dd_lock);
	dsl_dir_prop_set_uint64_sync(ds->ds_dir, "refreservation",
	    new_reservation, cr, tx);

	spa_history_internal_log(LOG_DS_REFRESERV,
	    ds->ds_dir->dd_pool->dp_spa, tx, cr, "%lld dataset = %llu",
	    (longlong_t)new_reservation, ds->ds_object);
}

int
dsl_dataset_set_reservation(const char *dsname, uint64_t reservation)
{
	dsl_dataset_t *ds;
	int err;

	err = dsl_dataset_hold(dsname, FTAG, &ds);
	if (err)
		return (err);

	err = dsl_sync_task_do(ds->ds_dir->dd_pool,
	    dsl_dataset_set_reservation_check,
	    dsl_dataset_set_reservation_sync, ds, &reservation, 0);
	dsl_dataset_rele(ds, FTAG);
	return (err);
}

<<<<<<< HEAD
#if defined(_KERNEL) && defined(HAVE_SPL)
EXPORT_SYMBOL(dsl_dataset_hold);
EXPORT_SYMBOL(dsl_dataset_hold_obj);
EXPORT_SYMBOL(dsl_dataset_own);
EXPORT_SYMBOL(dsl_dataset_own_obj);
EXPORT_SYMBOL(dsl_dataset_name);
EXPORT_SYMBOL(dsl_dataset_rele);
EXPORT_SYMBOL(dsl_dataset_disown);
EXPORT_SYMBOL(dsl_dataset_drop_ref);
EXPORT_SYMBOL(dsl_dataset_tryown);
EXPORT_SYMBOL(dsl_dataset_make_exclusive);
EXPORT_SYMBOL(dsl_dataset_create_sync);
EXPORT_SYMBOL(dsl_dataset_create_sync_dd);
EXPORT_SYMBOL(dsl_dataset_destroy);
EXPORT_SYMBOL(dsl_snapshots_destroy);
EXPORT_SYMBOL(dsl_dataset_destroy_check);
EXPORT_SYMBOL(dsl_dataset_destroy_sync);
EXPORT_SYMBOL(dsl_dataset_snapshot_check);
EXPORT_SYMBOL(dsl_dataset_snapshot_sync);
EXPORT_SYMBOL(dsl_dataset_rollback);
EXPORT_SYMBOL(dsl_dataset_rename);
EXPORT_SYMBOL(dsl_dataset_promote);
EXPORT_SYMBOL(dsl_dataset_clone_swap);
EXPORT_SYMBOL(dsl_dataset_set_user_ptr);
EXPORT_SYMBOL(dsl_dataset_get_user_ptr);
EXPORT_SYMBOL(dsl_dataset_get_blkptr);
EXPORT_SYMBOL(dsl_dataset_set_blkptr);
EXPORT_SYMBOL(dsl_dataset_get_spa);
EXPORT_SYMBOL(dsl_dataset_modified_since_lastsnap);
EXPORT_SYMBOL(dsl_dataset_sync);
EXPORT_SYMBOL(dsl_dataset_block_born);
EXPORT_SYMBOL(dsl_dataset_block_kill);
EXPORT_SYMBOL(dsl_dataset_block_freeable);
EXPORT_SYMBOL(dsl_dataset_prev_snap_txg);
EXPORT_SYMBOL(dsl_dataset_dirty);
EXPORT_SYMBOL(dsl_dataset_stats);
EXPORT_SYMBOL(dsl_dataset_fast_stat);
EXPORT_SYMBOL(dsl_dataset_space);
EXPORT_SYMBOL(dsl_dataset_fsid_guid);
EXPORT_SYMBOL(dsl_dsobj_to_dsname);
EXPORT_SYMBOL(dsl_dataset_check_quota);
EXPORT_SYMBOL(dsl_dataset_set_quota);
EXPORT_SYMBOL(dsl_dataset_set_quota_sync);
EXPORT_SYMBOL(dsl_dataset_set_reservation);
#endif
=======
static int
dsl_dataset_user_hold_check(void *arg1, void *arg2, dmu_tx_t *tx)
{
	dsl_dataset_t *ds = arg1;
	char *htag = arg2;
	objset_t *mos = ds->ds_dir->dd_pool->dp_meta_objset;
	int error = 0;

	if (spa_version(ds->ds_dir->dd_pool->dp_spa) < SPA_VERSION_USERREFS)
		return (ENOTSUP);

	if (!dsl_dataset_is_snapshot(ds))
		return (EINVAL);

	if (strlen(htag) >= ZAP_MAXNAMELEN)
		return (ENAMETOOLONG);

	/* tags must be unique */
	mutex_enter(&ds->ds_lock);
	if (ds->ds_phys->ds_userrefs_obj) {
		error = zap_lookup(mos, ds->ds_phys->ds_userrefs_obj, htag,
		    8, 1, tx);
		if (error == 0)
			error = EEXIST;
		else if (error == ENOENT)
			error = 0;
	}
	mutex_exit(&ds->ds_lock);

	return (error);
}

static void
dsl_dataset_user_hold_sync(void *arg1, void *arg2, cred_t *cr, dmu_tx_t *tx)
{
	dsl_dataset_t *ds = arg1;
	char *htag = arg2;
	objset_t *mos = ds->ds_dir->dd_pool->dp_meta_objset;
	time_t now = gethrestime_sec();
	uint64_t zapobj;

	mutex_enter(&ds->ds_lock);
	if (ds->ds_phys->ds_userrefs_obj == 0) {
		/*
		 * This is the first user hold for this dataset.  Create
		 * the userrefs zap object.
		 */
		dmu_buf_will_dirty(ds->ds_dbuf, tx);
		zapobj = ds->ds_phys->ds_userrefs_obj =
		    zap_create(mos, DMU_OT_USERREFS, DMU_OT_NONE, 0, tx);
	} else {
		zapobj = ds->ds_phys->ds_userrefs_obj;
	}
	ds->ds_userrefs++;
	mutex_exit(&ds->ds_lock);

	VERIFY(0 == zap_add(mos, zapobj, htag, 8, 1, &now, tx));

	spa_history_internal_log(LOG_DS_USER_HOLD,
	    ds->ds_dir->dd_pool->dp_spa, tx, cr, "<%s> dataset = %llu",
	    htag, ds->ds_object);
}

struct dsl_ds_holdarg {
	dsl_sync_task_group_t *dstg;
	char *htag;
	char *snapname;
	boolean_t recursive;
	char failed[MAXPATHLEN];
};

static int
dsl_dataset_user_hold_one(char *dsname, void *arg)
{
	struct dsl_ds_holdarg *ha = arg;
	dsl_dataset_t *ds;
	int error;
	char *name;
	size_t buflen;

	/* alloc a buffer to hold dsname@snapname plus terminating NULL */
	buflen = strlen(dsname) + strlen(ha->snapname) + 2;
	name = kmem_alloc(buflen, KM_SLEEP);
	(void) snprintf(name, buflen, "%s@%s", dsname, ha->snapname);
	error = dsl_dataset_hold(name, ha->dstg, &ds);
	kmem_free(name, buflen);
	if (error == 0) {
		dsl_sync_task_create(ha->dstg, dsl_dataset_user_hold_check,
		    dsl_dataset_user_hold_sync, ds, ha->htag, 0);
	} else if (error == ENOENT && ha->recursive) {
		error = 0;
	} else {
		(void) strcpy(ha->failed, dsname);
	}
	return (error);
}

int
dsl_dataset_user_hold(char *dsname, char *snapname, char *htag,
    boolean_t recursive)
{
	struct dsl_ds_holdarg *ha;
	dsl_sync_task_t *dst;
	spa_t *spa;
	int error;

	ha = kmem_zalloc(sizeof (struct dsl_ds_holdarg), KM_SLEEP);

	(void) strlcpy(ha->failed, dsname, sizeof (ha->failed));

	error = spa_open(dsname, &spa, FTAG);
	if (error) {
		kmem_free(ha, sizeof (struct dsl_ds_holdarg));
		return (error);
	}

	ha->dstg = dsl_sync_task_group_create(spa_get_dsl(spa));
	ha->htag = htag;
	ha->snapname = snapname;
	ha->recursive = recursive;
	if (recursive) {
		error = dmu_objset_find(dsname, dsl_dataset_user_hold_one,
		    ha, DS_FIND_CHILDREN);
	} else {
		error = dsl_dataset_user_hold_one(dsname, ha);
	}
	if (error == 0)
		error = dsl_sync_task_group_wait(ha->dstg);

	for (dst = list_head(&ha->dstg->dstg_tasks); dst;
	    dst = list_next(&ha->dstg->dstg_tasks, dst)) {
		dsl_dataset_t *ds = dst->dst_arg1;

		if (dst->dst_err) {
			dsl_dataset_name(ds, ha->failed);
			*strchr(ha->failed, '@') = '\0';
		}
		dsl_dataset_rele(ds, ha->dstg);
	}

	if (error)
		(void) strcpy(dsname, ha->failed);

	dsl_sync_task_group_destroy(ha->dstg);
	kmem_free(ha, sizeof (struct dsl_ds_holdarg));
	spa_close(spa, FTAG);
	return (error);
}

struct dsl_ds_releasearg {
	dsl_dataset_t *ds;
	const char *htag;
	boolean_t own;		/* do we own or just hold ds? */
};

static int
dsl_dataset_release_might_destroy(dsl_dataset_t *ds, const char *htag,
    boolean_t *might_destroy)
{
	objset_t *mos = ds->ds_dir->dd_pool->dp_meta_objset;
	uint64_t zapobj;
	uint64_t tmp;
	int error;

	*might_destroy = B_FALSE;

	mutex_enter(&ds->ds_lock);
	zapobj = ds->ds_phys->ds_userrefs_obj;
	if (zapobj == 0) {
		/* The tag can't possibly exist */
		mutex_exit(&ds->ds_lock);
		return (ESRCH);
	}

	/* Make sure the tag exists */
	error = zap_lookup(mos, zapobj, htag, 8, 1, &tmp);
	if (error) {
		mutex_exit(&ds->ds_lock);
		if (error == ENOENT)
			error = ESRCH;
		return (error);
	}

	if (ds->ds_userrefs == 1 && ds->ds_phys->ds_num_children == 1 &&
	    DS_IS_DEFER_DESTROY(ds))
		*might_destroy = B_TRUE;

	mutex_exit(&ds->ds_lock);
	return (0);
}

static int
dsl_dataset_user_release_check(void *arg1, void *tag, dmu_tx_t *tx)
{
	struct dsl_ds_releasearg *ra = arg1;
	dsl_dataset_t *ds = ra->ds;
	boolean_t might_destroy;
	int error;

	if (spa_version(ds->ds_dir->dd_pool->dp_spa) < SPA_VERSION_USERREFS)
		return (ENOTSUP);

	error = dsl_dataset_release_might_destroy(ds, ra->htag, &might_destroy);
	if (error)
		return (error);

	if (might_destroy) {
		struct dsl_ds_destroyarg dsda = {0};

		if (dmu_tx_is_syncing(tx)) {
			/*
			 * If we're not prepared to remove the snapshot,
			 * we can't allow the release to happen right now.
			 */
			if (!ra->own)
				return (EBUSY);
			if (ds->ds_user_ptr) {
				ds->ds_user_evict_func(ds, ds->ds_user_ptr);
				ds->ds_user_ptr = NULL;
			}
		}
		dsda.ds = ds;
		dsda.releasing = B_TRUE;
		return (dsl_dataset_destroy_check(&dsda, tag, tx));
	}

	return (0);
}

static void
dsl_dataset_user_release_sync(void *arg1, void *tag, cred_t *cr, dmu_tx_t *tx)
{
	struct dsl_ds_releasearg *ra = arg1;
	dsl_dataset_t *ds = ra->ds;
	spa_t *spa = ds->ds_dir->dd_pool->dp_spa;
	objset_t *mos = ds->ds_dir->dd_pool->dp_meta_objset;
	uint64_t zapobj;
	uint64_t dsobj = ds->ds_object;
	uint64_t refs;

	mutex_enter(&ds->ds_lock);
	ds->ds_userrefs--;
	refs = ds->ds_userrefs;
	mutex_exit(&ds->ds_lock);
	zapobj = ds->ds_phys->ds_userrefs_obj;
	VERIFY(0 == zap_remove(mos, zapobj, ra->htag, tx));
	if (ds->ds_userrefs == 0 && ds->ds_phys->ds_num_children == 1 &&
	    DS_IS_DEFER_DESTROY(ds)) {
		struct dsl_ds_destroyarg dsda = {0};

		ASSERT(ra->own);
		dsda.ds = ds;
		dsda.releasing = B_TRUE;
		/* We already did the destroy_check */
		dsl_dataset_destroy_sync(&dsda, tag, cr, tx);
	}

	spa_history_internal_log(LOG_DS_USER_RELEASE,
	    spa, tx, cr, "<%s> %lld dataset = %llu",
	    ra->htag, (longlong_t)refs, dsobj);
}

static int
dsl_dataset_user_release_one(char *dsname, void *arg)
{
	struct dsl_ds_holdarg *ha = arg;
	struct dsl_ds_releasearg *ra;
	dsl_dataset_t *ds;
	int error;
	void *dtag = ha->dstg;
	char *name;
	size_t buflen;
	boolean_t own = B_FALSE;
	boolean_t might_destroy;

	if (strlen(ha->htag) >= ZAP_MAXNAMELEN)
		return (ENAMETOOLONG);

	/* alloc a buffer to hold dsname@snapname, plus the terminating NULL */
	buflen = strlen(dsname) + strlen(ha->snapname) + 2;
	name = kmem_alloc(buflen, KM_SLEEP);
	(void) snprintf(name, buflen, "%s@%s", dsname, ha->snapname);
	error = dsl_dataset_hold(name, dtag, &ds);
	kmem_free(name, buflen);
	if (error == ENOENT && ha->recursive)
		return (0);
	(void) strcpy(ha->failed, dsname);
	if (error)
		return (error);

	ASSERT(dsl_dataset_is_snapshot(ds));

	error = dsl_dataset_release_might_destroy(ds, ha->htag, &might_destroy);
	if (error) {
		dsl_dataset_rele(ds, dtag);
		return (error);
	}

	if (might_destroy) {
#ifdef _KERNEL
		error = zfs_unmount_snap(name, NULL);
		if (error) {
			dsl_dataset_rele(ds, dtag);
			return (error);
		}
		error = dsl_dataset_zvol_cleanup(ds, name);
		if (error) {
			dsl_dataset_rele(ds, dtag);
			return (error);
		}
#endif
		if (!dsl_dataset_tryown(ds,
		    DS_MODE_READONLY | DS_MODE_INCONSISTENT, dtag)) {
			dsl_dataset_rele(ds, dtag);
			return (EBUSY);
		} else {
			own = B_TRUE;
			dsl_dataset_make_exclusive(ds, dtag);
		}
	}

	ra = kmem_alloc(sizeof (struct dsl_ds_releasearg), KM_SLEEP);
	ra->ds = ds;
	ra->htag = ha->htag;
	ra->own = own;
	dsl_sync_task_create(ha->dstg, dsl_dataset_user_release_check,
	    dsl_dataset_user_release_sync, ra, dtag, 0);

	return (0);
}

int
dsl_dataset_user_release(char *dsname, char *snapname, char *htag,
    boolean_t recursive)
{
	struct dsl_ds_holdarg *ha;
	dsl_sync_task_t *dst;
	spa_t *spa;
	int error;

	ha = kmem_zalloc(sizeof (struct dsl_ds_holdarg), KM_SLEEP);

	(void) strlcpy(ha->failed, dsname, sizeof (ha->failed));

	error = spa_open(dsname, &spa, FTAG);
	if (error) {
		kmem_free(ha, sizeof (struct dsl_ds_holdarg));
		return (error);
	}

	ha->dstg = dsl_sync_task_group_create(spa_get_dsl(spa));
	ha->htag = htag;
	ha->snapname = snapname;
	ha->recursive = recursive;
	if (recursive) {
		error = dmu_objset_find(dsname, dsl_dataset_user_release_one,
		    ha, DS_FIND_CHILDREN);
	} else {
		error = dsl_dataset_user_release_one(dsname, ha);
	}
	if (error == 0)
		error = dsl_sync_task_group_wait(ha->dstg);

	for (dst = list_head(&ha->dstg->dstg_tasks); dst;
	    dst = list_next(&ha->dstg->dstg_tasks, dst)) {
		struct dsl_ds_releasearg *ra = dst->dst_arg1;
		dsl_dataset_t *ds = ra->ds;

		if (dst->dst_err)
			dsl_dataset_name(ds, ha->failed);

		if (ra->own)
			dsl_dataset_disown(ds, ha->dstg);
		else
			dsl_dataset_rele(ds, ha->dstg);

		kmem_free(ra, sizeof (struct dsl_ds_releasearg));
	}

	if (error)
		(void) strcpy(dsname, ha->failed);

	dsl_sync_task_group_destroy(ha->dstg);
	kmem_free(ha, sizeof (struct dsl_ds_holdarg));
	spa_close(spa, FTAG);
	return (error);
}

int
dsl_dataset_get_holds(const char *dsname, nvlist_t **nvp)
{
	dsl_dataset_t *ds;
	int err;

	err = dsl_dataset_hold(dsname, FTAG, &ds);
	if (err)
		return (err);

	VERIFY(0 == nvlist_alloc(nvp, NV_UNIQUE_NAME, KM_SLEEP));
	if (ds->ds_phys->ds_userrefs_obj != 0) {
		zap_attribute_t *za;
		zap_cursor_t zc;

		za = kmem_alloc(sizeof (zap_attribute_t), KM_SLEEP);
		for (zap_cursor_init(&zc, ds->ds_dir->dd_pool->dp_meta_objset,
		    ds->ds_phys->ds_userrefs_obj);
		    zap_cursor_retrieve(&zc, za) == 0;
		    zap_cursor_advance(&zc)) {
			VERIFY(0 == nvlist_add_uint64(*nvp, za->za_name,
			    za->za_first_integer));
		}
		zap_cursor_fini(&zc);
		kmem_free(za, sizeof (zap_attribute_t));
	}
	dsl_dataset_rele(ds, FTAG);
	return (0);
}
>>>>>>> 50c623cc
<|MERGE_RESOLUTION|>--- conflicted
+++ resolved
@@ -3409,7 +3409,424 @@
 	return (err);
 }
 
-<<<<<<< HEAD
+static int
+dsl_dataset_user_hold_check(void *arg1, void *arg2, dmu_tx_t *tx)
+{
+	dsl_dataset_t *ds = arg1;
+	char *htag = arg2;
+	objset_t *mos = ds->ds_dir->dd_pool->dp_meta_objset;
+	int error = 0;
+
+	if (spa_version(ds->ds_dir->dd_pool->dp_spa) < SPA_VERSION_USERREFS)
+		return (ENOTSUP);
+
+	if (!dsl_dataset_is_snapshot(ds))
+		return (EINVAL);
+
+	if (strlen(htag) >= ZAP_MAXNAMELEN)
+		return (ENAMETOOLONG);
+
+	/* tags must be unique */
+	mutex_enter(&ds->ds_lock);
+	if (ds->ds_phys->ds_userrefs_obj) {
+		error = zap_lookup(mos, ds->ds_phys->ds_userrefs_obj, htag,
+		    8, 1, tx);
+		if (error == 0)
+			error = EEXIST;
+		else if (error == ENOENT)
+			error = 0;
+	}
+	mutex_exit(&ds->ds_lock);
+
+	return (error);
+}
+
+static void
+dsl_dataset_user_hold_sync(void *arg1, void *arg2, cred_t *cr, dmu_tx_t *tx)
+{
+	dsl_dataset_t *ds = arg1;
+	char *htag = arg2;
+	objset_t *mos = ds->ds_dir->dd_pool->dp_meta_objset;
+	time_t now = gethrestime_sec();
+	uint64_t zapobj;
+
+	mutex_enter(&ds->ds_lock);
+	if (ds->ds_phys->ds_userrefs_obj == 0) {
+		/*
+		 * This is the first user hold for this dataset.  Create
+		 * the userrefs zap object.
+		 */
+		dmu_buf_will_dirty(ds->ds_dbuf, tx);
+		zapobj = ds->ds_phys->ds_userrefs_obj =
+		    zap_create(mos, DMU_OT_USERREFS, DMU_OT_NONE, 0, tx);
+	} else {
+		zapobj = ds->ds_phys->ds_userrefs_obj;
+	}
+	ds->ds_userrefs++;
+	mutex_exit(&ds->ds_lock);
+
+	VERIFY(0 == zap_add(mos, zapobj, htag, 8, 1, &now, tx));
+
+	spa_history_internal_log(LOG_DS_USER_HOLD,
+	    ds->ds_dir->dd_pool->dp_spa, tx, cr, "<%s> dataset = %llu",
+	    htag, ds->ds_object);
+}
+
+struct dsl_ds_holdarg {
+	dsl_sync_task_group_t *dstg;
+	char *htag;
+	char *snapname;
+	boolean_t recursive;
+	char failed[MAXPATHLEN];
+};
+
+static int
+dsl_dataset_user_hold_one(char *dsname, void *arg)
+{
+	struct dsl_ds_holdarg *ha = arg;
+	dsl_dataset_t *ds;
+	int error;
+	char *name;
+	size_t buflen;
+
+	/* alloc a buffer to hold dsname@snapname plus terminating NULL */
+	buflen = strlen(dsname) + strlen(ha->snapname) + 2;
+	name = kmem_alloc(buflen, KM_SLEEP);
+	(void) snprintf(name, buflen, "%s@%s", dsname, ha->snapname);
+	error = dsl_dataset_hold(name, ha->dstg, &ds);
+	kmem_free(name, buflen);
+	if (error == 0) {
+		dsl_sync_task_create(ha->dstg, dsl_dataset_user_hold_check,
+		    dsl_dataset_user_hold_sync, ds, ha->htag, 0);
+	} else if (error == ENOENT && ha->recursive) {
+		error = 0;
+	} else {
+		(void) strcpy(ha->failed, dsname);
+	}
+	return (error);
+}
+
+int
+dsl_dataset_user_hold(char *dsname, char *snapname, char *htag,
+    boolean_t recursive)
+{
+	struct dsl_ds_holdarg *ha;
+	dsl_sync_task_t *dst;
+	spa_t *spa;
+	int error;
+
+	ha = kmem_zalloc(sizeof (struct dsl_ds_holdarg), KM_SLEEP);
+
+	(void) strlcpy(ha->failed, dsname, sizeof (ha->failed));
+
+	error = spa_open(dsname, &spa, FTAG);
+	if (error) {
+		kmem_free(ha, sizeof (struct dsl_ds_holdarg));
+		return (error);
+	}
+
+	ha->dstg = dsl_sync_task_group_create(spa_get_dsl(spa));
+	ha->htag = htag;
+	ha->snapname = snapname;
+	ha->recursive = recursive;
+	if (recursive) {
+		error = dmu_objset_find(dsname, dsl_dataset_user_hold_one,
+		    ha, DS_FIND_CHILDREN);
+	} else {
+		error = dsl_dataset_user_hold_one(dsname, ha);
+	}
+	if (error == 0)
+		error = dsl_sync_task_group_wait(ha->dstg);
+
+	for (dst = list_head(&ha->dstg->dstg_tasks); dst;
+	    dst = list_next(&ha->dstg->dstg_tasks, dst)) {
+		dsl_dataset_t *ds = dst->dst_arg1;
+
+		if (dst->dst_err) {
+			dsl_dataset_name(ds, ha->failed);
+			*strchr(ha->failed, '@') = '\0';
+		}
+		dsl_dataset_rele(ds, ha->dstg);
+	}
+
+	if (error)
+		(void) strcpy(dsname, ha->failed);
+
+	dsl_sync_task_group_destroy(ha->dstg);
+	kmem_free(ha, sizeof (struct dsl_ds_holdarg));
+	spa_close(spa, FTAG);
+	return (error);
+}
+
+struct dsl_ds_releasearg {
+	dsl_dataset_t *ds;
+	const char *htag;
+	boolean_t own;		/* do we own or just hold ds? */
+};
+
+static int
+dsl_dataset_release_might_destroy(dsl_dataset_t *ds, const char *htag,
+    boolean_t *might_destroy)
+{
+	objset_t *mos = ds->ds_dir->dd_pool->dp_meta_objset;
+	uint64_t zapobj;
+	uint64_t tmp;
+	int error;
+
+	*might_destroy = B_FALSE;
+
+	mutex_enter(&ds->ds_lock);
+	zapobj = ds->ds_phys->ds_userrefs_obj;
+	if (zapobj == 0) {
+		/* The tag can't possibly exist */
+		mutex_exit(&ds->ds_lock);
+		return (ESRCH);
+	}
+
+	/* Make sure the tag exists */
+	error = zap_lookup(mos, zapobj, htag, 8, 1, &tmp);
+	if (error) {
+		mutex_exit(&ds->ds_lock);
+		if (error == ENOENT)
+			error = ESRCH;
+		return (error);
+	}
+
+	if (ds->ds_userrefs == 1 && ds->ds_phys->ds_num_children == 1 &&
+	    DS_IS_DEFER_DESTROY(ds))
+		*might_destroy = B_TRUE;
+
+	mutex_exit(&ds->ds_lock);
+	return (0);
+}
+
+static int
+dsl_dataset_user_release_check(void *arg1, void *tag, dmu_tx_t *tx)
+{
+	struct dsl_ds_releasearg *ra = arg1;
+	dsl_dataset_t *ds = ra->ds;
+	boolean_t might_destroy;
+	int error;
+
+	if (spa_version(ds->ds_dir->dd_pool->dp_spa) < SPA_VERSION_USERREFS)
+		return (ENOTSUP);
+
+	error = dsl_dataset_release_might_destroy(ds, ra->htag, &might_destroy);
+	if (error)
+		return (error);
+
+	if (might_destroy) {
+		struct dsl_ds_destroyarg dsda = {0};
+
+		if (dmu_tx_is_syncing(tx)) {
+			/*
+			 * If we're not prepared to remove the snapshot,
+			 * we can't allow the release to happen right now.
+			 */
+			if (!ra->own)
+				return (EBUSY);
+			if (ds->ds_user_ptr) {
+				ds->ds_user_evict_func(ds, ds->ds_user_ptr);
+				ds->ds_user_ptr = NULL;
+			}
+		}
+		dsda.ds = ds;
+		dsda.releasing = B_TRUE;
+		return (dsl_dataset_destroy_check(&dsda, tag, tx));
+	}
+
+	return (0);
+}
+
+static void
+dsl_dataset_user_release_sync(void *arg1, void *tag, cred_t *cr, dmu_tx_t *tx)
+{
+	struct dsl_ds_releasearg *ra = arg1;
+	dsl_dataset_t *ds = ra->ds;
+	spa_t *spa = ds->ds_dir->dd_pool->dp_spa;
+	objset_t *mos = ds->ds_dir->dd_pool->dp_meta_objset;
+	uint64_t zapobj;
+	uint64_t dsobj = ds->ds_object;
+	uint64_t refs;
+
+	mutex_enter(&ds->ds_lock);
+	ds->ds_userrefs--;
+	refs = ds->ds_userrefs;
+	mutex_exit(&ds->ds_lock);
+	zapobj = ds->ds_phys->ds_userrefs_obj;
+	VERIFY(0 == zap_remove(mos, zapobj, ra->htag, tx));
+	if (ds->ds_userrefs == 0 && ds->ds_phys->ds_num_children == 1 &&
+	    DS_IS_DEFER_DESTROY(ds)) {
+		struct dsl_ds_destroyarg dsda = {0};
+
+		ASSERT(ra->own);
+		dsda.ds = ds;
+		dsda.releasing = B_TRUE;
+		/* We already did the destroy_check */
+		dsl_dataset_destroy_sync(&dsda, tag, cr, tx);
+	}
+
+	spa_history_internal_log(LOG_DS_USER_RELEASE,
+	    spa, tx, cr, "<%s> %lld dataset = %llu",
+	    ra->htag, (longlong_t)refs, dsobj);
+}
+
+static int
+dsl_dataset_user_release_one(char *dsname, void *arg)
+{
+	struct dsl_ds_holdarg *ha = arg;
+	struct dsl_ds_releasearg *ra;
+	dsl_dataset_t *ds;
+	int error;
+	void *dtag = ha->dstg;
+	char *name;
+	size_t buflen;
+	boolean_t own = B_FALSE;
+	boolean_t might_destroy;
+
+	if (strlen(ha->htag) >= ZAP_MAXNAMELEN)
+		return (ENAMETOOLONG);
+
+	/* alloc a buffer to hold dsname@snapname, plus the terminating NULL */
+	buflen = strlen(dsname) + strlen(ha->snapname) + 2;
+	name = kmem_alloc(buflen, KM_SLEEP);
+	(void) snprintf(name, buflen, "%s@%s", dsname, ha->snapname);
+	error = dsl_dataset_hold(name, dtag, &ds);
+	kmem_free(name, buflen);
+	if (error == ENOENT && ha->recursive)
+		return (0);
+	(void) strcpy(ha->failed, dsname);
+	if (error)
+		return (error);
+
+	ASSERT(dsl_dataset_is_snapshot(ds));
+
+	error = dsl_dataset_release_might_destroy(ds, ha->htag, &might_destroy);
+	if (error) {
+		dsl_dataset_rele(ds, dtag);
+		return (error);
+	}
+
+	if (might_destroy) {
+#ifdef _KERNEL
+		error = zfs_unmount_snap(name, NULL);
+		if (error) {
+			dsl_dataset_rele(ds, dtag);
+			return (error);
+		}
+		error = dsl_dataset_zvol_cleanup(ds, name);
+		if (error) {
+			dsl_dataset_rele(ds, dtag);
+			return (error);
+		}
+#endif
+		if (!dsl_dataset_tryown(ds,
+		    DS_MODE_READONLY | DS_MODE_INCONSISTENT, dtag)) {
+			dsl_dataset_rele(ds, dtag);
+			return (EBUSY);
+		} else {
+			own = B_TRUE;
+			dsl_dataset_make_exclusive(ds, dtag);
+		}
+	}
+
+	ra = kmem_alloc(sizeof (struct dsl_ds_releasearg), KM_SLEEP);
+	ra->ds = ds;
+	ra->htag = ha->htag;
+	ra->own = own;
+	dsl_sync_task_create(ha->dstg, dsl_dataset_user_release_check,
+	    dsl_dataset_user_release_sync, ra, dtag, 0);
+
+	return (0);
+}
+
+int
+dsl_dataset_user_release(char *dsname, char *snapname, char *htag,
+    boolean_t recursive)
+{
+	struct dsl_ds_holdarg *ha;
+	dsl_sync_task_t *dst;
+	spa_t *spa;
+	int error;
+
+	ha = kmem_zalloc(sizeof (struct dsl_ds_holdarg), KM_SLEEP);
+
+	(void) strlcpy(ha->failed, dsname, sizeof (ha->failed));
+
+	error = spa_open(dsname, &spa, FTAG);
+	if (error) {
+		kmem_free(ha, sizeof (struct dsl_ds_holdarg));
+		return (error);
+	}
+
+	ha->dstg = dsl_sync_task_group_create(spa_get_dsl(spa));
+	ha->htag = htag;
+	ha->snapname = snapname;
+	ha->recursive = recursive;
+	if (recursive) {
+		error = dmu_objset_find(dsname, dsl_dataset_user_release_one,
+		    ha, DS_FIND_CHILDREN);
+	} else {
+		error = dsl_dataset_user_release_one(dsname, ha);
+	}
+	if (error == 0)
+		error = dsl_sync_task_group_wait(ha->dstg);
+
+	for (dst = list_head(&ha->dstg->dstg_tasks); dst;
+	    dst = list_next(&ha->dstg->dstg_tasks, dst)) {
+		struct dsl_ds_releasearg *ra = dst->dst_arg1;
+		dsl_dataset_t *ds = ra->ds;
+
+		if (dst->dst_err)
+			dsl_dataset_name(ds, ha->failed);
+
+		if (ra->own)
+			dsl_dataset_disown(ds, ha->dstg);
+		else
+			dsl_dataset_rele(ds, ha->dstg);
+
+		kmem_free(ra, sizeof (struct dsl_ds_releasearg));
+	}
+
+	if (error)
+		(void) strcpy(dsname, ha->failed);
+
+	dsl_sync_task_group_destroy(ha->dstg);
+	kmem_free(ha, sizeof (struct dsl_ds_holdarg));
+	spa_close(spa, FTAG);
+	return (error);
+}
+
+int
+dsl_dataset_get_holds(const char *dsname, nvlist_t **nvp)
+{
+	dsl_dataset_t *ds;
+	int err;
+
+	err = dsl_dataset_hold(dsname, FTAG, &ds);
+	if (err)
+		return (err);
+
+	VERIFY(0 == nvlist_alloc(nvp, NV_UNIQUE_NAME, KM_SLEEP));
+	if (ds->ds_phys->ds_userrefs_obj != 0) {
+		zap_attribute_t *za;
+		zap_cursor_t zc;
+
+		za = kmem_alloc(sizeof (zap_attribute_t), KM_SLEEP);
+		for (zap_cursor_init(&zc, ds->ds_dir->dd_pool->dp_meta_objset,
+		    ds->ds_phys->ds_userrefs_obj);
+		    zap_cursor_retrieve(&zc, za) == 0;
+		    zap_cursor_advance(&zc)) {
+			VERIFY(0 == nvlist_add_uint64(*nvp, za->za_name,
+			    za->za_first_integer));
+		}
+		zap_cursor_fini(&zc);
+		kmem_free(za, sizeof (zap_attribute_t));
+	}
+	dsl_dataset_rele(ds, FTAG);
+	return (0);
+}
+
 #if defined(_KERNEL) && defined(HAVE_SPL)
 EXPORT_SYMBOL(dsl_dataset_hold);
 EXPORT_SYMBOL(dsl_dataset_hold_obj);
@@ -3454,423 +3871,4 @@
 EXPORT_SYMBOL(dsl_dataset_set_quota);
 EXPORT_SYMBOL(dsl_dataset_set_quota_sync);
 EXPORT_SYMBOL(dsl_dataset_set_reservation);
-#endif
-=======
-static int
-dsl_dataset_user_hold_check(void *arg1, void *arg2, dmu_tx_t *tx)
-{
-	dsl_dataset_t *ds = arg1;
-	char *htag = arg2;
-	objset_t *mos = ds->ds_dir->dd_pool->dp_meta_objset;
-	int error = 0;
-
-	if (spa_version(ds->ds_dir->dd_pool->dp_spa) < SPA_VERSION_USERREFS)
-		return (ENOTSUP);
-
-	if (!dsl_dataset_is_snapshot(ds))
-		return (EINVAL);
-
-	if (strlen(htag) >= ZAP_MAXNAMELEN)
-		return (ENAMETOOLONG);
-
-	/* tags must be unique */
-	mutex_enter(&ds->ds_lock);
-	if (ds->ds_phys->ds_userrefs_obj) {
-		error = zap_lookup(mos, ds->ds_phys->ds_userrefs_obj, htag,
-		    8, 1, tx);
-		if (error == 0)
-			error = EEXIST;
-		else if (error == ENOENT)
-			error = 0;
-	}
-	mutex_exit(&ds->ds_lock);
-
-	return (error);
-}
-
-static void
-dsl_dataset_user_hold_sync(void *arg1, void *arg2, cred_t *cr, dmu_tx_t *tx)
-{
-	dsl_dataset_t *ds = arg1;
-	char *htag = arg2;
-	objset_t *mos = ds->ds_dir->dd_pool->dp_meta_objset;
-	time_t now = gethrestime_sec();
-	uint64_t zapobj;
-
-	mutex_enter(&ds->ds_lock);
-	if (ds->ds_phys->ds_userrefs_obj == 0) {
-		/*
-		 * This is the first user hold for this dataset.  Create
-		 * the userrefs zap object.
-		 */
-		dmu_buf_will_dirty(ds->ds_dbuf, tx);
-		zapobj = ds->ds_phys->ds_userrefs_obj =
-		    zap_create(mos, DMU_OT_USERREFS, DMU_OT_NONE, 0, tx);
-	} else {
-		zapobj = ds->ds_phys->ds_userrefs_obj;
-	}
-	ds->ds_userrefs++;
-	mutex_exit(&ds->ds_lock);
-
-	VERIFY(0 == zap_add(mos, zapobj, htag, 8, 1, &now, tx));
-
-	spa_history_internal_log(LOG_DS_USER_HOLD,
-	    ds->ds_dir->dd_pool->dp_spa, tx, cr, "<%s> dataset = %llu",
-	    htag, ds->ds_object);
-}
-
-struct dsl_ds_holdarg {
-	dsl_sync_task_group_t *dstg;
-	char *htag;
-	char *snapname;
-	boolean_t recursive;
-	char failed[MAXPATHLEN];
-};
-
-static int
-dsl_dataset_user_hold_one(char *dsname, void *arg)
-{
-	struct dsl_ds_holdarg *ha = arg;
-	dsl_dataset_t *ds;
-	int error;
-	char *name;
-	size_t buflen;
-
-	/* alloc a buffer to hold dsname@snapname plus terminating NULL */
-	buflen = strlen(dsname) + strlen(ha->snapname) + 2;
-	name = kmem_alloc(buflen, KM_SLEEP);
-	(void) snprintf(name, buflen, "%s@%s", dsname, ha->snapname);
-	error = dsl_dataset_hold(name, ha->dstg, &ds);
-	kmem_free(name, buflen);
-	if (error == 0) {
-		dsl_sync_task_create(ha->dstg, dsl_dataset_user_hold_check,
-		    dsl_dataset_user_hold_sync, ds, ha->htag, 0);
-	} else if (error == ENOENT && ha->recursive) {
-		error = 0;
-	} else {
-		(void) strcpy(ha->failed, dsname);
-	}
-	return (error);
-}
-
-int
-dsl_dataset_user_hold(char *dsname, char *snapname, char *htag,
-    boolean_t recursive)
-{
-	struct dsl_ds_holdarg *ha;
-	dsl_sync_task_t *dst;
-	spa_t *spa;
-	int error;
-
-	ha = kmem_zalloc(sizeof (struct dsl_ds_holdarg), KM_SLEEP);
-
-	(void) strlcpy(ha->failed, dsname, sizeof (ha->failed));
-
-	error = spa_open(dsname, &spa, FTAG);
-	if (error) {
-		kmem_free(ha, sizeof (struct dsl_ds_holdarg));
-		return (error);
-	}
-
-	ha->dstg = dsl_sync_task_group_create(spa_get_dsl(spa));
-	ha->htag = htag;
-	ha->snapname = snapname;
-	ha->recursive = recursive;
-	if (recursive) {
-		error = dmu_objset_find(dsname, dsl_dataset_user_hold_one,
-		    ha, DS_FIND_CHILDREN);
-	} else {
-		error = dsl_dataset_user_hold_one(dsname, ha);
-	}
-	if (error == 0)
-		error = dsl_sync_task_group_wait(ha->dstg);
-
-	for (dst = list_head(&ha->dstg->dstg_tasks); dst;
-	    dst = list_next(&ha->dstg->dstg_tasks, dst)) {
-		dsl_dataset_t *ds = dst->dst_arg1;
-
-		if (dst->dst_err) {
-			dsl_dataset_name(ds, ha->failed);
-			*strchr(ha->failed, '@') = '\0';
-		}
-		dsl_dataset_rele(ds, ha->dstg);
-	}
-
-	if (error)
-		(void) strcpy(dsname, ha->failed);
-
-	dsl_sync_task_group_destroy(ha->dstg);
-	kmem_free(ha, sizeof (struct dsl_ds_holdarg));
-	spa_close(spa, FTAG);
-	return (error);
-}
-
-struct dsl_ds_releasearg {
-	dsl_dataset_t *ds;
-	const char *htag;
-	boolean_t own;		/* do we own or just hold ds? */
-};
-
-static int
-dsl_dataset_release_might_destroy(dsl_dataset_t *ds, const char *htag,
-    boolean_t *might_destroy)
-{
-	objset_t *mos = ds->ds_dir->dd_pool->dp_meta_objset;
-	uint64_t zapobj;
-	uint64_t tmp;
-	int error;
-
-	*might_destroy = B_FALSE;
-
-	mutex_enter(&ds->ds_lock);
-	zapobj = ds->ds_phys->ds_userrefs_obj;
-	if (zapobj == 0) {
-		/* The tag can't possibly exist */
-		mutex_exit(&ds->ds_lock);
-		return (ESRCH);
-	}
-
-	/* Make sure the tag exists */
-	error = zap_lookup(mos, zapobj, htag, 8, 1, &tmp);
-	if (error) {
-		mutex_exit(&ds->ds_lock);
-		if (error == ENOENT)
-			error = ESRCH;
-		return (error);
-	}
-
-	if (ds->ds_userrefs == 1 && ds->ds_phys->ds_num_children == 1 &&
-	    DS_IS_DEFER_DESTROY(ds))
-		*might_destroy = B_TRUE;
-
-	mutex_exit(&ds->ds_lock);
-	return (0);
-}
-
-static int
-dsl_dataset_user_release_check(void *arg1, void *tag, dmu_tx_t *tx)
-{
-	struct dsl_ds_releasearg *ra = arg1;
-	dsl_dataset_t *ds = ra->ds;
-	boolean_t might_destroy;
-	int error;
-
-	if (spa_version(ds->ds_dir->dd_pool->dp_spa) < SPA_VERSION_USERREFS)
-		return (ENOTSUP);
-
-	error = dsl_dataset_release_might_destroy(ds, ra->htag, &might_destroy);
-	if (error)
-		return (error);
-
-	if (might_destroy) {
-		struct dsl_ds_destroyarg dsda = {0};
-
-		if (dmu_tx_is_syncing(tx)) {
-			/*
-			 * If we're not prepared to remove the snapshot,
-			 * we can't allow the release to happen right now.
-			 */
-			if (!ra->own)
-				return (EBUSY);
-			if (ds->ds_user_ptr) {
-				ds->ds_user_evict_func(ds, ds->ds_user_ptr);
-				ds->ds_user_ptr = NULL;
-			}
-		}
-		dsda.ds = ds;
-		dsda.releasing = B_TRUE;
-		return (dsl_dataset_destroy_check(&dsda, tag, tx));
-	}
-
-	return (0);
-}
-
-static void
-dsl_dataset_user_release_sync(void *arg1, void *tag, cred_t *cr, dmu_tx_t *tx)
-{
-	struct dsl_ds_releasearg *ra = arg1;
-	dsl_dataset_t *ds = ra->ds;
-	spa_t *spa = ds->ds_dir->dd_pool->dp_spa;
-	objset_t *mos = ds->ds_dir->dd_pool->dp_meta_objset;
-	uint64_t zapobj;
-	uint64_t dsobj = ds->ds_object;
-	uint64_t refs;
-
-	mutex_enter(&ds->ds_lock);
-	ds->ds_userrefs--;
-	refs = ds->ds_userrefs;
-	mutex_exit(&ds->ds_lock);
-	zapobj = ds->ds_phys->ds_userrefs_obj;
-	VERIFY(0 == zap_remove(mos, zapobj, ra->htag, tx));
-	if (ds->ds_userrefs == 0 && ds->ds_phys->ds_num_children == 1 &&
-	    DS_IS_DEFER_DESTROY(ds)) {
-		struct dsl_ds_destroyarg dsda = {0};
-
-		ASSERT(ra->own);
-		dsda.ds = ds;
-		dsda.releasing = B_TRUE;
-		/* We already did the destroy_check */
-		dsl_dataset_destroy_sync(&dsda, tag, cr, tx);
-	}
-
-	spa_history_internal_log(LOG_DS_USER_RELEASE,
-	    spa, tx, cr, "<%s> %lld dataset = %llu",
-	    ra->htag, (longlong_t)refs, dsobj);
-}
-
-static int
-dsl_dataset_user_release_one(char *dsname, void *arg)
-{
-	struct dsl_ds_holdarg *ha = arg;
-	struct dsl_ds_releasearg *ra;
-	dsl_dataset_t *ds;
-	int error;
-	void *dtag = ha->dstg;
-	char *name;
-	size_t buflen;
-	boolean_t own = B_FALSE;
-	boolean_t might_destroy;
-
-	if (strlen(ha->htag) >= ZAP_MAXNAMELEN)
-		return (ENAMETOOLONG);
-
-	/* alloc a buffer to hold dsname@snapname, plus the terminating NULL */
-	buflen = strlen(dsname) + strlen(ha->snapname) + 2;
-	name = kmem_alloc(buflen, KM_SLEEP);
-	(void) snprintf(name, buflen, "%s@%s", dsname, ha->snapname);
-	error = dsl_dataset_hold(name, dtag, &ds);
-	kmem_free(name, buflen);
-	if (error == ENOENT && ha->recursive)
-		return (0);
-	(void) strcpy(ha->failed, dsname);
-	if (error)
-		return (error);
-
-	ASSERT(dsl_dataset_is_snapshot(ds));
-
-	error = dsl_dataset_release_might_destroy(ds, ha->htag, &might_destroy);
-	if (error) {
-		dsl_dataset_rele(ds, dtag);
-		return (error);
-	}
-
-	if (might_destroy) {
-#ifdef _KERNEL
-		error = zfs_unmount_snap(name, NULL);
-		if (error) {
-			dsl_dataset_rele(ds, dtag);
-			return (error);
-		}
-		error = dsl_dataset_zvol_cleanup(ds, name);
-		if (error) {
-			dsl_dataset_rele(ds, dtag);
-			return (error);
-		}
-#endif
-		if (!dsl_dataset_tryown(ds,
-		    DS_MODE_READONLY | DS_MODE_INCONSISTENT, dtag)) {
-			dsl_dataset_rele(ds, dtag);
-			return (EBUSY);
-		} else {
-			own = B_TRUE;
-			dsl_dataset_make_exclusive(ds, dtag);
-		}
-	}
-
-	ra = kmem_alloc(sizeof (struct dsl_ds_releasearg), KM_SLEEP);
-	ra->ds = ds;
-	ra->htag = ha->htag;
-	ra->own = own;
-	dsl_sync_task_create(ha->dstg, dsl_dataset_user_release_check,
-	    dsl_dataset_user_release_sync, ra, dtag, 0);
-
-	return (0);
-}
-
-int
-dsl_dataset_user_release(char *dsname, char *snapname, char *htag,
-    boolean_t recursive)
-{
-	struct dsl_ds_holdarg *ha;
-	dsl_sync_task_t *dst;
-	spa_t *spa;
-	int error;
-
-	ha = kmem_zalloc(sizeof (struct dsl_ds_holdarg), KM_SLEEP);
-
-	(void) strlcpy(ha->failed, dsname, sizeof (ha->failed));
-
-	error = spa_open(dsname, &spa, FTAG);
-	if (error) {
-		kmem_free(ha, sizeof (struct dsl_ds_holdarg));
-		return (error);
-	}
-
-	ha->dstg = dsl_sync_task_group_create(spa_get_dsl(spa));
-	ha->htag = htag;
-	ha->snapname = snapname;
-	ha->recursive = recursive;
-	if (recursive) {
-		error = dmu_objset_find(dsname, dsl_dataset_user_release_one,
-		    ha, DS_FIND_CHILDREN);
-	} else {
-		error = dsl_dataset_user_release_one(dsname, ha);
-	}
-	if (error == 0)
-		error = dsl_sync_task_group_wait(ha->dstg);
-
-	for (dst = list_head(&ha->dstg->dstg_tasks); dst;
-	    dst = list_next(&ha->dstg->dstg_tasks, dst)) {
-		struct dsl_ds_releasearg *ra = dst->dst_arg1;
-		dsl_dataset_t *ds = ra->ds;
-
-		if (dst->dst_err)
-			dsl_dataset_name(ds, ha->failed);
-
-		if (ra->own)
-			dsl_dataset_disown(ds, ha->dstg);
-		else
-			dsl_dataset_rele(ds, ha->dstg);
-
-		kmem_free(ra, sizeof (struct dsl_ds_releasearg));
-	}
-
-	if (error)
-		(void) strcpy(dsname, ha->failed);
-
-	dsl_sync_task_group_destroy(ha->dstg);
-	kmem_free(ha, sizeof (struct dsl_ds_holdarg));
-	spa_close(spa, FTAG);
-	return (error);
-}
-
-int
-dsl_dataset_get_holds(const char *dsname, nvlist_t **nvp)
-{
-	dsl_dataset_t *ds;
-	int err;
-
-	err = dsl_dataset_hold(dsname, FTAG, &ds);
-	if (err)
-		return (err);
-
-	VERIFY(0 == nvlist_alloc(nvp, NV_UNIQUE_NAME, KM_SLEEP));
-	if (ds->ds_phys->ds_userrefs_obj != 0) {
-		zap_attribute_t *za;
-		zap_cursor_t zc;
-
-		za = kmem_alloc(sizeof (zap_attribute_t), KM_SLEEP);
-		for (zap_cursor_init(&zc, ds->ds_dir->dd_pool->dp_meta_objset,
-		    ds->ds_phys->ds_userrefs_obj);
-		    zap_cursor_retrieve(&zc, za) == 0;
-		    zap_cursor_advance(&zc)) {
-			VERIFY(0 == nvlist_add_uint64(*nvp, za->za_name,
-			    za->za_first_integer));
-		}
-		zap_cursor_fini(&zc);
-		kmem_free(za, sizeof (zap_attribute_t));
-	}
-	dsl_dataset_rele(ds, FTAG);
-	return (0);
-}
->>>>>>> 50c623cc
+#endif