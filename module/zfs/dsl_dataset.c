--- conflicted
+++ resolved
@@ -399,11 +399,7 @@
 		ds = kmem_zalloc(sizeof (dsl_dataset_t), KM_SLEEP);
 		ds->ds_dbuf = dbuf;
 		ds->ds_object = dsobj;
-<<<<<<< HEAD
-		ds->ds_phys = ABD_TO_BUF(dbuf->db_data);
-=======
 		ds->ds_is_snapshot = dsl_dataset_phys(ds)->ds_num_children != 0;
->>>>>>> 6186e297
 		list_link_init(&ds->ds_synced_link);
 
 		mutex_init(&ds->ds_lock, NULL, MUTEX_DEFAULT, NULL);
@@ -501,13 +497,8 @@
 		}
 	}
 	ASSERT3P(ds->ds_dbuf, ==, dbuf);
-<<<<<<< HEAD
-	ASSERT3P(ds->ds_phys, ==, ABD_TO_BUF(dbuf->db_data));
-	ASSERT(ds->ds_phys->ds_prev_snap_obj != 0 ||
-=======
-	ASSERT3P(dsl_dataset_phys(ds), ==, dbuf->db_data);
+	ASSERT3P(dsl_dataset_phys(ds), ==, ABD_TO_BUF(dbuf->db_data));
 	ASSERT(dsl_dataset_phys(ds)->ds_prev_snap_obj != 0 ||
->>>>>>> 6186e297
 	    spa_version(dp->dp_spa) < SPA_VERSION_ORIGIN ||
 	    dp->dp_origin_snap == NULL || ds == dp->dp_origin_snap);
 	*dsp = ds;
