/*
 * CDDL HEADER START
 *
 * The contents of this file are subject to the terms of the
 * Common Development and Distribution License (the "License").
 * You may not use this file except in compliance with the License.
 *
 * You can obtain a copy of the license at usr/src/OPENSOLARIS.LICENSE
 * or http://www.opensolaris.org/os/licensing.
 * See the License for the specific language governing permissions
 * and limitations under the License.
 *
 * When distributing Covered Code, include this CDDL HEADER in each
 * file and include the License file at usr/src/OPENSOLARIS.LICENSE.
 * If applicable, add the following below this CDDL HEADER, with the
 * fields enclosed by brackets "[]" replaced with your own identifying
 * information: Portions Copyright [yyyy] [name of copyright owner]
 *
 * CDDL HEADER END
 */

/*
 * Copyright (c) 2005, 2010, Oracle and/or its affiliates. All rights reserved.
 * Copyright (c) 2012, 2020 by Delphix. All rights reserved.
 * Copyright (c) 2017, Intel Corporation.
 */

/*
 * Virtual Device Labels
 * ---------------------
 *
 * The vdev label serves several distinct purposes:
 *
 *	1. Uniquely identify this device as part of a ZFS pool and confirm its
 *	   identity within the pool.
 *
 *	2. Verify that all the devices given in a configuration are present
 *         within the pool.
 *
 *	3. Determine the uberblock for the pool.
 *
 *	4. In case of an import operation, determine the configuration of the
 *         toplevel vdev of which it is a part.
 *
 *	5. If an import operation cannot find all the devices in the pool,
 *         provide enough information to the administrator to determine which
 *         devices are missing.
 *
 * It is important to note that while the kernel is responsible for writing the
 * label, it only consumes the information in the first three cases.  The
 * latter information is only consumed in userland when determining the
 * configuration to import a pool.
 *
 *
 * Label Organization
 * ------------------
 *
 * Before describing the contents of the label, it's important to understand how
 * the labels are written and updated with respect to the uberblock.
 *
 * When the pool configuration is altered, either because it was newly created
 * or a device was added, we want to update all the labels such that we can deal
 * with fatal failure at any point.  To this end, each disk has two labels which
 * are updated before and after the uberblock is synced.  Assuming we have
 * labels and an uberblock with the following transaction groups:
 *
 *              L1          UB          L2
 *           +------+    +------+    +------+
 *           |      |    |      |    |      |
 *           | t10  |    | t10  |    | t10  |
 *           |      |    |      |    |      |
 *           +------+    +------+    +------+
 *
 * In this stable state, the labels and the uberblock were all updated within
 * the same transaction group (10).  Each label is mirrored and checksummed, so
 * that we can detect when we fail partway through writing the label.
 *
 * In order to identify which labels are valid, the labels are written in the
 * following manner:
 *
 *	1. For each vdev, update 'L1' to the new label
 *	2. Update the uberblock
 *	3. For each vdev, update 'L2' to the new label
 *
 * Given arbitrary failure, we can determine the correct label to use based on
 * the transaction group.  If we fail after updating L1 but before updating the
 * UB, we will notice that L1's transaction group is greater than the uberblock,
 * so L2 must be valid.  If we fail after writing the uberblock but before
 * writing L2, we will notice that L2's transaction group is less than L1, and
 * therefore L1 is valid.
 *
 * Another added complexity is that not every label is updated when the config
 * is synced.  If we add a single device, we do not want to have to re-write
 * every label for every device in the pool.  This means that both L1 and L2 may
 * be older than the pool uberblock, because the necessary information is stored
 * on another vdev.
 *
 *
 * On-disk Format
 * --------------
 *
 * The vdev label consists of two distinct parts, and is wrapped within the
 * vdev_label_t structure.  The label includes 8k of padding to permit legacy
 * VTOC disk labels, but is otherwise ignored.
 *
 * The first half of the label is a packed nvlist which contains pool wide
 * properties, per-vdev properties, and configuration information.  It is
 * described in more detail below.
 *
 * The latter half of the label consists of a redundant array of uberblocks.
 * These uberblocks are updated whenever a transaction group is committed,
 * or when the configuration is updated.  When a pool is loaded, we scan each
 * vdev for the 'best' uberblock.
 *
 *
 * Configuration Information
 * -------------------------
 *
 * The nvlist describing the pool and vdev contains the following elements:
 *
 *	version		ZFS on-disk version
 *	name		Pool name
 *	state		Pool state
 *	txg		Transaction group in which this label was written
 *	pool_guid	Unique identifier for this pool
 *	vdev_tree	An nvlist describing vdev tree.
 *	features_for_read
 *			An nvlist of the features necessary for reading the MOS.
 *
 * Each leaf device label also contains the following:
 *
 *	top_guid	Unique ID for top-level vdev in which this is contained
 *	guid		Unique ID for the leaf vdev
 *
 * The 'vs' configuration follows the format described in 'spa_config.c'.
 */

#include <sys/zfs_context.h>
#include <sys/spa.h>
#include <sys/spa_impl.h>
#include <sys/dmu.h>
#include <sys/zap.h>
#include <sys/vdev.h>
#include <sys/vdev_impl.h>
<<<<<<< HEAD
#include <sys/vdev_raidz.h>
=======
#include <sys/vdev_draid.h>
>>>>>>> b2255edc
#include <sys/uberblock_impl.h>
#include <sys/metaslab.h>
#include <sys/metaslab_impl.h>
#include <sys/zio.h>
#include <sys/dsl_scan.h>
#include <sys/abd.h>
#include <sys/fs/zfs.h>
#include <sys/byteorder.h>
#include <sys/zfs_bootenv.h>

/*
 * Basic routines to read and write from a vdev label.
 * Used throughout the rest of this file.
 */
uint64_t
vdev_label_offset(uint64_t psize, int l, uint64_t offset)
{
	ASSERT(offset < sizeof (vdev_label_t));
	ASSERT(P2PHASE_TYPED(psize, sizeof (vdev_label_t), uint64_t) == 0);

	return (offset + l * sizeof (vdev_label_t) + (l < VDEV_LABELS / 2 ?
	    0 : psize - VDEV_LABELS * sizeof (vdev_label_t)));
}

/*
 * Returns back the vdev label associated with the passed in offset.
 */
int
vdev_label_number(uint64_t psize, uint64_t offset)
{
	int l;

	if (offset >= psize - VDEV_LABEL_END_SIZE) {
		offset -= psize - VDEV_LABEL_END_SIZE;
		offset += (VDEV_LABELS / 2) * sizeof (vdev_label_t);
	}
	l = offset / sizeof (vdev_label_t);
	return (l < VDEV_LABELS ? l : -1);
}

static void
vdev_label_read(zio_t *zio, vdev_t *vd, int l, abd_t *buf, uint64_t offset,
    uint64_t size, zio_done_func_t *done, void *private, int flags)
{
	ASSERT(
	    spa_config_held(zio->io_spa, SCL_STATE, RW_READER) == SCL_STATE ||
	    spa_config_held(zio->io_spa, SCL_STATE, RW_WRITER) == SCL_STATE);
	ASSERT(flags & ZIO_FLAG_CONFIG_WRITER);

	zio_nowait(zio_read_phys(zio, vd,
	    vdev_label_offset(vd->vdev_psize, l, offset),
	    size, buf, ZIO_CHECKSUM_LABEL, done, private,
	    ZIO_PRIORITY_SYNC_READ, flags, B_TRUE));
}

void
vdev_label_write(zio_t *zio, vdev_t *vd, int l, abd_t *buf, uint64_t offset,
    uint64_t size, zio_done_func_t *done, void *private, int flags)
{
	ASSERT(
	    spa_config_held(zio->io_spa, SCL_STATE, RW_READER) == SCL_STATE ||
	    spa_config_held(zio->io_spa, SCL_STATE, RW_WRITER) == SCL_STATE);
	ASSERT(flags & ZIO_FLAG_CONFIG_WRITER);

	zio_nowait(zio_write_phys(zio, vd,
	    vdev_label_offset(vd->vdev_psize, l, offset),
	    size, buf, ZIO_CHECKSUM_LABEL, done, private,
	    ZIO_PRIORITY_SYNC_WRITE, flags, B_TRUE));
}

/*
 * Generate the nvlist representing this vdev's stats
 */
void
vdev_config_generate_stats(vdev_t *vd, nvlist_t *nv)
{
	nvlist_t *nvx;
	vdev_stat_t *vs;
	vdev_stat_ex_t *vsx;

	vs = kmem_alloc(sizeof (*vs), KM_SLEEP);
	vsx = kmem_alloc(sizeof (*vsx), KM_SLEEP);

	vdev_get_stats_ex(vd, vs, vsx);
	fnvlist_add_uint64_array(nv, ZPOOL_CONFIG_VDEV_STATS,
	    (uint64_t *)vs, sizeof (*vs) / sizeof (uint64_t));

	/*
	 * Add extended stats into a special extended stats nvlist.  This keeps
	 * all the extended stats nicely grouped together.  The extended stats
	 * nvlist is then added to the main nvlist.
	 */
	nvx = fnvlist_alloc();

	/* ZIOs in flight to disk */
	fnvlist_add_uint64(nvx, ZPOOL_CONFIG_VDEV_SYNC_R_ACTIVE_QUEUE,
	    vsx->vsx_active_queue[ZIO_PRIORITY_SYNC_READ]);

	fnvlist_add_uint64(nvx, ZPOOL_CONFIG_VDEV_SYNC_W_ACTIVE_QUEUE,
	    vsx->vsx_active_queue[ZIO_PRIORITY_SYNC_WRITE]);

	fnvlist_add_uint64(nvx, ZPOOL_CONFIG_VDEV_ASYNC_R_ACTIVE_QUEUE,
	    vsx->vsx_active_queue[ZIO_PRIORITY_ASYNC_READ]);

	fnvlist_add_uint64(nvx, ZPOOL_CONFIG_VDEV_ASYNC_W_ACTIVE_QUEUE,
	    vsx->vsx_active_queue[ZIO_PRIORITY_ASYNC_WRITE]);

	fnvlist_add_uint64(nvx, ZPOOL_CONFIG_VDEV_SCRUB_ACTIVE_QUEUE,
	    vsx->vsx_active_queue[ZIO_PRIORITY_SCRUB]);

	fnvlist_add_uint64(nvx, ZPOOL_CONFIG_VDEV_TRIM_ACTIVE_QUEUE,
	    vsx->vsx_active_queue[ZIO_PRIORITY_TRIM]);

	/* ZIOs pending */
	fnvlist_add_uint64(nvx, ZPOOL_CONFIG_VDEV_SYNC_R_PEND_QUEUE,
	    vsx->vsx_pend_queue[ZIO_PRIORITY_SYNC_READ]);

	fnvlist_add_uint64(nvx, ZPOOL_CONFIG_VDEV_SYNC_W_PEND_QUEUE,
	    vsx->vsx_pend_queue[ZIO_PRIORITY_SYNC_WRITE]);

	fnvlist_add_uint64(nvx, ZPOOL_CONFIG_VDEV_ASYNC_R_PEND_QUEUE,
	    vsx->vsx_pend_queue[ZIO_PRIORITY_ASYNC_READ]);

	fnvlist_add_uint64(nvx, ZPOOL_CONFIG_VDEV_ASYNC_W_PEND_QUEUE,
	    vsx->vsx_pend_queue[ZIO_PRIORITY_ASYNC_WRITE]);

	fnvlist_add_uint64(nvx, ZPOOL_CONFIG_VDEV_SCRUB_PEND_QUEUE,
	    vsx->vsx_pend_queue[ZIO_PRIORITY_SCRUB]);

	fnvlist_add_uint64(nvx, ZPOOL_CONFIG_VDEV_TRIM_PEND_QUEUE,
	    vsx->vsx_pend_queue[ZIO_PRIORITY_TRIM]);

	/* Histograms */
	fnvlist_add_uint64_array(nvx, ZPOOL_CONFIG_VDEV_TOT_R_LAT_HISTO,
	    vsx->vsx_total_histo[ZIO_TYPE_READ],
	    ARRAY_SIZE(vsx->vsx_total_histo[ZIO_TYPE_READ]));

	fnvlist_add_uint64_array(nvx, ZPOOL_CONFIG_VDEV_TOT_W_LAT_HISTO,
	    vsx->vsx_total_histo[ZIO_TYPE_WRITE],
	    ARRAY_SIZE(vsx->vsx_total_histo[ZIO_TYPE_WRITE]));

	fnvlist_add_uint64_array(nvx, ZPOOL_CONFIG_VDEV_DISK_R_LAT_HISTO,
	    vsx->vsx_disk_histo[ZIO_TYPE_READ],
	    ARRAY_SIZE(vsx->vsx_disk_histo[ZIO_TYPE_READ]));

	fnvlist_add_uint64_array(nvx, ZPOOL_CONFIG_VDEV_DISK_W_LAT_HISTO,
	    vsx->vsx_disk_histo[ZIO_TYPE_WRITE],
	    ARRAY_SIZE(vsx->vsx_disk_histo[ZIO_TYPE_WRITE]));

	fnvlist_add_uint64_array(nvx, ZPOOL_CONFIG_VDEV_SYNC_R_LAT_HISTO,
	    vsx->vsx_queue_histo[ZIO_PRIORITY_SYNC_READ],
	    ARRAY_SIZE(vsx->vsx_queue_histo[ZIO_PRIORITY_SYNC_READ]));

	fnvlist_add_uint64_array(nvx, ZPOOL_CONFIG_VDEV_SYNC_W_LAT_HISTO,
	    vsx->vsx_queue_histo[ZIO_PRIORITY_SYNC_WRITE],
	    ARRAY_SIZE(vsx->vsx_queue_histo[ZIO_PRIORITY_SYNC_WRITE]));

	fnvlist_add_uint64_array(nvx, ZPOOL_CONFIG_VDEV_ASYNC_R_LAT_HISTO,
	    vsx->vsx_queue_histo[ZIO_PRIORITY_ASYNC_READ],
	    ARRAY_SIZE(vsx->vsx_queue_histo[ZIO_PRIORITY_ASYNC_READ]));

	fnvlist_add_uint64_array(nvx, ZPOOL_CONFIG_VDEV_ASYNC_W_LAT_HISTO,
	    vsx->vsx_queue_histo[ZIO_PRIORITY_ASYNC_WRITE],
	    ARRAY_SIZE(vsx->vsx_queue_histo[ZIO_PRIORITY_ASYNC_WRITE]));

	fnvlist_add_uint64_array(nvx, ZPOOL_CONFIG_VDEV_SCRUB_LAT_HISTO,
	    vsx->vsx_queue_histo[ZIO_PRIORITY_SCRUB],
	    ARRAY_SIZE(vsx->vsx_queue_histo[ZIO_PRIORITY_SCRUB]));

	fnvlist_add_uint64_array(nvx, ZPOOL_CONFIG_VDEV_TRIM_LAT_HISTO,
	    vsx->vsx_queue_histo[ZIO_PRIORITY_TRIM],
	    ARRAY_SIZE(vsx->vsx_queue_histo[ZIO_PRIORITY_TRIM]));

	/* Request sizes */
	fnvlist_add_uint64_array(nvx, ZPOOL_CONFIG_VDEV_SYNC_IND_R_HISTO,
	    vsx->vsx_ind_histo[ZIO_PRIORITY_SYNC_READ],
	    ARRAY_SIZE(vsx->vsx_ind_histo[ZIO_PRIORITY_SYNC_READ]));

	fnvlist_add_uint64_array(nvx, ZPOOL_CONFIG_VDEV_SYNC_IND_W_HISTO,
	    vsx->vsx_ind_histo[ZIO_PRIORITY_SYNC_WRITE],
	    ARRAY_SIZE(vsx->vsx_ind_histo[ZIO_PRIORITY_SYNC_WRITE]));

	fnvlist_add_uint64_array(nvx, ZPOOL_CONFIG_VDEV_ASYNC_IND_R_HISTO,
	    vsx->vsx_ind_histo[ZIO_PRIORITY_ASYNC_READ],
	    ARRAY_SIZE(vsx->vsx_ind_histo[ZIO_PRIORITY_ASYNC_READ]));

	fnvlist_add_uint64_array(nvx, ZPOOL_CONFIG_VDEV_ASYNC_IND_W_HISTO,
	    vsx->vsx_ind_histo[ZIO_PRIORITY_ASYNC_WRITE],
	    ARRAY_SIZE(vsx->vsx_ind_histo[ZIO_PRIORITY_ASYNC_WRITE]));

	fnvlist_add_uint64_array(nvx, ZPOOL_CONFIG_VDEV_IND_SCRUB_HISTO,
	    vsx->vsx_ind_histo[ZIO_PRIORITY_SCRUB],
	    ARRAY_SIZE(vsx->vsx_ind_histo[ZIO_PRIORITY_SCRUB]));

	fnvlist_add_uint64_array(nvx, ZPOOL_CONFIG_VDEV_IND_TRIM_HISTO,
	    vsx->vsx_ind_histo[ZIO_PRIORITY_TRIM],
	    ARRAY_SIZE(vsx->vsx_ind_histo[ZIO_PRIORITY_TRIM]));

	fnvlist_add_uint64_array(nvx, ZPOOL_CONFIG_VDEV_SYNC_AGG_R_HISTO,
	    vsx->vsx_agg_histo[ZIO_PRIORITY_SYNC_READ],
	    ARRAY_SIZE(vsx->vsx_agg_histo[ZIO_PRIORITY_SYNC_READ]));

	fnvlist_add_uint64_array(nvx, ZPOOL_CONFIG_VDEV_SYNC_AGG_W_HISTO,
	    vsx->vsx_agg_histo[ZIO_PRIORITY_SYNC_WRITE],
	    ARRAY_SIZE(vsx->vsx_agg_histo[ZIO_PRIORITY_SYNC_WRITE]));

	fnvlist_add_uint64_array(nvx, ZPOOL_CONFIG_VDEV_ASYNC_AGG_R_HISTO,
	    vsx->vsx_agg_histo[ZIO_PRIORITY_ASYNC_READ],
	    ARRAY_SIZE(vsx->vsx_agg_histo[ZIO_PRIORITY_ASYNC_READ]));

	fnvlist_add_uint64_array(nvx, ZPOOL_CONFIG_VDEV_ASYNC_AGG_W_HISTO,
	    vsx->vsx_agg_histo[ZIO_PRIORITY_ASYNC_WRITE],
	    ARRAY_SIZE(vsx->vsx_agg_histo[ZIO_PRIORITY_ASYNC_WRITE]));

	fnvlist_add_uint64_array(nvx, ZPOOL_CONFIG_VDEV_AGG_SCRUB_HISTO,
	    vsx->vsx_agg_histo[ZIO_PRIORITY_SCRUB],
	    ARRAY_SIZE(vsx->vsx_agg_histo[ZIO_PRIORITY_SCRUB]));

	fnvlist_add_uint64_array(nvx, ZPOOL_CONFIG_VDEV_AGG_TRIM_HISTO,
	    vsx->vsx_agg_histo[ZIO_PRIORITY_TRIM],
	    ARRAY_SIZE(vsx->vsx_agg_histo[ZIO_PRIORITY_TRIM]));

	/* IO delays */
	fnvlist_add_uint64(nvx, ZPOOL_CONFIG_VDEV_SLOW_IOS, vs->vs_slow_ios);

	/* Add extended stats nvlist to main nvlist */
	fnvlist_add_nvlist(nv, ZPOOL_CONFIG_VDEV_STATS_EX, nvx);

	fnvlist_free(nvx);
	kmem_free(vs, sizeof (*vs));
	kmem_free(vsx, sizeof (*vsx));
}

static void
root_vdev_actions_getprogress(vdev_t *vd, nvlist_t *nvl)
{
	spa_t *spa = vd->vdev_spa;

	if (vd != spa->spa_root_vdev)
		return;

	/* provide either current or previous scan information */
	pool_scan_stat_t ps;
	if (spa_scan_get_stats(spa, &ps) == 0) {
		fnvlist_add_uint64_array(nvl,
		    ZPOOL_CONFIG_SCAN_STATS, (uint64_t *)&ps,
		    sizeof (pool_scan_stat_t) / sizeof (uint64_t));
	}

	pool_removal_stat_t prs;
	if (spa_removal_get_stats(spa, &prs) == 0) {
		fnvlist_add_uint64_array(nvl,
		    ZPOOL_CONFIG_REMOVAL_STATS, (uint64_t *)&prs,
		    sizeof (prs) / sizeof (uint64_t));
	}

	pool_checkpoint_stat_t pcs;
	if (spa_checkpoint_get_stats(spa, &pcs) == 0) {
		fnvlist_add_uint64_array(nvl,
		    ZPOOL_CONFIG_CHECKPOINT_STATS, (uint64_t *)&pcs,
		    sizeof (pcs) / sizeof (uint64_t));
	}

	pool_raidz_expand_stat_t pres;
	if (spa_raidz_expand_get_stats(spa, &pres) == 0) {
		fnvlist_add_uint64_array(nvl,
		    ZPOOL_CONFIG_RAIDZ_EXPAND_STATS, (uint64_t *)&pres,
		    sizeof (pres) / sizeof (uint64_t));
	}
}

static void
top_vdev_actions_getprogress(vdev_t *vd, nvlist_t *nvl)
{
	if (vd == vd->vdev_top) {
		vdev_rebuild_stat_t vrs;
		if (vdev_rebuild_get_stats(vd, &vrs) == 0) {
			fnvlist_add_uint64_array(nvl,
			    ZPOOL_CONFIG_REBUILD_STATS, (uint64_t *)&vrs,
			    sizeof (vrs) / sizeof (uint64_t));
		}
	}
}

/*
 * Generate the nvlist representing this vdev's config.
 */
nvlist_t *
vdev_config_generate(spa_t *spa, vdev_t *vd, boolean_t getstats,
    vdev_config_flag_t flags)
{
	nvlist_t *nv = NULL;
	vdev_indirect_config_t *vic = &vd->vdev_indirect_config;

	nv = fnvlist_alloc();

	fnvlist_add_string(nv, ZPOOL_CONFIG_TYPE, vd->vdev_ops->vdev_op_type);
	if (!(flags & (VDEV_CONFIG_SPARE | VDEV_CONFIG_L2CACHE)))
		fnvlist_add_uint64(nv, ZPOOL_CONFIG_ID, vd->vdev_id);
	fnvlist_add_uint64(nv, ZPOOL_CONFIG_GUID, vd->vdev_guid);

	if (vd->vdev_path != NULL)
		fnvlist_add_string(nv, ZPOOL_CONFIG_PATH, vd->vdev_path);

	if (vd->vdev_devid != NULL)
		fnvlist_add_string(nv, ZPOOL_CONFIG_DEVID, vd->vdev_devid);

	if (vd->vdev_physpath != NULL)
		fnvlist_add_string(nv, ZPOOL_CONFIG_PHYS_PATH,
		    vd->vdev_physpath);

	if (vd->vdev_enc_sysfs_path != NULL)
		fnvlist_add_string(nv, ZPOOL_CONFIG_VDEV_ENC_SYSFS_PATH,
		    vd->vdev_enc_sysfs_path);

	if (vd->vdev_fru != NULL)
		fnvlist_add_string(nv, ZPOOL_CONFIG_FRU, vd->vdev_fru);

<<<<<<< HEAD
	if (vd->vdev_ops == &vdev_raidz_ops)
		vdev_raidz_config_generate(vd, nv);
=======
	if (vd->vdev_ops->vdev_op_config_generate != NULL)
		vd->vdev_ops->vdev_op_config_generate(vd, nv);
>>>>>>> b2255edc

	if (vd->vdev_wholedisk != -1ULL) {
		fnvlist_add_uint64(nv, ZPOOL_CONFIG_WHOLE_DISK,
		    vd->vdev_wholedisk);
	}

	if (vd->vdev_not_present && !(flags & VDEV_CONFIG_MISSING))
		fnvlist_add_uint64(nv, ZPOOL_CONFIG_NOT_PRESENT, 1);

	if (vd->vdev_isspare)
		fnvlist_add_uint64(nv, ZPOOL_CONFIG_IS_SPARE, 1);

	if (!(flags & (VDEV_CONFIG_SPARE | VDEV_CONFIG_L2CACHE)) &&
	    vd == vd->vdev_top) {
		fnvlist_add_uint64(nv, ZPOOL_CONFIG_METASLAB_ARRAY,
		    vd->vdev_ms_array);
		fnvlist_add_uint64(nv, ZPOOL_CONFIG_METASLAB_SHIFT,
		    vd->vdev_ms_shift);
		fnvlist_add_uint64(nv, ZPOOL_CONFIG_ASHIFT, vd->vdev_ashift);
		fnvlist_add_uint64(nv, ZPOOL_CONFIG_ASIZE,
		    vd->vdev_asize);
		fnvlist_add_uint64(nv, ZPOOL_CONFIG_IS_LOG, vd->vdev_islog);
		if (vd->vdev_removing) {
			fnvlist_add_uint64(nv, ZPOOL_CONFIG_REMOVING,
			    vd->vdev_removing);
		}

		/* zpool command expects alloc class data */
		if (getstats && vd->vdev_alloc_bias != VDEV_BIAS_NONE) {
			const char *bias = NULL;

			switch (vd->vdev_alloc_bias) {
			case VDEV_BIAS_LOG:
				bias = VDEV_ALLOC_BIAS_LOG;
				break;
			case VDEV_BIAS_SPECIAL:
				bias = VDEV_ALLOC_BIAS_SPECIAL;
				break;
			case VDEV_BIAS_DEDUP:
				bias = VDEV_ALLOC_BIAS_DEDUP;
				break;
			default:
				ASSERT3U(vd->vdev_alloc_bias, ==,
				    VDEV_BIAS_NONE);
			}
			fnvlist_add_string(nv, ZPOOL_CONFIG_ALLOCATION_BIAS,
			    bias);
		}
	}

	if (vd->vdev_dtl_sm != NULL) {
		fnvlist_add_uint64(nv, ZPOOL_CONFIG_DTL,
		    space_map_object(vd->vdev_dtl_sm));
	}

	if (vic->vic_mapping_object != 0) {
		fnvlist_add_uint64(nv, ZPOOL_CONFIG_INDIRECT_OBJECT,
		    vic->vic_mapping_object);
	}

	if (vic->vic_births_object != 0) {
		fnvlist_add_uint64(nv, ZPOOL_CONFIG_INDIRECT_BIRTHS,
		    vic->vic_births_object);
	}

	if (vic->vic_prev_indirect_vdev != UINT64_MAX) {
		fnvlist_add_uint64(nv, ZPOOL_CONFIG_PREV_INDIRECT_VDEV,
		    vic->vic_prev_indirect_vdev);
	}

	if (vd->vdev_crtxg)
		fnvlist_add_uint64(nv, ZPOOL_CONFIG_CREATE_TXG, vd->vdev_crtxg);

	if (vd->vdev_expansion_time)
		fnvlist_add_uint64(nv, ZPOOL_CONFIG_EXPANSION_TIME,
		    vd->vdev_expansion_time);

	if (flags & VDEV_CONFIG_MOS) {
		if (vd->vdev_leaf_zap != 0) {
			ASSERT(vd->vdev_ops->vdev_op_leaf);
			fnvlist_add_uint64(nv, ZPOOL_CONFIG_VDEV_LEAF_ZAP,
			    vd->vdev_leaf_zap);
		}

		if (vd->vdev_top_zap != 0) {
			ASSERT(vd == vd->vdev_top);
			fnvlist_add_uint64(nv, ZPOOL_CONFIG_VDEV_TOP_ZAP,
			    vd->vdev_top_zap);
		}

		if (vd->vdev_resilver_deferred) {
			ASSERT(vd->vdev_ops->vdev_op_leaf);
			ASSERT(spa->spa_resilver_deferred);
			fnvlist_add_boolean(nv, ZPOOL_CONFIG_RESILVER_DEFER);
		}
	}

	if (getstats) {
		vdev_config_generate_stats(vd, nv);

		root_vdev_actions_getprogress(vd, nv);
		top_vdev_actions_getprogress(vd, nv);

		/*
		 * Note: this can be called from open context
		 * (spa_get_stats()), so we need the rwlock to prevent
		 * the mapping from being changed by condensing.
		 */
		rw_enter(&vd->vdev_indirect_rwlock, RW_READER);
		if (vd->vdev_indirect_mapping != NULL) {
			ASSERT(vd->vdev_indirect_births != NULL);
			vdev_indirect_mapping_t *vim =
			    vd->vdev_indirect_mapping;
			fnvlist_add_uint64(nv, ZPOOL_CONFIG_INDIRECT_SIZE,
			    vdev_indirect_mapping_size(vim));
		}
		rw_exit(&vd->vdev_indirect_rwlock);
		if (vd->vdev_mg != NULL &&
		    vd->vdev_mg->mg_fragmentation != ZFS_FRAG_INVALID) {
			/*
			 * Compute approximately how much memory would be used
			 * for the indirect mapping if this device were to
			 * be removed.
			 *
			 * Note: If the frag metric is invalid, then not
			 * enough metaslabs have been converted to have
			 * histograms.
			 */
			uint64_t seg_count = 0;
			uint64_t to_alloc = vd->vdev_stat.vs_alloc;

			/*
			 * There are the same number of allocated segments
			 * as free segments, so we will have at least one
			 * entry per free segment.  However, small free
			 * segments (smaller than vdev_removal_max_span)
			 * will be combined with adjacent allocated segments
			 * as a single mapping.
			 */
			for (int i = 0; i < RANGE_TREE_HISTOGRAM_SIZE; i++) {
				if (i + 1 < highbit64(vdev_removal_max_span)
				    - 1) {
					to_alloc +=
					    vd->vdev_mg->mg_histogram[i] <<
					    (i + 1);
				} else {
					seg_count +=
					    vd->vdev_mg->mg_histogram[i];
				}
			}

			/*
			 * The maximum length of a mapping is
			 * zfs_remove_max_segment, so we need at least one entry
			 * per zfs_remove_max_segment of allocated data.
			 */
			seg_count += to_alloc / spa_remove_max_segment(spa);

			fnvlist_add_uint64(nv, ZPOOL_CONFIG_INDIRECT_SIZE,
			    seg_count *
			    sizeof (vdev_indirect_mapping_entry_phys_t));
		}
	}

	if (!vd->vdev_ops->vdev_op_leaf) {
		nvlist_t **child;
		int c, idx;

		ASSERT(!vd->vdev_ishole);

		child = kmem_alloc(vd->vdev_children * sizeof (nvlist_t *),
		    KM_SLEEP);

		for (c = 0, idx = 0; c < vd->vdev_children; c++) {
			vdev_t *cvd = vd->vdev_child[c];

			/*
			 * If we're generating an nvlist of removing
			 * vdevs then skip over any device which is
			 * not being removed.
			 */
			if ((flags & VDEV_CONFIG_REMOVING) &&
			    !cvd->vdev_removing)
				continue;

			child[idx++] = vdev_config_generate(spa, cvd,
			    getstats, flags);
		}

		if (idx) {
			fnvlist_add_nvlist_array(nv, ZPOOL_CONFIG_CHILDREN,
			    child, idx);
		}

		for (c = 0; c < idx; c++)
			nvlist_free(child[c]);

		kmem_free(child, vd->vdev_children * sizeof (nvlist_t *));

	} else {
		const char *aux = NULL;

		if (vd->vdev_offline && !vd->vdev_tmpoffline)
			fnvlist_add_uint64(nv, ZPOOL_CONFIG_OFFLINE, B_TRUE);
		if (vd->vdev_resilver_txg != 0)
			fnvlist_add_uint64(nv, ZPOOL_CONFIG_RESILVER_TXG,
			    vd->vdev_resilver_txg);
		if (vd->vdev_rebuild_txg != 0)
			fnvlist_add_uint64(nv, ZPOOL_CONFIG_REBUILD_TXG,
			    vd->vdev_rebuild_txg);
		if (vd->vdev_faulted)
			fnvlist_add_uint64(nv, ZPOOL_CONFIG_FAULTED, B_TRUE);
		if (vd->vdev_degraded)
			fnvlist_add_uint64(nv, ZPOOL_CONFIG_DEGRADED, B_TRUE);
		if (vd->vdev_removed)
			fnvlist_add_uint64(nv, ZPOOL_CONFIG_REMOVED, B_TRUE);
		if (vd->vdev_unspare)
			fnvlist_add_uint64(nv, ZPOOL_CONFIG_UNSPARE, B_TRUE);
		if (vd->vdev_ishole)
			fnvlist_add_uint64(nv, ZPOOL_CONFIG_IS_HOLE, B_TRUE);

		/* Set the reason why we're FAULTED/DEGRADED. */
		switch (vd->vdev_stat.vs_aux) {
		case VDEV_AUX_ERR_EXCEEDED:
			aux = "err_exceeded";
			break;

		case VDEV_AUX_EXTERNAL:
			aux = "external";
			break;
		}

		if (aux != NULL && !vd->vdev_tmpoffline) {
			fnvlist_add_string(nv, ZPOOL_CONFIG_AUX_STATE, aux);
		} else {
			/*
			 * We're healthy - clear any previous AUX_STATE values.
			 */
			if (nvlist_exists(nv, ZPOOL_CONFIG_AUX_STATE))
				nvlist_remove_all(nv, ZPOOL_CONFIG_AUX_STATE);
		}

		if (vd->vdev_splitting && vd->vdev_orig_guid != 0LL) {
			fnvlist_add_uint64(nv, ZPOOL_CONFIG_ORIG_GUID,
			    vd->vdev_orig_guid);
		}
	}

	return (nv);
}

/*
 * Generate a view of the top-level vdevs.  If we currently have holes
 * in the namespace, then generate an array which contains a list of holey
 * vdevs.  Additionally, add the number of top-level children that currently
 * exist.
 */
void
vdev_top_config_generate(spa_t *spa, nvlist_t *config)
{
	vdev_t *rvd = spa->spa_root_vdev;
	uint64_t *array;
	uint_t c, idx;

	array = kmem_alloc(rvd->vdev_children * sizeof (uint64_t), KM_SLEEP);

	for (c = 0, idx = 0; c < rvd->vdev_children; c++) {
		vdev_t *tvd = rvd->vdev_child[c];

		if (tvd->vdev_ishole) {
			array[idx++] = c;
		}
	}

	if (idx) {
		VERIFY(nvlist_add_uint64_array(config, ZPOOL_CONFIG_HOLE_ARRAY,
		    array, idx) == 0);
	}

	VERIFY(nvlist_add_uint64(config, ZPOOL_CONFIG_VDEV_CHILDREN,
	    rvd->vdev_children) == 0);

	kmem_free(array, rvd->vdev_children * sizeof (uint64_t));
}

/*
 * Returns the configuration from the label of the given vdev. For vdevs
 * which don't have a txg value stored on their label (i.e. spares/cache)
 * or have not been completely initialized (txg = 0) just return
 * the configuration from the first valid label we find. Otherwise,
 * find the most up-to-date label that does not exceed the specified
 * 'txg' value.
 */
nvlist_t *
vdev_label_read_config(vdev_t *vd, uint64_t txg)
{
	spa_t *spa = vd->vdev_spa;
	nvlist_t *config = NULL;
	vdev_phys_t *vp;
	abd_t *vp_abd;
	zio_t *zio;
	uint64_t best_txg = 0;
	uint64_t label_txg = 0;
	int error = 0;
	int flags = ZIO_FLAG_CONFIG_WRITER | ZIO_FLAG_CANFAIL |
	    ZIO_FLAG_SPECULATIVE;

	ASSERT(spa_config_held(spa, SCL_STATE_ALL, RW_WRITER) == SCL_STATE_ALL);

	if (!vdev_readable(vd))
		return (NULL);

	/*
	 * The label for a dRAID distributed spare is not stored on disk.
	 * Instead it is generated when needed which allows us to bypass
	 * the pipeline when reading the config from the label.
	 */
	if (vd->vdev_ops == &vdev_draid_spare_ops)
		return (vdev_draid_read_config_spare(vd));

	vp_abd = abd_alloc_linear(sizeof (vdev_phys_t), B_TRUE);
	vp = abd_to_buf(vp_abd);

retry:
	for (int l = 0; l < VDEV_LABELS; l++) {
		nvlist_t *label = NULL;

		zio = zio_root(spa, NULL, NULL, flags);

		vdev_label_read(zio, vd, l, vp_abd,
		    offsetof(vdev_label_t, vl_vdev_phys),
		    sizeof (vdev_phys_t), NULL, NULL, flags);

		if (zio_wait(zio) == 0 &&
		    nvlist_unpack(vp->vp_nvlist, sizeof (vp->vp_nvlist),
		    &label, 0) == 0) {
			/*
			 * Auxiliary vdevs won't have txg values in their
			 * labels and newly added vdevs may not have been
			 * completely initialized so just return the
			 * configuration from the first valid label we
			 * encounter.
			 */
			error = nvlist_lookup_uint64(label,
			    ZPOOL_CONFIG_POOL_TXG, &label_txg);
			if ((error || label_txg == 0) && !config) {
				config = label;
				break;
			} else if (label_txg <= txg && label_txg > best_txg) {
				best_txg = label_txg;
				nvlist_free(config);
				config = fnvlist_dup(label);
			}
		}

		if (label != NULL) {
			nvlist_free(label);
			label = NULL;
		}
	}

	if (config == NULL && !(flags & ZIO_FLAG_TRYHARD)) {
		flags |= ZIO_FLAG_TRYHARD;
		goto retry;
	}

	/*
	 * We found a valid label but it didn't pass txg restrictions.
	 */
	if (config == NULL && label_txg != 0) {
		vdev_dbgmsg(vd, "label discarded as txg is too large "
		    "(%llu > %llu)", (u_longlong_t)label_txg,
		    (u_longlong_t)txg);
	}

	abd_free(vp_abd);

	return (config);
}

/*
 * Determine if a device is in use.  The 'spare_guid' parameter will be filled
 * in with the device guid if this spare is active elsewhere on the system.
 */
static boolean_t
vdev_inuse(vdev_t *vd, uint64_t crtxg, vdev_labeltype_t reason,
    uint64_t *spare_guid, uint64_t *l2cache_guid)
{
	spa_t *spa = vd->vdev_spa;
	uint64_t state, pool_guid, device_guid, txg, spare_pool;
	uint64_t vdtxg = 0;
	nvlist_t *label;

	if (spare_guid)
		*spare_guid = 0ULL;
	if (l2cache_guid)
		*l2cache_guid = 0ULL;

	/*
	 * Read the label, if any, and perform some basic sanity checks.
	 */
	if ((label = vdev_label_read_config(vd, -1ULL)) == NULL)
		return (B_FALSE);

	(void) nvlist_lookup_uint64(label, ZPOOL_CONFIG_CREATE_TXG,
	    &vdtxg);

	if (nvlist_lookup_uint64(label, ZPOOL_CONFIG_POOL_STATE,
	    &state) != 0 ||
	    nvlist_lookup_uint64(label, ZPOOL_CONFIG_GUID,
	    &device_guid) != 0) {
		nvlist_free(label);
		return (B_FALSE);
	}

	if (state != POOL_STATE_SPARE && state != POOL_STATE_L2CACHE &&
	    (nvlist_lookup_uint64(label, ZPOOL_CONFIG_POOL_GUID,
	    &pool_guid) != 0 ||
	    nvlist_lookup_uint64(label, ZPOOL_CONFIG_POOL_TXG,
	    &txg) != 0)) {
		nvlist_free(label);
		return (B_FALSE);
	}

	nvlist_free(label);

	/*
	 * Check to see if this device indeed belongs to the pool it claims to
	 * be a part of.  The only way this is allowed is if the device is a hot
	 * spare (which we check for later on).
	 */
	if (state != POOL_STATE_SPARE && state != POOL_STATE_L2CACHE &&
	    !spa_guid_exists(pool_guid, device_guid) &&
	    !spa_spare_exists(device_guid, NULL, NULL) &&
	    !spa_l2cache_exists(device_guid, NULL))
		return (B_FALSE);

	/*
	 * If the transaction group is zero, then this an initialized (but
	 * unused) label.  This is only an error if the create transaction
	 * on-disk is the same as the one we're using now, in which case the
	 * user has attempted to add the same vdev multiple times in the same
	 * transaction.
	 */
	if (state != POOL_STATE_SPARE && state != POOL_STATE_L2CACHE &&
	    txg == 0 && vdtxg == crtxg)
		return (B_TRUE);

	/*
	 * Check to see if this is a spare device.  We do an explicit check for
	 * spa_has_spare() here because it may be on our pending list of spares
	 * to add.  We also check if it is an l2cache device.
	 */
	if (spa_spare_exists(device_guid, &spare_pool, NULL) ||
	    spa_has_spare(spa, device_guid)) {
		if (spare_guid)
			*spare_guid = device_guid;

		switch (reason) {
		case VDEV_LABEL_CREATE:
		case VDEV_LABEL_L2CACHE:
			return (B_TRUE);

		case VDEV_LABEL_REPLACE:
			return (!spa_has_spare(spa, device_guid) ||
			    spare_pool != 0ULL);

		case VDEV_LABEL_SPARE:
			return (spa_has_spare(spa, device_guid));
		default:
			break;
		}
	}

	/*
	 * Check to see if this is an l2cache device.
	 */
	if (spa_l2cache_exists(device_guid, NULL))
		return (B_TRUE);

	/*
	 * We can't rely on a pool's state if it's been imported
	 * read-only.  Instead we look to see if the pools is marked
	 * read-only in the namespace and set the state to active.
	 */
	if (state != POOL_STATE_SPARE && state != POOL_STATE_L2CACHE &&
	    (spa = spa_by_guid(pool_guid, device_guid)) != NULL &&
	    spa_mode(spa) == SPA_MODE_READ)
		state = POOL_STATE_ACTIVE;

	/*
	 * If the device is marked ACTIVE, then this device is in use by another
	 * pool on the system.
	 */
	return (state == POOL_STATE_ACTIVE);
}

/*
 * Initialize a vdev label.  We check to make sure each leaf device is not in
 * use, and writable.  We put down an initial label which we will later
 * overwrite with a complete label.  Note that it's important to do this
 * sequentially, not in parallel, so that we catch cases of multiple use of the
 * same leaf vdev in the vdev we're creating -- e.g. mirroring a disk with
 * itself.
 */
int
vdev_label_init(vdev_t *vd, uint64_t crtxg, vdev_labeltype_t reason)
{
	spa_t *spa = vd->vdev_spa;
	nvlist_t *label;
	vdev_phys_t *vp;
	abd_t *vp_abd;
	abd_t *bootenv;
	uberblock_t *ub;
	abd_t *ub_abd;
	zio_t *zio;
	char *buf;
	size_t buflen;
	int error;
	uint64_t spare_guid = 0, l2cache_guid = 0;
	int flags = ZIO_FLAG_CONFIG_WRITER | ZIO_FLAG_CANFAIL;

	ASSERT(spa_config_held(spa, SCL_ALL, RW_WRITER) == SCL_ALL);

	for (int c = 0; c < vd->vdev_children; c++)
		if ((error = vdev_label_init(vd->vdev_child[c],
		    crtxg, reason)) != 0)
			return (error);

	/* Track the creation time for this vdev */
	vd->vdev_crtxg = crtxg;

	if (!vd->vdev_ops->vdev_op_leaf || !spa_writeable(spa))
		return (0);

	/*
	 * Dead vdevs cannot be initialized.
	 */
	if (vdev_is_dead(vd))
		return (SET_ERROR(EIO));

	/*
	 * Determine if the vdev is in use.
	 */
	if (reason != VDEV_LABEL_REMOVE && reason != VDEV_LABEL_SPLIT &&
	    vdev_inuse(vd, crtxg, reason, &spare_guid, &l2cache_guid))
		return (SET_ERROR(EBUSY));

	/*
	 * If this is a request to add or replace a spare or l2cache device
	 * that is in use elsewhere on the system, then we must update the
	 * guid (which was initialized to a random value) to reflect the
	 * actual GUID (which is shared between multiple pools).
	 */
	if (reason != VDEV_LABEL_REMOVE && reason != VDEV_LABEL_L2CACHE &&
	    spare_guid != 0ULL) {
		uint64_t guid_delta = spare_guid - vd->vdev_guid;

		vd->vdev_guid += guid_delta;

		for (vdev_t *pvd = vd; pvd != NULL; pvd = pvd->vdev_parent)
			pvd->vdev_guid_sum += guid_delta;

		/*
		 * If this is a replacement, then we want to fallthrough to the
		 * rest of the code.  If we're adding a spare, then it's already
		 * labeled appropriately and we can just return.
		 */
		if (reason == VDEV_LABEL_SPARE)
			return (0);
		ASSERT(reason == VDEV_LABEL_REPLACE ||
		    reason == VDEV_LABEL_SPLIT);
	}

	if (reason != VDEV_LABEL_REMOVE && reason != VDEV_LABEL_SPARE &&
	    l2cache_guid != 0ULL) {
		uint64_t guid_delta = l2cache_guid - vd->vdev_guid;

		vd->vdev_guid += guid_delta;

		for (vdev_t *pvd = vd; pvd != NULL; pvd = pvd->vdev_parent)
			pvd->vdev_guid_sum += guid_delta;

		/*
		 * If this is a replacement, then we want to fallthrough to the
		 * rest of the code.  If we're adding an l2cache, then it's
		 * already labeled appropriately and we can just return.
		 */
		if (reason == VDEV_LABEL_L2CACHE)
			return (0);
		ASSERT(reason == VDEV_LABEL_REPLACE);
	}

	/*
	 * Initialize its label.
	 */
	vp_abd = abd_alloc_linear(sizeof (vdev_phys_t), B_TRUE);
	abd_zero(vp_abd, sizeof (vdev_phys_t));
	vp = abd_to_buf(vp_abd);

	/*
	 * Generate a label describing the pool and our top-level vdev.
	 * We mark it as being from txg 0 to indicate that it's not
	 * really part of an active pool just yet.  The labels will
	 * be written again with a meaningful txg by spa_sync().
	 */
	if (reason == VDEV_LABEL_SPARE ||
	    (reason == VDEV_LABEL_REMOVE && vd->vdev_isspare)) {
		/*
		 * For inactive hot spares, we generate a special label that
		 * identifies as a mutually shared hot spare.  We write the
		 * label if we are adding a hot spare, or if we are removing an
		 * active hot spare (in which case we want to revert the
		 * labels).
		 */
		VERIFY(nvlist_alloc(&label, NV_UNIQUE_NAME, KM_SLEEP) == 0);

		VERIFY(nvlist_add_uint64(label, ZPOOL_CONFIG_VERSION,
		    spa_version(spa)) == 0);
		VERIFY(nvlist_add_uint64(label, ZPOOL_CONFIG_POOL_STATE,
		    POOL_STATE_SPARE) == 0);
		VERIFY(nvlist_add_uint64(label, ZPOOL_CONFIG_GUID,
		    vd->vdev_guid) == 0);
	} else if (reason == VDEV_LABEL_L2CACHE ||
	    (reason == VDEV_LABEL_REMOVE && vd->vdev_isl2cache)) {
		/*
		 * For level 2 ARC devices, add a special label.
		 */
		VERIFY(nvlist_alloc(&label, NV_UNIQUE_NAME, KM_SLEEP) == 0);

		VERIFY(nvlist_add_uint64(label, ZPOOL_CONFIG_VERSION,
		    spa_version(spa)) == 0);
		VERIFY(nvlist_add_uint64(label, ZPOOL_CONFIG_POOL_STATE,
		    POOL_STATE_L2CACHE) == 0);
		VERIFY(nvlist_add_uint64(label, ZPOOL_CONFIG_GUID,
		    vd->vdev_guid) == 0);
	} else {
		uint64_t txg = 0ULL;

		if (reason == VDEV_LABEL_SPLIT)
			txg = spa->spa_uberblock.ub_txg;
		label = spa_config_generate(spa, vd, txg, B_FALSE);

		/*
		 * Add our creation time.  This allows us to detect multiple
		 * vdev uses as described above, and automatically expires if we
		 * fail.
		 */
		VERIFY(nvlist_add_uint64(label, ZPOOL_CONFIG_CREATE_TXG,
		    crtxg) == 0);
	}

	buf = vp->vp_nvlist;
	buflen = sizeof (vp->vp_nvlist);

	error = nvlist_pack(label, &buf, &buflen, NV_ENCODE_XDR, KM_SLEEP);
	if (error != 0) {
		nvlist_free(label);
		abd_free(vp_abd);
		/* EFAULT means nvlist_pack ran out of room */
		return (SET_ERROR(error == EFAULT ? ENAMETOOLONG : EINVAL));
	}

	/*
	 * Initialize uberblock template.
	 */
	ub_abd = abd_alloc_linear(VDEV_UBERBLOCK_RING, B_TRUE);
	abd_zero(ub_abd, VDEV_UBERBLOCK_RING);
	abd_copy_from_buf(ub_abd, &spa->spa_uberblock, sizeof (uberblock_t));
	ub = abd_to_buf(ub_abd);
	ub->ub_txg = 0;

	/* Initialize the 2nd padding area. */
	bootenv = abd_alloc_for_io(VDEV_PAD_SIZE, B_TRUE);
	abd_zero(bootenv, VDEV_PAD_SIZE);

	/*
	 * Write everything in parallel.
	 */
retry:
	zio = zio_root(spa, NULL, NULL, flags);

	for (int l = 0; l < VDEV_LABELS; l++) {

		vdev_label_write(zio, vd, l, vp_abd,
		    offsetof(vdev_label_t, vl_vdev_phys),
		    sizeof (vdev_phys_t), NULL, NULL, flags);

		/*
		 * Skip the 1st padding area.
		 * Zero out the 2nd padding area where it might have
		 * left over data from previous filesystem format.
		 */
		vdev_label_write(zio, vd, l, bootenv,
		    offsetof(vdev_label_t, vl_be),
		    VDEV_PAD_SIZE, NULL, NULL, flags);

		vdev_label_write(zio, vd, l, ub_abd,
		    offsetof(vdev_label_t, vl_uberblock),
		    VDEV_UBERBLOCK_RING, NULL, NULL, flags);
	}

	error = zio_wait(zio);

	if (error != 0 && !(flags & ZIO_FLAG_TRYHARD)) {
		flags |= ZIO_FLAG_TRYHARD;
		goto retry;
	}

	nvlist_free(label);
	abd_free(bootenv);
	abd_free(ub_abd);
	abd_free(vp_abd);

	/*
	 * If this vdev hasn't been previously identified as a spare, then we
	 * mark it as such only if a) we are labeling it as a spare, or b) it
	 * exists as a spare elsewhere in the system.  Do the same for
	 * level 2 ARC devices.
	 */
	if (error == 0 && !vd->vdev_isspare &&
	    (reason == VDEV_LABEL_SPARE ||
	    spa_spare_exists(vd->vdev_guid, NULL, NULL)))
		spa_spare_add(vd);

	if (error == 0 && !vd->vdev_isl2cache &&
	    (reason == VDEV_LABEL_L2CACHE ||
	    spa_l2cache_exists(vd->vdev_guid, NULL)))
		spa_l2cache_add(vd);

	return (error);
}

/*
 * Done callback for vdev_label_read_bootenv_impl. If this is the first
 * callback to finish, store our abd in the callback pointer. Otherwise, we
 * just free our abd and return.
 */
static void
vdev_label_read_bootenv_done(zio_t *zio)
{
	zio_t *rio = zio->io_private;
	abd_t **cbp = rio->io_private;

	ASSERT3U(zio->io_size, ==, VDEV_PAD_SIZE);

	if (zio->io_error == 0) {
		mutex_enter(&rio->io_lock);
		if (*cbp == NULL) {
			/* Will free this buffer in vdev_label_read_bootenv. */
			*cbp = zio->io_abd;
		} else {
			abd_free(zio->io_abd);
		}
		mutex_exit(&rio->io_lock);
	} else {
		abd_free(zio->io_abd);
	}
}

static void
vdev_label_read_bootenv_impl(zio_t *zio, vdev_t *vd, int flags)
{
	for (int c = 0; c < vd->vdev_children; c++)
		vdev_label_read_bootenv_impl(zio, vd->vdev_child[c], flags);

	/*
	 * We just use the first label that has a correct checksum; the
	 * bootloader should have rewritten them all to be the same on boot,
	 * and any changes we made since boot have been the same across all
	 * labels.
	 */
	if (vd->vdev_ops->vdev_op_leaf && vdev_readable(vd)) {
		for (int l = 0; l < VDEV_LABELS; l++) {
			vdev_label_read(zio, vd, l,
			    abd_alloc_linear(VDEV_PAD_SIZE, B_FALSE),
			    offsetof(vdev_label_t, vl_be), VDEV_PAD_SIZE,
			    vdev_label_read_bootenv_done, zio, flags);
		}
	}
}

int
vdev_label_read_bootenv(vdev_t *rvd, nvlist_t *bootenv)
{
	nvlist_t *config;
	spa_t *spa = rvd->vdev_spa;
	abd_t *abd = NULL;
	int flags = ZIO_FLAG_CONFIG_WRITER | ZIO_FLAG_CANFAIL |
	    ZIO_FLAG_SPECULATIVE | ZIO_FLAG_TRYHARD;

	ASSERT(bootenv);
	ASSERT(spa_config_held(spa, SCL_ALL, RW_WRITER) == SCL_ALL);

	zio_t *zio = zio_root(spa, NULL, &abd, flags);
	vdev_label_read_bootenv_impl(zio, rvd, flags);
	int err = zio_wait(zio);

	if (abd != NULL) {
		char *buf;
		vdev_boot_envblock_t *vbe = abd_to_buf(abd);

		vbe->vbe_version = ntohll(vbe->vbe_version);
		switch (vbe->vbe_version) {
		case VB_RAW:
			/*
			 * if we have textual data in vbe_bootenv, create nvlist
			 * with key "envmap".
			 */
			fnvlist_add_uint64(bootenv, BOOTENV_VERSION, VB_RAW);
			vbe->vbe_bootenv[sizeof (vbe->vbe_bootenv) - 1] = '\0';
			fnvlist_add_string(bootenv, GRUB_ENVMAP,
			    vbe->vbe_bootenv);
			break;

		case VB_NVLIST:
			err = nvlist_unpack(vbe->vbe_bootenv,
			    sizeof (vbe->vbe_bootenv), &config, 0);
			if (err == 0) {
				fnvlist_merge(bootenv, config);
				nvlist_free(config);
				break;
			}
			/* FALLTHROUGH */
		default:
			/* Check for FreeBSD zfs bootonce command string */
			buf = abd_to_buf(abd);
			if (*buf == '\0') {
				fnvlist_add_uint64(bootenv, BOOTENV_VERSION,
				    VB_NVLIST);
				break;
			}
			fnvlist_add_string(bootenv, FREEBSD_BOOTONCE, buf);
		}

		/*
		 * abd was allocated in vdev_label_read_bootenv_impl()
		 */
		abd_free(abd);
		/*
		 * If we managed to read any successfully,
		 * return success.
		 */
		return (0);
	}
	return (err);
}

int
vdev_label_write_bootenv(vdev_t *vd, nvlist_t *env)
{
	zio_t *zio;
	spa_t *spa = vd->vdev_spa;
	vdev_boot_envblock_t *bootenv;
	int flags = ZIO_FLAG_CONFIG_WRITER | ZIO_FLAG_CANFAIL;
	int error;
	size_t nvsize;
	char *nvbuf;

	error = nvlist_size(env, &nvsize, NV_ENCODE_XDR);
	if (error != 0)
		return (SET_ERROR(error));

	if (nvsize >= sizeof (bootenv->vbe_bootenv)) {
		return (SET_ERROR(E2BIG));
	}

	ASSERT(spa_config_held(spa, SCL_ALL, RW_WRITER) == SCL_ALL);

	error = ENXIO;
	for (int c = 0; c < vd->vdev_children; c++) {
		int child_err;

		child_err = vdev_label_write_bootenv(vd->vdev_child[c], env);
		/*
		 * As long as any of the disks managed to write all of their
		 * labels successfully, return success.
		 */
		if (child_err == 0)
			error = child_err;
	}

	if (!vd->vdev_ops->vdev_op_leaf || vdev_is_dead(vd) ||
	    !vdev_writeable(vd)) {
		return (error);
	}
	ASSERT3U(sizeof (*bootenv), ==, VDEV_PAD_SIZE);
	abd_t *abd = abd_alloc_for_io(VDEV_PAD_SIZE, B_TRUE);
	abd_zero(abd, VDEV_PAD_SIZE);

	bootenv = abd_borrow_buf_copy(abd, VDEV_PAD_SIZE);
	nvbuf = bootenv->vbe_bootenv;
	nvsize = sizeof (bootenv->vbe_bootenv);

	bootenv->vbe_version = fnvlist_lookup_uint64(env, BOOTENV_VERSION);
	switch (bootenv->vbe_version) {
	case VB_RAW:
		if (nvlist_lookup_string(env, GRUB_ENVMAP, &nvbuf) == 0) {
			(void) strlcpy(bootenv->vbe_bootenv, nvbuf, nvsize);
		}
		error = 0;
		break;

	case VB_NVLIST:
		error = nvlist_pack(env, &nvbuf, &nvsize, NV_ENCODE_XDR,
		    KM_SLEEP);
		break;

	default:
		error = EINVAL;
		break;
	}

	if (error == 0) {
		bootenv->vbe_version = htonll(bootenv->vbe_version);
		abd_return_buf_copy(abd, bootenv, VDEV_PAD_SIZE);
	} else {
		abd_free(abd);
		return (SET_ERROR(error));
	}

retry:
	zio = zio_root(spa, NULL, NULL, flags);
	for (int l = 0; l < VDEV_LABELS; l++) {
		vdev_label_write(zio, vd, l, abd,
		    offsetof(vdev_label_t, vl_be),
		    VDEV_PAD_SIZE, NULL, NULL, flags);
	}

	error = zio_wait(zio);
	if (error != 0 && !(flags & ZIO_FLAG_TRYHARD)) {
		flags |= ZIO_FLAG_TRYHARD;
		goto retry;
	}

	abd_free(abd);
	return (error);
}

/*
 * ==========================================================================
 * uberblock load/sync
 * ==========================================================================
 */

/*
 * Consider the following situation: txg is safely synced to disk.  We've
 * written the first uberblock for txg + 1, and then we lose power.  When we
 * come back up, we fail to see the uberblock for txg + 1 because, say,
 * it was on a mirrored device and the replica to which we wrote txg + 1
 * is now offline.  If we then make some changes and sync txg + 1, and then
 * the missing replica comes back, then for a few seconds we'll have two
 * conflicting uberblocks on disk with the same txg.  The solution is simple:
 * among uberblocks with equal txg, choose the one with the latest timestamp.
 */
static int
vdev_uberblock_compare(const uberblock_t *ub1, const uberblock_t *ub2)
{
	int cmp = TREE_CMP(ub1->ub_txg, ub2->ub_txg);

	if (likely(cmp))
		return (cmp);

	cmp = TREE_CMP(ub1->ub_timestamp, ub2->ub_timestamp);
	if (likely(cmp))
		return (cmp);

	/*
	 * If MMP_VALID(ub) && MMP_SEQ_VALID(ub) then the host has an MMP-aware
	 * ZFS, e.g. OpenZFS >= 0.7.
	 *
	 * If one ub has MMP and the other does not, they were written by
	 * different hosts, which matters for MMP.  So we treat no MMP/no SEQ as
	 * a 0 value.
	 *
	 * Since timestamp and txg are the same if we get this far, either is
	 * acceptable for importing the pool.
	 */
	unsigned int seq1 = 0;
	unsigned int seq2 = 0;

	if (MMP_VALID(ub1) && MMP_SEQ_VALID(ub1))
		seq1 = MMP_SEQ(ub1);

	if (MMP_VALID(ub2) && MMP_SEQ_VALID(ub2))
		seq2 = MMP_SEQ(ub2);

	return (TREE_CMP(seq1, seq2));
}

struct ubl_cbdata {
	uberblock_t	*ubl_ubbest;	/* Best uberblock */
	vdev_t		*ubl_vd;	/* vdev associated with the above */
};

static void
vdev_uberblock_load_done(zio_t *zio)
{
	vdev_t *vd = zio->io_vd;
	spa_t *spa = zio->io_spa;
	zio_t *rio = zio->io_private;
	uberblock_t *ub = abd_to_buf(zio->io_abd);
	struct ubl_cbdata *cbp = rio->io_private;

	ASSERT3U(zio->io_size, ==, VDEV_UBERBLOCK_SIZE(vd));

	if (zio->io_error == 0 && uberblock_verify(ub) == 0) {
		mutex_enter(&rio->io_lock);
		if (ub->ub_txg <= spa->spa_load_max_txg &&
		    vdev_uberblock_compare(ub, cbp->ubl_ubbest) > 0) {
			/*
			 * Keep track of the vdev in which this uberblock
			 * was found. We will use this information later
			 * to obtain the config nvlist associated with
			 * this uberblock.
			 */
			*cbp->ubl_ubbest = *ub;
			cbp->ubl_vd = vd;
		}
		mutex_exit(&rio->io_lock);
	}

	abd_free(zio->io_abd);
}

static void
vdev_uberblock_load_impl(zio_t *zio, vdev_t *vd, int flags,
    struct ubl_cbdata *cbp)
{
	for (int c = 0; c < vd->vdev_children; c++)
		vdev_uberblock_load_impl(zio, vd->vdev_child[c], flags, cbp);

	if (vd->vdev_ops->vdev_op_leaf && vdev_readable(vd) &&
	    vd->vdev_ops != &vdev_draid_spare_ops) {
		for (int l = 0; l < VDEV_LABELS; l++) {
			for (int n = 0; n < VDEV_UBERBLOCK_COUNT(vd); n++) {
				vdev_label_read(zio, vd, l,
				    abd_alloc_linear(VDEV_UBERBLOCK_SIZE(vd),
				    B_TRUE), VDEV_UBERBLOCK_OFFSET(vd, n),
				    VDEV_UBERBLOCK_SIZE(vd),
				    vdev_uberblock_load_done, zio, flags);
			}
		}
	}
}

/*
 * Reads the 'best' uberblock from disk along with its associated
 * configuration. First, we read the uberblock array of each label of each
 * vdev, keeping track of the uberblock with the highest txg in each array.
 * Then, we read the configuration from the same vdev as the best uberblock.
 */
void
vdev_uberblock_load(vdev_t *rvd, uberblock_t *ub, nvlist_t **config)
{
	zio_t *zio;
	spa_t *spa = rvd->vdev_spa;
	struct ubl_cbdata cb;
	int flags = ZIO_FLAG_CONFIG_WRITER | ZIO_FLAG_CANFAIL |
	    ZIO_FLAG_SPECULATIVE | ZIO_FLAG_TRYHARD;

	ASSERT(ub);
	ASSERT(config);

	bzero(ub, sizeof (uberblock_t));
	*config = NULL;

	cb.ubl_ubbest = ub;
	cb.ubl_vd = NULL;

	spa_config_enter(spa, SCL_ALL, FTAG, RW_WRITER);
	zio = zio_root(spa, NULL, &cb, flags);
	vdev_uberblock_load_impl(zio, rvd, flags, &cb);
	(void) zio_wait(zio);

	/*
	 * It's possible that the best uberblock was discovered on a label
	 * that has a configuration which was written in a future txg.
	 * Search all labels on this vdev to find the configuration that
	 * matches the txg for our uberblock.
	 */
	if (cb.ubl_vd != NULL) {
		vdev_dbgmsg(cb.ubl_vd, "best uberblock found for spa %s. "
		    "txg %llu", spa->spa_name, (u_longlong_t)ub->ub_txg);

		*config = vdev_label_read_config(cb.ubl_vd, ub->ub_txg);
		if (*config == NULL && spa->spa_extreme_rewind) {
			vdev_dbgmsg(cb.ubl_vd, "failed to read label config. "
			    "Trying again without txg restrictions.");
			*config = vdev_label_read_config(cb.ubl_vd, UINT64_MAX);
		}
		if (*config == NULL) {
			vdev_dbgmsg(cb.ubl_vd, "failed to read label config");
		}
	}
	spa_config_exit(spa, SCL_ALL, FTAG);
}

/*
 * For use when a leaf vdev is expanded.
 * The location of labels 2 and 3 changed, and at the new location the
 * uberblock rings are either empty or contain garbage.  The sync will write
 * new configs there because the vdev is dirty, but expansion also needs the
 * uberblock rings copied.  Read them from label 0 which did not move.
 *
 * Since the point is to populate labels {2,3} with valid uberblocks,
 * we zero uberblocks we fail to read or which are not valid.
 */

static void
vdev_copy_uberblocks(vdev_t *vd)
{
	abd_t *ub_abd;
	zio_t *write_zio;
	int locks = (SCL_L2ARC | SCL_ZIO);
	int flags = ZIO_FLAG_CONFIG_WRITER | ZIO_FLAG_CANFAIL |
	    ZIO_FLAG_SPECULATIVE;

	ASSERT(spa_config_held(vd->vdev_spa, SCL_STATE, RW_READER) ==
	    SCL_STATE);
	ASSERT(vd->vdev_ops->vdev_op_leaf);

	/*
	 * No uberblocks are stored on distributed spares, they may be
	 * safely skipped when expanding a leaf vdev.
	 */
	if (vd->vdev_ops == &vdev_draid_spare_ops)
		return;

	spa_config_enter(vd->vdev_spa, locks, FTAG, RW_READER);

	ub_abd = abd_alloc_linear(VDEV_UBERBLOCK_SIZE(vd), B_TRUE);

	write_zio = zio_root(vd->vdev_spa, NULL, NULL, flags);
	for (int n = 0; n < VDEV_UBERBLOCK_COUNT(vd); n++) {
		const int src_label = 0;
		zio_t *zio;

		zio = zio_root(vd->vdev_spa, NULL, NULL, flags);
		vdev_label_read(zio, vd, src_label, ub_abd,
		    VDEV_UBERBLOCK_OFFSET(vd, n), VDEV_UBERBLOCK_SIZE(vd),
		    NULL, NULL, flags);

		if (zio_wait(zio) || uberblock_verify(abd_to_buf(ub_abd)))
			abd_zero(ub_abd, VDEV_UBERBLOCK_SIZE(vd));

		for (int l = 2; l < VDEV_LABELS; l++)
			vdev_label_write(write_zio, vd, l, ub_abd,
			    VDEV_UBERBLOCK_OFFSET(vd, n),
			    VDEV_UBERBLOCK_SIZE(vd), NULL, NULL,
			    flags | ZIO_FLAG_DONT_PROPAGATE);
	}
	(void) zio_wait(write_zio);

	spa_config_exit(vd->vdev_spa, locks, FTAG);

	abd_free(ub_abd);
}

/*
 * On success, increment root zio's count of good writes.
 * We only get credit for writes to known-visible vdevs; see spa_vdev_add().
 */
static void
vdev_uberblock_sync_done(zio_t *zio)
{
	uint64_t *good_writes = zio->io_private;

	if (zio->io_error == 0 && zio->io_vd->vdev_top->vdev_ms_array != 0)
		atomic_inc_64(good_writes);
}

/*
 * Write the uberblock to all labels of all leaves of the specified vdev.
 */
static void
vdev_uberblock_sync(zio_t *zio, uint64_t *good_writes,
    uberblock_t *ub, vdev_t *vd, int flags)
{
	for (uint64_t c = 0; c < vd->vdev_children; c++) {
		vdev_uberblock_sync(zio, good_writes,
		    ub, vd->vdev_child[c], flags);
	}

	if (!vd->vdev_ops->vdev_op_leaf)
		return;

	if (!vdev_writeable(vd))
		return;

	/*
	 * There's no need to write uberblocks to a distributed spare, they
	 * are already stored on all the leaves of the parent dRAID.  For
	 * this same reason vdev_uberblock_load_impl() skips distributed
	 * spares when reading uberblocks.
	 */
	if (vd->vdev_ops == &vdev_draid_spare_ops)
		return;

	/* If the vdev was expanded, need to copy uberblock rings. */
	if (vd->vdev_state == VDEV_STATE_HEALTHY &&
	    vd->vdev_copy_uberblocks == B_TRUE) {
		vdev_copy_uberblocks(vd);
		vd->vdev_copy_uberblocks = B_FALSE;
	}

	int m = spa_multihost(vd->vdev_spa) ? MMP_BLOCKS_PER_LABEL : 0;
	int n = ub->ub_txg % (VDEV_UBERBLOCK_COUNT(vd) - m);

	/* Copy the uberblock_t into the ABD */
	abd_t *ub_abd = abd_alloc_for_io(VDEV_UBERBLOCK_SIZE(vd), B_TRUE);
	abd_zero(ub_abd, VDEV_UBERBLOCK_SIZE(vd));
	abd_copy_from_buf(ub_abd, ub, sizeof (uberblock_t));

	for (int l = 0; l < VDEV_LABELS; l++)
		vdev_label_write(zio, vd, l, ub_abd,
		    VDEV_UBERBLOCK_OFFSET(vd, n), VDEV_UBERBLOCK_SIZE(vd),
		    vdev_uberblock_sync_done, good_writes,
		    flags | ZIO_FLAG_DONT_PROPAGATE);

	abd_free(ub_abd);
}

/* Sync the uberblocks to all vdevs in svd[] */
static int
vdev_uberblock_sync_list(vdev_t **svd, int svdcount, uberblock_t *ub, int flags)
{
	spa_t *spa = svd[0]->vdev_spa;
	zio_t *zio;
	uint64_t good_writes = 0;

	zio = zio_root(spa, NULL, NULL, flags);

	for (int v = 0; v < svdcount; v++)
		vdev_uberblock_sync(zio, &good_writes, ub, svd[v], flags);

	(void) zio_wait(zio);

	/*
	 * Flush the uberblocks to disk.  This ensures that the odd labels
	 * are no longer needed (because the new uberblocks and the even
	 * labels are safely on disk), so it is safe to overwrite them.
	 */
	zio = zio_root(spa, NULL, NULL, flags);

	for (int v = 0; v < svdcount; v++) {
		if (vdev_writeable(svd[v])) {
			zio_flush(zio, svd[v]);
		}
	}

	(void) zio_wait(zio);

	return (good_writes >= 1 ? 0 : EIO);
}

/*
 * On success, increment the count of good writes for our top-level vdev.
 */
static void
vdev_label_sync_done(zio_t *zio)
{
	uint64_t *good_writes = zio->io_private;

	if (zio->io_error == 0)
		atomic_inc_64(good_writes);
}

/*
 * If there weren't enough good writes, indicate failure to the parent.
 */
static void
vdev_label_sync_top_done(zio_t *zio)
{
	uint64_t *good_writes = zio->io_private;

	if (*good_writes == 0)
		zio->io_error = SET_ERROR(EIO);

	kmem_free(good_writes, sizeof (uint64_t));
}

/*
 * We ignore errors for log and cache devices, simply free the private data.
 */
static void
vdev_label_sync_ignore_done(zio_t *zio)
{
	kmem_free(zio->io_private, sizeof (uint64_t));
}

/*
 * Write all even or odd labels to all leaves of the specified vdev.
 */
static void
vdev_label_sync(zio_t *zio, uint64_t *good_writes,
    vdev_t *vd, int l, uint64_t txg, int flags)
{
	nvlist_t *label;
	vdev_phys_t *vp;
	abd_t *vp_abd;
	char *buf;
	size_t buflen;

	for (int c = 0; c < vd->vdev_children; c++) {
		vdev_label_sync(zio, good_writes,
		    vd->vdev_child[c], l, txg, flags);
	}

	if (!vd->vdev_ops->vdev_op_leaf)
		return;

	if (!vdev_writeable(vd))
		return;

	/*
	 * The top-level config never needs to be written to a distributed
	 * spare.  When read vdev_dspare_label_read_config() will generate
	 * the config for the vdev_label_read_config().
	 */
	if (vd->vdev_ops == &vdev_draid_spare_ops)
		return;

	/*
	 * Generate a label describing the top-level config to which we belong.
	 */
	label = spa_config_generate(vd->vdev_spa, vd, txg, B_FALSE);

	vp_abd = abd_alloc_linear(sizeof (vdev_phys_t), B_TRUE);
	abd_zero(vp_abd, sizeof (vdev_phys_t));
	vp = abd_to_buf(vp_abd);

	buf = vp->vp_nvlist;
	buflen = sizeof (vp->vp_nvlist);

	if (!nvlist_pack(label, &buf, &buflen, NV_ENCODE_XDR, KM_SLEEP)) {
		for (; l < VDEV_LABELS; l += 2) {
			vdev_label_write(zio, vd, l, vp_abd,
			    offsetof(vdev_label_t, vl_vdev_phys),
			    sizeof (vdev_phys_t),
			    vdev_label_sync_done, good_writes,
			    flags | ZIO_FLAG_DONT_PROPAGATE);
		}
	}

	abd_free(vp_abd);
	nvlist_free(label);
}

static int
vdev_label_sync_list(spa_t *spa, int l, uint64_t txg, int flags)
{
	list_t *dl = &spa->spa_config_dirty_list;
	vdev_t *vd;
	zio_t *zio;
	int error;

	/*
	 * Write the new labels to disk.
	 */
	zio = zio_root(spa, NULL, NULL, flags);

	for (vd = list_head(dl); vd != NULL; vd = list_next(dl, vd)) {
		uint64_t *good_writes;

		ASSERT(!vd->vdev_ishole);

		good_writes = kmem_zalloc(sizeof (uint64_t), KM_SLEEP);
		zio_t *vio = zio_null(zio, spa, NULL,
		    (vd->vdev_islog || vd->vdev_aux != NULL) ?
		    vdev_label_sync_ignore_done : vdev_label_sync_top_done,
		    good_writes, flags);
		vdev_label_sync(vio, good_writes, vd, l, txg, flags);
		zio_nowait(vio);
	}

	error = zio_wait(zio);

	/*
	 * Flush the new labels to disk.
	 */
	zio = zio_root(spa, NULL, NULL, flags);

	for (vd = list_head(dl); vd != NULL; vd = list_next(dl, vd))
		zio_flush(zio, vd);

	(void) zio_wait(zio);

	return (error);
}

/*
 * Sync the uberblock and any changes to the vdev configuration.
 *
 * The order of operations is carefully crafted to ensure that
 * if the system panics or loses power at any time, the state on disk
 * is still transactionally consistent.  The in-line comments below
 * describe the failure semantics at each stage.
 *
 * Moreover, vdev_config_sync() is designed to be idempotent: if it fails
 * at any time, you can just call it again, and it will resume its work.
 */
int
vdev_config_sync(vdev_t **svd, int svdcount, uint64_t txg)
{
	spa_t *spa = svd[0]->vdev_spa;
	uberblock_t *ub = &spa->spa_uberblock;
	int error = 0;
	int flags = ZIO_FLAG_CONFIG_WRITER | ZIO_FLAG_CANFAIL;

	ASSERT(svdcount != 0);
retry:
	/*
	 * Normally, we don't want to try too hard to write every label and
	 * uberblock.  If there is a flaky disk, we don't want the rest of the
	 * sync process to block while we retry.  But if we can't write a
	 * single label out, we should retry with ZIO_FLAG_TRYHARD before
	 * bailing out and declaring the pool faulted.
	 */
	if (error != 0) {
		if ((flags & ZIO_FLAG_TRYHARD) != 0)
			return (error);
		flags |= ZIO_FLAG_TRYHARD;
	}

	ASSERT(ub->ub_txg <= txg);

	/*
	 * If this isn't a resync due to I/O errors,
	 * and nothing changed in this transaction group,
	 * and the vdev configuration hasn't changed,
	 * then there's nothing to do.
	 */
	if (ub->ub_txg < txg) {
		boolean_t changed = uberblock_update(ub, spa->spa_root_vdev,
		    txg, spa->spa_mmp.mmp_delay);

		if (!changed && list_is_empty(&spa->spa_config_dirty_list))
			return (0);
	}

	if (txg > spa_freeze_txg(spa))
		return (0);

	ASSERT(txg <= spa->spa_final_txg);

	/*
	 * Flush the write cache of every disk that's been written to
	 * in this transaction group.  This ensures that all blocks
	 * written in this txg will be committed to stable storage
	 * before any uberblock that references them.
	 */
	zio_t *zio = zio_root(spa, NULL, NULL, flags);

	for (vdev_t *vd =
	    txg_list_head(&spa->spa_vdev_txg_list, TXG_CLEAN(txg)); vd != NULL;
	    vd = txg_list_next(&spa->spa_vdev_txg_list, vd, TXG_CLEAN(txg)))
		zio_flush(zio, vd);

	(void) zio_wait(zio);

	/*
	 * Sync out the even labels (L0, L2) for every dirty vdev.  If the
	 * system dies in the middle of this process, that's OK: all of the
	 * even labels that made it to disk will be newer than any uberblock,
	 * and will therefore be considered invalid.  The odd labels (L1, L3),
	 * which have not yet been touched, will still be valid.  We flush
	 * the new labels to disk to ensure that all even-label updates
	 * are committed to stable storage before the uberblock update.
	 */
	if ((error = vdev_label_sync_list(spa, 0, txg, flags)) != 0) {
		if ((flags & ZIO_FLAG_TRYHARD) != 0) {
			zfs_dbgmsg("vdev_label_sync_list() returned error %d "
			    "for pool '%s' when syncing out the even labels "
			    "of dirty vdevs", error, spa_name(spa));
		}
		goto retry;
	}

	/*
	 * Sync the uberblocks to all vdevs in svd[].
	 * If the system dies in the middle of this step, there are two cases
	 * to consider, and the on-disk state is consistent either way:
	 *
	 * (1)	If none of the new uberblocks made it to disk, then the
	 *	previous uberblock will be the newest, and the odd labels
	 *	(which had not yet been touched) will be valid with respect
	 *	to that uberblock.
	 *
	 * (2)	If one or more new uberblocks made it to disk, then they
	 *	will be the newest, and the even labels (which had all
	 *	been successfully committed) will be valid with respect
	 *	to the new uberblocks.
	 */
	if ((error = vdev_uberblock_sync_list(svd, svdcount, ub, flags)) != 0) {
		if ((flags & ZIO_FLAG_TRYHARD) != 0) {
			zfs_dbgmsg("vdev_uberblock_sync_list() returned error "
			    "%d for pool '%s'", error, spa_name(spa));
		}
		goto retry;
	}

	if (spa_multihost(spa))
		mmp_update_uberblock(spa, ub);

	/*
	 * Sync out odd labels for every dirty vdev.  If the system dies
	 * in the middle of this process, the even labels and the new
	 * uberblocks will suffice to open the pool.  The next time
	 * the pool is opened, the first thing we'll do -- before any
	 * user data is modified -- is mark every vdev dirty so that
	 * all labels will be brought up to date.  We flush the new labels
	 * to disk to ensure that all odd-label updates are committed to
	 * stable storage before the next transaction group begins.
	 */
	if ((error = vdev_label_sync_list(spa, 1, txg, flags)) != 0) {
		if ((flags & ZIO_FLAG_TRYHARD) != 0) {
			zfs_dbgmsg("vdev_label_sync_list() returned error %d "
			    "for pool '%s' when syncing out the odd labels of "
			    "dirty vdevs", error, spa_name(spa));
		}
		goto retry;
	}

	return (0);
}<|MERGE_RESOLUTION|>--- conflicted
+++ resolved
@@ -142,11 +142,8 @@
 #include <sys/zap.h>
 #include <sys/vdev.h>
 #include <sys/vdev_impl.h>
-<<<<<<< HEAD
 #include <sys/vdev_raidz.h>
-=======
 #include <sys/vdev_draid.h>
->>>>>>> b2255edc
 #include <sys/uberblock_impl.h>
 #include <sys/metaslab.h>
 #include <sys/metaslab_impl.h>
@@ -465,13 +462,8 @@
 	if (vd->vdev_fru != NULL)
 		fnvlist_add_string(nv, ZPOOL_CONFIG_FRU, vd->vdev_fru);
 
-<<<<<<< HEAD
-	if (vd->vdev_ops == &vdev_raidz_ops)
-		vdev_raidz_config_generate(vd, nv);
-=======
 	if (vd->vdev_ops->vdev_op_config_generate != NULL)
 		vd->vdev_ops->vdev_op_config_generate(vd, nv);
->>>>>>> b2255edc
 
 	if (vd->vdev_wholedisk != -1ULL) {
 		fnvlist_add_uint64(nv, ZPOOL_CONFIG_WHOLE_DISK,
