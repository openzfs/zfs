--- conflicted
+++ resolved
@@ -476,17 +476,7 @@
 			if ((error = nvpair_value_string(elem, &strval)) != 0)
 				break;
 			for (check = strval; *check != '\0'; check++) {
-<<<<<<< HEAD
-				/*
-				 * The kernel doesn't have an easy isprint()
-				 * check.  For this kernel check, we merely
-				 * check ASCII apart from DEL.  Fix this if
-				 * there is an easy-to-use kernel isprint().
-				 */
-				if (*check >= 0x7f) {
-=======
 				if (!isprint(*check)) {
->>>>>>> bafc4e9e
 					error = EINVAL;
 					break;
 				}
