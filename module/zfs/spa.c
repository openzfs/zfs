/*
 * CDDL HEADER START
 *
 * The contents of this file are subject to the terms of the
 * Common Development and Distribution License (the "License").
 * You may not use this file except in compliance with the License.
 *
 * You can obtain a copy of the license at usr/src/OPENSOLARIS.LICENSE
 * or http://www.opensolaris.org/os/licensing.
 * See the License for the specific language governing permissions
 * and limitations under the License.
 *
 * When distributing Covered Code, include this CDDL HEADER in each
 * file and include the License file at usr/src/OPENSOLARIS.LICENSE.
 * If applicable, add the following below this CDDL HEADER, with the
 * fields enclosed by brackets "[]" replaced with your own identifying
 * information: Portions Copyright [yyyy] [name of copyright owner]
 *
 * CDDL HEADER END
 */

/*
 * Copyright (c) 2005, 2010, Oracle and/or its affiliates. All rights reserved.
 * Copyright (c) 2011, 2019 by Delphix. All rights reserved.
 * Copyright (c) 2018, Nexenta Systems, Inc.  All rights reserved.
 * Copyright (c) 2014 Spectra Logic Corporation, All rights reserved.
 * Copyright 2013 Saso Kiselkov. All rights reserved.
 * Copyright (c) 2014 Integros [integros.com]
 * Copyright 2016 Toomas Soome <tsoome@me.com>
 * Copyright (c) 2016 Actifio, Inc. All rights reserved.
 * Copyright 2018 Joyent, Inc.
 * Copyright (c) 2017, 2019, Datto Inc. All rights reserved.
 * Copyright 2017 Joyent, Inc.
 * Copyright (c) 2017, Intel Corporation.
 */

/*
 * SPA: Storage Pool Allocator
 *
 * This file contains all the routines used when modifying on-disk SPA state.
 * This includes opening, importing, destroying, exporting a pool, and syncing a
 * pool.
 */

#include <sys/zfs_context.h>
#include <sys/fm/fs/zfs.h>
#include <sys/spa_impl.h>
#include <sys/zio.h>
#include <sys/zio_checksum.h>
#include <sys/dmu.h>
#include <sys/dmu_tx.h>
#include <sys/zap.h>
#include <sys/zil.h>
#include <sys/ddt.h>
#include <sys/vdev_impl.h>
#include <sys/vdev_removal.h>
#include <sys/vdev_indirect_mapping.h>
#include <sys/vdev_indirect_births.h>
#include <sys/vdev_initialize.h>
#include <sys/vdev_trim.h>
#include <sys/vdev_disk.h>
#include <sys/vdev_raidz.h>
#include <sys/metaslab.h>
#include <sys/metaslab_impl.h>
#include <sys/mmp.h>
#include <sys/uberblock_impl.h>
#include <sys/txg.h>
#include <sys/avl.h>
#include <sys/bpobj.h>
#include <sys/dmu_traverse.h>
#include <sys/dmu_objset.h>
#include <sys/unique.h>
#include <sys/dsl_pool.h>
#include <sys/dsl_dataset.h>
#include <sys/dsl_dir.h>
#include <sys/dsl_prop.h>
#include <sys/dsl_synctask.h>
#include <sys/fs/zfs.h>
#include <sys/arc.h>
#include <sys/callb.h>
#include <sys/systeminfo.h>
#include <sys/spa_boot.h>
#include <sys/zfs_ioctl.h>
#include <sys/dsl_scan.h>
#include <sys/zfeature.h>
#include <sys/dsl_destroy.h>
#include <sys/zvol.h>

#ifdef	_KERNEL
#include <sys/fm/protocol.h>
#include <sys/fm/util.h>
#include <sys/callb.h>
#include <sys/zone.h>
#include <sys/vmsystm.h>
#endif	/* _KERNEL */

#include "zfs_prop.h"
#include "zfs_comutil.h"

/*
 * The interval, in seconds, at which failed configuration cache file writes
 * should be retried.
 */
int zfs_ccw_retry_interval = 300;

typedef enum zti_modes {
	ZTI_MODE_FIXED,			/* value is # of threads (min 1) */
	ZTI_MODE_BATCH,			/* cpu-intensive; value is ignored */
	ZTI_MODE_NULL,			/* don't create a taskq */
	ZTI_NMODES
} zti_modes_t;

#define	ZTI_P(n, q)	{ ZTI_MODE_FIXED, (n), (q) }
#define	ZTI_PCT(n)	{ ZTI_MODE_ONLINE_PERCENT, (n), 1 }
#define	ZTI_BATCH	{ ZTI_MODE_BATCH, 0, 1 }
#define	ZTI_NULL	{ ZTI_MODE_NULL, 0, 0 }

#define	ZTI_N(n)	ZTI_P(n, 1)
#define	ZTI_ONE		ZTI_N(1)

typedef struct zio_taskq_info {
	zti_modes_t zti_mode;
	uint_t zti_value;
	uint_t zti_count;
} zio_taskq_info_t;

static const char *const zio_taskq_types[ZIO_TASKQ_TYPES] = {
	"iss", "iss_h", "int", "int_h"
};

/*
 * This table defines the taskq settings for each ZFS I/O type. When
 * initializing a pool, we use this table to create an appropriately sized
 * taskq. Some operations are low volume and therefore have a small, static
 * number of threads assigned to their taskqs using the ZTI_N(#) or ZTI_ONE
 * macros. Other operations process a large amount of data; the ZTI_BATCH
 * macro causes us to create a taskq oriented for throughput. Some operations
 * are so high frequency and short-lived that the taskq itself can become a
 * point of lock contention. The ZTI_P(#, #) macro indicates that we need an
 * additional degree of parallelism specified by the number of threads per-
 * taskq and the number of taskqs; when dispatching an event in this case, the
 * particular taskq is chosen at random.
 *
 * The different taskq priorities are to handle the different contexts (issue
 * and interrupt) and then to reserve threads for ZIO_PRIORITY_NOW I/Os that
 * need to be handled with minimum delay.
 */
const zio_taskq_info_t zio_taskqs[ZIO_TYPES][ZIO_TASKQ_TYPES] = {
	/* ISSUE	ISSUE_HIGH	INTR		INTR_HIGH */
	{ ZTI_ONE,	ZTI_NULL,	ZTI_ONE,	ZTI_NULL }, /* NULL */
	{ ZTI_N(8),	ZTI_NULL,	ZTI_P(12, 8),	ZTI_NULL }, /* READ */
	{ ZTI_BATCH,	ZTI_N(5),	ZTI_P(12, 8),	ZTI_N(5) }, /* WRITE */
	{ ZTI_P(12, 8),	ZTI_NULL,	ZTI_ONE,	ZTI_NULL }, /* FREE */
	{ ZTI_ONE,	ZTI_NULL,	ZTI_ONE,	ZTI_NULL }, /* CLAIM */
	{ ZTI_ONE,	ZTI_NULL,	ZTI_ONE,	ZTI_NULL }, /* IOCTL */
	{ ZTI_N(4),	ZTI_NULL,	ZTI_ONE,	ZTI_NULL }, /* TRIM */
};

static void spa_sync_version(void *arg, dmu_tx_t *tx);
static void spa_sync_props(void *arg, dmu_tx_t *tx);
static boolean_t spa_has_active_shared_spare(spa_t *spa);
static int spa_load_impl(spa_t *spa, spa_import_type_t type, char **ereport);
static void spa_vdev_resilver_done(spa_t *spa);

uint_t		zio_taskq_batch_pct = 75;	/* 1 thread per cpu in pset */
boolean_t	zio_taskq_sysdc = B_TRUE;	/* use SDC scheduling class */
uint_t		zio_taskq_basedc = 80;		/* base duty cycle */

boolean_t	spa_create_process = B_TRUE;	/* no process ==> no sysdc */

/*
 * Report any spa_load_verify errors found, but do not fail spa_load.
 * This is used by zdb to analyze non-idle pools.
 */
boolean_t	spa_load_verify_dryrun = B_FALSE;

/*
 * This (illegal) pool name is used when temporarily importing a spa_t in order
 * to get the vdev stats associated with the imported devices.
 */
#define	TRYIMPORT_NAME	"$import"

/*
 * For debugging purposes: print out vdev tree during pool import.
 */
int		spa_load_print_vdev_tree = B_FALSE;

/*
 * A non-zero value for zfs_max_missing_tvds means that we allow importing
 * pools with missing top-level vdevs. This is strictly intended for advanced
 * pool recovery cases since missing data is almost inevitable. Pools with
 * missing devices can only be imported read-only for safety reasons, and their
 * fail-mode will be automatically set to "continue".
 *
 * With 1 missing vdev we should be able to import the pool and mount all
 * datasets. User data that was not modified after the missing device has been
 * added should be recoverable. This means that snapshots created prior to the
 * addition of that device should be completely intact.
 *
 * With 2 missing vdevs, some datasets may fail to mount since there are
 * dataset statistics that are stored as regular metadata. Some data might be
 * recoverable if those vdevs were added recently.
 *
 * With 3 or more missing vdevs, the pool is severely damaged and MOS entries
 * may be missing entirely. Chances of data recovery are very low. Note that
 * there are also risks of performing an inadvertent rewind as we might be
 * missing all the vdevs with the latest uberblocks.
 */
unsigned long	zfs_max_missing_tvds = 0;

/*
 * The parameters below are similar to zfs_max_missing_tvds but are only
 * intended for a preliminary open of the pool with an untrusted config which
 * might be incomplete or out-dated.
 *
 * We are more tolerant for pools opened from a cachefile since we could have
 * an out-dated cachefile where a device removal was not registered.
 * We could have set the limit arbitrarily high but in the case where devices
 * are really missing we would want to return the proper error codes; we chose
 * SPA_DVAS_PER_BP - 1 so that some copies of the MOS would still be available
 * and we get a chance to retrieve the trusted config.
 */
uint64_t	zfs_max_missing_tvds_cachefile = SPA_DVAS_PER_BP - 1;

/*
 * In the case where config was assembled by scanning device paths (/dev/dsks
 * by default) we are less tolerant since all the existing devices should have
 * been detected and we want spa_load to return the right error codes.
 */
uint64_t	zfs_max_missing_tvds_scan = 0;

/*
 * Debugging aid that pauses spa_sync() towards the end.
 */
boolean_t	zfs_pause_spa_sync = B_FALSE;

/*
 * Variables to indicate the livelist condense zthr func should wait at certain
 * points for the livelist to be removed - used to test condense/destroy races
 */
int zfs_livelist_condense_zthr_pause = 0;
int zfs_livelist_condense_sync_pause = 0;

/*
 * Variables to track whether or not condense cancellation has been
 * triggered in testing.
 */
int zfs_livelist_condense_sync_cancel = 0;
int zfs_livelist_condense_zthr_cancel = 0;

/*
 * Variable to track whether or not extra ALLOC blkptrs were added to a
 * livelist entry while it was being condensed (caused by the way we track
 * remapped blkptrs in dbuf_remap_impl)
 */
int zfs_livelist_condense_new_alloc = 0;

/*
 * ==========================================================================
 * SPA properties routines
 * ==========================================================================
 */

/*
 * Add a (source=src, propname=propval) list to an nvlist.
 */
static void
spa_prop_add_list(nvlist_t *nvl, zpool_prop_t prop, char *strval,
    uint64_t intval, zprop_source_t src)
{
	const char *propname = zpool_prop_to_name(prop);
	nvlist_t *propval;

	VERIFY(nvlist_alloc(&propval, NV_UNIQUE_NAME, KM_SLEEP) == 0);
	VERIFY(nvlist_add_uint64(propval, ZPROP_SOURCE, src) == 0);

	if (strval != NULL)
		VERIFY(nvlist_add_string(propval, ZPROP_VALUE, strval) == 0);
	else
		VERIFY(nvlist_add_uint64(propval, ZPROP_VALUE, intval) == 0);

	VERIFY(nvlist_add_nvlist(nvl, propname, propval) == 0);
	nvlist_free(propval);
}

/*
 * Get property values from the spa configuration.
 */
static void
spa_prop_get_config(spa_t *spa, nvlist_t **nvp)
{
	vdev_t *rvd = spa->spa_root_vdev;
	dsl_pool_t *pool = spa->spa_dsl_pool;
	uint64_t size, alloc, cap, version;
	const zprop_source_t src = ZPROP_SRC_NONE;
	spa_config_dirent_t *dp;
	metaslab_class_t *mc = spa_normal_class(spa);

	ASSERT(MUTEX_HELD(&spa->spa_props_lock));

	if (rvd != NULL) {
		alloc = metaslab_class_get_alloc(mc);
		alloc += metaslab_class_get_alloc(spa_special_class(spa));
		alloc += metaslab_class_get_alloc(spa_dedup_class(spa));

		size = metaslab_class_get_space(mc);
		size += metaslab_class_get_space(spa_special_class(spa));
		size += metaslab_class_get_space(spa_dedup_class(spa));

		spa_prop_add_list(*nvp, ZPOOL_PROP_NAME, spa_name(spa), 0, src);
		spa_prop_add_list(*nvp, ZPOOL_PROP_SIZE, NULL, size, src);
		spa_prop_add_list(*nvp, ZPOOL_PROP_ALLOCATED, NULL, alloc, src);
		spa_prop_add_list(*nvp, ZPOOL_PROP_FREE, NULL,
		    size - alloc, src);
		spa_prop_add_list(*nvp, ZPOOL_PROP_CHECKPOINT, NULL,
		    spa->spa_checkpoint_info.sci_dspace, src);

		spa_prop_add_list(*nvp, ZPOOL_PROP_FRAGMENTATION, NULL,
		    metaslab_class_fragmentation(mc), src);
		spa_prop_add_list(*nvp, ZPOOL_PROP_EXPANDSZ, NULL,
		    metaslab_class_expandable_space(mc), src);
		spa_prop_add_list(*nvp, ZPOOL_PROP_READONLY, NULL,
		    (spa_mode(spa) == SPA_MODE_READ), src);

		cap = (size == 0) ? 0 : (alloc * 100 / size);
		spa_prop_add_list(*nvp, ZPOOL_PROP_CAPACITY, NULL, cap, src);

		spa_prop_add_list(*nvp, ZPOOL_PROP_DEDUPRATIO, NULL,
		    ddt_get_pool_dedup_ratio(spa), src);

		spa_prop_add_list(*nvp, ZPOOL_PROP_HEALTH, NULL,
		    rvd->vdev_state, src);

		version = spa_version(spa);
		if (version == zpool_prop_default_numeric(ZPOOL_PROP_VERSION)) {
			spa_prop_add_list(*nvp, ZPOOL_PROP_VERSION, NULL,
			    version, ZPROP_SRC_DEFAULT);
		} else {
			spa_prop_add_list(*nvp, ZPOOL_PROP_VERSION, NULL,
			    version, ZPROP_SRC_LOCAL);
		}
		spa_prop_add_list(*nvp, ZPOOL_PROP_LOAD_GUID,
		    NULL, spa_load_guid(spa), src);
	}

	if (pool != NULL) {
		/*
		 * The $FREE directory was introduced in SPA_VERSION_DEADLISTS,
		 * when opening pools before this version freedir will be NULL.
		 */
		if (pool->dp_free_dir != NULL) {
			spa_prop_add_list(*nvp, ZPOOL_PROP_FREEING, NULL,
			    dsl_dir_phys(pool->dp_free_dir)->dd_used_bytes,
			    src);
		} else {
			spa_prop_add_list(*nvp, ZPOOL_PROP_FREEING,
			    NULL, 0, src);
		}

		if (pool->dp_leak_dir != NULL) {
			spa_prop_add_list(*nvp, ZPOOL_PROP_LEAKED, NULL,
			    dsl_dir_phys(pool->dp_leak_dir)->dd_used_bytes,
			    src);
		} else {
			spa_prop_add_list(*nvp, ZPOOL_PROP_LEAKED,
			    NULL, 0, src);
		}
	}

	spa_prop_add_list(*nvp, ZPOOL_PROP_GUID, NULL, spa_guid(spa), src);

	if (spa->spa_comment != NULL) {
		spa_prop_add_list(*nvp, ZPOOL_PROP_COMMENT, spa->spa_comment,
		    0, ZPROP_SRC_LOCAL);
	}

	if (spa->spa_root != NULL)
		spa_prop_add_list(*nvp, ZPOOL_PROP_ALTROOT, spa->spa_root,
		    0, ZPROP_SRC_LOCAL);

	if (spa_feature_is_enabled(spa, SPA_FEATURE_LARGE_BLOCKS)) {
		spa_prop_add_list(*nvp, ZPOOL_PROP_MAXBLOCKSIZE, NULL,
		    MIN(zfs_max_recordsize, SPA_MAXBLOCKSIZE), ZPROP_SRC_NONE);
	} else {
		spa_prop_add_list(*nvp, ZPOOL_PROP_MAXBLOCKSIZE, NULL,
		    SPA_OLD_MAXBLOCKSIZE, ZPROP_SRC_NONE);
	}

	if (spa_feature_is_enabled(spa, SPA_FEATURE_LARGE_DNODE)) {
		spa_prop_add_list(*nvp, ZPOOL_PROP_MAXDNODESIZE, NULL,
		    DNODE_MAX_SIZE, ZPROP_SRC_NONE);
	} else {
		spa_prop_add_list(*nvp, ZPOOL_PROP_MAXDNODESIZE, NULL,
		    DNODE_MIN_SIZE, ZPROP_SRC_NONE);
	}

	if ((dp = list_head(&spa->spa_config_list)) != NULL) {
		if (dp->scd_path == NULL) {
			spa_prop_add_list(*nvp, ZPOOL_PROP_CACHEFILE,
			    "none", 0, ZPROP_SRC_LOCAL);
		} else if (strcmp(dp->scd_path, spa_config_path) != 0) {
			spa_prop_add_list(*nvp, ZPOOL_PROP_CACHEFILE,
			    dp->scd_path, 0, ZPROP_SRC_LOCAL);
		}
	}
}

/*
 * Get zpool property values.
 */
int
spa_prop_get(spa_t *spa, nvlist_t **nvp)
{
	objset_t *mos = spa->spa_meta_objset;
	zap_cursor_t zc;
	zap_attribute_t za;
	int err;

	err = nvlist_alloc(nvp, NV_UNIQUE_NAME, KM_SLEEP);
	if (err)
		return (err);

	mutex_enter(&spa->spa_props_lock);

	/*
	 * Get properties from the spa config.
	 */
	spa_prop_get_config(spa, nvp);

	/* If no pool property object, no more prop to get. */
	if (mos == NULL || spa->spa_pool_props_object == 0) {
		mutex_exit(&spa->spa_props_lock);
		goto out;
	}

	/*
	 * Get properties from the MOS pool property object.
	 */
	for (zap_cursor_init(&zc, mos, spa->spa_pool_props_object);
	    (err = zap_cursor_retrieve(&zc, &za)) == 0;
	    zap_cursor_advance(&zc)) {
		uint64_t intval = 0;
		char *strval = NULL;
		zprop_source_t src = ZPROP_SRC_DEFAULT;
		zpool_prop_t prop;

		if ((prop = zpool_name_to_prop(za.za_name)) == ZPOOL_PROP_INVAL)
			continue;

		switch (za.za_integer_length) {
		case 8:
			/* integer property */
			if (za.za_first_integer !=
			    zpool_prop_default_numeric(prop))
				src = ZPROP_SRC_LOCAL;

			if (prop == ZPOOL_PROP_BOOTFS) {
				dsl_pool_t *dp;
				dsl_dataset_t *ds = NULL;

				dp = spa_get_dsl(spa);
				dsl_pool_config_enter(dp, FTAG);
				err = dsl_dataset_hold_obj(dp,
				    za.za_first_integer, FTAG, &ds);
				if (err != 0) {
					dsl_pool_config_exit(dp, FTAG);
					break;
				}

				strval = kmem_alloc(ZFS_MAX_DATASET_NAME_LEN,
				    KM_SLEEP);
				dsl_dataset_name(ds, strval);
				dsl_dataset_rele(ds, FTAG);
				dsl_pool_config_exit(dp, FTAG);
			} else {
				strval = NULL;
				intval = za.za_first_integer;
			}

			spa_prop_add_list(*nvp, prop, strval, intval, src);

			if (strval != NULL)
				kmem_free(strval, ZFS_MAX_DATASET_NAME_LEN);

			break;

		case 1:
			/* string property */
			strval = kmem_alloc(za.za_num_integers, KM_SLEEP);
			err = zap_lookup(mos, spa->spa_pool_props_object,
			    za.za_name, 1, za.za_num_integers, strval);
			if (err) {
				kmem_free(strval, za.za_num_integers);
				break;
			}
			spa_prop_add_list(*nvp, prop, strval, 0, src);
			kmem_free(strval, za.za_num_integers);
			break;

		default:
			break;
		}
	}
	zap_cursor_fini(&zc);
	mutex_exit(&spa->spa_props_lock);
out:
	if (err && err != ENOENT) {
		nvlist_free(*nvp);
		*nvp = NULL;
		return (err);
	}

	return (0);
}

/*
 * Validate the given pool properties nvlist and modify the list
 * for the property values to be set.
 */
static int
spa_prop_validate(spa_t *spa, nvlist_t *props)
{
	nvpair_t *elem;
	int error = 0, reset_bootfs = 0;
	uint64_t objnum = 0;
	boolean_t has_feature = B_FALSE;

	elem = NULL;
	while ((elem = nvlist_next_nvpair(props, elem)) != NULL) {
		uint64_t intval;
		char *strval, *slash, *check, *fname;
		const char *propname = nvpair_name(elem);
		zpool_prop_t prop = zpool_name_to_prop(propname);

		switch (prop) {
		case ZPOOL_PROP_INVAL:
			if (!zpool_prop_feature(propname)) {
				error = SET_ERROR(EINVAL);
				break;
			}

			/*
			 * Sanitize the input.
			 */
			if (nvpair_type(elem) != DATA_TYPE_UINT64) {
				error = SET_ERROR(EINVAL);
				break;
			}

			if (nvpair_value_uint64(elem, &intval) != 0) {
				error = SET_ERROR(EINVAL);
				break;
			}

			if (intval != 0) {
				error = SET_ERROR(EINVAL);
				break;
			}

			fname = strchr(propname, '@') + 1;
			if (zfeature_lookup_name(fname, NULL) != 0) {
				error = SET_ERROR(EINVAL);
				break;
			}

			has_feature = B_TRUE;
			break;

		case ZPOOL_PROP_VERSION:
			error = nvpair_value_uint64(elem, &intval);
			if (!error &&
			    (intval < spa_version(spa) ||
			    intval > SPA_VERSION_BEFORE_FEATURES ||
			    has_feature))
				error = SET_ERROR(EINVAL);
			break;

		case ZPOOL_PROP_DELEGATION:
		case ZPOOL_PROP_AUTOREPLACE:
		case ZPOOL_PROP_LISTSNAPS:
		case ZPOOL_PROP_AUTOEXPAND:
		case ZPOOL_PROP_AUTOTRIM:
			error = nvpair_value_uint64(elem, &intval);
			if (!error && intval > 1)
				error = SET_ERROR(EINVAL);
			break;

		case ZPOOL_PROP_MULTIHOST:
			error = nvpair_value_uint64(elem, &intval);
			if (!error && intval > 1)
				error = SET_ERROR(EINVAL);

			if (!error) {
				uint32_t hostid = zone_get_hostid(NULL);
				if (hostid)
					spa->spa_hostid = hostid;
				else
					error = SET_ERROR(ENOTSUP);
			}

			break;

		case ZPOOL_PROP_BOOTFS:
			/*
			 * If the pool version is less than SPA_VERSION_BOOTFS,
			 * or the pool is still being created (version == 0),
			 * the bootfs property cannot be set.
			 */
			if (spa_version(spa) < SPA_VERSION_BOOTFS) {
				error = SET_ERROR(ENOTSUP);
				break;
			}

			/*
			 * Make sure the vdev config is bootable
			 */
			if (!vdev_is_bootable(spa->spa_root_vdev)) {
				error = SET_ERROR(ENOTSUP);
				break;
			}

			reset_bootfs = 1;

			error = nvpair_value_string(elem, &strval);

			if (!error) {
				objset_t *os;
				uint64_t propval;

				if (strval == NULL || strval[0] == '\0') {
					objnum = zpool_prop_default_numeric(
					    ZPOOL_PROP_BOOTFS);
					break;
				}

				error = dmu_objset_hold(strval, FTAG, &os);
				if (error != 0)
					break;

				/*
				 * Must be ZPL, and its property settings
				 * must be supported by GRUB (compression
				 * is not gzip, and large dnodes are not
				 * used).
				 */

				if (dmu_objset_type(os) != DMU_OST_ZFS) {
					error = SET_ERROR(ENOTSUP);
				} else if ((error =
				    dsl_prop_get_int_ds(dmu_objset_ds(os),
				    zfs_prop_to_name(ZFS_PROP_COMPRESSION),
				    &propval)) == 0 &&
				    !BOOTFS_COMPRESS_VALID(propval)) {
					error = SET_ERROR(ENOTSUP);
				} else if ((error =
				    dsl_prop_get_int_ds(dmu_objset_ds(os),
				    zfs_prop_to_name(ZFS_PROP_DNODESIZE),
				    &propval)) == 0 &&
				    propval != ZFS_DNSIZE_LEGACY) {
					error = SET_ERROR(ENOTSUP);
				} else {
					objnum = dmu_objset_id(os);
				}
				dmu_objset_rele(os, FTAG);
			}
			break;

		case ZPOOL_PROP_FAILUREMODE:
			error = nvpair_value_uint64(elem, &intval);
			if (!error && intval > ZIO_FAILURE_MODE_PANIC)
				error = SET_ERROR(EINVAL);

			/*
			 * This is a special case which only occurs when
			 * the pool has completely failed. This allows
			 * the user to change the in-core failmode property
			 * without syncing it out to disk (I/Os might
			 * currently be blocked). We do this by returning
			 * EIO to the caller (spa_prop_set) to trick it
			 * into thinking we encountered a property validation
			 * error.
			 */
			if (!error && spa_suspended(spa)) {
				spa->spa_failmode = intval;
				error = SET_ERROR(EIO);
			}
			break;

		case ZPOOL_PROP_CACHEFILE:
			if ((error = nvpair_value_string(elem, &strval)) != 0)
				break;

			if (strval[0] == '\0')
				break;

			if (strcmp(strval, "none") == 0)
				break;

			if (strval[0] != '/') {
				error = SET_ERROR(EINVAL);
				break;
			}

			slash = strrchr(strval, '/');
			ASSERT(slash != NULL);

			if (slash[1] == '\0' || strcmp(slash, "/.") == 0 ||
			    strcmp(slash, "/..") == 0)
				error = SET_ERROR(EINVAL);
			break;

		case ZPOOL_PROP_COMMENT:
			if ((error = nvpair_value_string(elem, &strval)) != 0)
				break;
			for (check = strval; *check != '\0'; check++) {
				if (!isprint(*check)) {
					error = SET_ERROR(EINVAL);
					break;
				}
			}
			if (strlen(strval) > ZPROP_MAX_COMMENT)
				error = SET_ERROR(E2BIG);
			break;

		default:
			break;
		}

		if (error)
			break;
	}

	(void) nvlist_remove_all(props,
	    zpool_prop_to_name(ZPOOL_PROP_DEDUPDITTO));

	if (!error && reset_bootfs) {
		error = nvlist_remove(props,
		    zpool_prop_to_name(ZPOOL_PROP_BOOTFS), DATA_TYPE_STRING);

		if (!error) {
			error = nvlist_add_uint64(props,
			    zpool_prop_to_name(ZPOOL_PROP_BOOTFS), objnum);
		}
	}

	return (error);
}

void
spa_configfile_set(spa_t *spa, nvlist_t *nvp, boolean_t need_sync)
{
	char *cachefile;
	spa_config_dirent_t *dp;

	if (nvlist_lookup_string(nvp, zpool_prop_to_name(ZPOOL_PROP_CACHEFILE),
	    &cachefile) != 0)
		return;

	dp = kmem_alloc(sizeof (spa_config_dirent_t),
	    KM_SLEEP);

	if (cachefile[0] == '\0')
		dp->scd_path = spa_strdup(spa_config_path);
	else if (strcmp(cachefile, "none") == 0)
		dp->scd_path = NULL;
	else
		dp->scd_path = spa_strdup(cachefile);

	list_insert_head(&spa->spa_config_list, dp);
	if (need_sync)
		spa_async_request(spa, SPA_ASYNC_CONFIG_UPDATE);
}

int
spa_prop_set(spa_t *spa, nvlist_t *nvp)
{
	int error;
	nvpair_t *elem = NULL;
	boolean_t need_sync = B_FALSE;

	if ((error = spa_prop_validate(spa, nvp)) != 0)
		return (error);

	while ((elem = nvlist_next_nvpair(nvp, elem)) != NULL) {
		zpool_prop_t prop = zpool_name_to_prop(nvpair_name(elem));

		if (prop == ZPOOL_PROP_CACHEFILE ||
		    prop == ZPOOL_PROP_ALTROOT ||
		    prop == ZPOOL_PROP_READONLY)
			continue;

		if (prop == ZPOOL_PROP_VERSION || prop == ZPOOL_PROP_INVAL) {
			uint64_t ver;

			if (prop == ZPOOL_PROP_VERSION) {
				VERIFY(nvpair_value_uint64(elem, &ver) == 0);
			} else {
				ASSERT(zpool_prop_feature(nvpair_name(elem)));
				ver = SPA_VERSION_FEATURES;
				need_sync = B_TRUE;
			}

			/* Save time if the version is already set. */
			if (ver == spa_version(spa))
				continue;

			/*
			 * In addition to the pool directory object, we might
			 * create the pool properties object, the features for
			 * read object, the features for write object, or the
			 * feature descriptions object.
			 */
			error = dsl_sync_task(spa->spa_name, NULL,
			    spa_sync_version, &ver,
			    6, ZFS_SPACE_CHECK_RESERVED);
			if (error)
				return (error);
			continue;
		}

		need_sync = B_TRUE;
		break;
	}

	if (need_sync) {
		return (dsl_sync_task(spa->spa_name, NULL, spa_sync_props,
		    nvp, 6, ZFS_SPACE_CHECK_RESERVED));
	}

	return (0);
}

/*
 * If the bootfs property value is dsobj, clear it.
 */
void
spa_prop_clear_bootfs(spa_t *spa, uint64_t dsobj, dmu_tx_t *tx)
{
	if (spa->spa_bootfs == dsobj && spa->spa_pool_props_object != 0) {
		VERIFY(zap_remove(spa->spa_meta_objset,
		    spa->spa_pool_props_object,
		    zpool_prop_to_name(ZPOOL_PROP_BOOTFS), tx) == 0);
		spa->spa_bootfs = 0;
	}
}

/*ARGSUSED*/
static int
spa_change_guid_check(void *arg, dmu_tx_t *tx)
{
	uint64_t *newguid __maybe_unused = arg;
	spa_t *spa = dmu_tx_pool(tx)->dp_spa;
	vdev_t *rvd = spa->spa_root_vdev;
	uint64_t vdev_state;

	if (spa_feature_is_active(spa, SPA_FEATURE_POOL_CHECKPOINT)) {
		int error = (spa_has_checkpoint(spa)) ?
		    ZFS_ERR_CHECKPOINT_EXISTS : ZFS_ERR_DISCARDING_CHECKPOINT;
		return (SET_ERROR(error));
	}

	spa_config_enter(spa, SCL_STATE, FTAG, RW_READER);
	vdev_state = rvd->vdev_state;
	spa_config_exit(spa, SCL_STATE, FTAG);

	if (vdev_state != VDEV_STATE_HEALTHY)
		return (SET_ERROR(ENXIO));

	ASSERT3U(spa_guid(spa), !=, *newguid);

	return (0);
}

static void
spa_change_guid_sync(void *arg, dmu_tx_t *tx)
{
	uint64_t *newguid = arg;
	spa_t *spa = dmu_tx_pool(tx)->dp_spa;
	uint64_t oldguid;
	vdev_t *rvd = spa->spa_root_vdev;

	oldguid = spa_guid(spa);

	spa_config_enter(spa, SCL_STATE, FTAG, RW_READER);
	rvd->vdev_guid = *newguid;
	rvd->vdev_guid_sum += (*newguid - oldguid);
	vdev_config_dirty(rvd);
	spa_config_exit(spa, SCL_STATE, FTAG);

	spa_history_log_internal(spa, "guid change", tx, "old=%llu new=%llu",
	    (u_longlong_t)oldguid, (u_longlong_t)*newguid);
}

/*
 * Change the GUID for the pool.  This is done so that we can later
 * re-import a pool built from a clone of our own vdevs.  We will modify
 * the root vdev's guid, our own pool guid, and then mark all of our
 * vdevs dirty.  Note that we must make sure that all our vdevs are
 * online when we do this, or else any vdevs that weren't present
 * would be orphaned from our pool.  We are also going to issue a
 * sysevent to update any watchers.
 */
int
spa_change_guid(spa_t *spa)
{
	int error;
	uint64_t guid;

	mutex_enter(&spa->spa_vdev_top_lock);
	mutex_enter(&spa_namespace_lock);
	guid = spa_generate_guid(NULL);

	error = dsl_sync_task(spa->spa_name, spa_change_guid_check,
	    spa_change_guid_sync, &guid, 5, ZFS_SPACE_CHECK_RESERVED);

	if (error == 0) {
		spa_write_cachefile(spa, B_FALSE, B_TRUE);
		spa_event_notify(spa, NULL, NULL, ESC_ZFS_POOL_REGUID);
	}

	mutex_exit(&spa_namespace_lock);
	mutex_exit(&spa->spa_vdev_top_lock);

	return (error);
}

/*
 * ==========================================================================
 * SPA state manipulation (open/create/destroy/import/export)
 * ==========================================================================
 */

static int
spa_error_entry_compare(const void *a, const void *b)
{
	const spa_error_entry_t *sa = (const spa_error_entry_t *)a;
	const spa_error_entry_t *sb = (const spa_error_entry_t *)b;
	int ret;

	ret = memcmp(&sa->se_bookmark, &sb->se_bookmark,
	    sizeof (zbookmark_phys_t));

	return (TREE_ISIGN(ret));
}

/*
 * Utility function which retrieves copies of the current logs and
 * re-initializes them in the process.
 */
void
spa_get_errlists(spa_t *spa, avl_tree_t *last, avl_tree_t *scrub)
{
	ASSERT(MUTEX_HELD(&spa->spa_errlist_lock));

	bcopy(&spa->spa_errlist_last, last, sizeof (avl_tree_t));
	bcopy(&spa->spa_errlist_scrub, scrub, sizeof (avl_tree_t));

	avl_create(&spa->spa_errlist_scrub,
	    spa_error_entry_compare, sizeof (spa_error_entry_t),
	    offsetof(spa_error_entry_t, se_avl));
	avl_create(&spa->spa_errlist_last,
	    spa_error_entry_compare, sizeof (spa_error_entry_t),
	    offsetof(spa_error_entry_t, se_avl));
}

static void
spa_taskqs_init(spa_t *spa, zio_type_t t, zio_taskq_type_t q)
{
	const zio_taskq_info_t *ztip = &zio_taskqs[t][q];
	enum zti_modes mode = ztip->zti_mode;
	uint_t value = ztip->zti_value;
	uint_t count = ztip->zti_count;
	spa_taskqs_t *tqs = &spa->spa_zio_taskq[t][q];
	uint_t flags = 0;
	boolean_t batch = B_FALSE;

	if (mode == ZTI_MODE_NULL) {
		tqs->stqs_count = 0;
		tqs->stqs_taskq = NULL;
		return;
	}

	ASSERT3U(count, >, 0);

	tqs->stqs_count = count;
	tqs->stqs_taskq = kmem_alloc(count * sizeof (taskq_t *), KM_SLEEP);

	switch (mode) {
	case ZTI_MODE_FIXED:
		ASSERT3U(value, >=, 1);
		value = MAX(value, 1);
		flags |= TASKQ_DYNAMIC;
		break;

	case ZTI_MODE_BATCH:
		batch = B_TRUE;
		flags |= TASKQ_THREADS_CPU_PCT;
		value = MIN(zio_taskq_batch_pct, 100);
		break;

	default:
		panic("unrecognized mode for %s_%s taskq (%u:%u) in "
		    "spa_activate()",
		    zio_type_name[t], zio_taskq_types[q], mode, value);
		break;
	}

	for (uint_t i = 0; i < count; i++) {
		taskq_t *tq;
		char name[32];

		(void) snprintf(name, sizeof (name), "%s_%s",
		    zio_type_name[t], zio_taskq_types[q]);

		if (zio_taskq_sysdc && spa->spa_proc != &p0) {
			if (batch)
				flags |= TASKQ_DC_BATCH;

			tq = taskq_create_sysdc(name, value, 50, INT_MAX,
			    spa->spa_proc, zio_taskq_basedc, flags);
		} else {
			pri_t pri = maxclsyspri;
			/*
			 * The write issue taskq can be extremely CPU
			 * intensive.  Run it at slightly less important
			 * priority than the other taskqs.  Under Linux this
			 * means incrementing the priority value on platforms
			 * like illumos it should be decremented.
			 */
			if (t == ZIO_TYPE_WRITE && q == ZIO_TASKQ_ISSUE)
				pri++;

			tq = taskq_create_proc(name, value, pri, 50,
			    INT_MAX, spa->spa_proc, flags);
		}

		tqs->stqs_taskq[i] = tq;
	}
}

static void
spa_taskqs_fini(spa_t *spa, zio_type_t t, zio_taskq_type_t q)
{
	spa_taskqs_t *tqs = &spa->spa_zio_taskq[t][q];

	if (tqs->stqs_taskq == NULL) {
		ASSERT3U(tqs->stqs_count, ==, 0);
		return;
	}

	for (uint_t i = 0; i < tqs->stqs_count; i++) {
		ASSERT3P(tqs->stqs_taskq[i], !=, NULL);
		taskq_destroy(tqs->stqs_taskq[i]);
	}

	kmem_free(tqs->stqs_taskq, tqs->stqs_count * sizeof (taskq_t *));
	tqs->stqs_taskq = NULL;
}

/*
 * Dispatch a task to the appropriate taskq for the ZFS I/O type and priority.
 * Note that a type may have multiple discrete taskqs to avoid lock contention
 * on the taskq itself. In that case we choose which taskq at random by using
 * the low bits of gethrtime().
 */
void
spa_taskq_dispatch_ent(spa_t *spa, zio_type_t t, zio_taskq_type_t q,
    task_func_t *func, void *arg, uint_t flags, taskq_ent_t *ent)
{
	spa_taskqs_t *tqs = &spa->spa_zio_taskq[t][q];
	taskq_t *tq;

	ASSERT3P(tqs->stqs_taskq, !=, NULL);
	ASSERT3U(tqs->stqs_count, !=, 0);

	if (tqs->stqs_count == 1) {
		tq = tqs->stqs_taskq[0];
	} else {
		tq = tqs->stqs_taskq[((uint64_t)gethrtime()) % tqs->stqs_count];
	}

	taskq_dispatch_ent(tq, func, arg, flags, ent);
}

/*
 * Same as spa_taskq_dispatch_ent() but block on the task until completion.
 */
void
spa_taskq_dispatch_sync(spa_t *spa, zio_type_t t, zio_taskq_type_t q,
    task_func_t *func, void *arg, uint_t flags)
{
	spa_taskqs_t *tqs = &spa->spa_zio_taskq[t][q];
	taskq_t *tq;
	taskqid_t id;

	ASSERT3P(tqs->stqs_taskq, !=, NULL);
	ASSERT3U(tqs->stqs_count, !=, 0);

	if (tqs->stqs_count == 1) {
		tq = tqs->stqs_taskq[0];
	} else {
		tq = tqs->stqs_taskq[((uint64_t)gethrtime()) % tqs->stqs_count];
	}

	id = taskq_dispatch(tq, func, arg, flags);
	if (id)
		taskq_wait_id(tq, id);
}

static void
spa_create_zio_taskqs(spa_t *spa)
{
	for (int t = 0; t < ZIO_TYPES; t++) {
		for (int q = 0; q < ZIO_TASKQ_TYPES; q++) {
			spa_taskqs_init(spa, t, q);
		}
	}
}

/*
 * Disabled until spa_thread() can be adapted for Linux.
 */
#undef HAVE_SPA_THREAD

#if defined(_KERNEL) && defined(HAVE_SPA_THREAD)
static void
spa_thread(void *arg)
{
	psetid_t zio_taskq_psrset_bind = PS_NONE;
	callb_cpr_t cprinfo;

	spa_t *spa = arg;
	user_t *pu = PTOU(curproc);

	CALLB_CPR_INIT(&cprinfo, &spa->spa_proc_lock, callb_generic_cpr,
	    spa->spa_name);

	ASSERT(curproc != &p0);
	(void) snprintf(pu->u_psargs, sizeof (pu->u_psargs),
	    "zpool-%s", spa->spa_name);
	(void) strlcpy(pu->u_comm, pu->u_psargs, sizeof (pu->u_comm));

	/* bind this thread to the requested psrset */
	if (zio_taskq_psrset_bind != PS_NONE) {
		pool_lock();
		mutex_enter(&cpu_lock);
		mutex_enter(&pidlock);
		mutex_enter(&curproc->p_lock);

		if (cpupart_bind_thread(curthread, zio_taskq_psrset_bind,
		    0, NULL, NULL) == 0)  {
			curthread->t_bind_pset = zio_taskq_psrset_bind;
		} else {
			cmn_err(CE_WARN,
			    "Couldn't bind process for zfs pool \"%s\" to "
			    "pset %d\n", spa->spa_name, zio_taskq_psrset_bind);
		}

		mutex_exit(&curproc->p_lock);
		mutex_exit(&pidlock);
		mutex_exit(&cpu_lock);
		pool_unlock();
	}

	if (zio_taskq_sysdc) {
		sysdc_thread_enter(curthread, 100, 0);
	}

	spa->spa_proc = curproc;
	spa->spa_did = curthread->t_did;

	spa_create_zio_taskqs(spa);

	mutex_enter(&spa->spa_proc_lock);
	ASSERT(spa->spa_proc_state == SPA_PROC_CREATED);

	spa->spa_proc_state = SPA_PROC_ACTIVE;
	cv_broadcast(&spa->spa_proc_cv);

	CALLB_CPR_SAFE_BEGIN(&cprinfo);
	while (spa->spa_proc_state == SPA_PROC_ACTIVE)
		cv_wait(&spa->spa_proc_cv, &spa->spa_proc_lock);
	CALLB_CPR_SAFE_END(&cprinfo, &spa->spa_proc_lock);

	ASSERT(spa->spa_proc_state == SPA_PROC_DEACTIVATE);
	spa->spa_proc_state = SPA_PROC_GONE;
	spa->spa_proc = &p0;
	cv_broadcast(&spa->spa_proc_cv);
	CALLB_CPR_EXIT(&cprinfo);	/* drops spa_proc_lock */

	mutex_enter(&curproc->p_lock);
	lwp_exit();
}
#endif

/*
 * Activate an uninitialized pool.
 */
static void
spa_activate(spa_t *spa, spa_mode_t mode)
{
	ASSERT(spa->spa_state == POOL_STATE_UNINITIALIZED);

	spa->spa_state = POOL_STATE_ACTIVE;
	spa->spa_mode = mode;

	spa->spa_normal_class = metaslab_class_create(spa, zfs_metaslab_ops);
	spa->spa_log_class = metaslab_class_create(spa, zfs_metaslab_ops);
	spa->spa_special_class = metaslab_class_create(spa, zfs_metaslab_ops);
	spa->spa_dedup_class = metaslab_class_create(spa, zfs_metaslab_ops);

	/* Try to create a covering process */
	mutex_enter(&spa->spa_proc_lock);
	ASSERT(spa->spa_proc_state == SPA_PROC_NONE);
	ASSERT(spa->spa_proc == &p0);
	spa->spa_did = 0;

#ifdef HAVE_SPA_THREAD
	/* Only create a process if we're going to be around a while. */
	if (spa_create_process && strcmp(spa->spa_name, TRYIMPORT_NAME) != 0) {
		if (newproc(spa_thread, (caddr_t)spa, syscid, maxclsyspri,
		    NULL, 0) == 0) {
			spa->spa_proc_state = SPA_PROC_CREATED;
			while (spa->spa_proc_state == SPA_PROC_CREATED) {
				cv_wait(&spa->spa_proc_cv,
				    &spa->spa_proc_lock);
			}
			ASSERT(spa->spa_proc_state == SPA_PROC_ACTIVE);
			ASSERT(spa->spa_proc != &p0);
			ASSERT(spa->spa_did != 0);
		} else {
#ifdef _KERNEL
			cmn_err(CE_WARN,
			    "Couldn't create process for zfs pool \"%s\"\n",
			    spa->spa_name);
#endif
		}
	}
#endif /* HAVE_SPA_THREAD */
	mutex_exit(&spa->spa_proc_lock);

	/* If we didn't create a process, we need to create our taskqs. */
	if (spa->spa_proc == &p0) {
		spa_create_zio_taskqs(spa);
	}

	for (size_t i = 0; i < TXG_SIZE; i++) {
		spa->spa_txg_zio[i] = zio_root(spa, NULL, NULL,
		    ZIO_FLAG_CANFAIL);
	}

	list_create(&spa->spa_config_dirty_list, sizeof (vdev_t),
	    offsetof(vdev_t, vdev_config_dirty_node));
	list_create(&spa->spa_evicting_os_list, sizeof (objset_t),
	    offsetof(objset_t, os_evicting_node));
	list_create(&spa->spa_state_dirty_list, sizeof (vdev_t),
	    offsetof(vdev_t, vdev_state_dirty_node));

	txg_list_create(&spa->spa_vdev_txg_list, spa,
	    offsetof(struct vdev, vdev_txg_node));

	avl_create(&spa->spa_errlist_scrub,
	    spa_error_entry_compare, sizeof (spa_error_entry_t),
	    offsetof(spa_error_entry_t, se_avl));
	avl_create(&spa->spa_errlist_last,
	    spa_error_entry_compare, sizeof (spa_error_entry_t),
	    offsetof(spa_error_entry_t, se_avl));

	spa_keystore_init(&spa->spa_keystore);

	/*
	 * This taskq is used to perform zvol-minor-related tasks
	 * asynchronously. This has several advantages, including easy
	 * resolution of various deadlocks (zfsonlinux bug #3681).
	 *
	 * The taskq must be single threaded to ensure tasks are always
	 * processed in the order in which they were dispatched.
	 *
	 * A taskq per pool allows one to keep the pools independent.
	 * This way if one pool is suspended, it will not impact another.
	 *
	 * The preferred location to dispatch a zvol minor task is a sync
	 * task. In this context, there is easy access to the spa_t and minimal
	 * error handling is required because the sync task must succeed.
	 */
	spa->spa_zvol_taskq = taskq_create("z_zvol", 1, defclsyspri,
	    1, INT_MAX, 0);

	/*
	 * Taskq dedicated to prefetcher threads: this is used to prevent the
	 * pool traverse code from monopolizing the global (and limited)
	 * system_taskq by inappropriately scheduling long running tasks on it.
	 */
	spa->spa_prefetch_taskq = taskq_create("z_prefetch", boot_ncpus,
	    defclsyspri, 1, INT_MAX, TASKQ_DYNAMIC);

	/*
	 * The taskq to upgrade datasets in this pool. Currently used by
	 * feature SPA_FEATURE_USEROBJ_ACCOUNTING/SPA_FEATURE_PROJECT_QUOTA.
	 */
	spa->spa_upgrade_taskq = taskq_create("z_upgrade", boot_ncpus,
	    defclsyspri, 1, INT_MAX, TASKQ_DYNAMIC);
}

/*
 * Opposite of spa_activate().
 */
static void
spa_deactivate(spa_t *spa)
{
	ASSERT(spa->spa_sync_on == B_FALSE);
	ASSERT(spa->spa_dsl_pool == NULL);
	ASSERT(spa->spa_root_vdev == NULL);
	ASSERT(spa->spa_async_zio_root == NULL);
	ASSERT(spa->spa_state != POOL_STATE_UNINITIALIZED);

	spa_evicting_os_wait(spa);

	if (spa->spa_zvol_taskq) {
		taskq_destroy(spa->spa_zvol_taskq);
		spa->spa_zvol_taskq = NULL;
	}

	if (spa->spa_prefetch_taskq) {
		taskq_destroy(spa->spa_prefetch_taskq);
		spa->spa_prefetch_taskq = NULL;
	}

	if (spa->spa_upgrade_taskq) {
		taskq_destroy(spa->spa_upgrade_taskq);
		spa->spa_upgrade_taskq = NULL;
	}

	txg_list_destroy(&spa->spa_vdev_txg_list);

	list_destroy(&spa->spa_config_dirty_list);
	list_destroy(&spa->spa_evicting_os_list);
	list_destroy(&spa->spa_state_dirty_list);

	taskq_cancel_id(system_delay_taskq, spa->spa_deadman_tqid);

	for (int t = 0; t < ZIO_TYPES; t++) {
		for (int q = 0; q < ZIO_TASKQ_TYPES; q++) {
			spa_taskqs_fini(spa, t, q);
		}
	}

	for (size_t i = 0; i < TXG_SIZE; i++) {
		ASSERT3P(spa->spa_txg_zio[i], !=, NULL);
		VERIFY0(zio_wait(spa->spa_txg_zio[i]));
		spa->spa_txg_zio[i] = NULL;
	}

	metaslab_class_destroy(spa->spa_normal_class);
	spa->spa_normal_class = NULL;

	metaslab_class_destroy(spa->spa_log_class);
	spa->spa_log_class = NULL;

	metaslab_class_destroy(spa->spa_special_class);
	spa->spa_special_class = NULL;

	metaslab_class_destroy(spa->spa_dedup_class);
	spa->spa_dedup_class = NULL;

	/*
	 * If this was part of an import or the open otherwise failed, we may
	 * still have errors left in the queues.  Empty them just in case.
	 */
	spa_errlog_drain(spa);
	avl_destroy(&spa->spa_errlist_scrub);
	avl_destroy(&spa->spa_errlist_last);

	spa_keystore_fini(&spa->spa_keystore);

	spa->spa_state = POOL_STATE_UNINITIALIZED;

	mutex_enter(&spa->spa_proc_lock);
	if (spa->spa_proc_state != SPA_PROC_NONE) {
		ASSERT(spa->spa_proc_state == SPA_PROC_ACTIVE);
		spa->spa_proc_state = SPA_PROC_DEACTIVATE;
		cv_broadcast(&spa->spa_proc_cv);
		while (spa->spa_proc_state == SPA_PROC_DEACTIVATE) {
			ASSERT(spa->spa_proc != &p0);
			cv_wait(&spa->spa_proc_cv, &spa->spa_proc_lock);
		}
		ASSERT(spa->spa_proc_state == SPA_PROC_GONE);
		spa->spa_proc_state = SPA_PROC_NONE;
	}
	ASSERT(spa->spa_proc == &p0);
	mutex_exit(&spa->spa_proc_lock);

	/*
	 * We want to make sure spa_thread() has actually exited the ZFS
	 * module, so that the module can't be unloaded out from underneath
	 * it.
	 */
	if (spa->spa_did != 0) {
		thread_join(spa->spa_did);
		spa->spa_did = 0;
	}
}

/*
 * Verify a pool configuration, and construct the vdev tree appropriately.  This
 * will create all the necessary vdevs in the appropriate layout, with each vdev
 * in the CLOSED state.  This will prep the pool before open/creation/import.
 * All vdev validation is done by the vdev_alloc() routine.
 */
int
spa_config_parse(spa_t *spa, vdev_t **vdp, nvlist_t *nv, vdev_t *parent,
    uint_t id, int atype)
{
	nvlist_t **child;
	uint_t children;
	int error;

	if ((error = vdev_alloc(spa, vdp, nv, parent, id, atype)) != 0)
		return (error);

	if ((*vdp)->vdev_ops->vdev_op_leaf)
		return (0);

	error = nvlist_lookup_nvlist_array(nv, ZPOOL_CONFIG_CHILDREN,
	    &child, &children);

	if (error == ENOENT)
		return (0);

	if (error) {
		vdev_free(*vdp);
		*vdp = NULL;
		return (SET_ERROR(EINVAL));
	}

	for (int c = 0; c < children; c++) {
		vdev_t *vd;
		if ((error = spa_config_parse(spa, &vd, child[c], *vdp, c,
		    atype)) != 0) {
			vdev_free(*vdp);
			*vdp = NULL;
			return (error);
		}
	}

	ASSERT(*vdp != NULL);

	return (0);
}

static boolean_t
spa_should_flush_logs_on_unload(spa_t *spa)
{
	if (!spa_feature_is_active(spa, SPA_FEATURE_LOG_SPACEMAP))
		return (B_FALSE);

	if (!spa_writeable(spa))
		return (B_FALSE);

	if (!spa->spa_sync_on)
		return (B_FALSE);

	if (spa_state(spa) != POOL_STATE_EXPORTED)
		return (B_FALSE);

	if (zfs_keep_log_spacemaps_at_export)
		return (B_FALSE);

	return (B_TRUE);
}

/*
 * Opens a transaction that will set the flag that will instruct
 * spa_sync to attempt to flush all the metaslabs for that txg.
 */
static void
spa_unload_log_sm_flush_all(spa_t *spa)
{
	dmu_tx_t *tx = dmu_tx_create_dd(spa_get_dsl(spa)->dp_mos_dir);
	VERIFY0(dmu_tx_assign(tx, TXG_WAIT));

	ASSERT3U(spa->spa_log_flushall_txg, ==, 0);
	spa->spa_log_flushall_txg = dmu_tx_get_txg(tx);

	dmu_tx_commit(tx);
	txg_wait_synced(spa_get_dsl(spa), spa->spa_log_flushall_txg);
}

static void
spa_unload_log_sm_metadata(spa_t *spa)
{
	void *cookie = NULL;
	spa_log_sm_t *sls;
	while ((sls = avl_destroy_nodes(&spa->spa_sm_logs_by_txg,
	    &cookie)) != NULL) {
		VERIFY0(sls->sls_mscount);
		kmem_free(sls, sizeof (spa_log_sm_t));
	}

	for (log_summary_entry_t *e = list_head(&spa->spa_log_summary);
	    e != NULL; e = list_head(&spa->spa_log_summary)) {
		VERIFY0(e->lse_mscount);
		list_remove(&spa->spa_log_summary, e);
		kmem_free(e, sizeof (log_summary_entry_t));
	}

	spa->spa_unflushed_stats.sus_nblocks = 0;
	spa->spa_unflushed_stats.sus_memused = 0;
	spa->spa_unflushed_stats.sus_blocklimit = 0;
}

static void
spa_destroy_aux_threads(spa_t *spa)
{
	if (spa->spa_condense_zthr != NULL) {
		zthr_destroy(spa->spa_condense_zthr);
		spa->spa_condense_zthr = NULL;
	}
	if (spa->spa_checkpoint_discard_zthr != NULL) {
		zthr_destroy(spa->spa_checkpoint_discard_zthr);
		spa->spa_checkpoint_discard_zthr = NULL;
	}
	if (spa->spa_livelist_delete_zthr != NULL) {
		zthr_destroy(spa->spa_livelist_delete_zthr);
		spa->spa_livelist_delete_zthr = NULL;
	}
	if (spa->spa_livelist_condense_zthr != NULL) {
		zthr_destroy(spa->spa_livelist_condense_zthr);
		spa->spa_livelist_condense_zthr = NULL;
	}
}

/*
 * Opposite of spa_load().
 */
static void
spa_unload(spa_t *spa)
{
	ASSERT(MUTEX_HELD(&spa_namespace_lock));
	ASSERT(spa_state(spa) != POOL_STATE_UNINITIALIZED);

	spa_import_progress_remove(spa_guid(spa));
	spa_load_note(spa, "UNLOADING");

	spa_wake_waiters(spa);

	/*
	 * If the log space map feature is enabled and the pool is getting
	 * exported (but not destroyed), we want to spend some time flushing
	 * as many metaslabs as we can in an attempt to destroy log space
	 * maps and save import time.
	 */
	if (spa_should_flush_logs_on_unload(spa))
		spa_unload_log_sm_flush_all(spa);

	/*
	 * Stop async tasks.
	 */
	spa_async_suspend(spa);

	if (spa->spa_root_vdev) {
		vdev_t *root_vdev = spa->spa_root_vdev;
		vdev_initialize_stop_all(root_vdev, VDEV_INITIALIZE_ACTIVE);
		vdev_trim_stop_all(root_vdev, VDEV_TRIM_ACTIVE);
		vdev_autotrim_stop_all(spa);
	}

	/*
	 * Stop syncing.
	 */
	if (spa->spa_sync_on) {
		txg_sync_stop(spa->spa_dsl_pool);
		spa->spa_sync_on = B_FALSE;
	}

	/*
	 * This ensures that there is no async metaslab prefetching
	 * while we attempt to unload the spa.
	 */
	if (spa->spa_root_vdev != NULL) {
		for (int c = 0; c < spa->spa_root_vdev->vdev_children; c++) {
			vdev_t *vc = spa->spa_root_vdev->vdev_child[c];
			if (vc->vdev_mg != NULL)
				taskq_wait(vc->vdev_mg->mg_taskq);
		}
	}

	if (spa->spa_mmp.mmp_thread)
		mmp_thread_stop(spa);

	/*
	 * Wait for any outstanding async I/O to complete.
	 */
	if (spa->spa_async_zio_root != NULL) {
		for (int i = 0; i < max_ncpus; i++)
			(void) zio_wait(spa->spa_async_zio_root[i]);
		kmem_free(spa->spa_async_zio_root, max_ncpus * sizeof (void *));
		spa->spa_async_zio_root = NULL;
	}

	/* XXX move to spa_destroy_aux_threads() once it's upstream */
	if (spa->spa_raidz_expand_zthr != NULL) {
		zthr_destroy(spa->spa_raidz_expand_zthr);
		spa->spa_raidz_expand_zthr = NULL;
	}

	if (spa->spa_vdev_removal != NULL) {
		spa_vdev_removal_destroy(spa->spa_vdev_removal);
		spa->spa_vdev_removal = NULL;
	}

	spa_destroy_aux_threads(spa);

	spa_condense_fini(spa);

	bpobj_close(&spa->spa_deferred_bpobj);

	spa_config_enter(spa, SCL_ALL, spa, RW_WRITER);

	/*
	 * Close all vdevs.
	 */
	if (spa->spa_root_vdev)
		vdev_free(spa->spa_root_vdev);
	ASSERT(spa->spa_root_vdev == NULL);

	/*
	 * Close the dsl pool.
	 */
	if (spa->spa_dsl_pool) {
		dsl_pool_close(spa->spa_dsl_pool);
		spa->spa_dsl_pool = NULL;
		spa->spa_meta_objset = NULL;
	}

	ddt_unload(spa);
	spa_unload_log_sm_metadata(spa);

	/*
	 * Drop and purge level 2 cache
	 */
	spa_l2cache_drop(spa);

	for (int i = 0; i < spa->spa_spares.sav_count; i++)
		vdev_free(spa->spa_spares.sav_vdevs[i]);
	if (spa->spa_spares.sav_vdevs) {
		kmem_free(spa->spa_spares.sav_vdevs,
		    spa->spa_spares.sav_count * sizeof (void *));
		spa->spa_spares.sav_vdevs = NULL;
	}
	if (spa->spa_spares.sav_config) {
		nvlist_free(spa->spa_spares.sav_config);
		spa->spa_spares.sav_config = NULL;
	}
	spa->spa_spares.sav_count = 0;

	for (int i = 0; i < spa->spa_l2cache.sav_count; i++) {
		vdev_clear_stats(spa->spa_l2cache.sav_vdevs[i]);
		vdev_free(spa->spa_l2cache.sav_vdevs[i]);
	}
	if (spa->spa_l2cache.sav_vdevs) {
		kmem_free(spa->spa_l2cache.sav_vdevs,
		    spa->spa_l2cache.sav_count * sizeof (void *));
		spa->spa_l2cache.sav_vdevs = NULL;
	}
	if (spa->spa_l2cache.sav_config) {
		nvlist_free(spa->spa_l2cache.sav_config);
		spa->spa_l2cache.sav_config = NULL;
	}
	spa->spa_l2cache.sav_count = 0;

	spa->spa_async_suspended = 0;

	spa->spa_indirect_vdevs_loaded = B_FALSE;

	if (spa->spa_comment != NULL) {
		spa_strfree(spa->spa_comment);
		spa->spa_comment = NULL;
	}

	spa->spa_raidz_expand = NULL;

	spa_config_exit(spa, SCL_ALL, spa);
}

/*
 * Load (or re-load) the current list of vdevs describing the active spares for
 * this pool.  When this is called, we have some form of basic information in
 * 'spa_spares.sav_config'.  We parse this into vdevs, try to open them, and
 * then re-generate a more complete list including status information.
 */
void
spa_load_spares(spa_t *spa)
{
	nvlist_t **spares;
	uint_t nspares;
	int i;
	vdev_t *vd, *tvd;

#ifndef _KERNEL
	/*
	 * zdb opens both the current state of the pool and the
	 * checkpointed state (if present), with a different spa_t.
	 *
	 * As spare vdevs are shared among open pools, we skip loading
	 * them when we load the checkpointed state of the pool.
	 */
	if (!spa_writeable(spa))
		return;
#endif

	ASSERT(spa_config_held(spa, SCL_ALL, RW_WRITER) == SCL_ALL);

	/*
	 * First, close and free any existing spare vdevs.
	 */
	for (i = 0; i < spa->spa_spares.sav_count; i++) {
		vd = spa->spa_spares.sav_vdevs[i];

		/* Undo the call to spa_activate() below */
		if ((tvd = spa_lookup_by_guid(spa, vd->vdev_guid,
		    B_FALSE)) != NULL && tvd->vdev_isspare)
			spa_spare_remove(tvd);
		vdev_close(vd);
		vdev_free(vd);
	}

	if (spa->spa_spares.sav_vdevs)
		kmem_free(spa->spa_spares.sav_vdevs,
		    spa->spa_spares.sav_count * sizeof (void *));

	if (spa->spa_spares.sav_config == NULL)
		nspares = 0;
	else
		VERIFY(nvlist_lookup_nvlist_array(spa->spa_spares.sav_config,
		    ZPOOL_CONFIG_SPARES, &spares, &nspares) == 0);

	spa->spa_spares.sav_count = (int)nspares;
	spa->spa_spares.sav_vdevs = NULL;

	if (nspares == 0)
		return;

	/*
	 * Construct the array of vdevs, opening them to get status in the
	 * process.   For each spare, there is potentially two different vdev_t
	 * structures associated with it: one in the list of spares (used only
	 * for basic validation purposes) and one in the active vdev
	 * configuration (if it's spared in).  During this phase we open and
	 * validate each vdev on the spare list.  If the vdev also exists in the
	 * active configuration, then we also mark this vdev as an active spare.
	 */
	spa->spa_spares.sav_vdevs = kmem_zalloc(nspares * sizeof (void *),
	    KM_SLEEP);
	for (i = 0; i < spa->spa_spares.sav_count; i++) {
		VERIFY(spa_config_parse(spa, &vd, spares[i], NULL, 0,
		    VDEV_ALLOC_SPARE) == 0);
		ASSERT(vd != NULL);

		spa->spa_spares.sav_vdevs[i] = vd;

		if ((tvd = spa_lookup_by_guid(spa, vd->vdev_guid,
		    B_FALSE)) != NULL) {
			if (!tvd->vdev_isspare)
				spa_spare_add(tvd);

			/*
			 * We only mark the spare active if we were successfully
			 * able to load the vdev.  Otherwise, importing a pool
			 * with a bad active spare would result in strange
			 * behavior, because multiple pool would think the spare
			 * is actively in use.
			 *
			 * There is a vulnerability here to an equally bizarre
			 * circumstance, where a dead active spare is later
			 * brought back to life (onlined or otherwise).  Given
			 * the rarity of this scenario, and the extra complexity
			 * it adds, we ignore the possibility.
			 */
			if (!vdev_is_dead(tvd))
				spa_spare_activate(tvd);
		}

		vd->vdev_top = vd;
		vd->vdev_aux = &spa->spa_spares;

		if (vdev_open(vd) != 0)
			continue;

		if (vdev_validate_aux(vd) == 0)
			spa_spare_add(vd);
	}

	/*
	 * Recompute the stashed list of spares, with status information
	 * this time.
	 */
	VERIFY(nvlist_remove(spa->spa_spares.sav_config, ZPOOL_CONFIG_SPARES,
	    DATA_TYPE_NVLIST_ARRAY) == 0);

	spares = kmem_alloc(spa->spa_spares.sav_count * sizeof (void *),
	    KM_SLEEP);
	for (i = 0; i < spa->spa_spares.sav_count; i++)
		spares[i] = vdev_config_generate(spa,
		    spa->spa_spares.sav_vdevs[i], B_TRUE, VDEV_CONFIG_SPARE);
	VERIFY(nvlist_add_nvlist_array(spa->spa_spares.sav_config,
	    ZPOOL_CONFIG_SPARES, spares, spa->spa_spares.sav_count) == 0);
	for (i = 0; i < spa->spa_spares.sav_count; i++)
		nvlist_free(spares[i]);
	kmem_free(spares, spa->spa_spares.sav_count * sizeof (void *));
}

/*
 * Load (or re-load) the current list of vdevs describing the active l2cache for
 * this pool.  When this is called, we have some form of basic information in
 * 'spa_l2cache.sav_config'.  We parse this into vdevs, try to open them, and
 * then re-generate a more complete list including status information.
 * Devices which are already active have their details maintained, and are
 * not re-opened.
 */
void
spa_load_l2cache(spa_t *spa)
{
	nvlist_t **l2cache = NULL;
	uint_t nl2cache;
	int i, j, oldnvdevs;
	uint64_t guid;
	vdev_t *vd, **oldvdevs, **newvdevs;
	spa_aux_vdev_t *sav = &spa->spa_l2cache;

#ifndef _KERNEL
	/*
	 * zdb opens both the current state of the pool and the
	 * checkpointed state (if present), with a different spa_t.
	 *
	 * As L2 caches are part of the ARC which is shared among open
	 * pools, we skip loading them when we load the checkpointed
	 * state of the pool.
	 */
	if (!spa_writeable(spa))
		return;
#endif

	ASSERT(spa_config_held(spa, SCL_ALL, RW_WRITER) == SCL_ALL);

	oldvdevs = sav->sav_vdevs;
	oldnvdevs = sav->sav_count;
	sav->sav_vdevs = NULL;
	sav->sav_count = 0;

	if (sav->sav_config == NULL) {
		nl2cache = 0;
		newvdevs = NULL;
		goto out;
	}

	VERIFY(nvlist_lookup_nvlist_array(sav->sav_config,
	    ZPOOL_CONFIG_L2CACHE, &l2cache, &nl2cache) == 0);
	newvdevs = kmem_alloc(nl2cache * sizeof (void *), KM_SLEEP);

	/*
	 * Process new nvlist of vdevs.
	 */
	for (i = 0; i < nl2cache; i++) {
		VERIFY(nvlist_lookup_uint64(l2cache[i], ZPOOL_CONFIG_GUID,
		    &guid) == 0);

		newvdevs[i] = NULL;
		for (j = 0; j < oldnvdevs; j++) {
			vd = oldvdevs[j];
			if (vd != NULL && guid == vd->vdev_guid) {
				/*
				 * Retain previous vdev for add/remove ops.
				 */
				newvdevs[i] = vd;
				oldvdevs[j] = NULL;
				break;
			}
		}

		if (newvdevs[i] == NULL) {
			/*
			 * Create new vdev
			 */
			VERIFY(spa_config_parse(spa, &vd, l2cache[i], NULL, 0,
			    VDEV_ALLOC_L2CACHE) == 0);
			ASSERT(vd != NULL);
			newvdevs[i] = vd;

			/*
			 * Commit this vdev as an l2cache device,
			 * even if it fails to open.
			 */
			spa_l2cache_add(vd);

			vd->vdev_top = vd;
			vd->vdev_aux = sav;

			spa_l2cache_activate(vd);

			if (vdev_open(vd) != 0)
				continue;

			(void) vdev_validate_aux(vd);

			if (!vdev_is_dead(vd))
				l2arc_add_vdev(spa, vd);
		}
	}

	sav->sav_vdevs = newvdevs;
	sav->sav_count = (int)nl2cache;

	/*
	 * Recompute the stashed list of l2cache devices, with status
	 * information this time.
	 */
	VERIFY(nvlist_remove(sav->sav_config, ZPOOL_CONFIG_L2CACHE,
	    DATA_TYPE_NVLIST_ARRAY) == 0);

	if (sav->sav_count > 0)
		l2cache = kmem_alloc(sav->sav_count * sizeof (void *),
		    KM_SLEEP);
	for (i = 0; i < sav->sav_count; i++)
		l2cache[i] = vdev_config_generate(spa,
		    sav->sav_vdevs[i], B_TRUE, VDEV_CONFIG_L2CACHE);
	VERIFY(nvlist_add_nvlist_array(sav->sav_config,
	    ZPOOL_CONFIG_L2CACHE, l2cache, sav->sav_count) == 0);

out:
	/*
	 * Purge vdevs that were dropped
	 */
	for (i = 0; i < oldnvdevs; i++) {
		uint64_t pool;

		vd = oldvdevs[i];
		if (vd != NULL) {
			ASSERT(vd->vdev_isl2cache);

			if (spa_l2cache_exists(vd->vdev_guid, &pool) &&
			    pool != 0ULL && l2arc_vdev_present(vd))
				l2arc_remove_vdev(vd);
			vdev_clear_stats(vd);
			vdev_free(vd);
		}
	}

	if (oldvdevs)
		kmem_free(oldvdevs, oldnvdevs * sizeof (void *));

	for (i = 0; i < sav->sav_count; i++)
		nvlist_free(l2cache[i]);
	if (sav->sav_count)
		kmem_free(l2cache, sav->sav_count * sizeof (void *));
}

static int
load_nvlist(spa_t *spa, uint64_t obj, nvlist_t **value)
{
	dmu_buf_t *db;
	char *packed = NULL;
	size_t nvsize = 0;
	int error;
	*value = NULL;

	error = dmu_bonus_hold(spa->spa_meta_objset, obj, FTAG, &db);
	if (error)
		return (error);

	nvsize = *(uint64_t *)db->db_data;
	dmu_buf_rele(db, FTAG);

	packed = vmem_alloc(nvsize, KM_SLEEP);
	error = dmu_read(spa->spa_meta_objset, obj, 0, nvsize, packed,
	    DMU_READ_PREFETCH);
	if (error == 0)
		error = nvlist_unpack(packed, nvsize, value, 0);
	vmem_free(packed, nvsize);

	return (error);
}

/*
 * Concrete top-level vdevs that are not missing and are not logs. At every
 * spa_sync we write new uberblocks to at least SPA_SYNC_MIN_VDEVS core tvds.
 */
static uint64_t
spa_healthy_core_tvds(spa_t *spa)
{
	vdev_t *rvd = spa->spa_root_vdev;
	uint64_t tvds = 0;

	for (uint64_t i = 0; i < rvd->vdev_children; i++) {
		vdev_t *vd = rvd->vdev_child[i];
		if (vd->vdev_islog)
			continue;
		if (vdev_is_concrete(vd) && !vdev_is_dead(vd))
			tvds++;
	}

	return (tvds);
}

/*
 * Checks to see if the given vdev could not be opened, in which case we post a
 * sysevent to notify the autoreplace code that the device has been removed.
 */
static void
spa_check_removed(vdev_t *vd)
{
	for (uint64_t c = 0; c < vd->vdev_children; c++)
		spa_check_removed(vd->vdev_child[c]);

	if (vd->vdev_ops->vdev_op_leaf && vdev_is_dead(vd) &&
	    vdev_is_concrete(vd)) {
		zfs_post_autoreplace(vd->vdev_spa, vd);
		spa_event_notify(vd->vdev_spa, vd, NULL, ESC_ZFS_VDEV_CHECK);
	}
}

static int
spa_check_for_missing_logs(spa_t *spa)
{
	vdev_t *rvd = spa->spa_root_vdev;

	/*
	 * If we're doing a normal import, then build up any additional
	 * diagnostic information about missing log devices.
	 * We'll pass this up to the user for further processing.
	 */
	if (!(spa->spa_import_flags & ZFS_IMPORT_MISSING_LOG)) {
		nvlist_t **child, *nv;
		uint64_t idx = 0;

		child = kmem_alloc(rvd->vdev_children * sizeof (nvlist_t *),
		    KM_SLEEP);
		VERIFY(nvlist_alloc(&nv, NV_UNIQUE_NAME, KM_SLEEP) == 0);

		for (uint64_t c = 0; c < rvd->vdev_children; c++) {
			vdev_t *tvd = rvd->vdev_child[c];

			/*
			 * We consider a device as missing only if it failed
			 * to open (i.e. offline or faulted is not considered
			 * as missing).
			 */
			if (tvd->vdev_islog &&
			    tvd->vdev_state == VDEV_STATE_CANT_OPEN) {
				child[idx++] = vdev_config_generate(spa, tvd,
				    B_FALSE, VDEV_CONFIG_MISSING);
			}
		}

		if (idx > 0) {
			fnvlist_add_nvlist_array(nv,
			    ZPOOL_CONFIG_CHILDREN, child, idx);
			fnvlist_add_nvlist(spa->spa_load_info,
			    ZPOOL_CONFIG_MISSING_DEVICES, nv);

			for (uint64_t i = 0; i < idx; i++)
				nvlist_free(child[i]);
		}
		nvlist_free(nv);
		kmem_free(child, rvd->vdev_children * sizeof (char **));

		if (idx > 0) {
			spa_load_failed(spa, "some log devices are missing");
			vdev_dbgmsg_print_tree(rvd, 2);
			return (SET_ERROR(ENXIO));
		}
	} else {
		for (uint64_t c = 0; c < rvd->vdev_children; c++) {
			vdev_t *tvd = rvd->vdev_child[c];

			if (tvd->vdev_islog &&
			    tvd->vdev_state == VDEV_STATE_CANT_OPEN) {
				spa_set_log_state(spa, SPA_LOG_CLEAR);
				spa_load_note(spa, "some log devices are "
				    "missing, ZIL is dropped.");
				vdev_dbgmsg_print_tree(rvd, 2);
				break;
			}
		}
	}

	return (0);
}

/*
 * Check for missing log devices
 */
static boolean_t
spa_check_logs(spa_t *spa)
{
	boolean_t rv = B_FALSE;
	dsl_pool_t *dp = spa_get_dsl(spa);

	switch (spa->spa_log_state) {
	default:
		break;
	case SPA_LOG_MISSING:
		/* need to recheck in case slog has been restored */
	case SPA_LOG_UNKNOWN:
		rv = (dmu_objset_find_dp(dp, dp->dp_root_dir_obj,
		    zil_check_log_chain, NULL, DS_FIND_CHILDREN) != 0);
		if (rv)
			spa_set_log_state(spa, SPA_LOG_MISSING);
		break;
	}
	return (rv);
}

static boolean_t
spa_passivate_log(spa_t *spa)
{
	vdev_t *rvd = spa->spa_root_vdev;
	boolean_t slog_found = B_FALSE;

	ASSERT(spa_config_held(spa, SCL_ALLOC, RW_WRITER));

	if (!spa_has_slogs(spa))
		return (B_FALSE);

	for (int c = 0; c < rvd->vdev_children; c++) {
		vdev_t *tvd = rvd->vdev_child[c];
		metaslab_group_t *mg = tvd->vdev_mg;

		if (tvd->vdev_islog) {
			metaslab_group_passivate(mg);
			slog_found = B_TRUE;
		}
	}

	return (slog_found);
}

static void
spa_activate_log(spa_t *spa)
{
	vdev_t *rvd = spa->spa_root_vdev;

	ASSERT(spa_config_held(spa, SCL_ALLOC, RW_WRITER));

	for (int c = 0; c < rvd->vdev_children; c++) {
		vdev_t *tvd = rvd->vdev_child[c];
		metaslab_group_t *mg = tvd->vdev_mg;

		if (tvd->vdev_islog)
			metaslab_group_activate(mg);
	}
}

int
spa_reset_logs(spa_t *spa)
{
	int error;

	error = dmu_objset_find(spa_name(spa), zil_reset,
	    NULL, DS_FIND_CHILDREN);
	if (error == 0) {
		/*
		 * We successfully offlined the log device, sync out the
		 * current txg so that the "stubby" block can be removed
		 * by zil_sync().
		 */
		txg_wait_synced(spa->spa_dsl_pool, 0);
	}
	return (error);
}

static void
spa_aux_check_removed(spa_aux_vdev_t *sav)
{
	for (int i = 0; i < sav->sav_count; i++)
		spa_check_removed(sav->sav_vdevs[i]);
}

void
spa_claim_notify(zio_t *zio)
{
	spa_t *spa = zio->io_spa;

	if (zio->io_error)
		return;

	mutex_enter(&spa->spa_props_lock);	/* any mutex will do */
	if (spa->spa_claim_max_txg < zio->io_bp->blk_birth)
		spa->spa_claim_max_txg = zio->io_bp->blk_birth;
	mutex_exit(&spa->spa_props_lock);
}

typedef struct spa_load_error {
	uint64_t	sle_meta_count;
	uint64_t	sle_data_count;
} spa_load_error_t;

static void
spa_load_verify_done(zio_t *zio)
{
	blkptr_t *bp = zio->io_bp;
	spa_load_error_t *sle = zio->io_private;
	dmu_object_type_t type = BP_GET_TYPE(bp);
	int error = zio->io_error;
	spa_t *spa = zio->io_spa;

	abd_free(zio->io_abd);
	if (error) {
		if ((BP_GET_LEVEL(bp) != 0 || DMU_OT_IS_METADATA(type)) &&
		    type != DMU_OT_INTENT_LOG)
			atomic_inc_64(&sle->sle_meta_count);
		else
			atomic_inc_64(&sle->sle_data_count);
	}

	mutex_enter(&spa->spa_scrub_lock);
	spa->spa_load_verify_bytes -= BP_GET_PSIZE(bp);
	cv_broadcast(&spa->spa_scrub_io_cv);
	mutex_exit(&spa->spa_scrub_lock);
}

/*
 * Maximum number of inflight bytes is the log2 fraction of the arc size.
 * By default, we set it to 1/16th of the arc.
 */
int spa_load_verify_shift = 4;
int spa_load_verify_metadata = B_TRUE;
int spa_load_verify_data = B_TRUE;

/*ARGSUSED*/
static int
spa_load_verify_cb(spa_t *spa, zilog_t *zilog, const blkptr_t *bp,
    const zbookmark_phys_t *zb, const dnode_phys_t *dnp, void *arg)
{
	if (zb->zb_level == ZB_DNODE_LEVEL || BP_IS_HOLE(bp) ||
	    BP_IS_EMBEDDED(bp) || BP_IS_REDACTED(bp))
		return (0);
	/*
	 * Note: normally this routine will not be called if
	 * spa_load_verify_metadata is not set.  However, it may be useful
	 * to manually set the flag after the traversal has begun.
	 */
	if (!spa_load_verify_metadata)
		return (0);
	if (!BP_IS_METADATA(bp) && !spa_load_verify_data)
		return (0);

	uint64_t maxinflight_bytes =
	    arc_target_bytes() >> spa_load_verify_shift;
	zio_t *rio = arg;
	size_t size = BP_GET_PSIZE(bp);

	mutex_enter(&spa->spa_scrub_lock);
	while (spa->spa_load_verify_bytes >= maxinflight_bytes)
		cv_wait(&spa->spa_scrub_io_cv, &spa->spa_scrub_lock);
	spa->spa_load_verify_bytes += size;
	mutex_exit(&spa->spa_scrub_lock);

	zio_nowait(zio_read(rio, spa, bp, abd_alloc_for_io(size, B_FALSE), size,
	    spa_load_verify_done, rio->io_private, ZIO_PRIORITY_SCRUB,
	    ZIO_FLAG_SPECULATIVE | ZIO_FLAG_CANFAIL |
	    ZIO_FLAG_SCRUB | ZIO_FLAG_RAW, zb));
	return (0);
}

/* ARGSUSED */
int
verify_dataset_name_len(dsl_pool_t *dp, dsl_dataset_t *ds, void *arg)
{
	if (dsl_dataset_namelen(ds) >= ZFS_MAX_DATASET_NAME_LEN)
		return (SET_ERROR(ENAMETOOLONG));

	return (0);
}

static int
spa_load_verify(spa_t *spa)
{
	zio_t *rio;
	spa_load_error_t sle = { 0 };
	zpool_load_policy_t policy;
	boolean_t verify_ok = B_FALSE;
	int error = 0;

	zpool_get_load_policy(spa->spa_config, &policy);

	if (policy.zlp_rewind & ZPOOL_NEVER_REWIND)
		return (0);

	dsl_pool_config_enter(spa->spa_dsl_pool, FTAG);
	error = dmu_objset_find_dp(spa->spa_dsl_pool,
	    spa->spa_dsl_pool->dp_root_dir_obj, verify_dataset_name_len, NULL,
	    DS_FIND_CHILDREN);
	dsl_pool_config_exit(spa->spa_dsl_pool, FTAG);
	if (error != 0)
		return (error);

	rio = zio_root(spa, NULL, &sle,
	    ZIO_FLAG_CANFAIL | ZIO_FLAG_SPECULATIVE);

	if (spa_load_verify_metadata) {
		if (spa->spa_extreme_rewind) {
			spa_load_note(spa, "performing a complete scan of the "
			    "pool since extreme rewind is on. This may take "
			    "a very long time.\n  (spa_load_verify_data=%u, "
			    "spa_load_verify_metadata=%u)",
			    spa_load_verify_data, spa_load_verify_metadata);
		}

		error = traverse_pool(spa, spa->spa_verify_min_txg,
		    TRAVERSE_PRE | TRAVERSE_PREFETCH_METADATA |
		    TRAVERSE_NO_DECRYPT, spa_load_verify_cb, rio);
	}

	(void) zio_wait(rio);
	ASSERT0(spa->spa_load_verify_bytes);

	spa->spa_load_meta_errors = sle.sle_meta_count;
	spa->spa_load_data_errors = sle.sle_data_count;

	if (sle.sle_meta_count != 0 || sle.sle_data_count != 0) {
		spa_load_note(spa, "spa_load_verify found %llu metadata errors "
		    "and %llu data errors", (u_longlong_t)sle.sle_meta_count,
		    (u_longlong_t)sle.sle_data_count);
	}

	if (spa_load_verify_dryrun ||
	    (!error && sle.sle_meta_count <= policy.zlp_maxmeta &&
	    sle.sle_data_count <= policy.zlp_maxdata)) {
		int64_t loss = 0;

		verify_ok = B_TRUE;
		spa->spa_load_txg = spa->spa_uberblock.ub_txg;
		spa->spa_load_txg_ts = spa->spa_uberblock.ub_timestamp;

		loss = spa->spa_last_ubsync_txg_ts - spa->spa_load_txg_ts;
		VERIFY(nvlist_add_uint64(spa->spa_load_info,
		    ZPOOL_CONFIG_LOAD_TIME, spa->spa_load_txg_ts) == 0);
		VERIFY(nvlist_add_int64(spa->spa_load_info,
		    ZPOOL_CONFIG_REWIND_TIME, loss) == 0);
		VERIFY(nvlist_add_uint64(spa->spa_load_info,
		    ZPOOL_CONFIG_LOAD_DATA_ERRORS, sle.sle_data_count) == 0);
	} else {
		spa->spa_load_max_txg = spa->spa_uberblock.ub_txg;
	}

	if (spa_load_verify_dryrun)
		return (0);

	if (error) {
		if (error != ENXIO && error != EIO)
			error = SET_ERROR(EIO);
		return (error);
	}

	return (verify_ok ? 0 : EIO);
}

/*
 * Find a value in the pool props object.
 */
static void
spa_prop_find(spa_t *spa, zpool_prop_t prop, uint64_t *val)
{
	(void) zap_lookup(spa->spa_meta_objset, spa->spa_pool_props_object,
	    zpool_prop_to_name(prop), sizeof (uint64_t), 1, val);
}

/*
 * Find a value in the pool directory object.
 */
static int
spa_dir_prop(spa_t *spa, const char *name, uint64_t *val, boolean_t log_enoent)
{
	int error = zap_lookup(spa->spa_meta_objset, DMU_POOL_DIRECTORY_OBJECT,
	    name, sizeof (uint64_t), 1, val);

	if (error != 0 && (error != ENOENT || log_enoent)) {
		spa_load_failed(spa, "couldn't get '%s' value in MOS directory "
		    "[error=%d]", name, error);
	}

	return (error);
}

static int
spa_vdev_err(vdev_t *vdev, vdev_aux_t aux, int err)
{
	vdev_set_state(vdev, B_TRUE, VDEV_STATE_CANT_OPEN, aux);
	return (SET_ERROR(err));
}

boolean_t
spa_livelist_delete_check(spa_t *spa)
{
	return (spa->spa_livelists_to_delete != 0);
}

/* ARGSUSED */
static boolean_t
spa_livelist_delete_cb_check(void *arg, zthr_t *z)
{
	spa_t *spa = arg;
	return (spa_livelist_delete_check(spa));
}

static int
delete_blkptr_cb(void *arg, const blkptr_t *bp, dmu_tx_t *tx)
{
	spa_t *spa = arg;
	zio_free(spa, tx->tx_txg, bp);
	dsl_dir_diduse_space(tx->tx_pool->dp_free_dir, DD_USED_HEAD,
	    -bp_get_dsize_sync(spa, bp),
	    -BP_GET_PSIZE(bp), -BP_GET_UCSIZE(bp), tx);
	return (0);
}

static int
dsl_get_next_livelist_obj(objset_t *os, uint64_t zap_obj, uint64_t *llp)
{
	int err;
	zap_cursor_t zc;
	zap_attribute_t za;
	zap_cursor_init(&zc, os, zap_obj);
	err = zap_cursor_retrieve(&zc, &za);
	zap_cursor_fini(&zc);
	if (err == 0)
		*llp = za.za_first_integer;
	return (err);
}

/*
 * Components of livelist deletion that must be performed in syncing
 * context: freeing block pointers and updating the pool-wide data
 * structures to indicate how much work is left to do
 */
typedef struct sublist_delete_arg {
	spa_t *spa;
	dsl_deadlist_t *ll;
	uint64_t key;
	bplist_t *to_free;
} sublist_delete_arg_t;

static void
sublist_delete_sync(void *arg, dmu_tx_t *tx)
{
	sublist_delete_arg_t *sda = arg;
	spa_t *spa = sda->spa;
	dsl_deadlist_t *ll = sda->ll;
	uint64_t key = sda->key;
	bplist_t *to_free = sda->to_free;

	bplist_iterate(to_free, delete_blkptr_cb, spa, tx);
	dsl_deadlist_remove_entry(ll, key, tx);
}

typedef struct livelist_delete_arg {
	spa_t *spa;
	uint64_t ll_obj;
	uint64_t zap_obj;
} livelist_delete_arg_t;

static void
livelist_delete_sync(void *arg, dmu_tx_t *tx)
{
	livelist_delete_arg_t *lda = arg;
	spa_t *spa = lda->spa;
	uint64_t ll_obj = lda->ll_obj;
	uint64_t zap_obj = lda->zap_obj;
	objset_t *mos = spa->spa_meta_objset;
	uint64_t count;

	/* free the livelist and decrement the feature count */
	VERIFY0(zap_remove_int(mos, zap_obj, ll_obj, tx));
	dsl_deadlist_free(mos, ll_obj, tx);
	spa_feature_decr(spa, SPA_FEATURE_LIVELIST, tx);
	VERIFY0(zap_count(mos, zap_obj, &count));
	if (count == 0) {
		/* no more livelists to delete */
		VERIFY0(zap_remove(mos, DMU_POOL_DIRECTORY_OBJECT,
		    DMU_POOL_DELETED_CLONES, tx));
		VERIFY0(zap_destroy(mos, zap_obj, tx));
		spa->spa_livelists_to_delete = 0;
		spa_notify_waiters(spa);
	}
}

/*
 * Load in the value for the livelist to be removed and open it. Then,
 * load its first sublist and determine which block pointers should actually
 * be freed. Then, call a synctask which performs the actual frees and updates
 * the pool-wide livelist data.
 */
/* ARGSUSED */
void
spa_livelist_delete_cb(void *arg, zthr_t *z)
{
	spa_t *spa = arg;
	uint64_t ll_obj = 0, count;
	objset_t *mos = spa->spa_meta_objset;
	uint64_t zap_obj = spa->spa_livelists_to_delete;
	/*
	 * Determine the next livelist to delete. This function should only
	 * be called if there is at least one deleted clone.
	 */
	VERIFY0(dsl_get_next_livelist_obj(mos, zap_obj, &ll_obj));
	VERIFY0(zap_count(mos, ll_obj, &count));
	if (count > 0) {
		dsl_deadlist_t ll = { 0 };
		dsl_deadlist_entry_t *dle;
		bplist_t to_free;
		dsl_deadlist_open(&ll, mos, ll_obj);
		dle = dsl_deadlist_first(&ll);
		ASSERT3P(dle, !=, NULL);
		bplist_create(&to_free);
		int err = dsl_process_sub_livelist(&dle->dle_bpobj, &to_free,
		    z, NULL);
		if (err == 0) {
			sublist_delete_arg_t sync_arg = {
			    .spa = spa,
			    .ll = &ll,
			    .key = dle->dle_mintxg,
			    .to_free = &to_free
			};
			zfs_dbgmsg("deleting sublist (id %llu) from"
			    " livelist %llu, %d remaining",
			    dle->dle_bpobj.bpo_object, ll_obj, count - 1);
			VERIFY0(dsl_sync_task(spa_name(spa), NULL,
			    sublist_delete_sync, &sync_arg, 0,
			    ZFS_SPACE_CHECK_DESTROY));
		} else {
			ASSERT(err == EINTR);
		}
		bplist_clear(&to_free);
		bplist_destroy(&to_free);
		dsl_deadlist_close(&ll);
	} else {
		livelist_delete_arg_t sync_arg = {
		    .spa = spa,
		    .ll_obj = ll_obj,
		    .zap_obj = zap_obj
		};
		zfs_dbgmsg("deletion of livelist %llu completed", ll_obj);
		VERIFY0(dsl_sync_task(spa_name(spa), NULL, livelist_delete_sync,
		    &sync_arg, 0, ZFS_SPACE_CHECK_DESTROY));
	}
}

void
spa_start_livelist_destroy_thread(spa_t *spa)
{
	ASSERT3P(spa->spa_livelist_delete_zthr, ==, NULL);
	spa->spa_livelist_delete_zthr = zthr_create(
	    spa_livelist_delete_cb_check, spa_livelist_delete_cb, spa);
}

typedef struct livelist_new_arg {
	bplist_t *allocs;
	bplist_t *frees;
} livelist_new_arg_t;

static int
livelist_track_new_cb(void *arg, const blkptr_t *bp, boolean_t bp_freed,
    dmu_tx_t *tx)
{
	ASSERT(tx == NULL);
	livelist_new_arg_t *lna = arg;
	if (bp_freed) {
		bplist_append(lna->frees, bp);
	} else {
		bplist_append(lna->allocs, bp);
		zfs_livelist_condense_new_alloc++;
	}
	return (0);
}

typedef struct livelist_condense_arg {
	spa_t *spa;
	bplist_t to_keep;
	uint64_t first_size;
	uint64_t next_size;
} livelist_condense_arg_t;

static void
spa_livelist_condense_sync(void *arg, dmu_tx_t *tx)
{
	livelist_condense_arg_t *lca = arg;
	spa_t *spa = lca->spa;
	bplist_t new_frees;
	dsl_dataset_t *ds = spa->spa_to_condense.ds;

	/* Have we been cancelled? */
	if (spa->spa_to_condense.cancelled) {
		zfs_livelist_condense_sync_cancel++;
		goto out;
	}

	dsl_deadlist_entry_t *first = spa->spa_to_condense.first;
	dsl_deadlist_entry_t *next = spa->spa_to_condense.next;
	dsl_deadlist_t *ll = &ds->ds_dir->dd_livelist;

	/*
	 * It's possible that the livelist was changed while the zthr was
	 * running. Therefore, we need to check for new blkptrs in the two
	 * entries being condensed and continue to track them in the livelist.
	 * Because of the way we handle remapped blkptrs (see dbuf_remap_impl),
	 * it's possible that the newly added blkptrs are FREEs or ALLOCs so
	 * we need to sort them into two different bplists.
	 */
	uint64_t first_obj = first->dle_bpobj.bpo_object;
	uint64_t next_obj = next->dle_bpobj.bpo_object;
	uint64_t cur_first_size = first->dle_bpobj.bpo_phys->bpo_num_blkptrs;
	uint64_t cur_next_size = next->dle_bpobj.bpo_phys->bpo_num_blkptrs;

	bplist_create(&new_frees);
	livelist_new_arg_t new_bps = {
	    .allocs = &lca->to_keep,
	    .frees = &new_frees,
	};

	if (cur_first_size > lca->first_size) {
		VERIFY0(livelist_bpobj_iterate_from_nofree(&first->dle_bpobj,
		    livelist_track_new_cb, &new_bps, lca->first_size));
	}
	if (cur_next_size > lca->next_size) {
		VERIFY0(livelist_bpobj_iterate_from_nofree(&next->dle_bpobj,
		    livelist_track_new_cb, &new_bps, lca->next_size));
	}

	dsl_deadlist_clear_entry(first, ll, tx);
	ASSERT(bpobj_is_empty(&first->dle_bpobj));
	dsl_deadlist_remove_entry(ll, next->dle_mintxg, tx);

	bplist_iterate(&lca->to_keep, dsl_deadlist_insert_alloc_cb, ll, tx);
	bplist_iterate(&new_frees, dsl_deadlist_insert_free_cb, ll, tx);
	bplist_destroy(&new_frees);

	char dsname[ZFS_MAX_DATASET_NAME_LEN];
	dsl_dataset_name(ds, dsname);
	zfs_dbgmsg("txg %llu condensing livelist of %s (id %llu), bpobj %llu "
	    "(%llu blkptrs) and bpobj %llu (%llu blkptrs) -> bpobj %llu "
	    "(%llu blkptrs)", tx->tx_txg, dsname, ds->ds_object, first_obj,
	    cur_first_size, next_obj, cur_next_size,
	    first->dle_bpobj.bpo_object,
	    first->dle_bpobj.bpo_phys->bpo_num_blkptrs);
out:
	dmu_buf_rele(ds->ds_dbuf, spa);
	spa->spa_to_condense.ds = NULL;
	bplist_clear(&lca->to_keep);
	bplist_destroy(&lca->to_keep);
	kmem_free(lca, sizeof (livelist_condense_arg_t));
	spa->spa_to_condense.syncing = B_FALSE;
}

void
spa_livelist_condense_cb(void *arg, zthr_t *t)
{
	while (zfs_livelist_condense_zthr_pause &&
	    !(zthr_has_waiters(t) || zthr_iscancelled(t)))
		delay(1);

	spa_t *spa = arg;
	dsl_deadlist_entry_t *first = spa->spa_to_condense.first;
	dsl_deadlist_entry_t *next = spa->spa_to_condense.next;
	uint64_t first_size, next_size;

	livelist_condense_arg_t *lca =
	    kmem_alloc(sizeof (livelist_condense_arg_t), KM_SLEEP);
	bplist_create(&lca->to_keep);

	/*
	 * Process the livelists (matching FREEs and ALLOCs) in open context
	 * so we have minimal work in syncing context to condense.
	 *
	 * We save bpobj sizes (first_size and next_size) to use later in
	 * syncing context to determine if entries were added to these sublists
	 * while in open context. This is possible because the clone is still
	 * active and open for normal writes and we want to make sure the new,
	 * unprocessed blockpointers are inserted into the livelist normally.
	 *
	 * Note that dsl_process_sub_livelist() both stores the size number of
	 * blockpointers and iterates over them while the bpobj's lock held, so
	 * the sizes returned to us are consistent which what was actually
	 * processed.
	 */
	int err = dsl_process_sub_livelist(&first->dle_bpobj, &lca->to_keep, t,
	    &first_size);
	if (err == 0)
		err = dsl_process_sub_livelist(&next->dle_bpobj, &lca->to_keep,
		    t, &next_size);

	if (err == 0) {
		while (zfs_livelist_condense_sync_pause &&
		    !(zthr_has_waiters(t) || zthr_iscancelled(t)))
			delay(1);

		dmu_tx_t *tx = dmu_tx_create_dd(spa_get_dsl(spa)->dp_mos_dir);
		dmu_tx_mark_netfree(tx);
		dmu_tx_hold_space(tx, 1);
		err = dmu_tx_assign(tx, TXG_NOWAIT | TXG_NOTHROTTLE);
		if (err == 0) {
			/*
			 * Prevent the condense zthr restarting before
			 * the synctask completes.
			 */
			spa->spa_to_condense.syncing = B_TRUE;
			lca->spa = spa;
			lca->first_size = first_size;
			lca->next_size = next_size;
			dsl_sync_task_nowait(spa_get_dsl(spa),
			    spa_livelist_condense_sync, lca, 0,
			    ZFS_SPACE_CHECK_NONE, tx);
			dmu_tx_commit(tx);
			return;
		}
	}
	/*
	 * Condensing can not continue: either it was externally stopped or
	 * we were unable to assign to a tx because the pool has run out of
	 * space. In the second case, we'll just end up trying to condense
	 * again in a later txg.
	 */
	ASSERT(err != 0);
	bplist_clear(&lca->to_keep);
	bplist_destroy(&lca->to_keep);
	kmem_free(lca, sizeof (livelist_condense_arg_t));
	dmu_buf_rele(spa->spa_to_condense.ds->ds_dbuf, spa);
	spa->spa_to_condense.ds = NULL;
	if (err == EINTR)
		zfs_livelist_condense_zthr_cancel++;
}

/* ARGSUSED */
/*
 * Check that there is something to condense but that a condense is not
 * already in progress and that condensing has not been cancelled.
 */
static boolean_t
spa_livelist_condense_cb_check(void *arg, zthr_t *z)
{
	spa_t *spa = arg;
	if ((spa->spa_to_condense.ds != NULL) &&
	    (spa->spa_to_condense.syncing == B_FALSE) &&
	    (spa->spa_to_condense.cancelled == B_FALSE)) {
		return (B_TRUE);
	}
	return (B_FALSE);
}

void
spa_start_livelist_condensing_thread(spa_t *spa)
{
	spa->spa_to_condense.ds = NULL;
	spa->spa_to_condense.first = NULL;
	spa->spa_to_condense.next = NULL;
	spa->spa_to_condense.syncing = B_FALSE;
	spa->spa_to_condense.cancelled = B_FALSE;

	ASSERT3P(spa->spa_livelist_condense_zthr, ==, NULL);
	spa->spa_livelist_condense_zthr = zthr_create(
	    spa_livelist_condense_cb_check, spa_livelist_condense_cb, spa);
}

static void
spa_spawn_aux_threads(spa_t *spa)
{
	ASSERT(spa_writeable(spa));

	ASSERT(MUTEX_HELD(&spa_namespace_lock));

	spa_start_raidz_expansion_thread(spa);
	spa_start_indirect_condensing_thread(spa);
	spa_start_livelist_destroy_thread(spa);
	spa_start_livelist_condensing_thread(spa);

	ASSERT3P(spa->spa_checkpoint_discard_zthr, ==, NULL);
	spa->spa_checkpoint_discard_zthr =
	    zthr_create(spa_checkpoint_discard_thread_check,
	    spa_checkpoint_discard_thread, spa);
}

/*
 * Fix up config after a partly-completed split.  This is done with the
 * ZPOOL_CONFIG_SPLIT nvlist.  Both the splitting pool and the split-off
 * pool have that entry in their config, but only the splitting one contains
 * a list of all the guids of the vdevs that are being split off.
 *
 * This function determines what to do with that list: either rejoin
 * all the disks to the pool, or complete the splitting process.  To attempt
 * the rejoin, each disk that is offlined is marked online again, and
 * we do a reopen() call.  If the vdev label for every disk that was
 * marked online indicates it was successfully split off (VDEV_AUX_SPLIT_POOL)
 * then we call vdev_split() on each disk, and complete the split.
 *
 * Otherwise we leave the config alone, with all the vdevs in place in
 * the original pool.
 */
static void
spa_try_repair(spa_t *spa, nvlist_t *config)
{
	uint_t extracted;
	uint64_t *glist;
	uint_t i, gcount;
	nvlist_t *nvl;
	vdev_t **vd;
	boolean_t attempt_reopen;

	if (nvlist_lookup_nvlist(config, ZPOOL_CONFIG_SPLIT, &nvl) != 0)
		return;

	/* check that the config is complete */
	if (nvlist_lookup_uint64_array(nvl, ZPOOL_CONFIG_SPLIT_LIST,
	    &glist, &gcount) != 0)
		return;

	vd = kmem_zalloc(gcount * sizeof (vdev_t *), KM_SLEEP);

	/* attempt to online all the vdevs & validate */
	attempt_reopen = B_TRUE;
	for (i = 0; i < gcount; i++) {
		if (glist[i] == 0)	/* vdev is hole */
			continue;

		vd[i] = spa_lookup_by_guid(spa, glist[i], B_FALSE);
		if (vd[i] == NULL) {
			/*
			 * Don't bother attempting to reopen the disks;
			 * just do the split.
			 */
			attempt_reopen = B_FALSE;
		} else {
			/* attempt to re-online it */
			vd[i]->vdev_offline = B_FALSE;
		}
	}

	if (attempt_reopen) {
		vdev_reopen(spa->spa_root_vdev);

		/* check each device to see what state it's in */
		for (extracted = 0, i = 0; i < gcount; i++) {
			if (vd[i] != NULL &&
			    vd[i]->vdev_stat.vs_aux != VDEV_AUX_SPLIT_POOL)
				break;
			++extracted;
		}
	}

	/*
	 * If every disk has been moved to the new pool, or if we never
	 * even attempted to look at them, then we split them off for
	 * good.
	 */
	if (!attempt_reopen || gcount == extracted) {
		for (i = 0; i < gcount; i++)
			if (vd[i] != NULL)
				vdev_split(vd[i]);
		vdev_reopen(spa->spa_root_vdev);
	}

	kmem_free(vd, gcount * sizeof (vdev_t *));
}

static int
spa_load(spa_t *spa, spa_load_state_t state, spa_import_type_t type)
{
	char *ereport = FM_EREPORT_ZFS_POOL;
	int error;

	spa->spa_load_state = state;
	(void) spa_import_progress_set_state(spa_guid(spa),
	    spa_load_state(spa));

	gethrestime(&spa->spa_loaded_ts);
	error = spa_load_impl(spa, type, &ereport);

	/*
	 * Don't count references from objsets that are already closed
	 * and are making their way through the eviction process.
	 */
	spa_evicting_os_wait(spa);
	spa->spa_minref = zfs_refcount_count(&spa->spa_refcount);
	if (error) {
		if (error != EEXIST) {
			spa->spa_loaded_ts.tv_sec = 0;
			spa->spa_loaded_ts.tv_nsec = 0;
		}
		if (error != EBADF) {
			zfs_ereport_post(ereport, spa, NULL, NULL, NULL, 0, 0);
		}
	}
	spa->spa_load_state = error ? SPA_LOAD_ERROR : SPA_LOAD_NONE;
	spa->spa_ena = 0;

	(void) spa_import_progress_set_state(spa_guid(spa),
	    spa_load_state(spa));

	return (error);
}

#ifdef ZFS_DEBUG
/*
 * Count the number of per-vdev ZAPs associated with all of the vdevs in the
 * vdev tree rooted in the given vd, and ensure that each ZAP is present in the
 * spa's per-vdev ZAP list.
 */
static uint64_t
vdev_count_verify_zaps(vdev_t *vd)
{
	spa_t *spa = vd->vdev_spa;
	uint64_t total = 0;

	if (vd->vdev_top_zap != 0) {
		total++;
		ASSERT0(zap_lookup_int(spa->spa_meta_objset,
		    spa->spa_all_vdev_zaps, vd->vdev_top_zap));
	}
	if (vd->vdev_leaf_zap != 0) {
		total++;
		ASSERT0(zap_lookup_int(spa->spa_meta_objset,
		    spa->spa_all_vdev_zaps, vd->vdev_leaf_zap));
	}

	for (uint64_t i = 0; i < vd->vdev_children; i++) {
		total += vdev_count_verify_zaps(vd->vdev_child[i]);
	}

	return (total);
}
#endif

/*
 * Determine whether the activity check is required.
 */
static boolean_t
spa_activity_check_required(spa_t *spa, uberblock_t *ub, nvlist_t *label,
    nvlist_t *config)
{
	uint64_t state = 0;
	uint64_t hostid = 0;
	uint64_t tryconfig_txg = 0;
	uint64_t tryconfig_timestamp = 0;
	uint16_t tryconfig_mmp_seq = 0;
	nvlist_t *nvinfo;

	if (nvlist_exists(config, ZPOOL_CONFIG_LOAD_INFO)) {
		nvinfo = fnvlist_lookup_nvlist(config, ZPOOL_CONFIG_LOAD_INFO);
		(void) nvlist_lookup_uint64(nvinfo, ZPOOL_CONFIG_MMP_TXG,
		    &tryconfig_txg);
		(void) nvlist_lookup_uint64(config, ZPOOL_CONFIG_TIMESTAMP,
		    &tryconfig_timestamp);
		(void) nvlist_lookup_uint16(nvinfo, ZPOOL_CONFIG_MMP_SEQ,
		    &tryconfig_mmp_seq);
	}

	(void) nvlist_lookup_uint64(config, ZPOOL_CONFIG_POOL_STATE, &state);

	/*
	 * Disable the MMP activity check - This is used by zdb which
	 * is intended to be used on potentially active pools.
	 */
	if (spa->spa_import_flags & ZFS_IMPORT_SKIP_MMP)
		return (B_FALSE);

	/*
	 * Skip the activity check when the MMP feature is disabled.
	 */
	if (ub->ub_mmp_magic == MMP_MAGIC && ub->ub_mmp_delay == 0)
		return (B_FALSE);

	/*
	 * If the tryconfig_ values are nonzero, they are the results of an
	 * earlier tryimport.  If they all match the uberblock we just found,
	 * then the pool has not changed and we return false so we do not test
	 * a second time.
	 */
	if (tryconfig_txg && tryconfig_txg == ub->ub_txg &&
	    tryconfig_timestamp && tryconfig_timestamp == ub->ub_timestamp &&
	    tryconfig_mmp_seq && tryconfig_mmp_seq ==
	    (MMP_SEQ_VALID(ub) ? MMP_SEQ(ub) : 0))
		return (B_FALSE);

	/*
	 * Allow the activity check to be skipped when importing the pool
	 * on the same host which last imported it.  Since the hostid from
	 * configuration may be stale use the one read from the label.
	 */
	if (nvlist_exists(label, ZPOOL_CONFIG_HOSTID))
		hostid = fnvlist_lookup_uint64(label, ZPOOL_CONFIG_HOSTID);

	if (hostid == spa_get_hostid(spa))
		return (B_FALSE);

	/*
	 * Skip the activity test when the pool was cleanly exported.
	 */
	if (state != POOL_STATE_ACTIVE)
		return (B_FALSE);

	return (B_TRUE);
}

/*
 * Nanoseconds the activity check must watch for changes on-disk.
 */
static uint64_t
spa_activity_check_duration(spa_t *spa, uberblock_t *ub)
{
	uint64_t import_intervals = MAX(zfs_multihost_import_intervals, 1);
	uint64_t multihost_interval = MSEC2NSEC(
	    MMP_INTERVAL_OK(zfs_multihost_interval));
	uint64_t import_delay = MAX(NANOSEC, import_intervals *
	    multihost_interval);

	/*
	 * Local tunables determine a minimum duration except for the case
	 * where we know when the remote host will suspend the pool if MMP
	 * writes do not land.
	 *
	 * See Big Theory comment at the top of mmp.c for the reasoning behind
	 * these cases and times.
	 */

	ASSERT(MMP_IMPORT_SAFETY_FACTOR >= 100);

	if (MMP_INTERVAL_VALID(ub) && MMP_FAIL_INT_VALID(ub) &&
	    MMP_FAIL_INT(ub) > 0) {

		/* MMP on remote host will suspend pool after failed writes */
		import_delay = MMP_FAIL_INT(ub) * MSEC2NSEC(MMP_INTERVAL(ub)) *
		    MMP_IMPORT_SAFETY_FACTOR / 100;

		zfs_dbgmsg("fail_intvals>0 import_delay=%llu ub_mmp "
		    "mmp_fails=%llu ub_mmp mmp_interval=%llu "
		    "import_intervals=%u", import_delay, MMP_FAIL_INT(ub),
		    MMP_INTERVAL(ub), import_intervals);

	} else if (MMP_INTERVAL_VALID(ub) && MMP_FAIL_INT_VALID(ub) &&
	    MMP_FAIL_INT(ub) == 0) {

		/* MMP on remote host will never suspend pool */
		import_delay = MAX(import_delay, (MSEC2NSEC(MMP_INTERVAL(ub)) +
		    ub->ub_mmp_delay) * import_intervals);

		zfs_dbgmsg("fail_intvals=0 import_delay=%llu ub_mmp "
		    "mmp_interval=%llu ub_mmp_delay=%llu "
		    "import_intervals=%u", import_delay, MMP_INTERVAL(ub),
		    ub->ub_mmp_delay, import_intervals);

	} else if (MMP_VALID(ub)) {
		/*
		 * zfs-0.7 compatibility case
		 */

		import_delay = MAX(import_delay, (multihost_interval +
		    ub->ub_mmp_delay) * import_intervals);

		zfs_dbgmsg("import_delay=%llu ub_mmp_delay=%llu "
		    "import_intervals=%u leaves=%u", import_delay,
		    ub->ub_mmp_delay, import_intervals,
		    vdev_count_leaves(spa));
	} else {
		/* Using local tunings is the only reasonable option */
		zfs_dbgmsg("pool last imported on non-MMP aware "
		    "host using import_delay=%llu multihost_interval=%llu "
		    "import_intervals=%u", import_delay, multihost_interval,
		    import_intervals);
	}

	return (import_delay);
}

/*
 * Perform the import activity check.  If the user canceled the import or
 * we detected activity then fail.
 */
static int
spa_activity_check(spa_t *spa, uberblock_t *ub, nvlist_t *config)
{
	uint64_t txg = ub->ub_txg;
	uint64_t timestamp = ub->ub_timestamp;
	uint64_t mmp_config = ub->ub_mmp_config;
	uint16_t mmp_seq = MMP_SEQ_VALID(ub) ? MMP_SEQ(ub) : 0;
	uint64_t import_delay;
	hrtime_t import_expire;
	nvlist_t *mmp_label = NULL;
	vdev_t *rvd = spa->spa_root_vdev;
	kcondvar_t cv;
	kmutex_t mtx;
	int error = 0;

	cv_init(&cv, NULL, CV_DEFAULT, NULL);
	mutex_init(&mtx, NULL, MUTEX_DEFAULT, NULL);
	mutex_enter(&mtx);

	/*
	 * If ZPOOL_CONFIG_MMP_TXG is present an activity check was performed
	 * during the earlier tryimport.  If the txg recorded there is 0 then
	 * the pool is known to be active on another host.
	 *
	 * Otherwise, the pool might be in use on another host.  Check for
	 * changes in the uberblocks on disk if necessary.
	 */
	if (nvlist_exists(config, ZPOOL_CONFIG_LOAD_INFO)) {
		nvlist_t *nvinfo = fnvlist_lookup_nvlist(config,
		    ZPOOL_CONFIG_LOAD_INFO);

		if (nvlist_exists(nvinfo, ZPOOL_CONFIG_MMP_TXG) &&
		    fnvlist_lookup_uint64(nvinfo, ZPOOL_CONFIG_MMP_TXG) == 0) {
			vdev_uberblock_load(rvd, ub, &mmp_label);
			error = SET_ERROR(EREMOTEIO);
			goto out;
		}
	}

	import_delay = spa_activity_check_duration(spa, ub);

	/* Add a small random factor in case of simultaneous imports (0-25%) */
	import_delay += import_delay * spa_get_random(250) / 1000;

	import_expire = gethrtime() + import_delay;

	while (gethrtime() < import_expire) {
		(void) spa_import_progress_set_mmp_check(spa_guid(spa),
		    NSEC2SEC(import_expire - gethrtime()));

		vdev_uberblock_load(rvd, ub, &mmp_label);

		if (txg != ub->ub_txg || timestamp != ub->ub_timestamp ||
		    mmp_seq != (MMP_SEQ_VALID(ub) ? MMP_SEQ(ub) : 0)) {
			zfs_dbgmsg("multihost activity detected "
			    "txg %llu ub_txg  %llu "
			    "timestamp %llu ub_timestamp  %llu "
			    "mmp_config %#llx ub_mmp_config %#llx",
			    txg, ub->ub_txg, timestamp, ub->ub_timestamp,
			    mmp_config, ub->ub_mmp_config);

			error = SET_ERROR(EREMOTEIO);
			break;
		}

		if (mmp_label) {
			nvlist_free(mmp_label);
			mmp_label = NULL;
		}

		error = cv_timedwait_sig(&cv, &mtx, ddi_get_lbolt() + hz);
		if (error != -1) {
			error = SET_ERROR(EINTR);
			break;
		}
		error = 0;
	}

out:
	mutex_exit(&mtx);
	mutex_destroy(&mtx);
	cv_destroy(&cv);

	/*
	 * If the pool is determined to be active store the status in the
	 * spa->spa_load_info nvlist.  If the remote hostname or hostid are
	 * available from configuration read from disk store them as well.
	 * This allows 'zpool import' to generate a more useful message.
	 *
	 * ZPOOL_CONFIG_MMP_STATE    - observed pool status (mandatory)
	 * ZPOOL_CONFIG_MMP_HOSTNAME - hostname from the active pool
	 * ZPOOL_CONFIG_MMP_HOSTID   - hostid from the active pool
	 */
	if (error == EREMOTEIO) {
		char *hostname = "<unknown>";
		uint64_t hostid = 0;

		if (mmp_label) {
			if (nvlist_exists(mmp_label, ZPOOL_CONFIG_HOSTNAME)) {
				hostname = fnvlist_lookup_string(mmp_label,
				    ZPOOL_CONFIG_HOSTNAME);
				fnvlist_add_string(spa->spa_load_info,
				    ZPOOL_CONFIG_MMP_HOSTNAME, hostname);
			}

			if (nvlist_exists(mmp_label, ZPOOL_CONFIG_HOSTID)) {
				hostid = fnvlist_lookup_uint64(mmp_label,
				    ZPOOL_CONFIG_HOSTID);
				fnvlist_add_uint64(spa->spa_load_info,
				    ZPOOL_CONFIG_MMP_HOSTID, hostid);
			}
		}

		fnvlist_add_uint64(spa->spa_load_info,
		    ZPOOL_CONFIG_MMP_STATE, MMP_STATE_ACTIVE);
		fnvlist_add_uint64(spa->spa_load_info,
		    ZPOOL_CONFIG_MMP_TXG, 0);

		error = spa_vdev_err(rvd, VDEV_AUX_ACTIVE, EREMOTEIO);
	}

	if (mmp_label)
		nvlist_free(mmp_label);

	return (error);
}

static int
spa_verify_host(spa_t *spa, nvlist_t *mos_config)
{
	uint64_t hostid;
	char *hostname;
	uint64_t myhostid = 0;

	if (!spa_is_root(spa) && nvlist_lookup_uint64(mos_config,
	    ZPOOL_CONFIG_HOSTID, &hostid) == 0) {
		hostname = fnvlist_lookup_string(mos_config,
		    ZPOOL_CONFIG_HOSTNAME);

		myhostid = zone_get_hostid(NULL);

		if (hostid != 0 && myhostid != 0 && hostid != myhostid) {
			cmn_err(CE_WARN, "pool '%s' could not be "
			    "loaded as it was last accessed by "
			    "another system (host: %s hostid: 0x%llx). "
			    "See: http://illumos.org/msg/ZFS-8000-EY",
			    spa_name(spa), hostname, (u_longlong_t)hostid);
			spa_load_failed(spa, "hostid verification failed: pool "
			    "last accessed by host: %s (hostid: 0x%llx)",
			    hostname, (u_longlong_t)hostid);
			return (SET_ERROR(EBADF));
		}
	}

	return (0);
}

static int
spa_ld_parse_config(spa_t *spa, spa_import_type_t type)
{
	int error = 0;
	nvlist_t *nvtree, *nvl, *config = spa->spa_config;
	int parse;
	vdev_t *rvd;
	uint64_t pool_guid;
	char *comment;

	/*
	 * Versioning wasn't explicitly added to the label until later, so if
	 * it's not present treat it as the initial version.
	 */
	if (nvlist_lookup_uint64(config, ZPOOL_CONFIG_VERSION,
	    &spa->spa_ubsync.ub_version) != 0)
		spa->spa_ubsync.ub_version = SPA_VERSION_INITIAL;

	if (nvlist_lookup_uint64(config, ZPOOL_CONFIG_POOL_GUID, &pool_guid)) {
		spa_load_failed(spa, "invalid config provided: '%s' missing",
		    ZPOOL_CONFIG_POOL_GUID);
		return (SET_ERROR(EINVAL));
	}

	/*
	 * If we are doing an import, ensure that the pool is not already
	 * imported by checking if its pool guid already exists in the
	 * spa namespace.
	 *
	 * The only case that we allow an already imported pool to be
	 * imported again, is when the pool is checkpointed and we want to
	 * look at its checkpointed state from userland tools like zdb.
	 */
#ifdef _KERNEL
	if ((spa->spa_load_state == SPA_LOAD_IMPORT ||
	    spa->spa_load_state == SPA_LOAD_TRYIMPORT) &&
	    spa_guid_exists(pool_guid, 0)) {
#else
	if ((spa->spa_load_state == SPA_LOAD_IMPORT ||
	    spa->spa_load_state == SPA_LOAD_TRYIMPORT) &&
	    spa_guid_exists(pool_guid, 0) &&
	    !spa_importing_readonly_checkpoint(spa)) {
#endif
		spa_load_failed(spa, "a pool with guid %llu is already open",
		    (u_longlong_t)pool_guid);
		return (SET_ERROR(EEXIST));
	}

	spa->spa_config_guid = pool_guid;

	nvlist_free(spa->spa_load_info);
	spa->spa_load_info = fnvlist_alloc();

	ASSERT(spa->spa_comment == NULL);
	if (nvlist_lookup_string(config, ZPOOL_CONFIG_COMMENT, &comment) == 0)
		spa->spa_comment = spa_strdup(comment);

	(void) nvlist_lookup_uint64(config, ZPOOL_CONFIG_POOL_TXG,
	    &spa->spa_config_txg);

	if (nvlist_lookup_nvlist(config, ZPOOL_CONFIG_SPLIT, &nvl) == 0)
		spa->spa_config_splitting = fnvlist_dup(nvl);

	if (nvlist_lookup_nvlist(config, ZPOOL_CONFIG_VDEV_TREE, &nvtree)) {
		spa_load_failed(spa, "invalid config provided: '%s' missing",
		    ZPOOL_CONFIG_VDEV_TREE);
		return (SET_ERROR(EINVAL));
	}

	/*
	 * Create "The Godfather" zio to hold all async IOs
	 */
	spa->spa_async_zio_root = kmem_alloc(max_ncpus * sizeof (void *),
	    KM_SLEEP);
	for (int i = 0; i < max_ncpus; i++) {
		spa->spa_async_zio_root[i] = zio_root(spa, NULL, NULL,
		    ZIO_FLAG_CANFAIL | ZIO_FLAG_SPECULATIVE |
		    ZIO_FLAG_GODFATHER);
	}

	/*
	 * Parse the configuration into a vdev tree.  We explicitly set the
	 * value that will be returned by spa_version() since parsing the
	 * configuration requires knowing the version number.
	 */
	spa_config_enter(spa, SCL_ALL, FTAG, RW_WRITER);
	parse = (type == SPA_IMPORT_EXISTING ?
	    VDEV_ALLOC_LOAD : VDEV_ALLOC_SPLIT);
	error = spa_config_parse(spa, &rvd, nvtree, NULL, 0, parse);
	spa_config_exit(spa, SCL_ALL, FTAG);

	if (error != 0) {
		spa_load_failed(spa, "unable to parse config [error=%d]",
		    error);
		return (error);
	}

	ASSERT(spa->spa_root_vdev == rvd);
	ASSERT3U(spa->spa_min_ashift, >=, SPA_MINBLOCKSHIFT);
	ASSERT3U(spa->spa_max_ashift, <=, SPA_MAXBLOCKSHIFT);

	if (type != SPA_IMPORT_ASSEMBLE) {
		ASSERT(spa_guid(spa) == pool_guid);
	}

	return (0);
}

/*
 * Recursively open all vdevs in the vdev tree. This function is called twice:
 * first with the untrusted config, then with the trusted config.
 */
static int
spa_ld_open_vdevs(spa_t *spa)
{
	int error = 0;

	/*
	 * spa_missing_tvds_allowed defines how many top-level vdevs can be
	 * missing/unopenable for the root vdev to be still considered openable.
	 */
	if (spa->spa_trust_config) {
		spa->spa_missing_tvds_allowed = zfs_max_missing_tvds;
	} else if (spa->spa_config_source == SPA_CONFIG_SRC_CACHEFILE) {
		spa->spa_missing_tvds_allowed = zfs_max_missing_tvds_cachefile;
	} else if (spa->spa_config_source == SPA_CONFIG_SRC_SCAN) {
		spa->spa_missing_tvds_allowed = zfs_max_missing_tvds_scan;
	} else {
		spa->spa_missing_tvds_allowed = 0;
	}

	spa->spa_missing_tvds_allowed =
	    MAX(zfs_max_missing_tvds, spa->spa_missing_tvds_allowed);

	spa_config_enter(spa, SCL_ALL, FTAG, RW_WRITER);
	error = vdev_open(spa->spa_root_vdev);
	spa_config_exit(spa, SCL_ALL, FTAG);

	if (spa->spa_missing_tvds != 0) {
		spa_load_note(spa, "vdev tree has %lld missing top-level "
		    "vdevs.", (u_longlong_t)spa->spa_missing_tvds);
		if (spa->spa_trust_config && (spa->spa_mode & SPA_MODE_WRITE)) {
			/*
			 * Although theoretically we could allow users to open
			 * incomplete pools in RW mode, we'd need to add a lot
			 * of extra logic (e.g. adjust pool space to account
			 * for missing vdevs).
			 * This limitation also prevents users from accidentally
			 * opening the pool in RW mode during data recovery and
			 * damaging it further.
			 */
			spa_load_note(spa, "pools with missing top-level "
			    "vdevs can only be opened in read-only mode.");
			error = SET_ERROR(ENXIO);
		} else {
			spa_load_note(spa, "current settings allow for maximum "
			    "%lld missing top-level vdevs at this stage.",
			    (u_longlong_t)spa->spa_missing_tvds_allowed);
		}
	}
	if (error != 0) {
		spa_load_failed(spa, "unable to open vdev tree [error=%d]",
		    error);
	}
	if (spa->spa_missing_tvds != 0 || error != 0)
		vdev_dbgmsg_print_tree(spa->spa_root_vdev, 2);

	return (error);
}

/*
 * We need to validate the vdev labels against the configuration that
 * we have in hand. This function is called twice: first with an untrusted
 * config, then with a trusted config. The validation is more strict when the
 * config is trusted.
 */
static int
spa_ld_validate_vdevs(spa_t *spa)
{
	int error = 0;
	vdev_t *rvd = spa->spa_root_vdev;

	spa_config_enter(spa, SCL_ALL, FTAG, RW_WRITER);
	error = vdev_validate(rvd);
	spa_config_exit(spa, SCL_ALL, FTAG);

	if (error != 0) {
		spa_load_failed(spa, "vdev_validate failed [error=%d]", error);
		return (error);
	}

	if (rvd->vdev_state <= VDEV_STATE_CANT_OPEN) {
		spa_load_failed(spa, "cannot open vdev tree after invalidating "
		    "some vdevs");
		vdev_dbgmsg_print_tree(rvd, 2);
		return (SET_ERROR(ENXIO));
	}

	return (0);
}

static void
spa_ld_select_uberblock_done(spa_t *spa, uberblock_t *ub)
{
	spa->spa_state = POOL_STATE_ACTIVE;
	spa->spa_ubsync = spa->spa_uberblock;
	spa->spa_verify_min_txg = spa->spa_extreme_rewind ?
	    TXG_INITIAL - 1 : spa_last_synced_txg(spa) - TXG_DEFER_SIZE - 1;
	spa->spa_first_txg = spa->spa_last_ubsync_txg ?
	    spa->spa_last_ubsync_txg : spa_last_synced_txg(spa) + 1;
	spa->spa_claim_max_txg = spa->spa_first_txg;
	spa->spa_prev_software_version = ub->ub_software_version;
}

static int
spa_ld_select_uberblock(spa_t *spa, spa_import_type_t type)
{
	vdev_t *rvd = spa->spa_root_vdev;
	nvlist_t *label;
	uberblock_t *ub = &spa->spa_uberblock;
	boolean_t activity_check = B_FALSE;

	/*
	 * If we are opening the checkpointed state of the pool by
	 * rewinding to it, at this point we will have written the
	 * checkpointed uberblock to the vdev labels, so searching
	 * the labels will find the right uberblock.  However, if
	 * we are opening the checkpointed state read-only, we have
	 * not modified the labels. Therefore, we must ignore the
	 * labels and continue using the spa_uberblock that was set
	 * by spa_ld_checkpoint_rewind.
	 *
	 * Note that it would be fine to ignore the labels when
	 * rewinding (opening writeable) as well. However, if we
	 * crash just after writing the labels, we will end up
	 * searching the labels. Doing so in the common case means
	 * that this code path gets exercised normally, rather than
	 * just in the edge case.
	 */
	if (ub->ub_checkpoint_txg != 0 &&
	    spa_importing_readonly_checkpoint(spa)) {
		spa_ld_select_uberblock_done(spa, ub);
		return (0);
	}

	/*
	 * Find the best uberblock.
	 */
	vdev_uberblock_load(rvd, ub, &label);

	/*
	 * If we weren't able to find a single valid uberblock, return failure.
	 */
	if (ub->ub_txg == 0) {
		nvlist_free(label);
		spa_load_failed(spa, "no valid uberblock found");
		return (spa_vdev_err(rvd, VDEV_AUX_CORRUPT_DATA, ENXIO));
	}

	if (spa->spa_load_max_txg != UINT64_MAX) {
		(void) spa_import_progress_set_max_txg(spa_guid(spa),
		    (u_longlong_t)spa->spa_load_max_txg);
	}
	spa_load_note(spa, "using uberblock with txg=%llu",
	    (u_longlong_t)ub->ub_txg);


	/*
	 * For pools which have the multihost property on determine if the
	 * pool is truly inactive and can be safely imported.  Prevent
	 * hosts which don't have a hostid set from importing the pool.
	 */
	activity_check = spa_activity_check_required(spa, ub, label,
	    spa->spa_config);
	if (activity_check) {
		if (ub->ub_mmp_magic == MMP_MAGIC && ub->ub_mmp_delay &&
		    spa_get_hostid(spa) == 0) {
			nvlist_free(label);
			fnvlist_add_uint64(spa->spa_load_info,
			    ZPOOL_CONFIG_MMP_STATE, MMP_STATE_NO_HOSTID);
			return (spa_vdev_err(rvd, VDEV_AUX_ACTIVE, EREMOTEIO));
		}

		int error = spa_activity_check(spa, ub, spa->spa_config);
		if (error) {
			nvlist_free(label);
			return (error);
		}

		fnvlist_add_uint64(spa->spa_load_info,
		    ZPOOL_CONFIG_MMP_STATE, MMP_STATE_INACTIVE);
		fnvlist_add_uint64(spa->spa_load_info,
		    ZPOOL_CONFIG_MMP_TXG, ub->ub_txg);
		fnvlist_add_uint16(spa->spa_load_info,
		    ZPOOL_CONFIG_MMP_SEQ,
		    (MMP_SEQ_VALID(ub) ? MMP_SEQ(ub) : 0));
	}

	/*
	 * If the pool has an unsupported version we can't open it.
	 */
	if (!SPA_VERSION_IS_SUPPORTED(ub->ub_version)) {
		nvlist_free(label);
		spa_load_failed(spa, "version %llu is not supported",
		    (u_longlong_t)ub->ub_version);
		return (spa_vdev_err(rvd, VDEV_AUX_VERSION_NEWER, ENOTSUP));
	}

	if (ub->ub_version >= SPA_VERSION_FEATURES) {
		nvlist_t *features;

		/*
		 * If we weren't able to find what's necessary for reading the
		 * MOS in the label, return failure.
		 */
		if (label == NULL) {
			spa_load_failed(spa, "label config unavailable");
			return (spa_vdev_err(rvd, VDEV_AUX_CORRUPT_DATA,
			    ENXIO));
		}

		if (nvlist_lookup_nvlist(label, ZPOOL_CONFIG_FEATURES_FOR_READ,
		    &features) != 0) {
			nvlist_free(label);
			spa_load_failed(spa, "invalid label: '%s' missing",
			    ZPOOL_CONFIG_FEATURES_FOR_READ);
			return (spa_vdev_err(rvd, VDEV_AUX_CORRUPT_DATA,
			    ENXIO));
		}

		/*
		 * Update our in-core representation with the definitive values
		 * from the label.
		 */
		nvlist_free(spa->spa_label_features);
		VERIFY(nvlist_dup(features, &spa->spa_label_features, 0) == 0);
	}

	nvlist_free(label);

	/*
	 * Look through entries in the label nvlist's features_for_read. If
	 * there is a feature listed there which we don't understand then we
	 * cannot open a pool.
	 */
	if (ub->ub_version >= SPA_VERSION_FEATURES) {
		nvlist_t *unsup_feat;

		VERIFY(nvlist_alloc(&unsup_feat, NV_UNIQUE_NAME, KM_SLEEP) ==
		    0);

		for (nvpair_t *nvp = nvlist_next_nvpair(spa->spa_label_features,
		    NULL); nvp != NULL;
		    nvp = nvlist_next_nvpair(spa->spa_label_features, nvp)) {
			if (!zfeature_is_supported(nvpair_name(nvp))) {
				VERIFY(nvlist_add_string(unsup_feat,
				    nvpair_name(nvp), "") == 0);
			}
		}

		if (!nvlist_empty(unsup_feat)) {
			VERIFY(nvlist_add_nvlist(spa->spa_load_info,
			    ZPOOL_CONFIG_UNSUP_FEAT, unsup_feat) == 0);
			nvlist_free(unsup_feat);
			spa_load_failed(spa, "some features are unsupported");
			return (spa_vdev_err(rvd, VDEV_AUX_UNSUP_FEAT,
			    ENOTSUP));
		}

		nvlist_free(unsup_feat);
	}

	if (type != SPA_IMPORT_ASSEMBLE && spa->spa_config_splitting) {
		spa_config_enter(spa, SCL_ALL, FTAG, RW_WRITER);
		spa_try_repair(spa, spa->spa_config);
		spa_config_exit(spa, SCL_ALL, FTAG);
		nvlist_free(spa->spa_config_splitting);
		spa->spa_config_splitting = NULL;
	}

	/*
	 * Initialize internal SPA structures.
	 */
	spa_ld_select_uberblock_done(spa, ub);

	return (0);
}

static int
spa_ld_open_rootbp(spa_t *spa)
{
	int error = 0;
	vdev_t *rvd = spa->spa_root_vdev;

	error = dsl_pool_init(spa, spa->spa_first_txg, &spa->spa_dsl_pool);
	if (error != 0) {
		spa_load_failed(spa, "unable to open rootbp in dsl_pool_init "
		    "[error=%d]", error);
		return (spa_vdev_err(rvd, VDEV_AUX_CORRUPT_DATA, EIO));
	}
	spa->spa_meta_objset = spa->spa_dsl_pool->dp_meta_objset;

	return (0);
}

static int
spa_ld_trusted_config(spa_t *spa, spa_import_type_t type,
    boolean_t reloading)
{
	vdev_t *mrvd, *rvd = spa->spa_root_vdev;
	nvlist_t *nv, *mos_config, *policy;
	int error = 0, copy_error;
	uint64_t healthy_tvds, healthy_tvds_mos;
	uint64_t mos_config_txg;

	if (spa_dir_prop(spa, DMU_POOL_CONFIG, &spa->spa_config_object, B_TRUE)
	    != 0)
		return (spa_vdev_err(rvd, VDEV_AUX_CORRUPT_DATA, EIO));

	/*
	 * If we're assembling a pool from a split, the config provided is
	 * already trusted so there is nothing to do.
	 */
	if (type == SPA_IMPORT_ASSEMBLE)
		return (0);

	healthy_tvds = spa_healthy_core_tvds(spa);

	if (load_nvlist(spa, spa->spa_config_object, &mos_config)
	    != 0) {
		spa_load_failed(spa, "unable to retrieve MOS config");
		return (spa_vdev_err(rvd, VDEV_AUX_CORRUPT_DATA, EIO));
	}

	/*
	 * If we are doing an open, pool owner wasn't verified yet, thus do
	 * the verification here.
	 */
	if (spa->spa_load_state == SPA_LOAD_OPEN) {
		error = spa_verify_host(spa, mos_config);
		if (error != 0) {
			nvlist_free(mos_config);
			return (error);
		}
	}

	nv = fnvlist_lookup_nvlist(mos_config, ZPOOL_CONFIG_VDEV_TREE);

	spa_config_enter(spa, SCL_ALL, FTAG, RW_WRITER);

	/*
	 * Build a new vdev tree from the trusted config
	 */
	VERIFY(spa_config_parse(spa, &mrvd, nv, NULL, 0, VDEV_ALLOC_LOAD) == 0);

	/*
	 * Vdev paths in the MOS may be obsolete. If the untrusted config was
	 * obtained by scanning /dev/dsk, then it will have the right vdev
	 * paths. We update the trusted MOS config with this information.
	 * We first try to copy the paths with vdev_copy_path_strict, which
	 * succeeds only when both configs have exactly the same vdev tree.
	 * If that fails, we fall back to a more flexible method that has a
	 * best effort policy.
	 */
	copy_error = vdev_copy_path_strict(rvd, mrvd);
	if (copy_error != 0 || spa_load_print_vdev_tree) {
		spa_load_note(spa, "provided vdev tree:");
		vdev_dbgmsg_print_tree(rvd, 2);
		spa_load_note(spa, "MOS vdev tree:");
		vdev_dbgmsg_print_tree(mrvd, 2);
	}
	if (copy_error != 0) {
		spa_load_note(spa, "vdev_copy_path_strict failed, falling "
		    "back to vdev_copy_path_relaxed");
		vdev_copy_path_relaxed(rvd, mrvd);
	}

	vdev_close(rvd);
	vdev_free(rvd);
	spa->spa_root_vdev = mrvd;
	rvd = mrvd;
	spa_config_exit(spa, SCL_ALL, FTAG);

	/*
	 * We will use spa_config if we decide to reload the spa or if spa_load
	 * fails and we rewind. We must thus regenerate the config using the
	 * MOS information with the updated paths. ZPOOL_LOAD_POLICY is used to
	 * pass settings on how to load the pool and is not stored in the MOS.
	 * We copy it over to our new, trusted config.
	 */
	mos_config_txg = fnvlist_lookup_uint64(mos_config,
	    ZPOOL_CONFIG_POOL_TXG);
	nvlist_free(mos_config);
	mos_config = spa_config_generate(spa, NULL, mos_config_txg, B_FALSE);
	if (nvlist_lookup_nvlist(spa->spa_config, ZPOOL_LOAD_POLICY,
	    &policy) == 0)
		fnvlist_add_nvlist(mos_config, ZPOOL_LOAD_POLICY, policy);
	spa_config_set(spa, mos_config);
	spa->spa_config_source = SPA_CONFIG_SRC_MOS;

	/*
	 * Now that we got the config from the MOS, we should be more strict
	 * in checking blkptrs and can make assumptions about the consistency
	 * of the vdev tree. spa_trust_config must be set to true before opening
	 * vdevs in order for them to be writeable.
	 */
	spa->spa_trust_config = B_TRUE;

	/*
	 * Open and validate the new vdev tree
	 */
	error = spa_ld_open_vdevs(spa);
	if (error != 0)
		return (error);

	error = spa_ld_validate_vdevs(spa);
	if (error != 0)
		return (error);

	if (copy_error != 0 || spa_load_print_vdev_tree) {
		spa_load_note(spa, "final vdev tree:");
		vdev_dbgmsg_print_tree(rvd, 2);
	}

	if (spa->spa_load_state != SPA_LOAD_TRYIMPORT &&
	    !spa->spa_extreme_rewind && zfs_max_missing_tvds == 0) {
		/*
		 * Sanity check to make sure that we are indeed loading the
		 * latest uberblock. If we missed SPA_SYNC_MIN_VDEVS tvds
		 * in the config provided and they happened to be the only ones
		 * to have the latest uberblock, we could involuntarily perform
		 * an extreme rewind.
		 */
		healthy_tvds_mos = spa_healthy_core_tvds(spa);
		if (healthy_tvds_mos - healthy_tvds >=
		    SPA_SYNC_MIN_VDEVS) {
			spa_load_note(spa, "config provided misses too many "
			    "top-level vdevs compared to MOS (%lld vs %lld). ",
			    (u_longlong_t)healthy_tvds,
			    (u_longlong_t)healthy_tvds_mos);
			spa_load_note(spa, "vdev tree:");
			vdev_dbgmsg_print_tree(rvd, 2);
			if (reloading) {
				spa_load_failed(spa, "config was already "
				    "provided from MOS. Aborting.");
				return (spa_vdev_err(rvd,
				    VDEV_AUX_CORRUPT_DATA, EIO));
			}
			spa_load_note(spa, "spa must be reloaded using MOS "
			    "config");
			return (SET_ERROR(EAGAIN));
		}
	}

	error = spa_check_for_missing_logs(spa);
	if (error != 0)
		return (spa_vdev_err(rvd, VDEV_AUX_BAD_GUID_SUM, ENXIO));

	if (rvd->vdev_guid_sum != spa->spa_uberblock.ub_guid_sum) {
		spa_load_failed(spa, "uberblock guid sum doesn't match MOS "
		    "guid sum (%llu != %llu)",
		    (u_longlong_t)spa->spa_uberblock.ub_guid_sum,
		    (u_longlong_t)rvd->vdev_guid_sum);
		return (spa_vdev_err(rvd, VDEV_AUX_BAD_GUID_SUM,
		    ENXIO));
	}

	return (0);
}

static int
spa_ld_open_indirect_vdev_metadata(spa_t *spa)
{
	int error = 0;
	vdev_t *rvd = spa->spa_root_vdev;

	/*
	 * Everything that we read before spa_remove_init() must be stored
	 * on concreted vdevs.  Therefore we do this as early as possible.
	 */
	error = spa_remove_init(spa);
	if (error != 0) {
		spa_load_failed(spa, "spa_remove_init failed [error=%d]",
		    error);
		return (spa_vdev_err(rvd, VDEV_AUX_CORRUPT_DATA, EIO));
	}

	/*
	 * Retrieve information needed to condense indirect vdev mappings.
	 */
	error = spa_condense_init(spa);
	if (error != 0) {
		spa_load_failed(spa, "spa_condense_init failed [error=%d]",
		    error);
		return (spa_vdev_err(rvd, VDEV_AUX_CORRUPT_DATA, error));
	}

	return (0);
}

static int
spa_ld_check_features(spa_t *spa, boolean_t *missing_feat_writep)
{
	int error = 0;
	vdev_t *rvd = spa->spa_root_vdev;

	if (spa_version(spa) >= SPA_VERSION_FEATURES) {
		boolean_t missing_feat_read = B_FALSE;
		nvlist_t *unsup_feat, *enabled_feat;

		if (spa_dir_prop(spa, DMU_POOL_FEATURES_FOR_READ,
		    &spa->spa_feat_for_read_obj, B_TRUE) != 0) {
			return (spa_vdev_err(rvd, VDEV_AUX_CORRUPT_DATA, EIO));
		}

		if (spa_dir_prop(spa, DMU_POOL_FEATURES_FOR_WRITE,
		    &spa->spa_feat_for_write_obj, B_TRUE) != 0) {
			return (spa_vdev_err(rvd, VDEV_AUX_CORRUPT_DATA, EIO));
		}

		if (spa_dir_prop(spa, DMU_POOL_FEATURE_DESCRIPTIONS,
		    &spa->spa_feat_desc_obj, B_TRUE) != 0) {
			return (spa_vdev_err(rvd, VDEV_AUX_CORRUPT_DATA, EIO));
		}

		enabled_feat = fnvlist_alloc();
		unsup_feat = fnvlist_alloc();

		if (!spa_features_check(spa, B_FALSE,
		    unsup_feat, enabled_feat))
			missing_feat_read = B_TRUE;

		if (spa_writeable(spa) ||
		    spa->spa_load_state == SPA_LOAD_TRYIMPORT) {
			if (!spa_features_check(spa, B_TRUE,
			    unsup_feat, enabled_feat)) {
				*missing_feat_writep = B_TRUE;
			}
		}

		fnvlist_add_nvlist(spa->spa_load_info,
		    ZPOOL_CONFIG_ENABLED_FEAT, enabled_feat);

		if (!nvlist_empty(unsup_feat)) {
			fnvlist_add_nvlist(spa->spa_load_info,
			    ZPOOL_CONFIG_UNSUP_FEAT, unsup_feat);
		}

		fnvlist_free(enabled_feat);
		fnvlist_free(unsup_feat);

		if (!missing_feat_read) {
			fnvlist_add_boolean(spa->spa_load_info,
			    ZPOOL_CONFIG_CAN_RDONLY);
		}

		/*
		 * If the state is SPA_LOAD_TRYIMPORT, our objective is
		 * twofold: to determine whether the pool is available for
		 * import in read-write mode and (if it is not) whether the
		 * pool is available for import in read-only mode. If the pool
		 * is available for import in read-write mode, it is displayed
		 * as available in userland; if it is not available for import
		 * in read-only mode, it is displayed as unavailable in
		 * userland. If the pool is available for import in read-only
		 * mode but not read-write mode, it is displayed as unavailable
		 * in userland with a special note that the pool is actually
		 * available for open in read-only mode.
		 *
		 * As a result, if the state is SPA_LOAD_TRYIMPORT and we are
		 * missing a feature for write, we must first determine whether
		 * the pool can be opened read-only before returning to
		 * userland in order to know whether to display the
		 * abovementioned note.
		 */
		if (missing_feat_read || (*missing_feat_writep &&
		    spa_writeable(spa))) {
			spa_load_failed(spa, "pool uses unsupported features");
			return (spa_vdev_err(rvd, VDEV_AUX_UNSUP_FEAT,
			    ENOTSUP));
		}

		/*
		 * Load refcounts for ZFS features from disk into an in-memory
		 * cache during SPA initialization.
		 */
		for (spa_feature_t i = 0; i < SPA_FEATURES; i++) {
			uint64_t refcount;

			error = feature_get_refcount_from_disk(spa,
			    &spa_feature_table[i], &refcount);
			if (error == 0) {
				spa->spa_feat_refcount_cache[i] = refcount;
			} else if (error == ENOTSUP) {
				spa->spa_feat_refcount_cache[i] =
				    SPA_FEATURE_DISABLED;
			} else {
				spa_load_failed(spa, "error getting refcount "
				    "for feature %s [error=%d]",
				    spa_feature_table[i].fi_guid, error);
				return (spa_vdev_err(rvd,
				    VDEV_AUX_CORRUPT_DATA, EIO));
			}
		}
	}

	if (spa_feature_is_active(spa, SPA_FEATURE_ENABLED_TXG)) {
		if (spa_dir_prop(spa, DMU_POOL_FEATURE_ENABLED_TXG,
		    &spa->spa_feat_enabled_txg_obj, B_TRUE) != 0)
			return (spa_vdev_err(rvd, VDEV_AUX_CORRUPT_DATA, EIO));
	}

	/*
	 * Encryption was added before bookmark_v2, even though bookmark_v2
	 * is now a dependency. If this pool has encryption enabled without
	 * bookmark_v2, trigger an errata message.
	 */
	if (spa_feature_is_enabled(spa, SPA_FEATURE_ENCRYPTION) &&
	    !spa_feature_is_enabled(spa, SPA_FEATURE_BOOKMARK_V2)) {
		spa->spa_errata = ZPOOL_ERRATA_ZOL_8308_ENCRYPTION;
	}

	return (0);
}

static int
spa_ld_load_special_directories(spa_t *spa)
{
	int error = 0;
	vdev_t *rvd = spa->spa_root_vdev;

	spa->spa_is_initializing = B_TRUE;
	error = dsl_pool_open(spa->spa_dsl_pool);
	spa->spa_is_initializing = B_FALSE;
	if (error != 0) {
		spa_load_failed(spa, "dsl_pool_open failed [error=%d]", error);
		return (spa_vdev_err(rvd, VDEV_AUX_CORRUPT_DATA, EIO));
	}

	return (0);
}

static int
spa_ld_get_props(spa_t *spa)
{
	int error = 0;
	uint64_t obj;
	vdev_t *rvd = spa->spa_root_vdev;

	/* Grab the checksum salt from the MOS. */
	error = zap_lookup(spa->spa_meta_objset, DMU_POOL_DIRECTORY_OBJECT,
	    DMU_POOL_CHECKSUM_SALT, 1,
	    sizeof (spa->spa_cksum_salt.zcs_bytes),
	    spa->spa_cksum_salt.zcs_bytes);
	if (error == ENOENT) {
		/* Generate a new salt for subsequent use */
		(void) random_get_pseudo_bytes(spa->spa_cksum_salt.zcs_bytes,
		    sizeof (spa->spa_cksum_salt.zcs_bytes));
	} else if (error != 0) {
		spa_load_failed(spa, "unable to retrieve checksum salt from "
		    "MOS [error=%d]", error);
		return (spa_vdev_err(rvd, VDEV_AUX_CORRUPT_DATA, EIO));
	}

	if (spa_dir_prop(spa, DMU_POOL_SYNC_BPOBJ, &obj, B_TRUE) != 0)
		return (spa_vdev_err(rvd, VDEV_AUX_CORRUPT_DATA, EIO));
	error = bpobj_open(&spa->spa_deferred_bpobj, spa->spa_meta_objset, obj);
	if (error != 0) {
		spa_load_failed(spa, "error opening deferred-frees bpobj "
		    "[error=%d]", error);
		return (spa_vdev_err(rvd, VDEV_AUX_CORRUPT_DATA, EIO));
	}

	/*
	 * Load the bit that tells us to use the new accounting function
	 * (raid-z deflation).  If we have an older pool, this will not
	 * be present.
	 */
	error = spa_dir_prop(spa, DMU_POOL_DEFLATE, &spa->spa_deflate, B_FALSE);
	if (error != 0 && error != ENOENT)
		return (spa_vdev_err(rvd, VDEV_AUX_CORRUPT_DATA, EIO));

	error = spa_dir_prop(spa, DMU_POOL_CREATION_VERSION,
	    &spa->spa_creation_version, B_FALSE);
	if (error != 0 && error != ENOENT)
		return (spa_vdev_err(rvd, VDEV_AUX_CORRUPT_DATA, EIO));

	/*
	 * Load the persistent error log.  If we have an older pool, this will
	 * not be present.
	 */
	error = spa_dir_prop(spa, DMU_POOL_ERRLOG_LAST, &spa->spa_errlog_last,
	    B_FALSE);
	if (error != 0 && error != ENOENT)
		return (spa_vdev_err(rvd, VDEV_AUX_CORRUPT_DATA, EIO));

	error = spa_dir_prop(spa, DMU_POOL_ERRLOG_SCRUB,
	    &spa->spa_errlog_scrub, B_FALSE);
	if (error != 0 && error != ENOENT)
		return (spa_vdev_err(rvd, VDEV_AUX_CORRUPT_DATA, EIO));

	/*
	 * Load the livelist deletion field. If a livelist is queued for
	 * deletion, indicate that in the spa
	 */
	error = spa_dir_prop(spa, DMU_POOL_DELETED_CLONES,
	    &spa->spa_livelists_to_delete, B_FALSE);
	if (error != 0 && error != ENOENT)
		return (spa_vdev_err(rvd, VDEV_AUX_CORRUPT_DATA, EIO));

	/*
	 * Load the history object.  If we have an older pool, this
	 * will not be present.
	 */
	error = spa_dir_prop(spa, DMU_POOL_HISTORY, &spa->spa_history, B_FALSE);
	if (error != 0 && error != ENOENT)
		return (spa_vdev_err(rvd, VDEV_AUX_CORRUPT_DATA, EIO));

	/*
	 * Load the per-vdev ZAP map. If we have an older pool, this will not
	 * be present; in this case, defer its creation to a later time to
	 * avoid dirtying the MOS this early / out of sync context. See
	 * spa_sync_config_object.
	 */

	/* The sentinel is only available in the MOS config. */
	nvlist_t *mos_config;
	if (load_nvlist(spa, spa->spa_config_object, &mos_config) != 0) {
		spa_load_failed(spa, "unable to retrieve MOS config");
		return (spa_vdev_err(rvd, VDEV_AUX_CORRUPT_DATA, EIO));
	}

	error = spa_dir_prop(spa, DMU_POOL_VDEV_ZAP_MAP,
	    &spa->spa_all_vdev_zaps, B_FALSE);

	if (error == ENOENT) {
		VERIFY(!nvlist_exists(mos_config,
		    ZPOOL_CONFIG_HAS_PER_VDEV_ZAPS));
		spa->spa_avz_action = AVZ_ACTION_INITIALIZE;
		ASSERT0(vdev_count_verify_zaps(spa->spa_root_vdev));
	} else if (error != 0) {
		return (spa_vdev_err(rvd, VDEV_AUX_CORRUPT_DATA, EIO));
	} else if (!nvlist_exists(mos_config, ZPOOL_CONFIG_HAS_PER_VDEV_ZAPS)) {
		/*
		 * An older version of ZFS overwrote the sentinel value, so
		 * we have orphaned per-vdev ZAPs in the MOS. Defer their
		 * destruction to later; see spa_sync_config_object.
		 */
		spa->spa_avz_action = AVZ_ACTION_DESTROY;
		/*
		 * We're assuming that no vdevs have had their ZAPs created
		 * before this. Better be sure of it.
		 */
		ASSERT0(vdev_count_verify_zaps(spa->spa_root_vdev));
	}
	nvlist_free(mos_config);

	spa->spa_delegation = zpool_prop_default_numeric(ZPOOL_PROP_DELEGATION);

	error = spa_dir_prop(spa, DMU_POOL_PROPS, &spa->spa_pool_props_object,
	    B_FALSE);
	if (error && error != ENOENT)
		return (spa_vdev_err(rvd, VDEV_AUX_CORRUPT_DATA, EIO));

	if (error == 0) {
		uint64_t autoreplace;

		spa_prop_find(spa, ZPOOL_PROP_BOOTFS, &spa->spa_bootfs);
		spa_prop_find(spa, ZPOOL_PROP_AUTOREPLACE, &autoreplace);
		spa_prop_find(spa, ZPOOL_PROP_DELEGATION, &spa->spa_delegation);
		spa_prop_find(spa, ZPOOL_PROP_FAILUREMODE, &spa->spa_failmode);
		spa_prop_find(spa, ZPOOL_PROP_AUTOEXPAND, &spa->spa_autoexpand);
		spa_prop_find(spa, ZPOOL_PROP_MULTIHOST, &spa->spa_multihost);
		spa_prop_find(spa, ZPOOL_PROP_AUTOTRIM, &spa->spa_autotrim);
		spa->spa_autoreplace = (autoreplace != 0);
	}

	/*
	 * If we are importing a pool with missing top-level vdevs,
	 * we enforce that the pool doesn't panic or get suspended on
	 * error since the likelihood of missing data is extremely high.
	 */
	if (spa->spa_missing_tvds > 0 &&
	    spa->spa_failmode != ZIO_FAILURE_MODE_CONTINUE &&
	    spa->spa_load_state != SPA_LOAD_TRYIMPORT) {
		spa_load_note(spa, "forcing failmode to 'continue' "
		    "as some top level vdevs are missing");
		spa->spa_failmode = ZIO_FAILURE_MODE_CONTINUE;
	}

	return (0);
}

static int
spa_ld_open_aux_vdevs(spa_t *spa, spa_import_type_t type)
{
	int error = 0;
	vdev_t *rvd = spa->spa_root_vdev;

	/*
	 * If we're assembling the pool from the split-off vdevs of
	 * an existing pool, we don't want to attach the spares & cache
	 * devices.
	 */

	/*
	 * Load any hot spares for this pool.
	 */
	error = spa_dir_prop(spa, DMU_POOL_SPARES, &spa->spa_spares.sav_object,
	    B_FALSE);
	if (error != 0 && error != ENOENT)
		return (spa_vdev_err(rvd, VDEV_AUX_CORRUPT_DATA, EIO));
	if (error == 0 && type != SPA_IMPORT_ASSEMBLE) {
		ASSERT(spa_version(spa) >= SPA_VERSION_SPARES);
		if (load_nvlist(spa, spa->spa_spares.sav_object,
		    &spa->spa_spares.sav_config) != 0) {
			spa_load_failed(spa, "error loading spares nvlist");
			return (spa_vdev_err(rvd, VDEV_AUX_CORRUPT_DATA, EIO));
		}

		spa_config_enter(spa, SCL_ALL, FTAG, RW_WRITER);
		spa_load_spares(spa);
		spa_config_exit(spa, SCL_ALL, FTAG);
	} else if (error == 0) {
		spa->spa_spares.sav_sync = B_TRUE;
	}

	/*
	 * Load any level 2 ARC devices for this pool.
	 */
	error = spa_dir_prop(spa, DMU_POOL_L2CACHE,
	    &spa->spa_l2cache.sav_object, B_FALSE);
	if (error != 0 && error != ENOENT)
		return (spa_vdev_err(rvd, VDEV_AUX_CORRUPT_DATA, EIO));
	if (error == 0 && type != SPA_IMPORT_ASSEMBLE) {
		ASSERT(spa_version(spa) >= SPA_VERSION_L2CACHE);
		if (load_nvlist(spa, spa->spa_l2cache.sav_object,
		    &spa->spa_l2cache.sav_config) != 0) {
			spa_load_failed(spa, "error loading l2cache nvlist");
			return (spa_vdev_err(rvd, VDEV_AUX_CORRUPT_DATA, EIO));
		}

		spa_config_enter(spa, SCL_ALL, FTAG, RW_WRITER);
		spa_load_l2cache(spa);
		spa_config_exit(spa, SCL_ALL, FTAG);
	} else if (error == 0) {
		spa->spa_l2cache.sav_sync = B_TRUE;
	}

	return (0);
}

static int
spa_ld_load_vdev_metadata(spa_t *spa)
{
	int error = 0;
	vdev_t *rvd = spa->spa_root_vdev;

	/*
	 * If the 'multihost' property is set, then never allow a pool to
	 * be imported when the system hostid is zero.  The exception to
	 * this rule is zdb which is always allowed to access pools.
	 */
	if (spa_multihost(spa) && spa_get_hostid(spa) == 0 &&
	    (spa->spa_import_flags & ZFS_IMPORT_SKIP_MMP) == 0) {
		fnvlist_add_uint64(spa->spa_load_info,
		    ZPOOL_CONFIG_MMP_STATE, MMP_STATE_NO_HOSTID);
		return (spa_vdev_err(rvd, VDEV_AUX_ACTIVE, EREMOTEIO));
	}

	/*
	 * If the 'autoreplace' property is set, then post a resource notifying
	 * the ZFS DE that it should not issue any faults for unopenable
	 * devices.  We also iterate over the vdevs, and post a sysevent for any
	 * unopenable vdevs so that the normal autoreplace handler can take
	 * over.
	 */
	if (spa->spa_autoreplace && spa->spa_load_state != SPA_LOAD_TRYIMPORT) {
		spa_check_removed(spa->spa_root_vdev);
		/*
		 * For the import case, this is done in spa_import(), because
		 * at this point we're using the spare definitions from
		 * the MOS config, not necessarily from the userland config.
		 */
		if (spa->spa_load_state != SPA_LOAD_IMPORT) {
			spa_aux_check_removed(&spa->spa_spares);
			spa_aux_check_removed(&spa->spa_l2cache);
		}
	}

	/*
	 * Load the vdev metadata such as metaslabs, DTLs, spacemap object, etc.
	 */
	error = vdev_load(rvd);
	if (error != 0) {
		spa_load_failed(spa, "vdev_load failed [error=%d]", error);
		return (spa_vdev_err(rvd, VDEV_AUX_CORRUPT_DATA, error));
	}

	error = spa_ld_log_spacemaps(spa);
	if (error != 0) {
		spa_load_failed(spa, "spa_ld_log_sm_data failed [error=%d]",
		    error);
		return (spa_vdev_err(rvd, VDEV_AUX_CORRUPT_DATA, error));
	}

	/*
	 * Propagate the leaf DTLs we just loaded all the way up the vdev tree.
	 */
	spa_config_enter(spa, SCL_ALL, FTAG, RW_WRITER);
	vdev_dtl_reassess(rvd, 0, 0, B_FALSE);
	spa_config_exit(spa, SCL_ALL, FTAG);

	return (0);
}

static int
spa_ld_load_dedup_tables(spa_t *spa)
{
	int error = 0;
	vdev_t *rvd = spa->spa_root_vdev;

	error = ddt_load(spa);
	if (error != 0) {
		spa_load_failed(spa, "ddt_load failed [error=%d]", error);
		return (spa_vdev_err(rvd, VDEV_AUX_CORRUPT_DATA, EIO));
	}

	return (0);
}

static int
spa_ld_verify_logs(spa_t *spa, spa_import_type_t type, char **ereport)
{
	vdev_t *rvd = spa->spa_root_vdev;

	if (type != SPA_IMPORT_ASSEMBLE && spa_writeable(spa)) {
		boolean_t missing = spa_check_logs(spa);
		if (missing) {
			if (spa->spa_missing_tvds != 0) {
				spa_load_note(spa, "spa_check_logs failed "
				    "so dropping the logs");
			} else {
				*ereport = FM_EREPORT_ZFS_LOG_REPLAY;
				spa_load_failed(spa, "spa_check_logs failed");
				return (spa_vdev_err(rvd, VDEV_AUX_BAD_LOG,
				    ENXIO));
			}
		}
	}

	return (0);
}

static int
spa_ld_verify_pool_data(spa_t *spa)
{
	int error = 0;
	vdev_t *rvd = spa->spa_root_vdev;

	/*
	 * We've successfully opened the pool, verify that we're ready
	 * to start pushing transactions.
	 */
	if (spa->spa_load_state != SPA_LOAD_TRYIMPORT) {
		error = spa_load_verify(spa);
		if (error != 0) {
			spa_load_failed(spa, "spa_load_verify failed "
			    "[error=%d]", error);
			return (spa_vdev_err(rvd, VDEV_AUX_CORRUPT_DATA,
			    error));
		}
	}

	return (0);
}

static void
spa_ld_claim_log_blocks(spa_t *spa)
{
	dmu_tx_t *tx;
	dsl_pool_t *dp = spa_get_dsl(spa);

	/*
	 * Claim log blocks that haven't been committed yet.
	 * This must all happen in a single txg.
	 * Note: spa_claim_max_txg is updated by spa_claim_notify(),
	 * invoked from zil_claim_log_block()'s i/o done callback.
	 * Price of rollback is that we abandon the log.
	 */
	spa->spa_claiming = B_TRUE;

	tx = dmu_tx_create_assigned(dp, spa_first_txg(spa));
	(void) dmu_objset_find_dp(dp, dp->dp_root_dir_obj,
	    zil_claim, tx, DS_FIND_CHILDREN);
	dmu_tx_commit(tx);

	spa->spa_claiming = B_FALSE;

	spa_set_log_state(spa, SPA_LOG_GOOD);
}

static void
spa_ld_check_for_config_update(spa_t *spa, uint64_t config_cache_txg,
    boolean_t update_config_cache)
{
	vdev_t *rvd = spa->spa_root_vdev;
	int need_update = B_FALSE;

	/*
	 * If the config cache is stale, or we have uninitialized
	 * metaslabs (see spa_vdev_add()), then update the config.
	 *
	 * If this is a verbatim import, trust the current
	 * in-core spa_config and update the disk labels.
	 */
	if (update_config_cache || config_cache_txg != spa->spa_config_txg ||
	    spa->spa_load_state == SPA_LOAD_IMPORT ||
	    spa->spa_load_state == SPA_LOAD_RECOVER ||
	    (spa->spa_import_flags & ZFS_IMPORT_VERBATIM))
		need_update = B_TRUE;

	for (int c = 0; c < rvd->vdev_children; c++)
		if (rvd->vdev_child[c]->vdev_ms_array == 0)
			need_update = B_TRUE;

	/*
	 * Update the config cache asynchronously in case we're the
	 * root pool, in which case the config cache isn't writable yet.
	 */
	if (need_update)
		spa_async_request(spa, SPA_ASYNC_CONFIG_UPDATE);
}

static void
spa_ld_prepare_for_reload(spa_t *spa)
{
	spa_mode_t mode = spa->spa_mode;
	int async_suspended = spa->spa_async_suspended;

	spa_unload(spa);
	spa_deactivate(spa);
	spa_activate(spa, mode);

	/*
	 * We save the value of spa_async_suspended as it gets reset to 0 by
	 * spa_unload(). We want to restore it back to the original value before
	 * returning as we might be calling spa_async_resume() later.
	 */
	spa->spa_async_suspended = async_suspended;
}

static int
spa_ld_read_checkpoint_txg(spa_t *spa)
{
	uberblock_t checkpoint;
	int error = 0;

	ASSERT0(spa->spa_checkpoint_txg);
	ASSERT(MUTEX_HELD(&spa_namespace_lock));

	error = zap_lookup(spa->spa_meta_objset, DMU_POOL_DIRECTORY_OBJECT,
	    DMU_POOL_ZPOOL_CHECKPOINT, sizeof (uint64_t),
	    sizeof (uberblock_t) / sizeof (uint64_t), &checkpoint);

	if (error == ENOENT)
		return (0);

	if (error != 0)
		return (error);

	ASSERT3U(checkpoint.ub_txg, !=, 0);
	ASSERT3U(checkpoint.ub_checkpoint_txg, !=, 0);
	ASSERT3U(checkpoint.ub_timestamp, !=, 0);
	spa->spa_checkpoint_txg = checkpoint.ub_txg;
	spa->spa_checkpoint_info.sci_timestamp = checkpoint.ub_timestamp;

	return (0);
}

static int
spa_ld_mos_init(spa_t *spa, spa_import_type_t type)
{
	int error = 0;

	ASSERT(MUTEX_HELD(&spa_namespace_lock));
	ASSERT(spa->spa_config_source != SPA_CONFIG_SRC_NONE);

	/*
	 * Never trust the config that is provided unless we are assembling
	 * a pool following a split.
	 * This means don't trust blkptrs and the vdev tree in general. This
	 * also effectively puts the spa in read-only mode since
	 * spa_writeable() checks for spa_trust_config to be true.
	 * We will later load a trusted config from the MOS.
	 */
	if (type != SPA_IMPORT_ASSEMBLE)
		spa->spa_trust_config = B_FALSE;

	/*
	 * Parse the config provided to create a vdev tree.
	 */
	error = spa_ld_parse_config(spa, type);
	if (error != 0)
		return (error);

	spa_import_progress_add(spa);

	/*
	 * Now that we have the vdev tree, try to open each vdev. This involves
	 * opening the underlying physical device, retrieving its geometry and
	 * probing the vdev with a dummy I/O. The state of each vdev will be set
	 * based on the success of those operations. After this we'll be ready
	 * to read from the vdevs.
	 */
	error = spa_ld_open_vdevs(spa);
	if (error != 0)
		return (error);

	/*
	 * Read the label of each vdev and make sure that the GUIDs stored
	 * there match the GUIDs in the config provided.
	 * If we're assembling a new pool that's been split off from an
	 * existing pool, the labels haven't yet been updated so we skip
	 * validation for now.
	 */
	if (type != SPA_IMPORT_ASSEMBLE) {
		error = spa_ld_validate_vdevs(spa);
		if (error != 0)
			return (error);
	}

	/*
	 * Read all vdev labels to find the best uberblock (i.e. latest,
	 * unless spa_load_max_txg is set) and store it in spa_uberblock. We
	 * get the list of features required to read blkptrs in the MOS from
	 * the vdev label with the best uberblock and verify that our version
	 * of zfs supports them all.
	 */
	error = spa_ld_select_uberblock(spa, type);
	if (error != 0)
		return (error);

	/*
	 * Pass that uberblock to the dsl_pool layer which will open the root
	 * blkptr. This blkptr points to the latest version of the MOS and will
	 * allow us to read its contents.
	 */
	error = spa_ld_open_rootbp(spa);
	if (error != 0)
		return (error);

	return (0);
}

static int
spa_ld_checkpoint_rewind(spa_t *spa)
{
	uberblock_t checkpoint;
	int error = 0;

	ASSERT(MUTEX_HELD(&spa_namespace_lock));
	ASSERT(spa->spa_import_flags & ZFS_IMPORT_CHECKPOINT);

	error = zap_lookup(spa->spa_meta_objset, DMU_POOL_DIRECTORY_OBJECT,
	    DMU_POOL_ZPOOL_CHECKPOINT, sizeof (uint64_t),
	    sizeof (uberblock_t) / sizeof (uint64_t), &checkpoint);

	if (error != 0) {
		spa_load_failed(spa, "unable to retrieve checkpointed "
		    "uberblock from the MOS config [error=%d]", error);

		if (error == ENOENT)
			error = ZFS_ERR_NO_CHECKPOINT;

		return (error);
	}

	ASSERT3U(checkpoint.ub_txg, <, spa->spa_uberblock.ub_txg);
	ASSERT3U(checkpoint.ub_txg, ==, checkpoint.ub_checkpoint_txg);

	/*
	 * We need to update the txg and timestamp of the checkpointed
	 * uberblock to be higher than the latest one. This ensures that
	 * the checkpointed uberblock is selected if we were to close and
	 * reopen the pool right after we've written it in the vdev labels.
	 * (also see block comment in vdev_uberblock_compare)
	 */
	checkpoint.ub_txg = spa->spa_uberblock.ub_txg + 1;
	checkpoint.ub_timestamp = gethrestime_sec();

	/*
	 * Set current uberblock to be the checkpointed uberblock.
	 */
	spa->spa_uberblock = checkpoint;

	/*
	 * If we are doing a normal rewind, then the pool is open for
	 * writing and we sync the "updated" checkpointed uberblock to
	 * disk. Once this is done, we've basically rewound the whole
	 * pool and there is no way back.
	 *
	 * There are cases when we don't want to attempt and sync the
	 * checkpointed uberblock to disk because we are opening a
	 * pool as read-only. Specifically, verifying the checkpointed
	 * state with zdb, and importing the checkpointed state to get
	 * a "preview" of its content.
	 */
	if (spa_writeable(spa)) {
		vdev_t *rvd = spa->spa_root_vdev;

		spa_config_enter(spa, SCL_ALL, FTAG, RW_WRITER);
		vdev_t *svd[SPA_SYNC_MIN_VDEVS] = { NULL };
		int svdcount = 0;
		int children = rvd->vdev_children;
		int c0 = spa_get_random(children);

		for (int c = 0; c < children; c++) {
			vdev_t *vd = rvd->vdev_child[(c0 + c) % children];

			/* Stop when revisiting the first vdev */
			if (c > 0 && svd[0] == vd)
				break;

			if (vd->vdev_ms_array == 0 || vd->vdev_islog ||
			    !vdev_is_concrete(vd))
				continue;

			svd[svdcount++] = vd;
			if (svdcount == SPA_SYNC_MIN_VDEVS)
				break;
		}
		error = vdev_config_sync(svd, svdcount, spa->spa_first_txg);
		if (error == 0)
			spa->spa_last_synced_guid = rvd->vdev_guid;
		spa_config_exit(spa, SCL_ALL, FTAG);

		if (error != 0) {
			spa_load_failed(spa, "failed to write checkpointed "
			    "uberblock to the vdev labels [error=%d]", error);
			return (error);
		}
	}

	return (0);
}

static int
spa_ld_mos_with_trusted_config(spa_t *spa, spa_import_type_t type,
    boolean_t *update_config_cache)
{
	int error;

	/*
	 * Parse the config for pool, open and validate vdevs,
	 * select an uberblock, and use that uberblock to open
	 * the MOS.
	 */
	error = spa_ld_mos_init(spa, type);
	if (error != 0)
		return (error);

	/*
	 * Retrieve the trusted config stored in the MOS and use it to create
	 * a new, exact version of the vdev tree, then reopen all vdevs.
	 */
	error = spa_ld_trusted_config(spa, type, B_FALSE);
	if (error == EAGAIN) {
		if (update_config_cache != NULL)
			*update_config_cache = B_TRUE;

		/*
		 * Redo the loading process with the trusted config if it is
		 * too different from the untrusted config.
		 */
		spa_ld_prepare_for_reload(spa);
		spa_load_note(spa, "RELOADING");
		error = spa_ld_mos_init(spa, type);
		if (error != 0)
			return (error);

		error = spa_ld_trusted_config(spa, type, B_TRUE);
		if (error != 0)
			return (error);

	} else if (error != 0) {
		return (error);
	}

	return (0);
}

/*
 * Load an existing storage pool, using the config provided. This config
 * describes which vdevs are part of the pool and is later validated against
 * partial configs present in each vdev's label and an entire copy of the
 * config stored in the MOS.
 */
static int
spa_load_impl(spa_t *spa, spa_import_type_t type, char **ereport)
{
	int error = 0;
	boolean_t missing_feat_write = B_FALSE;
	boolean_t checkpoint_rewind =
	    (spa->spa_import_flags & ZFS_IMPORT_CHECKPOINT);
	boolean_t update_config_cache = B_FALSE;

	ASSERT(MUTEX_HELD(&spa_namespace_lock));
	ASSERT(spa->spa_config_source != SPA_CONFIG_SRC_NONE);

	spa_load_note(spa, "LOADING");

	error = spa_ld_mos_with_trusted_config(spa, type, &update_config_cache);
	if (error != 0)
		return (error);

	/*
	 * If we are rewinding to the checkpoint then we need to repeat
	 * everything we've done so far in this function but this time
	 * selecting the checkpointed uberblock and using that to open
	 * the MOS.
	 */
	if (checkpoint_rewind) {
		/*
		 * If we are rewinding to the checkpoint update config cache
		 * anyway.
		 */
		update_config_cache = B_TRUE;

		/*
		 * Extract the checkpointed uberblock from the current MOS
		 * and use this as the pool's uberblock from now on. If the
		 * pool is imported as writeable we also write the checkpoint
		 * uberblock to the labels, making the rewind permanent.
		 */
		error = spa_ld_checkpoint_rewind(spa);
		if (error != 0)
			return (error);

		/*
		 * Redo the loading process again with the
		 * checkpointed uberblock.
		 */
		spa_ld_prepare_for_reload(spa);
		spa_load_note(spa, "LOADING checkpointed uberblock");
		error = spa_ld_mos_with_trusted_config(spa, type, NULL);
		if (error != 0)
			return (error);
	}

	/*
	 * Retrieve the checkpoint txg if the pool has a checkpoint.
	 */
	error = spa_ld_read_checkpoint_txg(spa);
	if (error != 0)
		return (error);

	/*
	 * Retrieve the mapping of indirect vdevs. Those vdevs were removed
	 * from the pool and their contents were re-mapped to other vdevs. Note
	 * that everything that we read before this step must have been
	 * rewritten on concrete vdevs after the last device removal was
	 * initiated. Otherwise we could be reading from indirect vdevs before
	 * we have loaded their mappings.
	 */
	error = spa_ld_open_indirect_vdev_metadata(spa);
	if (error != 0)
		return (error);

	/*
	 * Retrieve the full list of active features from the MOS and check if
	 * they are all supported.
	 */
	error = spa_ld_check_features(spa, &missing_feat_write);
	if (error != 0)
		return (error);

	/*
	 * Load several special directories from the MOS needed by the dsl_pool
	 * layer.
	 */
	error = spa_ld_load_special_directories(spa);
	if (error != 0)
		return (error);

	/*
	 * Retrieve pool properties from the MOS.
	 */
	error = spa_ld_get_props(spa);
	if (error != 0)
		return (error);

	/*
	 * Retrieve the list of auxiliary devices - cache devices and spares -
	 * and open them.
	 */
	error = spa_ld_open_aux_vdevs(spa, type);
	if (error != 0)
		return (error);

	/*
	 * Load the metadata for all vdevs. Also check if unopenable devices
	 * should be autoreplaced.
	 */
	error = spa_ld_load_vdev_metadata(spa);
	if (error != 0)
		return (error);

	error = spa_ld_load_dedup_tables(spa);
	if (error != 0)
		return (error);

	/*
	 * Verify the logs now to make sure we don't have any unexpected errors
	 * when we claim log blocks later.
	 */
	error = spa_ld_verify_logs(spa, type, ereport);
	if (error != 0)
		return (error);

	if (missing_feat_write) {
		ASSERT(spa->spa_load_state == SPA_LOAD_TRYIMPORT);

		/*
		 * At this point, we know that we can open the pool in
		 * read-only mode but not read-write mode. We now have enough
		 * information and can return to userland.
		 */
		return (spa_vdev_err(spa->spa_root_vdev, VDEV_AUX_UNSUP_FEAT,
		    ENOTSUP));
	}

	/*
	 * Traverse the last txgs to make sure the pool was left off in a safe
	 * state. When performing an extreme rewind, we verify the whole pool,
	 * which can take a very long time.
	 */
	error = spa_ld_verify_pool_data(spa);
	if (error != 0)
		return (error);

	/*
	 * Calculate the deflated space for the pool. This must be done before
	 * we write anything to the pool because we'd need to update the space
	 * accounting using the deflated sizes.
	 */
	spa_update_dspace(spa);

	/*
	 * We have now retrieved all the information we needed to open the
	 * pool. If we are importing the pool in read-write mode, a few
	 * additional steps must be performed to finish the import.
	 */
	if (spa_writeable(spa) && (spa->spa_load_state == SPA_LOAD_RECOVER ||
	    spa->spa_load_max_txg == UINT64_MAX)) {
		uint64_t config_cache_txg = spa->spa_config_txg;

		ASSERT(spa->spa_load_state != SPA_LOAD_TRYIMPORT);

		/*
		 * In case of a checkpoint rewind, log the original txg
		 * of the checkpointed uberblock.
		 */
		if (checkpoint_rewind) {
			spa_history_log_internal(spa, "checkpoint rewind",
			    NULL, "rewound state to txg=%llu",
			    (u_longlong_t)spa->spa_uberblock.ub_checkpoint_txg);
		}

		/*
		 * Traverse the ZIL and claim all blocks.
		 */
		spa_ld_claim_log_blocks(spa);

		/*
		 * Kick-off the syncing thread.
		 */
		spa->spa_sync_on = B_TRUE;
		txg_sync_start(spa->spa_dsl_pool);
		mmp_thread_start(spa);

		/*
		 * Wait for all claims to sync.  We sync up to the highest
		 * claimed log block birth time so that claimed log blocks
		 * don't appear to be from the future.  spa_claim_max_txg
		 * will have been set for us by ZIL traversal operations
		 * performed above.
		 */
		txg_wait_synced(spa->spa_dsl_pool, spa->spa_claim_max_txg);

		/*
		 * Check if we need to request an update of the config. On the
		 * next sync, we would update the config stored in vdev labels
		 * and the cachefile (by default /etc/zfs/zpool.cache).
		 */
		spa_ld_check_for_config_update(spa, config_cache_txg,
		    update_config_cache);

		/*
		 * Check all DTLs to see if anything needs resilvering.
		 */
		if (!dsl_scan_resilvering(spa->spa_dsl_pool) &&
		    vdev_resilver_needed(spa->spa_root_vdev, NULL, NULL))
			spa_async_request(spa, SPA_ASYNC_RESILVER);

		/*
		 * Log the fact that we booted up (so that we can detect if
		 * we rebooted in the middle of an operation).
		 */
		spa_history_log_version(spa, "open", NULL);

		spa_restart_removal(spa);
		spa_spawn_aux_threads(spa);

		/*
		 * Delete any inconsistent datasets.
		 *
		 * Note:
		 * Since we may be issuing deletes for clones here,
		 * we make sure to do so after we've spawned all the
		 * auxiliary threads above (from which the livelist
		 * deletion zthr is part of).
		 */
		(void) dmu_objset_find(spa_name(spa),
		    dsl_destroy_inconsistent, NULL, DS_FIND_CHILDREN);

		/*
		 * Clean up any stale temporary dataset userrefs.
		 */
		dsl_pool_clean_tmp_userrefs(spa->spa_dsl_pool);

		spa_config_enter(spa, SCL_CONFIG, FTAG, RW_READER);
		vdev_initialize_restart(spa->spa_root_vdev);
		vdev_trim_restart(spa->spa_root_vdev);
		vdev_autotrim_restart(spa);
		spa_config_exit(spa, SCL_CONFIG, FTAG);
	}

	spa_import_progress_remove(spa_guid(spa));
	spa_load_note(spa, "LOADED");

	return (0);
}

static int
spa_load_retry(spa_t *spa, spa_load_state_t state)
{
	spa_mode_t mode = spa->spa_mode;

	spa_unload(spa);
	spa_deactivate(spa);

	spa->spa_load_max_txg = spa->spa_uberblock.ub_txg - 1;

	spa_activate(spa, mode);
	spa_async_suspend(spa);

	spa_load_note(spa, "spa_load_retry: rewind, max txg: %llu",
	    (u_longlong_t)spa->spa_load_max_txg);

	return (spa_load(spa, state, SPA_IMPORT_EXISTING));
}

/*
 * If spa_load() fails this function will try loading prior txg's. If
 * 'state' is SPA_LOAD_RECOVER and one of these loads succeeds the pool
 * will be rewound to that txg. If 'state' is not SPA_LOAD_RECOVER this
 * function will not rewind the pool and will return the same error as
 * spa_load().
 */
static int
spa_load_best(spa_t *spa, spa_load_state_t state, uint64_t max_request,
    int rewind_flags)
{
	nvlist_t *loadinfo = NULL;
	nvlist_t *config = NULL;
	int load_error, rewind_error;
	uint64_t safe_rewind_txg;
	uint64_t min_txg;

	if (spa->spa_load_txg && state == SPA_LOAD_RECOVER) {
		spa->spa_load_max_txg = spa->spa_load_txg;
		spa_set_log_state(spa, SPA_LOG_CLEAR);
	} else {
		spa->spa_load_max_txg = max_request;
		if (max_request != UINT64_MAX)
			spa->spa_extreme_rewind = B_TRUE;
	}

	load_error = rewind_error = spa_load(spa, state, SPA_IMPORT_EXISTING);
	if (load_error == 0)
		return (0);
	if (load_error == ZFS_ERR_NO_CHECKPOINT) {
		/*
		 * When attempting checkpoint-rewind on a pool with no
		 * checkpoint, we should not attempt to load uberblocks
		 * from previous txgs when spa_load fails.
		 */
		ASSERT(spa->spa_import_flags & ZFS_IMPORT_CHECKPOINT);
		spa_import_progress_remove(spa_guid(spa));
		return (load_error);
	}

	if (spa->spa_root_vdev != NULL)
		config = spa_config_generate(spa, NULL, -1ULL, B_TRUE);

	spa->spa_last_ubsync_txg = spa->spa_uberblock.ub_txg;
	spa->spa_last_ubsync_txg_ts = spa->spa_uberblock.ub_timestamp;

	if (rewind_flags & ZPOOL_NEVER_REWIND) {
		nvlist_free(config);
		spa_import_progress_remove(spa_guid(spa));
		return (load_error);
	}

	if (state == SPA_LOAD_RECOVER) {
		/* Price of rolling back is discarding txgs, including log */
		spa_set_log_state(spa, SPA_LOG_CLEAR);
	} else {
		/*
		 * If we aren't rolling back save the load info from our first
		 * import attempt so that we can restore it after attempting
		 * to rewind.
		 */
		loadinfo = spa->spa_load_info;
		spa->spa_load_info = fnvlist_alloc();
	}

	spa->spa_load_max_txg = spa->spa_last_ubsync_txg;
	safe_rewind_txg = spa->spa_last_ubsync_txg - TXG_DEFER_SIZE;
	min_txg = (rewind_flags & ZPOOL_EXTREME_REWIND) ?
	    TXG_INITIAL : safe_rewind_txg;

	/*
	 * Continue as long as we're finding errors, we're still within
	 * the acceptable rewind range, and we're still finding uberblocks
	 */
	while (rewind_error && spa->spa_uberblock.ub_txg >= min_txg &&
	    spa->spa_uberblock.ub_txg <= spa->spa_load_max_txg) {
		if (spa->spa_load_max_txg < safe_rewind_txg)
			spa->spa_extreme_rewind = B_TRUE;
		rewind_error = spa_load_retry(spa, state);
	}

	spa->spa_extreme_rewind = B_FALSE;
	spa->spa_load_max_txg = UINT64_MAX;

	if (config && (rewind_error || state != SPA_LOAD_RECOVER))
		spa_config_set(spa, config);
	else
		nvlist_free(config);

	if (state == SPA_LOAD_RECOVER) {
		ASSERT3P(loadinfo, ==, NULL);
		spa_import_progress_remove(spa_guid(spa));
		return (rewind_error);
	} else {
		/* Store the rewind info as part of the initial load info */
		fnvlist_add_nvlist(loadinfo, ZPOOL_CONFIG_REWIND_INFO,
		    spa->spa_load_info);

		/* Restore the initial load info */
		fnvlist_free(spa->spa_load_info);
		spa->spa_load_info = loadinfo;

		spa_import_progress_remove(spa_guid(spa));
		return (load_error);
	}
}

/*
 * Pool Open/Import
 *
 * The import case is identical to an open except that the configuration is sent
 * down from userland, instead of grabbed from the configuration cache.  For the
 * case of an open, the pool configuration will exist in the
 * POOL_STATE_UNINITIALIZED state.
 *
 * The stats information (gen/count/ustats) is used to gather vdev statistics at
 * the same time open the pool, without having to keep around the spa_t in some
 * ambiguous state.
 */
static int
spa_open_common(const char *pool, spa_t **spapp, void *tag, nvlist_t *nvpolicy,
    nvlist_t **config)
{
	spa_t *spa;
	spa_load_state_t state = SPA_LOAD_OPEN;
	int error;
	int locked = B_FALSE;
	int firstopen = B_FALSE;

	*spapp = NULL;

	/*
	 * As disgusting as this is, we need to support recursive calls to this
	 * function because dsl_dir_open() is called during spa_load(), and ends
	 * up calling spa_open() again.  The real fix is to figure out how to
	 * avoid dsl_dir_open() calling this in the first place.
	 */
	if (MUTEX_NOT_HELD(&spa_namespace_lock)) {
		mutex_enter(&spa_namespace_lock);
		locked = B_TRUE;
	}

	if ((spa = spa_lookup(pool)) == NULL) {
		if (locked)
			mutex_exit(&spa_namespace_lock);
		return (SET_ERROR(ENOENT));
	}

	if (spa->spa_state == POOL_STATE_UNINITIALIZED) {
		zpool_load_policy_t policy;

		firstopen = B_TRUE;

		zpool_get_load_policy(nvpolicy ? nvpolicy : spa->spa_config,
		    &policy);
		if (policy.zlp_rewind & ZPOOL_DO_REWIND)
			state = SPA_LOAD_RECOVER;

		spa_activate(spa, spa_mode_global);

		if (state != SPA_LOAD_RECOVER)
			spa->spa_last_ubsync_txg = spa->spa_load_txg = 0;
		spa->spa_config_source = SPA_CONFIG_SRC_CACHEFILE;

		zfs_dbgmsg("spa_open_common: opening %s", pool);
		error = spa_load_best(spa, state, policy.zlp_txg,
		    policy.zlp_rewind);

		if (error == EBADF) {
			/*
			 * If vdev_validate() returns failure (indicated by
			 * EBADF), it indicates that one of the vdevs indicates
			 * that the pool has been exported or destroyed.  If
			 * this is the case, the config cache is out of sync and
			 * we should remove the pool from the namespace.
			 */
			spa_unload(spa);
			spa_deactivate(spa);
			spa_write_cachefile(spa, B_TRUE, B_TRUE);
			spa_remove(spa);
			if (locked)
				mutex_exit(&spa_namespace_lock);
			return (SET_ERROR(ENOENT));
		}

		if (error) {
			/*
			 * We can't open the pool, but we still have useful
			 * information: the state of each vdev after the
			 * attempted vdev_open().  Return this to the user.
			 */
			if (config != NULL && spa->spa_config) {
				VERIFY(nvlist_dup(spa->spa_config, config,
				    KM_SLEEP) == 0);
				VERIFY(nvlist_add_nvlist(*config,
				    ZPOOL_CONFIG_LOAD_INFO,
				    spa->spa_load_info) == 0);
			}
			spa_unload(spa);
			spa_deactivate(spa);
			spa->spa_last_open_failed = error;
			if (locked)
				mutex_exit(&spa_namespace_lock);
			*spapp = NULL;
			return (error);
		}
	}

	spa_open_ref(spa, tag);

	if (config != NULL)
		*config = spa_config_generate(spa, NULL, -1ULL, B_TRUE);

	/*
	 * If we've recovered the pool, pass back any information we
	 * gathered while doing the load.
	 */
	if (state == SPA_LOAD_RECOVER) {
		VERIFY(nvlist_add_nvlist(*config, ZPOOL_CONFIG_LOAD_INFO,
		    spa->spa_load_info) == 0);
	}

	if (locked) {
		spa->spa_last_open_failed = 0;
		spa->spa_last_ubsync_txg = 0;
		spa->spa_load_txg = 0;
		mutex_exit(&spa_namespace_lock);
	}

	if (firstopen)
		zvol_create_minors_recursive(spa_name(spa));

	*spapp = spa;

	return (0);
}

int
spa_open_rewind(const char *name, spa_t **spapp, void *tag, nvlist_t *policy,
    nvlist_t **config)
{
	return (spa_open_common(name, spapp, tag, policy, config));
}

int
spa_open(const char *name, spa_t **spapp, void *tag)
{
	return (spa_open_common(name, spapp, tag, NULL, NULL));
}

/*
 * Lookup the given spa_t, incrementing the inject count in the process,
 * preventing it from being exported or destroyed.
 */
spa_t *
spa_inject_addref(char *name)
{
	spa_t *spa;

	mutex_enter(&spa_namespace_lock);
	if ((spa = spa_lookup(name)) == NULL) {
		mutex_exit(&spa_namespace_lock);
		return (NULL);
	}
	spa->spa_inject_ref++;
	mutex_exit(&spa_namespace_lock);

	return (spa);
}

void
spa_inject_delref(spa_t *spa)
{
	mutex_enter(&spa_namespace_lock);
	spa->spa_inject_ref--;
	mutex_exit(&spa_namespace_lock);
}

/*
 * Add spares device information to the nvlist.
 */
static void
spa_add_spares(spa_t *spa, nvlist_t *config)
{
	nvlist_t **spares;
	uint_t i, nspares;
	nvlist_t *nvroot;
	uint64_t guid;
	vdev_stat_t *vs;
	uint_t vsc;
	uint64_t pool;

	ASSERT(spa_config_held(spa, SCL_CONFIG, RW_READER));

	if (spa->spa_spares.sav_count == 0)
		return;

	VERIFY(nvlist_lookup_nvlist(config,
	    ZPOOL_CONFIG_VDEV_TREE, &nvroot) == 0);
	VERIFY(nvlist_lookup_nvlist_array(spa->spa_spares.sav_config,
	    ZPOOL_CONFIG_SPARES, &spares, &nspares) == 0);
	if (nspares != 0) {
		VERIFY(nvlist_add_nvlist_array(nvroot,
		    ZPOOL_CONFIG_SPARES, spares, nspares) == 0);
		VERIFY(nvlist_lookup_nvlist_array(nvroot,
		    ZPOOL_CONFIG_SPARES, &spares, &nspares) == 0);

		/*
		 * Go through and find any spares which have since been
		 * repurposed as an active spare.  If this is the case, update
		 * their status appropriately.
		 */
		for (i = 0; i < nspares; i++) {
			VERIFY(nvlist_lookup_uint64(spares[i],
			    ZPOOL_CONFIG_GUID, &guid) == 0);
			if (spa_spare_exists(guid, &pool, NULL) &&
			    pool != 0ULL) {
				VERIFY(nvlist_lookup_uint64_array(
				    spares[i], ZPOOL_CONFIG_VDEV_STATS,
				    (uint64_t **)&vs, &vsc) == 0);
				vs->vs_state = VDEV_STATE_CANT_OPEN;
				vs->vs_aux = VDEV_AUX_SPARED;
			}
		}
	}
}

/*
 * Add l2cache device information to the nvlist, including vdev stats.
 */
static void
spa_add_l2cache(spa_t *spa, nvlist_t *config)
{
	nvlist_t **l2cache;
	uint_t i, j, nl2cache;
	nvlist_t *nvroot;
	uint64_t guid;
	vdev_t *vd;
	vdev_stat_t *vs;
	uint_t vsc;

	ASSERT(spa_config_held(spa, SCL_CONFIG, RW_READER));

	if (spa->spa_l2cache.sav_count == 0)
		return;

	VERIFY(nvlist_lookup_nvlist(config,
	    ZPOOL_CONFIG_VDEV_TREE, &nvroot) == 0);
	VERIFY(nvlist_lookup_nvlist_array(spa->spa_l2cache.sav_config,
	    ZPOOL_CONFIG_L2CACHE, &l2cache, &nl2cache) == 0);
	if (nl2cache != 0) {
		VERIFY(nvlist_add_nvlist_array(nvroot,
		    ZPOOL_CONFIG_L2CACHE, l2cache, nl2cache) == 0);
		VERIFY(nvlist_lookup_nvlist_array(nvroot,
		    ZPOOL_CONFIG_L2CACHE, &l2cache, &nl2cache) == 0);

		/*
		 * Update level 2 cache device stats.
		 */

		for (i = 0; i < nl2cache; i++) {
			VERIFY(nvlist_lookup_uint64(l2cache[i],
			    ZPOOL_CONFIG_GUID, &guid) == 0);

			vd = NULL;
			for (j = 0; j < spa->spa_l2cache.sav_count; j++) {
				if (guid ==
				    spa->spa_l2cache.sav_vdevs[j]->vdev_guid) {
					vd = spa->spa_l2cache.sav_vdevs[j];
					break;
				}
			}
			ASSERT(vd != NULL);

			VERIFY(nvlist_lookup_uint64_array(l2cache[i],
			    ZPOOL_CONFIG_VDEV_STATS, (uint64_t **)&vs, &vsc)
			    == 0);
			vdev_get_stats(vd, vs);
			vdev_config_generate_stats(vd, l2cache[i]);

		}
	}
}

static void
spa_feature_stats_from_disk(spa_t *spa, nvlist_t *features)
{
	zap_cursor_t zc;
	zap_attribute_t za;

	if (spa->spa_feat_for_read_obj != 0) {
		for (zap_cursor_init(&zc, spa->spa_meta_objset,
		    spa->spa_feat_for_read_obj);
		    zap_cursor_retrieve(&zc, &za) == 0;
		    zap_cursor_advance(&zc)) {
			ASSERT(za.za_integer_length == sizeof (uint64_t) &&
			    za.za_num_integers == 1);
			VERIFY0(nvlist_add_uint64(features, za.za_name,
			    za.za_first_integer));
		}
		zap_cursor_fini(&zc);
	}

	if (spa->spa_feat_for_write_obj != 0) {
		for (zap_cursor_init(&zc, spa->spa_meta_objset,
		    spa->spa_feat_for_write_obj);
		    zap_cursor_retrieve(&zc, &za) == 0;
		    zap_cursor_advance(&zc)) {
			ASSERT(za.za_integer_length == sizeof (uint64_t) &&
			    za.za_num_integers == 1);
			VERIFY0(nvlist_add_uint64(features, za.za_name,
			    za.za_first_integer));
		}
		zap_cursor_fini(&zc);
	}
}

static void
spa_feature_stats_from_cache(spa_t *spa, nvlist_t *features)
{
	int i;

	for (i = 0; i < SPA_FEATURES; i++) {
		zfeature_info_t feature = spa_feature_table[i];
		uint64_t refcount;

		if (feature_get_refcount(spa, &feature, &refcount) != 0)
			continue;

		VERIFY0(nvlist_add_uint64(features, feature.fi_guid, refcount));
	}
}

/*
 * Store a list of pool features and their reference counts in the
 * config.
 *
 * The first time this is called on a spa, allocate a new nvlist, fetch
 * the pool features and reference counts from disk, then save the list
 * in the spa. In subsequent calls on the same spa use the saved nvlist
 * and refresh its values from the cached reference counts.  This
 * ensures we don't block here on I/O on a suspended pool so 'zpool
 * clear' can resume the pool.
 */
static void
spa_add_feature_stats(spa_t *spa, nvlist_t *config)
{
	nvlist_t *features;

	ASSERT(spa_config_held(spa, SCL_CONFIG, RW_READER));

	mutex_enter(&spa->spa_feat_stats_lock);
	features = spa->spa_feat_stats;

	if (features != NULL) {
		spa_feature_stats_from_cache(spa, features);
	} else {
		VERIFY0(nvlist_alloc(&features, NV_UNIQUE_NAME, KM_SLEEP));
		spa->spa_feat_stats = features;
		spa_feature_stats_from_disk(spa, features);
	}

	VERIFY0(nvlist_add_nvlist(config, ZPOOL_CONFIG_FEATURE_STATS,
	    features));

	mutex_exit(&spa->spa_feat_stats_lock);
}

int
spa_get_stats(const char *name, nvlist_t **config,
    char *altroot, size_t buflen)
{
	int error;
	spa_t *spa;

	*config = NULL;
	error = spa_open_common(name, &spa, FTAG, NULL, config);

	if (spa != NULL) {
		/*
		 * This still leaves a window of inconsistency where the spares
		 * or l2cache devices could change and the config would be
		 * self-inconsistent.
		 */
		spa_config_enter(spa, SCL_CONFIG, FTAG, RW_READER);

		if (*config != NULL) {
			uint64_t loadtimes[2];

			loadtimes[0] = spa->spa_loaded_ts.tv_sec;
			loadtimes[1] = spa->spa_loaded_ts.tv_nsec;
			VERIFY(nvlist_add_uint64_array(*config,
			    ZPOOL_CONFIG_LOADED_TIME, loadtimes, 2) == 0);

			VERIFY(nvlist_add_uint64(*config,
			    ZPOOL_CONFIG_ERRCOUNT,
			    spa_get_errlog_size(spa)) == 0);

			if (spa_suspended(spa)) {
				VERIFY(nvlist_add_uint64(*config,
				    ZPOOL_CONFIG_SUSPENDED,
				    spa->spa_failmode) == 0);
				VERIFY(nvlist_add_uint64(*config,
				    ZPOOL_CONFIG_SUSPENDED_REASON,
				    spa->spa_suspended) == 0);
			}

			spa_add_spares(spa, *config);
			spa_add_l2cache(spa, *config);
			spa_add_feature_stats(spa, *config);
		}
	}

	/*
	 * We want to get the alternate root even for faulted pools, so we cheat
	 * and call spa_lookup() directly.
	 */
	if (altroot) {
		if (spa == NULL) {
			mutex_enter(&spa_namespace_lock);
			spa = spa_lookup(name);
			if (spa)
				spa_altroot(spa, altroot, buflen);
			else
				altroot[0] = '\0';
			spa = NULL;
			mutex_exit(&spa_namespace_lock);
		} else {
			spa_altroot(spa, altroot, buflen);
		}
	}

	if (spa != NULL) {
		spa_config_exit(spa, SCL_CONFIG, FTAG);
		spa_close(spa, FTAG);
	}

	return (error);
}

/*
 * Validate that the auxiliary device array is well formed.  We must have an
 * array of nvlists, each which describes a valid leaf vdev.  If this is an
 * import (mode is VDEV_ALLOC_SPARE), then we allow corrupted spares to be
 * specified, as long as they are well-formed.
 */
static int
spa_validate_aux_devs(spa_t *spa, nvlist_t *nvroot, uint64_t crtxg, int mode,
    spa_aux_vdev_t *sav, const char *config, uint64_t version,
    vdev_labeltype_t label)
{
	nvlist_t **dev;
	uint_t i, ndev;
	vdev_t *vd;
	int error;

	ASSERT(spa_config_held(spa, SCL_ALL, RW_WRITER) == SCL_ALL);

	/*
	 * It's acceptable to have no devs specified.
	 */
	if (nvlist_lookup_nvlist_array(nvroot, config, &dev, &ndev) != 0)
		return (0);

	if (ndev == 0)
		return (SET_ERROR(EINVAL));

	/*
	 * Make sure the pool is formatted with a version that supports this
	 * device type.
	 */
	if (spa_version(spa) < version)
		return (SET_ERROR(ENOTSUP));

	/*
	 * Set the pending device list so we correctly handle device in-use
	 * checking.
	 */
	sav->sav_pending = dev;
	sav->sav_npending = ndev;

	for (i = 0; i < ndev; i++) {
		if ((error = spa_config_parse(spa, &vd, dev[i], NULL, 0,
		    mode)) != 0)
			goto out;

		if (!vd->vdev_ops->vdev_op_leaf) {
			vdev_free(vd);
			error = SET_ERROR(EINVAL);
			goto out;
		}

		vd->vdev_top = vd;

		if ((error = vdev_open(vd)) == 0 &&
		    (error = vdev_label_init(vd, crtxg, label)) == 0) {
			VERIFY(nvlist_add_uint64(dev[i], ZPOOL_CONFIG_GUID,
			    vd->vdev_guid) == 0);
		}

		vdev_free(vd);

		if (error &&
		    (mode != VDEV_ALLOC_SPARE && mode != VDEV_ALLOC_L2CACHE))
			goto out;
		else
			error = 0;
	}

out:
	sav->sav_pending = NULL;
	sav->sav_npending = 0;
	return (error);
}

static int
spa_validate_aux(spa_t *spa, nvlist_t *nvroot, uint64_t crtxg, int mode)
{
	int error;

	ASSERT(spa_config_held(spa, SCL_ALL, RW_WRITER) == SCL_ALL);

	if ((error = spa_validate_aux_devs(spa, nvroot, crtxg, mode,
	    &spa->spa_spares, ZPOOL_CONFIG_SPARES, SPA_VERSION_SPARES,
	    VDEV_LABEL_SPARE)) != 0) {
		return (error);
	}

	return (spa_validate_aux_devs(spa, nvroot, crtxg, mode,
	    &spa->spa_l2cache, ZPOOL_CONFIG_L2CACHE, SPA_VERSION_L2CACHE,
	    VDEV_LABEL_L2CACHE));
}

static void
spa_set_aux_vdevs(spa_aux_vdev_t *sav, nvlist_t **devs, int ndevs,
    const char *config)
{
	int i;

	if (sav->sav_config != NULL) {
		nvlist_t **olddevs;
		uint_t oldndevs;
		nvlist_t **newdevs;

		/*
		 * Generate new dev list by concatenating with the
		 * current dev list.
		 */
		VERIFY(nvlist_lookup_nvlist_array(sav->sav_config, config,
		    &olddevs, &oldndevs) == 0);

		newdevs = kmem_alloc(sizeof (void *) *
		    (ndevs + oldndevs), KM_SLEEP);
		for (i = 0; i < oldndevs; i++)
			VERIFY(nvlist_dup(olddevs[i], &newdevs[i],
			    KM_SLEEP) == 0);
		for (i = 0; i < ndevs; i++)
			VERIFY(nvlist_dup(devs[i], &newdevs[i + oldndevs],
			    KM_SLEEP) == 0);

		VERIFY(nvlist_remove(sav->sav_config, config,
		    DATA_TYPE_NVLIST_ARRAY) == 0);

		VERIFY(nvlist_add_nvlist_array(sav->sav_config,
		    config, newdevs, ndevs + oldndevs) == 0);
		for (i = 0; i < oldndevs + ndevs; i++)
			nvlist_free(newdevs[i]);
		kmem_free(newdevs, (oldndevs + ndevs) * sizeof (void *));
	} else {
		/*
		 * Generate a new dev list.
		 */
		VERIFY(nvlist_alloc(&sav->sav_config, NV_UNIQUE_NAME,
		    KM_SLEEP) == 0);
		VERIFY(nvlist_add_nvlist_array(sav->sav_config, config,
		    devs, ndevs) == 0);
	}
}

/*
 * Stop and drop level 2 ARC devices
 */
void
spa_l2cache_drop(spa_t *spa)
{
	vdev_t *vd;
	int i;
	spa_aux_vdev_t *sav = &spa->spa_l2cache;

	for (i = 0; i < sav->sav_count; i++) {
		uint64_t pool;

		vd = sav->sav_vdevs[i];
		ASSERT(vd != NULL);

		if (spa_l2cache_exists(vd->vdev_guid, &pool) &&
		    pool != 0ULL && l2arc_vdev_present(vd))
			l2arc_remove_vdev(vd);
	}
}

/*
 * Verify encryption parameters for spa creation. If we are encrypting, we must
 * have the encryption feature flag enabled.
 */
static int
spa_create_check_encryption_params(dsl_crypto_params_t *dcp,
    boolean_t has_encryption)
{
	if (dcp->cp_crypt != ZIO_CRYPT_OFF &&
	    dcp->cp_crypt != ZIO_CRYPT_INHERIT &&
	    !has_encryption)
		return (SET_ERROR(ENOTSUP));

	return (dmu_objset_create_crypt_check(NULL, dcp, NULL));
}

/*
 * Pool Creation
 */
int
spa_create(const char *pool, nvlist_t *nvroot, nvlist_t *props,
    nvlist_t *zplprops, dsl_crypto_params_t *dcp)
{
	spa_t *spa;
	char *altroot = NULL;
	vdev_t *rvd;
	dsl_pool_t *dp;
	dmu_tx_t *tx;
	int error = 0;
	uint64_t txg = TXG_INITIAL;
	nvlist_t **spares, **l2cache;
	uint_t nspares, nl2cache;
	uint64_t version, obj;
	boolean_t has_features;
	boolean_t has_encryption;
	boolean_t has_allocclass;
	spa_feature_t feat;
	char *feat_name;
	char *poolname;
	nvlist_t *nvl;

	if (props == NULL ||
	    nvlist_lookup_string(props, "tname", &poolname) != 0)
		poolname = (char *)pool;

	/*
	 * If this pool already exists, return failure.
	 */
	mutex_enter(&spa_namespace_lock);
	if (spa_lookup(poolname) != NULL) {
		mutex_exit(&spa_namespace_lock);
		return (SET_ERROR(EEXIST));
	}

	/*
	 * Allocate a new spa_t structure.
	 */
	nvl = fnvlist_alloc();
	fnvlist_add_string(nvl, ZPOOL_CONFIG_POOL_NAME, pool);
	(void) nvlist_lookup_string(props,
	    zpool_prop_to_name(ZPOOL_PROP_ALTROOT), &altroot);
	spa = spa_add(poolname, nvl, altroot);
	fnvlist_free(nvl);
	spa_activate(spa, spa_mode_global);

	if (props && (error = spa_prop_validate(spa, props))) {
		spa_deactivate(spa);
		spa_remove(spa);
		mutex_exit(&spa_namespace_lock);
		return (error);
	}

	/*
	 * Temporary pool names should never be written to disk.
	 */
	if (poolname != pool)
		spa->spa_import_flags |= ZFS_IMPORT_TEMP_NAME;

	has_features = B_FALSE;
	has_encryption = B_FALSE;
	has_allocclass = B_FALSE;
	for (nvpair_t *elem = nvlist_next_nvpair(props, NULL);
	    elem != NULL; elem = nvlist_next_nvpair(props, elem)) {
		if (zpool_prop_feature(nvpair_name(elem))) {
			has_features = B_TRUE;

			feat_name = strchr(nvpair_name(elem), '@') + 1;
			VERIFY0(zfeature_lookup_name(feat_name, &feat));
			if (feat == SPA_FEATURE_ENCRYPTION)
				has_encryption = B_TRUE;
			if (feat == SPA_FEATURE_ALLOCATION_CLASSES)
				has_allocclass = B_TRUE;
		}
	}

	/* verify encryption params, if they were provided */
	if (dcp != NULL) {
		error = spa_create_check_encryption_params(dcp, has_encryption);
		if (error != 0) {
			spa_deactivate(spa);
			spa_remove(spa);
			mutex_exit(&spa_namespace_lock);
			return (error);
		}
	}
	if (!has_allocclass && zfs_special_devs(nvroot, NULL)) {
		spa_deactivate(spa);
		spa_remove(spa);
		mutex_exit(&spa_namespace_lock);
		return (ENOTSUP);
	}

	if (has_features || nvlist_lookup_uint64(props,
	    zpool_prop_to_name(ZPOOL_PROP_VERSION), &version) != 0) {
		version = SPA_VERSION;
	}
	ASSERT(SPA_VERSION_IS_SUPPORTED(version));

	spa->spa_first_txg = txg;
	spa->spa_uberblock.ub_txg = txg - 1;
	spa->spa_uberblock.ub_version = version;
	spa->spa_ubsync = spa->spa_uberblock;
	spa->spa_load_state = SPA_LOAD_CREATE;
	spa->spa_removing_phys.sr_state = DSS_NONE;
	spa->spa_removing_phys.sr_removing_vdev = -1;
	spa->spa_removing_phys.sr_prev_indirect_vdev = -1;
	spa->spa_indirect_vdevs_loaded = B_TRUE;

	/*
	 * Create "The Godfather" zio to hold all async IOs
	 */
	spa->spa_async_zio_root = kmem_alloc(max_ncpus * sizeof (void *),
	    KM_SLEEP);
	for (int i = 0; i < max_ncpus; i++) {
		spa->spa_async_zio_root[i] = zio_root(spa, NULL, NULL,
		    ZIO_FLAG_CANFAIL | ZIO_FLAG_SPECULATIVE |
		    ZIO_FLAG_GODFATHER);
	}

	/*
	 * Create the root vdev.
	 */
	spa_config_enter(spa, SCL_ALL, FTAG, RW_WRITER);

	error = spa_config_parse(spa, &rvd, nvroot, NULL, 0, VDEV_ALLOC_ADD);

	ASSERT(error != 0 || rvd != NULL);
	ASSERT(error != 0 || spa->spa_root_vdev == rvd);

	if (error == 0 && !zfs_allocatable_devs(nvroot))
		error = SET_ERROR(EINVAL);

	if (error == 0 &&
	    (error = vdev_create(rvd, txg, B_FALSE)) == 0 &&
	    (error = spa_validate_aux(spa, nvroot, txg,
	    VDEV_ALLOC_ADD)) == 0) {
		/*
		 * instantiate the metaslab groups (this will dirty the vdevs)
		 * we can no longer error exit past this point
		 */
		for (int c = 0; error == 0 && c < rvd->vdev_children; c++) {
			vdev_t *vd = rvd->vdev_child[c];

			vdev_metaslab_set_size(vd);
			vdev_expand(vd, txg);
		}
	}

	spa_config_exit(spa, SCL_ALL, FTAG);

	if (error != 0) {
		spa_unload(spa);
		spa_deactivate(spa);
		spa_remove(spa);
		mutex_exit(&spa_namespace_lock);
		return (error);
	}

	/*
	 * Get the list of spares, if specified.
	 */
	if (nvlist_lookup_nvlist_array(nvroot, ZPOOL_CONFIG_SPARES,
	    &spares, &nspares) == 0) {
		VERIFY(nvlist_alloc(&spa->spa_spares.sav_config, NV_UNIQUE_NAME,
		    KM_SLEEP) == 0);
		VERIFY(nvlist_add_nvlist_array(spa->spa_spares.sav_config,
		    ZPOOL_CONFIG_SPARES, spares, nspares) == 0);
		spa_config_enter(spa, SCL_ALL, FTAG, RW_WRITER);
		spa_load_spares(spa);
		spa_config_exit(spa, SCL_ALL, FTAG);
		spa->spa_spares.sav_sync = B_TRUE;
	}

	/*
	 * Get the list of level 2 cache devices, if specified.
	 */
	if (nvlist_lookup_nvlist_array(nvroot, ZPOOL_CONFIG_L2CACHE,
	    &l2cache, &nl2cache) == 0) {
		VERIFY(nvlist_alloc(&spa->spa_l2cache.sav_config,
		    NV_UNIQUE_NAME, KM_SLEEP) == 0);
		VERIFY(nvlist_add_nvlist_array(spa->spa_l2cache.sav_config,
		    ZPOOL_CONFIG_L2CACHE, l2cache, nl2cache) == 0);
		spa_config_enter(spa, SCL_ALL, FTAG, RW_WRITER);
		spa_load_l2cache(spa);
		spa_config_exit(spa, SCL_ALL, FTAG);
		spa->spa_l2cache.sav_sync = B_TRUE;
	}

	spa->spa_is_initializing = B_TRUE;
	spa->spa_dsl_pool = dp = dsl_pool_create(spa, zplprops, dcp, txg);
	spa->spa_is_initializing = B_FALSE;

	/*
	 * Create DDTs (dedup tables).
	 */
	ddt_create(spa);

	spa_update_dspace(spa);

	tx = dmu_tx_create_assigned(dp, txg);

	/*
	 * Create the pool's history object.
	 */
	if (version >= SPA_VERSION_ZPOOL_HISTORY && !spa->spa_history)
		spa_history_create_obj(spa, tx);

	spa_event_notify(spa, NULL, NULL, ESC_ZFS_POOL_CREATE);
	spa_history_log_version(spa, "create", tx);

	/*
	 * Create the pool config object.
	 */
	spa->spa_config_object = dmu_object_alloc(spa->spa_meta_objset,
	    DMU_OT_PACKED_NVLIST, SPA_CONFIG_BLOCKSIZE,
	    DMU_OT_PACKED_NVLIST_SIZE, sizeof (uint64_t), tx);

	if (zap_add(spa->spa_meta_objset,
	    DMU_POOL_DIRECTORY_OBJECT, DMU_POOL_CONFIG,
	    sizeof (uint64_t), 1, &spa->spa_config_object, tx) != 0) {
		cmn_err(CE_PANIC, "failed to add pool config");
	}

	if (zap_add(spa->spa_meta_objset,
	    DMU_POOL_DIRECTORY_OBJECT, DMU_POOL_CREATION_VERSION,
	    sizeof (uint64_t), 1, &version, tx) != 0) {
		cmn_err(CE_PANIC, "failed to add pool version");
	}

	/* Newly created pools with the right version are always deflated. */
	if (version >= SPA_VERSION_RAIDZ_DEFLATE) {
		spa->spa_deflate = TRUE;
		if (zap_add(spa->spa_meta_objset,
		    DMU_POOL_DIRECTORY_OBJECT, DMU_POOL_DEFLATE,
		    sizeof (uint64_t), 1, &spa->spa_deflate, tx) != 0) {
			cmn_err(CE_PANIC, "failed to add deflate");
		}
	}

	/*
	 * Create the deferred-free bpobj.  Turn off compression
	 * because sync-to-convergence takes longer if the blocksize
	 * keeps changing.
	 */
	obj = bpobj_alloc(spa->spa_meta_objset, 1 << 14, tx);
	dmu_object_set_compress(spa->spa_meta_objset, obj,
	    ZIO_COMPRESS_OFF, tx);
	if (zap_add(spa->spa_meta_objset,
	    DMU_POOL_DIRECTORY_OBJECT, DMU_POOL_SYNC_BPOBJ,
	    sizeof (uint64_t), 1, &obj, tx) != 0) {
		cmn_err(CE_PANIC, "failed to add bpobj");
	}
	VERIFY3U(0, ==, bpobj_open(&spa->spa_deferred_bpobj,
	    spa->spa_meta_objset, obj));

	/*
	 * Generate some random noise for salted checksums to operate on.
	 */
	(void) random_get_pseudo_bytes(spa->spa_cksum_salt.zcs_bytes,
	    sizeof (spa->spa_cksum_salt.zcs_bytes));

	/*
	 * Set pool properties.
	 */
	spa->spa_bootfs = zpool_prop_default_numeric(ZPOOL_PROP_BOOTFS);
	spa->spa_delegation = zpool_prop_default_numeric(ZPOOL_PROP_DELEGATION);
	spa->spa_failmode = zpool_prop_default_numeric(ZPOOL_PROP_FAILUREMODE);
	spa->spa_autoexpand = zpool_prop_default_numeric(ZPOOL_PROP_AUTOEXPAND);
	spa->spa_multihost = zpool_prop_default_numeric(ZPOOL_PROP_MULTIHOST);
	spa->spa_autotrim = zpool_prop_default_numeric(ZPOOL_PROP_AUTOTRIM);

	if (props != NULL) {
		spa_configfile_set(spa, props, B_FALSE);
		spa_sync_props(props, tx);
	}

	dmu_tx_commit(tx);

	spa->spa_sync_on = B_TRUE;
	txg_sync_start(dp);
	mmp_thread_start(spa);
	txg_wait_synced(dp, txg);

	spa_spawn_aux_threads(spa);

	spa_write_cachefile(spa, B_FALSE, B_TRUE);

	/*
	 * Don't count references from objsets that are already closed
	 * and are making their way through the eviction process.
	 */
	spa_evicting_os_wait(spa);
	spa->spa_minref = zfs_refcount_count(&spa->spa_refcount);
	spa->spa_load_state = SPA_LOAD_NONE;

	mutex_exit(&spa_namespace_lock);

	return (0);
}

/*
 * Import a non-root pool into the system.
 */
int
spa_import(char *pool, nvlist_t *config, nvlist_t *props, uint64_t flags)
{
	spa_t *spa;
	char *altroot = NULL;
	spa_load_state_t state = SPA_LOAD_IMPORT;
	zpool_load_policy_t policy;
	spa_mode_t mode = spa_mode_global;
	uint64_t readonly = B_FALSE;
	int error;
	nvlist_t *nvroot;
	nvlist_t **spares, **l2cache;
	uint_t nspares, nl2cache;

	/*
	 * If a pool with this name exists, return failure.
	 */
	mutex_enter(&spa_namespace_lock);
	if (spa_lookup(pool) != NULL) {
		mutex_exit(&spa_namespace_lock);
		return (SET_ERROR(EEXIST));
	}

	/*
	 * Create and initialize the spa structure.
	 */
	(void) nvlist_lookup_string(props,
	    zpool_prop_to_name(ZPOOL_PROP_ALTROOT), &altroot);
	(void) nvlist_lookup_uint64(props,
	    zpool_prop_to_name(ZPOOL_PROP_READONLY), &readonly);
	if (readonly)
		mode = SPA_MODE_READ;
	spa = spa_add(pool, config, altroot);
	spa->spa_import_flags = flags;

	/*
	 * Verbatim import - Take a pool and insert it into the namespace
	 * as if it had been loaded at boot.
	 */
	if (spa->spa_import_flags & ZFS_IMPORT_VERBATIM) {
		if (props != NULL)
			spa_configfile_set(spa, props, B_FALSE);

		spa_write_cachefile(spa, B_FALSE, B_TRUE);
		spa_event_notify(spa, NULL, NULL, ESC_ZFS_POOL_IMPORT);
		zfs_dbgmsg("spa_import: verbatim import of %s", pool);
		mutex_exit(&spa_namespace_lock);
		return (0);
	}

	spa_activate(spa, mode);

	/*
	 * Don't start async tasks until we know everything is healthy.
	 */
	spa_async_suspend(spa);

	zpool_get_load_policy(config, &policy);
	if (policy.zlp_rewind & ZPOOL_DO_REWIND)
		state = SPA_LOAD_RECOVER;

	spa->spa_config_source = SPA_CONFIG_SRC_TRYIMPORT;

	if (state != SPA_LOAD_RECOVER) {
		spa->spa_last_ubsync_txg = spa->spa_load_txg = 0;
		zfs_dbgmsg("spa_import: importing %s", pool);
	} else {
		zfs_dbgmsg("spa_import: importing %s, max_txg=%lld "
		    "(RECOVERY MODE)", pool, (longlong_t)policy.zlp_txg);
	}
	error = spa_load_best(spa, state, policy.zlp_txg, policy.zlp_rewind);

	/*
	 * Propagate anything learned while loading the pool and pass it
	 * back to caller (i.e. rewind info, missing devices, etc).
	 */
	VERIFY(nvlist_add_nvlist(config, ZPOOL_CONFIG_LOAD_INFO,
	    spa->spa_load_info) == 0);

	spa_config_enter(spa, SCL_ALL, FTAG, RW_WRITER);
	/*
	 * Toss any existing sparelist, as it doesn't have any validity
	 * anymore, and conflicts with spa_has_spare().
	 */
	if (spa->spa_spares.sav_config) {
		nvlist_free(spa->spa_spares.sav_config);
		spa->spa_spares.sav_config = NULL;
		spa_load_spares(spa);
	}
	if (spa->spa_l2cache.sav_config) {
		nvlist_free(spa->spa_l2cache.sav_config);
		spa->spa_l2cache.sav_config = NULL;
		spa_load_l2cache(spa);
	}

	VERIFY(nvlist_lookup_nvlist(config, ZPOOL_CONFIG_VDEV_TREE,
	    &nvroot) == 0);
	spa_config_exit(spa, SCL_ALL, FTAG);

	if (props != NULL)
		spa_configfile_set(spa, props, B_FALSE);

	if (error != 0 || (props && spa_writeable(spa) &&
	    (error = spa_prop_set(spa, props)))) {
		spa_unload(spa);
		spa_deactivate(spa);
		spa_remove(spa);
		mutex_exit(&spa_namespace_lock);
		return (error);
	}

	spa_async_resume(spa);

	/*
	 * Override any spares and level 2 cache devices as specified by
	 * the user, as these may have correct device names/devids, etc.
	 */
	if (nvlist_lookup_nvlist_array(nvroot, ZPOOL_CONFIG_SPARES,
	    &spares, &nspares) == 0) {
		if (spa->spa_spares.sav_config)
			VERIFY(nvlist_remove(spa->spa_spares.sav_config,
			    ZPOOL_CONFIG_SPARES, DATA_TYPE_NVLIST_ARRAY) == 0);
		else
			VERIFY(nvlist_alloc(&spa->spa_spares.sav_config,
			    NV_UNIQUE_NAME, KM_SLEEP) == 0);
		VERIFY(nvlist_add_nvlist_array(spa->spa_spares.sav_config,
		    ZPOOL_CONFIG_SPARES, spares, nspares) == 0);
		spa_config_enter(spa, SCL_ALL, FTAG, RW_WRITER);
		spa_load_spares(spa);
		spa_config_exit(spa, SCL_ALL, FTAG);
		spa->spa_spares.sav_sync = B_TRUE;
	}
	if (nvlist_lookup_nvlist_array(nvroot, ZPOOL_CONFIG_L2CACHE,
	    &l2cache, &nl2cache) == 0) {
		if (spa->spa_l2cache.sav_config)
			VERIFY(nvlist_remove(spa->spa_l2cache.sav_config,
			    ZPOOL_CONFIG_L2CACHE, DATA_TYPE_NVLIST_ARRAY) == 0);
		else
			VERIFY(nvlist_alloc(&spa->spa_l2cache.sav_config,
			    NV_UNIQUE_NAME, KM_SLEEP) == 0);
		VERIFY(nvlist_add_nvlist_array(spa->spa_l2cache.sav_config,
		    ZPOOL_CONFIG_L2CACHE, l2cache, nl2cache) == 0);
		spa_config_enter(spa, SCL_ALL, FTAG, RW_WRITER);
		spa_load_l2cache(spa);
		spa_config_exit(spa, SCL_ALL, FTAG);
		spa->spa_l2cache.sav_sync = B_TRUE;
	}

	/*
	 * Check for any removed devices.
	 */
	if (spa->spa_autoreplace) {
		spa_aux_check_removed(&spa->spa_spares);
		spa_aux_check_removed(&spa->spa_l2cache);
	}

	if (spa_writeable(spa)) {
		/*
		 * Update the config cache to include the newly-imported pool.
		 */
		spa_config_update(spa, SPA_CONFIG_UPDATE_POOL);
	}

	/*
	 * It's possible that the pool was expanded while it was exported.
	 * We kick off an async task to handle this for us.
	 */
	spa_async_request(spa, SPA_ASYNC_AUTOEXPAND);

	spa_history_log_version(spa, "import", NULL);

	spa_event_notify(spa, NULL, NULL, ESC_ZFS_POOL_IMPORT);

	mutex_exit(&spa_namespace_lock);

	zvol_create_minors_recursive(pool);

	return (0);
}

nvlist_t *
spa_tryimport(nvlist_t *tryconfig)
{
	nvlist_t *config = NULL;
	char *poolname, *cachefile;
	spa_t *spa;
	uint64_t state;
	int error;
	zpool_load_policy_t policy;

	if (nvlist_lookup_string(tryconfig, ZPOOL_CONFIG_POOL_NAME, &poolname))
		return (NULL);

	if (nvlist_lookup_uint64(tryconfig, ZPOOL_CONFIG_POOL_STATE, &state))
		return (NULL);

	/*
	 * Create and initialize the spa structure.
	 */
	mutex_enter(&spa_namespace_lock);
	spa = spa_add(TRYIMPORT_NAME, tryconfig, NULL);
	spa_activate(spa, SPA_MODE_READ);

	/*
	 * Rewind pool if a max txg was provided.
	 */
	zpool_get_load_policy(spa->spa_config, &policy);
	if (policy.zlp_txg != UINT64_MAX) {
		spa->spa_load_max_txg = policy.zlp_txg;
		spa->spa_extreme_rewind = B_TRUE;
		zfs_dbgmsg("spa_tryimport: importing %s, max_txg=%lld",
		    poolname, (longlong_t)policy.zlp_txg);
	} else {
		zfs_dbgmsg("spa_tryimport: importing %s", poolname);
	}

	if (nvlist_lookup_string(tryconfig, ZPOOL_CONFIG_CACHEFILE, &cachefile)
	    == 0) {
		zfs_dbgmsg("spa_tryimport: using cachefile '%s'", cachefile);
		spa->spa_config_source = SPA_CONFIG_SRC_CACHEFILE;
	} else {
		spa->spa_config_source = SPA_CONFIG_SRC_SCAN;
	}

	error = spa_load(spa, SPA_LOAD_TRYIMPORT, SPA_IMPORT_EXISTING);

	/*
	 * If 'tryconfig' was at least parsable, return the current config.
	 */
	if (spa->spa_root_vdev != NULL) {
		config = spa_config_generate(spa, NULL, -1ULL, B_TRUE);
		VERIFY(nvlist_add_string(config, ZPOOL_CONFIG_POOL_NAME,
		    poolname) == 0);
		VERIFY(nvlist_add_uint64(config, ZPOOL_CONFIG_POOL_STATE,
		    state) == 0);
		VERIFY(nvlist_add_uint64(config, ZPOOL_CONFIG_TIMESTAMP,
		    spa->spa_uberblock.ub_timestamp) == 0);
		VERIFY(nvlist_add_nvlist(config, ZPOOL_CONFIG_LOAD_INFO,
		    spa->spa_load_info) == 0);
		VERIFY(nvlist_add_uint64(config, ZPOOL_CONFIG_ERRATA,
		    spa->spa_errata) == 0);

		/*
		 * If the bootfs property exists on this pool then we
		 * copy it out so that external consumers can tell which
		 * pools are bootable.
		 */
		if ((!error || error == EEXIST) && spa->spa_bootfs) {
			char *tmpname = kmem_alloc(MAXPATHLEN, KM_SLEEP);

			/*
			 * We have to play games with the name since the
			 * pool was opened as TRYIMPORT_NAME.
			 */
			if (dsl_dsobj_to_dsname(spa_name(spa),
			    spa->spa_bootfs, tmpname) == 0) {
				char *cp;
				char *dsname;

				dsname = kmem_alloc(MAXPATHLEN, KM_SLEEP);

				cp = strchr(tmpname, '/');
				if (cp == NULL) {
					(void) strlcpy(dsname, tmpname,
					    MAXPATHLEN);
				} else {
					(void) snprintf(dsname, MAXPATHLEN,
					    "%s/%s", poolname, ++cp);
				}
				VERIFY(nvlist_add_string(config,
				    ZPOOL_CONFIG_BOOTFS, dsname) == 0);
				kmem_free(dsname, MAXPATHLEN);
			}
			kmem_free(tmpname, MAXPATHLEN);
		}

		/*
		 * Add the list of hot spares and level 2 cache devices.
		 */
		spa_config_enter(spa, SCL_CONFIG, FTAG, RW_READER);
		spa_add_spares(spa, config);
		spa_add_l2cache(spa, config);
		spa_config_exit(spa, SCL_CONFIG, FTAG);
	}

	spa_unload(spa);
	spa_deactivate(spa);
	spa_remove(spa);
	mutex_exit(&spa_namespace_lock);

	return (config);
}

/*
 * Pool export/destroy
 *
 * The act of destroying or exporting a pool is very simple.  We make sure there
 * is no more pending I/O and any references to the pool are gone.  Then, we
 * update the pool state and sync all the labels to disk, removing the
 * configuration from the cache afterwards. If the 'hardforce' flag is set, then
 * we don't sync the labels or remove the configuration cache.
 */
static int
spa_export_common(char *pool, int new_state, nvlist_t **oldconfig,
    boolean_t force, boolean_t hardforce)
{
	spa_t *spa;

	if (oldconfig)
		*oldconfig = NULL;

	if (!(spa_mode_global & SPA_MODE_WRITE))
		return (SET_ERROR(EROFS));

	mutex_enter(&spa_namespace_lock);
	if ((spa = spa_lookup(pool)) == NULL) {
		mutex_exit(&spa_namespace_lock);
		return (SET_ERROR(ENOENT));
	}

	if (spa->spa_is_exporting) {
		/* the pool is being exported by another thread */
		mutex_exit(&spa_namespace_lock);
		return (SET_ERROR(ZFS_ERR_EXPORT_IN_PROGRESS));
	}
	spa->spa_is_exporting = B_TRUE;

	/*
	 * Put a hold on the pool, drop the namespace lock, stop async tasks,
	 * reacquire the namespace lock, and see if we can export.
	 */
	spa_open_ref(spa, FTAG);
	mutex_exit(&spa_namespace_lock);
	spa_async_suspend(spa);
	if (spa->spa_zvol_taskq) {
		zvol_remove_minors(spa, spa_name(spa), B_TRUE);
		taskq_wait(spa->spa_zvol_taskq);
	}
	mutex_enter(&spa_namespace_lock);
	spa_close(spa, FTAG);

	if (spa->spa_state == POOL_STATE_UNINITIALIZED)
		goto export_spa;
	/*
	 * The pool will be in core if it's openable, in which case we can
	 * modify its state.  Objsets may be open only because they're dirty,
	 * so we have to force it to sync before checking spa_refcnt.
	 */
	if (spa->spa_sync_on) {
		txg_wait_synced(spa->spa_dsl_pool, 0);
		spa_evicting_os_wait(spa);
	}

	/*
	 * A pool cannot be exported or destroyed if there are active
	 * references.  If we are resetting a pool, allow references by
	 * fault injection handlers.
	 */
	if (!spa_refcount_zero(spa) ||
	    (spa->spa_inject_ref != 0 &&
	    new_state != POOL_STATE_UNINITIALIZED)) {
		spa_async_resume(spa);
		spa->spa_is_exporting = B_FALSE;
		mutex_exit(&spa_namespace_lock);
		return (SET_ERROR(EBUSY));
	}

	if (spa->spa_sync_on) {
		/*
		 * A pool cannot be exported if it has an active shared spare.
		 * This is to prevent other pools stealing the active spare
		 * from an exported pool. At user's own will, such pool can
		 * be forcedly exported.
		 */
		if (!force && new_state == POOL_STATE_EXPORTED &&
		    spa_has_active_shared_spare(spa)) {
			spa_async_resume(spa);
			spa->spa_is_exporting = B_FALSE;
			mutex_exit(&spa_namespace_lock);
			return (SET_ERROR(EXDEV));
		}

		/*
		 * We're about to export or destroy this pool. Make sure
		 * we stop all initialization and trim activity here before
		 * we set the spa_final_txg. This will ensure that all
		 * dirty data resulting from the initialization is
		 * committed to disk before we unload the pool.
		 */
		if (spa->spa_root_vdev != NULL) {
			vdev_t *rvd = spa->spa_root_vdev;
			vdev_initialize_stop_all(rvd, VDEV_INITIALIZE_ACTIVE);
			vdev_trim_stop_all(rvd, VDEV_TRIM_ACTIVE);
			vdev_autotrim_stop_all(spa);
		}

		/*
		 * We want this to be reflected on every label,
		 * so mark them all dirty.  spa_unload() will do the
		 * final sync that pushes these changes out.
		 */
		if (new_state != POOL_STATE_UNINITIALIZED && !hardforce) {
			spa_config_enter(spa, SCL_ALL, FTAG, RW_WRITER);
			spa->spa_state = new_state;
			spa->spa_final_txg = spa_last_synced_txg(spa) +
			    TXG_DEFER_SIZE + 1;
			vdev_config_dirty(spa->spa_root_vdev);
			spa_config_exit(spa, SCL_ALL, FTAG);
		}
	}

export_spa:
	if (new_state == POOL_STATE_DESTROYED)
		spa_event_notify(spa, NULL, NULL, ESC_ZFS_POOL_DESTROY);
	else if (new_state == POOL_STATE_EXPORTED)
		spa_event_notify(spa, NULL, NULL, ESC_ZFS_POOL_EXPORT);

	if (spa->spa_state != POOL_STATE_UNINITIALIZED) {
		spa_unload(spa);
		spa_deactivate(spa);
	}

	if (oldconfig && spa->spa_config)
		VERIFY(nvlist_dup(spa->spa_config, oldconfig, 0) == 0);

	if (new_state != POOL_STATE_UNINITIALIZED) {
		if (!hardforce)
			spa_write_cachefile(spa, B_TRUE, B_TRUE);
		spa_remove(spa);
	} else {
		/*
		 * If spa_remove() is not called for this spa_t and
		 * there is any possibility that it can be reused,
		 * we make sure to reset the exporting flag.
		 */
		spa->spa_is_exporting = B_FALSE;
	}

	mutex_exit(&spa_namespace_lock);
	return (0);
}

/*
 * Destroy a storage pool.
 */
int
spa_destroy(char *pool)
{
	return (spa_export_common(pool, POOL_STATE_DESTROYED, NULL,
	    B_FALSE, B_FALSE));
}

/*
 * Export a storage pool.
 */
int
spa_export(char *pool, nvlist_t **oldconfig, boolean_t force,
    boolean_t hardforce)
{
	return (spa_export_common(pool, POOL_STATE_EXPORTED, oldconfig,
	    force, hardforce));
}

/*
 * Similar to spa_export(), this unloads the spa_t without actually removing it
 * from the namespace in any way.
 */
int
spa_reset(char *pool)
{
	return (spa_export_common(pool, POOL_STATE_UNINITIALIZED, NULL,
	    B_FALSE, B_FALSE));
}

/*
 * ==========================================================================
 * Device manipulation
 * ==========================================================================
 */

/*
 * Add a device to a storage pool.
 */
int
spa_vdev_add(spa_t *spa, nvlist_t *nvroot)
{
	uint64_t txg;
	int error;
	vdev_t *rvd = spa->spa_root_vdev;
	vdev_t *vd, *tvd;
	nvlist_t **spares, **l2cache;
	uint_t nspares, nl2cache;

	ASSERT(spa_writeable(spa));

	txg = spa_vdev_enter(spa);

	if ((error = spa_config_parse(spa, &vd, nvroot, NULL, 0,
	    VDEV_ALLOC_ADD)) != 0)
		return (spa_vdev_exit(spa, NULL, txg, error));

	spa->spa_pending_vdev = vd;	/* spa_vdev_exit() will clear this */

	if (nvlist_lookup_nvlist_array(nvroot, ZPOOL_CONFIG_SPARES, &spares,
	    &nspares) != 0)
		nspares = 0;

	if (nvlist_lookup_nvlist_array(nvroot, ZPOOL_CONFIG_L2CACHE, &l2cache,
	    &nl2cache) != 0)
		nl2cache = 0;

	if (vd->vdev_children == 0 && nspares == 0 && nl2cache == 0)
		return (spa_vdev_exit(spa, vd, txg, EINVAL));

	if (vd->vdev_children != 0 &&
	    (error = vdev_create(vd, txg, B_FALSE)) != 0)
		return (spa_vdev_exit(spa, vd, txg, error));

	/*
	 * We must validate the spares and l2cache devices after checking the
	 * children.  Otherwise, vdev_inuse() will blindly overwrite the spare.
	 */
	if ((error = spa_validate_aux(spa, nvroot, txg, VDEV_ALLOC_ADD)) != 0)
		return (spa_vdev_exit(spa, vd, txg, error));

	/*
	 * If we are in the middle of a device removal, we can only add
	 * devices which match the existing devices in the pool.
	 * If we are in the middle of a removal, or have some indirect
	 * vdevs, we can not add raidz toplevels.
	 */
	if (spa->spa_vdev_removal != NULL ||
	    spa->spa_removing_phys.sr_prev_indirect_vdev != -1) {
		for (int c = 0; c < vd->vdev_children; c++) {
			tvd = vd->vdev_child[c];
			if (spa->spa_vdev_removal != NULL &&
			    tvd->vdev_ashift != spa->spa_max_ashift) {
				return (spa_vdev_exit(spa, vd, txg, EINVAL));
			}
			/* Fail if top level vdev is raidz */
			if (tvd->vdev_ops == &vdev_raidz_ops) {
				return (spa_vdev_exit(spa, vd, txg, EINVAL));
			}
			/*
			 * Need the top level mirror to be
			 * a mirror of leaf vdevs only
			 */
			if (tvd->vdev_ops == &vdev_mirror_ops) {
				for (uint64_t cid = 0;
				    cid < tvd->vdev_children; cid++) {
					vdev_t *cvd = tvd->vdev_child[cid];
					if (!cvd->vdev_ops->vdev_op_leaf) {
						return (spa_vdev_exit(spa, vd,
						    txg, EINVAL));
					}
				}
			}
		}
	}

	for (int c = 0; c < vd->vdev_children; c++) {
		tvd = vd->vdev_child[c];
		vdev_remove_child(vd, tvd);
		tvd->vdev_id = rvd->vdev_children;
		vdev_add_child(rvd, tvd);
		vdev_config_dirty(tvd);
	}

	if (nspares != 0) {
		spa_set_aux_vdevs(&spa->spa_spares, spares, nspares,
		    ZPOOL_CONFIG_SPARES);
		spa_load_spares(spa);
		spa->spa_spares.sav_sync = B_TRUE;
	}

	if (nl2cache != 0) {
		spa_set_aux_vdevs(&spa->spa_l2cache, l2cache, nl2cache,
		    ZPOOL_CONFIG_L2CACHE);
		spa_load_l2cache(spa);
		spa->spa_l2cache.sav_sync = B_TRUE;
	}

	/*
	 * We have to be careful when adding new vdevs to an existing pool.
	 * If other threads start allocating from these vdevs before we
	 * sync the config cache, and we lose power, then upon reboot we may
	 * fail to open the pool because there are DVAs that the config cache
	 * can't translate.  Therefore, we first add the vdevs without
	 * initializing metaslabs; sync the config cache (via spa_vdev_exit());
	 * and then let spa_config_update() initialize the new metaslabs.
	 *
	 * spa_load() checks for added-but-not-initialized vdevs, so that
	 * if we lose power at any point in this sequence, the remaining
	 * steps will be completed the next time we load the pool.
	 */
	(void) spa_vdev_exit(spa, vd, txg, 0);

	mutex_enter(&spa_namespace_lock);
	spa_config_update(spa, SPA_CONFIG_UPDATE_POOL);
	spa_event_notify(spa, NULL, NULL, ESC_ZFS_VDEV_ADD);
	mutex_exit(&spa_namespace_lock);

	return (0);
}

/*
 * Attach a device to a mirror.  The arguments are the path to any device
 * in the mirror, and the nvroot for the new device.  If the path specifies
 * a device that is not mirrored, we automatically insert the mirror vdev.
 *
 * If 'replacing' is specified, the new device is intended to replace the
 * existing device; in this case the two devices are made into their own
 * mirror using the 'replacing' vdev, which is functionally identical to
 * the mirror vdev (it actually reuses all the same ops) but has a few
 * extra rules: you can't attach to it after it's been created, and upon
 * completion of resilvering, the first disk (the one being replaced)
 * is automatically detached.
 */
int
spa_vdev_attach(spa_t *spa, uint64_t guid, nvlist_t *nvroot, int replacing)
{
	uint64_t txg, dtl_max_txg;
	vdev_t *rvd __maybe_unused = spa->spa_root_vdev;
	vdev_t *oldvd, *newvd, *newrootvd, *pvd, *tvd;
	vdev_ops_t *pvops;
	char *oldvdpath, *newvdpath;
	int newvd_isspare = B_FALSE;
	int error;
	boolean_t raidz = B_FALSE;

	ASSERT(spa_writeable(spa));

	txg = spa_vdev_enter(spa);

	oldvd = spa_lookup_by_guid(spa, guid, B_FALSE);

	ASSERT(MUTEX_HELD(&spa_namespace_lock));
	if (spa_feature_is_active(spa, SPA_FEATURE_POOL_CHECKPOINT)) {
		error = (spa_has_checkpoint(spa)) ?
		    ZFS_ERR_CHECKPOINT_EXISTS : ZFS_ERR_DISCARDING_CHECKPOINT;
		return (spa_vdev_exit(spa, NULL, txg, error));
	}

	if (spa->spa_vdev_removal != NULL)
		return (spa_vdev_exit(spa, NULL, txg, EBUSY));

	if (oldvd == NULL)
		return (spa_vdev_exit(spa, NULL, txg, ENODEV));

	if (oldvd->vdev_ops == &vdev_raidz_ops) {
		raidz = B_TRUE;
	} else if (!oldvd->vdev_ops->vdev_op_leaf) {
		return (spa_vdev_exit(spa, NULL, txg, ENOTSUP));
	}

	if (raidz)
		pvd = oldvd;
	else
		pvd = oldvd->vdev_parent;

	if ((error = spa_config_parse(spa, &newrootvd, nvroot, NULL, 0,
	    VDEV_ALLOC_ATTACH)) != 0)
		return (spa_vdev_exit(spa, NULL, txg, EINVAL));

	if (newrootvd->vdev_children != 1)
		return (spa_vdev_exit(spa, newrootvd, txg, EINVAL));

	newvd = newrootvd->vdev_child[0];

	if (!newvd->vdev_ops->vdev_op_leaf)
		return (spa_vdev_exit(spa, newrootvd, txg, EINVAL));

	if ((error = vdev_create(newrootvd, txg, replacing)) != 0)
		return (spa_vdev_exit(spa, newrootvd, txg, error));

	/*
	 * Spares can't replace logs
	 */
	if (oldvd->vdev_top->vdev_islog && newvd->vdev_isspare)
		return (spa_vdev_exit(spa, newrootvd, txg, ENOTSUP));

	if (!replacing) {
		/*
		 * For attach, the only allowable parent is a mirror or the root
		 * vdev.
		 */
		if (pvd->vdev_ops != &vdev_mirror_ops &&
		    pvd->vdev_ops != &vdev_raidz_ops &&
		    pvd->vdev_ops != &vdev_root_ops)
			return (spa_vdev_exit(spa, newrootvd, txg, ENOTSUP));

		pvops = &vdev_mirror_ops;
	} else {
		/*
		 * Active hot spares can only be replaced by inactive hot
		 * spares.
		 */
		if (pvd->vdev_ops == &vdev_spare_ops &&
		    oldvd->vdev_isspare &&
		    !spa_has_spare(spa, newvd->vdev_guid))
			return (spa_vdev_exit(spa, newrootvd, txg, ENOTSUP));

		/*
		 * If the source is a hot spare, and the parent isn't already a
		 * spare, then we want to create a new hot spare.  Otherwise, we
		 * want to create a replacing vdev.  The user is not allowed to
		 * attach to a spared vdev child unless the 'isspare' state is
		 * the same (spare replaces spare, non-spare replaces
		 * non-spare).
		 */
		if (pvd->vdev_ops == &vdev_replacing_ops &&
		    spa_version(spa) < SPA_VERSION_MULTI_REPLACE) {
			return (spa_vdev_exit(spa, newrootvd, txg, ENOTSUP));
		} else if (pvd->vdev_ops == &vdev_spare_ops &&
		    newvd->vdev_isspare != oldvd->vdev_isspare) {
			return (spa_vdev_exit(spa, newrootvd, txg, ENOTSUP));
		}

		if (newvd->vdev_isspare)
			pvops = &vdev_spare_ops;
		else
			pvops = &vdev_replacing_ops;
	}

	/*
	 * Make sure the new device is big enough.
	 */
	vdev_t *min_vdev = raidz ? oldvd->vdev_child[0] : oldvd;
	if (newvd->vdev_asize < vdev_get_min_asize(min_vdev))
		return (spa_vdev_exit(spa, newrootvd, txg, EOVERFLOW));

	/*
	 * The new device cannot have a higher alignment requirement
	 * than the top-level vdev.
	 */
	if (newvd->vdev_ashift > oldvd->vdev_top->vdev_ashift)
		return (spa_vdev_exit(spa, newrootvd, txg, EDOM));

	if (raidz) {
		oldvdpath = kmem_asprintf("raidz%u-%u",
		    oldvd->vdev_nparity, oldvd->vdev_id);
	} else {
		oldvdpath = spa_strdup(oldvd->vdev_path);
	}
	newvdpath = spa_strdup(newvd->vdev_path);

	/*
	 * If this is an in-place replacement, update oldvd's path and devid
	 * to make it distinguishable from newvd, and unopenable from now on.
	 */
	if (strcmp(oldvdpath, newvdpath) == 0) {
		spa_strfree(oldvd->vdev_path);
		oldvd->vdev_path = kmem_alloc(strlen(newvdpath) + 5,
		    KM_SLEEP);
		(void) sprintf(oldvd->vdev_path, "%s/old",
		    newvdpath);
		if (oldvd->vdev_devid != NULL) {
			spa_strfree(oldvd->vdev_devid);
			oldvd->vdev_devid = NULL;
		}
		spa_strfree(oldvdpath);
		oldvdpath = spa_strdup(oldvd->vdev_path);
	}

	/* mark the device being resilvered */
	if (!raidz)
		newvd->vdev_resilver_txg = txg;

	/*
	 * If the parent is not a mirror, or if we're replacing, insert the new
	 * mirror/replacing/spare vdev above oldvd.
	 */
	if (!raidz && pvd->vdev_ops != pvops)
		pvd = vdev_add_parent(oldvd, pvops);

	ASSERT(pvd->vdev_top->vdev_parent == rvd);
#if 0
	ASSERT(pvd->vdev_ops == pvops);
	ASSERT(oldvd->vdev_parent == pvd);
#endif

	/*
	 * Extract the new device from its root and add it to pvd.
	 */
	vdev_remove_child(newrootvd, newvd);
	newvd->vdev_id = pvd->vdev_children;
	newvd->vdev_crtxg = oldvd->vdev_crtxg;
	vdev_add_child(pvd, newvd);

	/*
	 * Reevaluate the parent vdev state.
	 */
	vdev_propagate_state(pvd);

	tvd = newvd->vdev_top;
	ASSERT(pvd->vdev_top == tvd);
	ASSERT(tvd->vdev_parent == rvd);

	vdev_config_dirty(tvd);

	/*
	 * Set newvd's DTL to [TXG_INITIAL, dtl_max_txg) so that we account
	 * for any dmu_sync-ed blocks.  It will propagate upward when
	 * spa_vdev_exit() calls vdev_dtl_reassess().
	 */
	dtl_max_txg = txg + TXG_CONCURRENT_STATES;

	if (raidz) {
		dmu_tx_t *tx = dmu_tx_create_assigned(spa->spa_dsl_pool, txg);
		dsl_sync_task_nowait(spa->spa_dsl_pool, vdev_raidz_attach_sync,
		    newvd, 0, ZFS_SPACE_CHECK_EXTRA_RESERVED, tx);
		dmu_tx_commit(tx);
	} else {
		vdev_dtl_dirty(newvd, DTL_MISSING, TXG_INITIAL,
		    dtl_max_txg - TXG_INITIAL);

		if (newvd->vdev_isspare) {
			spa_spare_activate(newvd);
			spa_event_notify(spa, newvd, NULL, ESC_ZFS_VDEV_SPARE);
		}

		newvd_isspare = newvd->vdev_isspare;

		/*
		 * Mark newvd's DTL dirty in this txg.
		 */
		vdev_dirty(tvd, VDD_DTL, newvd, txg);

<<<<<<< HEAD
		/*
		 * Schedule the resilver to restart in the future. We do this to
		 * ensure that dmu_sync-ed blocks have been stitched into the
		 * respective datasets. We do not do this if resilvers have been
		 * deferred.
		 */
		if (dsl_scan_resilvering(spa_get_dsl(spa)) &&
		    spa_feature_is_enabled(spa, SPA_FEATURE_RESILVER_DEFER))
			vdev_set_deferred_resilver(spa, newvd);
		else
			dsl_resilver_restart(spa->spa_dsl_pool, dtl_max_txg);
	}
=======
	/*
	 * Schedule the resilver to restart in the future. We do this to
	 * ensure that dmu_sync-ed blocks have been stitched into the
	 * respective datasets. We do not do this if resilvers have been
	 * deferred.
	 */
	if (dsl_scan_resilvering(spa_get_dsl(spa)) &&
	    spa_feature_is_enabled(spa, SPA_FEATURE_RESILVER_DEFER))
		vdev_defer_resilver(newvd);
	else
		dsl_scan_restart_resilver(spa->spa_dsl_pool, dtl_max_txg);
>>>>>>> 5a42ef04

	if (spa->spa_bootfs)
		spa_event_notify(spa, newvd, NULL, ESC_ZFS_BOOTFS_VDEV_ATTACH);

	spa_event_notify(spa, newvd, NULL, ESC_ZFS_VDEV_ATTACH);

	/*
	 * Commit the config
	 */
	(void) spa_vdev_exit(spa, newrootvd, dtl_max_txg, 0);

	/*
	 * XXX since we only initiated the expand, this should be done
	 * when it finishes, instead
	 * XXX this seems to work before the expansion completes,
	 * but shit will probably break if we try to write to the new
	 * space.  Need to modify vdev_online() / size-calculating code
	 * to ignore new device if expansion not yet completed.
	 */
#if 0
	if (raidz) {
		error = vdev_online(spa, guid, ZFS_ONLINE_EXPAND, NULL);
	}
#endif

	spa_history_log_internal(spa, "vdev attach", NULL,
	    "%s vdev=%s %s vdev=%s",
	    replacing && newvd_isspare ? "spare in" :
	    replacing ? "replace" : "attach", newvdpath,
	    replacing ? "for" : "to", oldvdpath);

	spa_strfree(oldvdpath);
	spa_strfree(newvdpath);

	return (0);
}

/*
 * Detach a device from a mirror or replacing vdev.
 *
 * If 'replace_done' is specified, only detach if the parent
 * is a replacing vdev.
 */
int
spa_vdev_detach(spa_t *spa, uint64_t guid, uint64_t pguid, int replace_done)
{
	uint64_t txg;
	int error;
	vdev_t *rvd __maybe_unused = spa->spa_root_vdev;
	vdev_t *vd, *pvd, *cvd, *tvd;
	boolean_t unspare = B_FALSE;
	uint64_t unspare_guid = 0;
	char *vdpath;

	ASSERT(spa_writeable(spa));

	txg = spa_vdev_enter(spa);

	vd = spa_lookup_by_guid(spa, guid, B_FALSE);

	/*
	 * Besides being called directly from the userland through the
	 * ioctl interface, spa_vdev_detach() can be potentially called
	 * at the end of spa_vdev_resilver_done().
	 *
	 * In the regular case, when we have a checkpoint this shouldn't
	 * happen as we never empty the DTLs of a vdev during the scrub
	 * [see comment in dsl_scan_done()]. Thus spa_vdev_resilvering_done()
	 * should never get here when we have a checkpoint.
	 *
	 * That said, even in a case when we checkpoint the pool exactly
	 * as spa_vdev_resilver_done() calls this function everything
	 * should be fine as the resilver will return right away.
	 */
	ASSERT(MUTEX_HELD(&spa_namespace_lock));
	if (spa_feature_is_active(spa, SPA_FEATURE_POOL_CHECKPOINT)) {
		error = (spa_has_checkpoint(spa)) ?
		    ZFS_ERR_CHECKPOINT_EXISTS : ZFS_ERR_DISCARDING_CHECKPOINT;
		return (spa_vdev_exit(spa, NULL, txg, error));
	}

	if (vd == NULL)
		return (spa_vdev_exit(spa, NULL, txg, ENODEV));

	if (!vd->vdev_ops->vdev_op_leaf)
		return (spa_vdev_exit(spa, NULL, txg, ENOTSUP));

	pvd = vd->vdev_parent;

	/*
	 * If the parent/child relationship is not as expected, don't do it.
	 * Consider M(A,R(B,C)) -- that is, a mirror of A with a replacing
	 * vdev that's replacing B with C.  The user's intent in replacing
	 * is to go from M(A,B) to M(A,C).  If the user decides to cancel
	 * the replace by detaching C, the expected behavior is to end up
	 * M(A,B).  But suppose that right after deciding to detach C,
	 * the replacement of B completes.  We would have M(A,C), and then
	 * ask to detach C, which would leave us with just A -- not what
	 * the user wanted.  To prevent this, we make sure that the
	 * parent/child relationship hasn't changed -- in this example,
	 * that C's parent is still the replacing vdev R.
	 */
	if (pvd->vdev_guid != pguid && pguid != 0)
		return (spa_vdev_exit(spa, NULL, txg, EBUSY));

	/*
	 * Only 'replacing' or 'spare' vdevs can be replaced.
	 */
	if (replace_done && pvd->vdev_ops != &vdev_replacing_ops &&
	    pvd->vdev_ops != &vdev_spare_ops)
		return (spa_vdev_exit(spa, NULL, txg, ENOTSUP));

	ASSERT(pvd->vdev_ops != &vdev_spare_ops ||
	    spa_version(spa) >= SPA_VERSION_SPARES);

	/*
	 * Only mirror, replacing, and spare vdevs support detach.
	 */
	if (pvd->vdev_ops != &vdev_replacing_ops &&
	    pvd->vdev_ops != &vdev_mirror_ops &&
	    pvd->vdev_ops != &vdev_spare_ops)
		return (spa_vdev_exit(spa, NULL, txg, ENOTSUP));

	/*
	 * If this device has the only valid copy of some data,
	 * we cannot safely detach it.
	 */
	if (vdev_dtl_required(vd))
		return (spa_vdev_exit(spa, NULL, txg, EBUSY));

	ASSERT(pvd->vdev_children >= 2);

	/*
	 * If we are detaching the second disk from a replacing vdev, then
	 * check to see if we changed the original vdev's path to have "/old"
	 * at the end in spa_vdev_attach().  If so, undo that change now.
	 */
	if (pvd->vdev_ops == &vdev_replacing_ops && vd->vdev_id > 0 &&
	    vd->vdev_path != NULL) {
		size_t len = strlen(vd->vdev_path);

		for (int c = 0; c < pvd->vdev_children; c++) {
			cvd = pvd->vdev_child[c];

			if (cvd == vd || cvd->vdev_path == NULL)
				continue;

			if (strncmp(cvd->vdev_path, vd->vdev_path, len) == 0 &&
			    strcmp(cvd->vdev_path + len, "/old") == 0) {
				spa_strfree(cvd->vdev_path);
				cvd->vdev_path = spa_strdup(vd->vdev_path);
				break;
			}
		}
	}

	/*
	 * If we are detaching the original disk from a spare, then it implies
	 * that the spare should become a real disk, and be removed from the
	 * active spare list for the pool.
	 */
	if (pvd->vdev_ops == &vdev_spare_ops &&
	    vd->vdev_id == 0 &&
	    pvd->vdev_child[pvd->vdev_children - 1]->vdev_isspare)
		unspare = B_TRUE;

	/*
	 * Erase the disk labels so the disk can be used for other things.
	 * This must be done after all other error cases are handled,
	 * but before we disembowel vd (so we can still do I/O to it).
	 * But if we can't do it, don't treat the error as fatal --
	 * it may be that the unwritability of the disk is the reason
	 * it's being detached!
	 */
	error = vdev_label_init(vd, 0, VDEV_LABEL_REMOVE);

	/*
	 * Remove vd from its parent and compact the parent's children.
	 */
	vdev_remove_child(pvd, vd);
	vdev_compact_children(pvd);

	/*
	 * Remember one of the remaining children so we can get tvd below.
	 */
	cvd = pvd->vdev_child[pvd->vdev_children - 1];

	/*
	 * If we need to remove the remaining child from the list of hot spares,
	 * do it now, marking the vdev as no longer a spare in the process.
	 * We must do this before vdev_remove_parent(), because that can
	 * change the GUID if it creates a new toplevel GUID.  For a similar
	 * reason, we must remove the spare now, in the same txg as the detach;
	 * otherwise someone could attach a new sibling, change the GUID, and
	 * the subsequent attempt to spa_vdev_remove(unspare_guid) would fail.
	 */
	if (unspare) {
		ASSERT(cvd->vdev_isspare);
		spa_spare_remove(cvd);
		unspare_guid = cvd->vdev_guid;
		(void) spa_vdev_remove(spa, unspare_guid, B_TRUE);
		cvd->vdev_unspare = B_TRUE;
	}

	/*
	 * If the parent mirror/replacing vdev only has one child,
	 * the parent is no longer needed.  Remove it from the tree.
	 */
	if (pvd->vdev_children == 1) {
		if (pvd->vdev_ops == &vdev_spare_ops)
			cvd->vdev_unspare = B_FALSE;
		vdev_remove_parent(cvd);
	}

	/*
	 * We don't set tvd until now because the parent we just removed
	 * may have been the previous top-level vdev.
	 */
	tvd = cvd->vdev_top;
	ASSERT(tvd->vdev_parent == rvd);

	/*
	 * Reevaluate the parent vdev state.
	 */
	vdev_propagate_state(cvd);

	/*
	 * If the 'autoexpand' property is set on the pool then automatically
	 * try to expand the size of the pool. For example if the device we
	 * just detached was smaller than the others, it may be possible to
	 * add metaslabs (i.e. grow the pool). We need to reopen the vdev
	 * first so that we can obtain the updated sizes of the leaf vdevs.
	 */
	if (spa->spa_autoexpand) {
		vdev_reopen(tvd);
		vdev_expand(tvd, txg);
	}

	vdev_config_dirty(tvd);

	/*
	 * Mark vd's DTL as dirty in this txg.  vdev_dtl_sync() will see that
	 * vd->vdev_detached is set and free vd's DTL object in syncing context.
	 * But first make sure we're not on any *other* txg's DTL list, to
	 * prevent vd from being accessed after it's freed.
	 */
	vdpath = spa_strdup(vd->vdev_path ? vd->vdev_path : "none");
	for (int t = 0; t < TXG_SIZE; t++)
		(void) txg_list_remove_this(&tvd->vdev_dtl_list, vd, t);
	vd->vdev_detached = B_TRUE;
	vdev_dirty(tvd, VDD_DTL, vd, txg);

	spa_event_notify(spa, vd, NULL, ESC_ZFS_VDEV_REMOVE);
	spa_notify_waiters(spa);

	/* hang on to the spa before we release the lock */
	spa_open_ref(spa, FTAG);

	error = spa_vdev_exit(spa, vd, txg, 0);

	spa_history_log_internal(spa, "detach", NULL,
	    "vdev=%s", vdpath);
	spa_strfree(vdpath);

	/*
	 * If this was the removal of the original device in a hot spare vdev,
	 * then we want to go through and remove the device from the hot spare
	 * list of every other pool.
	 */
	if (unspare) {
		spa_t *altspa = NULL;

		mutex_enter(&spa_namespace_lock);
		while ((altspa = spa_next(altspa)) != NULL) {
			if (altspa->spa_state != POOL_STATE_ACTIVE ||
			    altspa == spa)
				continue;

			spa_open_ref(altspa, FTAG);
			mutex_exit(&spa_namespace_lock);
			(void) spa_vdev_remove(altspa, unspare_guid, B_TRUE);
			mutex_enter(&spa_namespace_lock);
			spa_close(altspa, FTAG);
		}
		mutex_exit(&spa_namespace_lock);

		/* search the rest of the vdevs for spares to remove */
		spa_vdev_resilver_done(spa);
	}

	/* all done with the spa; OK to release */
	mutex_enter(&spa_namespace_lock);
	spa_close(spa, FTAG);
	mutex_exit(&spa_namespace_lock);

	return (error);
}

static int
spa_vdev_initialize_impl(spa_t *spa, uint64_t guid, uint64_t cmd_type,
    list_t *vd_list)
{
	ASSERT(MUTEX_HELD(&spa_namespace_lock));

	spa_config_enter(spa, SCL_CONFIG | SCL_STATE, FTAG, RW_READER);

	/* Look up vdev and ensure it's a leaf. */
	vdev_t *vd = spa_lookup_by_guid(spa, guid, B_FALSE);
	if (vd == NULL || vd->vdev_detached) {
		spa_config_exit(spa, SCL_CONFIG | SCL_STATE, FTAG);
		return (SET_ERROR(ENODEV));
	} else if (!vd->vdev_ops->vdev_op_leaf || !vdev_is_concrete(vd)) {
		spa_config_exit(spa, SCL_CONFIG | SCL_STATE, FTAG);
		return (SET_ERROR(EINVAL));
	} else if (!vdev_writeable(vd)) {
		spa_config_exit(spa, SCL_CONFIG | SCL_STATE, FTAG);
		return (SET_ERROR(EROFS));
	}
	mutex_enter(&vd->vdev_initialize_lock);
	spa_config_exit(spa, SCL_CONFIG | SCL_STATE, FTAG);

	/*
	 * When we activate an initialize action we check to see
	 * if the vdev_initialize_thread is NULL. We do this instead
	 * of using the vdev_initialize_state since there might be
	 * a previous initialization process which has completed but
	 * the thread is not exited.
	 */
	if (cmd_type == POOL_INITIALIZE_START &&
	    (vd->vdev_initialize_thread != NULL ||
	    vd->vdev_top->vdev_removing)) {
		mutex_exit(&vd->vdev_initialize_lock);
		return (SET_ERROR(EBUSY));
	} else if (cmd_type == POOL_INITIALIZE_CANCEL &&
	    (vd->vdev_initialize_state != VDEV_INITIALIZE_ACTIVE &&
	    vd->vdev_initialize_state != VDEV_INITIALIZE_SUSPENDED)) {
		mutex_exit(&vd->vdev_initialize_lock);
		return (SET_ERROR(ESRCH));
	} else if (cmd_type == POOL_INITIALIZE_SUSPEND &&
	    vd->vdev_initialize_state != VDEV_INITIALIZE_ACTIVE) {
		mutex_exit(&vd->vdev_initialize_lock);
		return (SET_ERROR(ESRCH));
	}

	switch (cmd_type) {
	case POOL_INITIALIZE_START:
		vdev_initialize(vd);
		break;
	case POOL_INITIALIZE_CANCEL:
		vdev_initialize_stop(vd, VDEV_INITIALIZE_CANCELED, vd_list);
		break;
	case POOL_INITIALIZE_SUSPEND:
		vdev_initialize_stop(vd, VDEV_INITIALIZE_SUSPENDED, vd_list);
		break;
	default:
		panic("invalid cmd_type %llu", (unsigned long long)cmd_type);
	}
	mutex_exit(&vd->vdev_initialize_lock);

	return (0);
}

int
spa_vdev_initialize(spa_t *spa, nvlist_t *nv, uint64_t cmd_type,
    nvlist_t *vdev_errlist)
{
	int total_errors = 0;
	list_t vd_list;

	list_create(&vd_list, sizeof (vdev_t),
	    offsetof(vdev_t, vdev_initialize_node));

	/*
	 * We hold the namespace lock through the whole function
	 * to prevent any changes to the pool while we're starting or
	 * stopping initialization. The config and state locks are held so that
	 * we can properly assess the vdev state before we commit to
	 * the initializing operation.
	 */
	mutex_enter(&spa_namespace_lock);

	for (nvpair_t *pair = nvlist_next_nvpair(nv, NULL);
	    pair != NULL; pair = nvlist_next_nvpair(nv, pair)) {
		uint64_t vdev_guid = fnvpair_value_uint64(pair);

		int error = spa_vdev_initialize_impl(spa, vdev_guid, cmd_type,
		    &vd_list);
		if (error != 0) {
			char guid_as_str[MAXNAMELEN];

			(void) snprintf(guid_as_str, sizeof (guid_as_str),
			    "%llu", (unsigned long long)vdev_guid);
			fnvlist_add_int64(vdev_errlist, guid_as_str, error);
			total_errors++;
		}
	}

	/* Wait for all initialize threads to stop. */
	vdev_initialize_stop_wait(spa, &vd_list);

	/* Sync out the initializing state */
	txg_wait_synced(spa->spa_dsl_pool, 0);
	mutex_exit(&spa_namespace_lock);

	list_destroy(&vd_list);

	return (total_errors);
}

static int
spa_vdev_trim_impl(spa_t *spa, uint64_t guid, uint64_t cmd_type,
    uint64_t rate, boolean_t partial, boolean_t secure, list_t *vd_list)
{
	ASSERT(MUTEX_HELD(&spa_namespace_lock));

	spa_config_enter(spa, SCL_CONFIG | SCL_STATE, FTAG, RW_READER);

	/* Look up vdev and ensure it's a leaf. */
	vdev_t *vd = spa_lookup_by_guid(spa, guid, B_FALSE);
	if (vd == NULL || vd->vdev_detached) {
		spa_config_exit(spa, SCL_CONFIG | SCL_STATE, FTAG);
		return (SET_ERROR(ENODEV));
	} else if (!vd->vdev_ops->vdev_op_leaf || !vdev_is_concrete(vd)) {
		spa_config_exit(spa, SCL_CONFIG | SCL_STATE, FTAG);
		return (SET_ERROR(EINVAL));
	} else if (!vdev_writeable(vd)) {
		spa_config_exit(spa, SCL_CONFIG | SCL_STATE, FTAG);
		return (SET_ERROR(EROFS));
	} else if (!vd->vdev_has_trim) {
		spa_config_exit(spa, SCL_CONFIG | SCL_STATE, FTAG);
		return (SET_ERROR(EOPNOTSUPP));
	} else if (secure && !vd->vdev_has_securetrim) {
		spa_config_exit(spa, SCL_CONFIG | SCL_STATE, FTAG);
		return (SET_ERROR(EOPNOTSUPP));
	}
	mutex_enter(&vd->vdev_trim_lock);
	spa_config_exit(spa, SCL_CONFIG | SCL_STATE, FTAG);

	/*
	 * When we activate a TRIM action we check to see if the
	 * vdev_trim_thread is NULL. We do this instead of using the
	 * vdev_trim_state since there might be a previous TRIM process
	 * which has completed but the thread is not exited.
	 */
	if (cmd_type == POOL_TRIM_START &&
	    (vd->vdev_trim_thread != NULL || vd->vdev_top->vdev_removing)) {
		mutex_exit(&vd->vdev_trim_lock);
		return (SET_ERROR(EBUSY));
	} else if (cmd_type == POOL_TRIM_CANCEL &&
	    (vd->vdev_trim_state != VDEV_TRIM_ACTIVE &&
	    vd->vdev_trim_state != VDEV_TRIM_SUSPENDED)) {
		mutex_exit(&vd->vdev_trim_lock);
		return (SET_ERROR(ESRCH));
	} else if (cmd_type == POOL_TRIM_SUSPEND &&
	    vd->vdev_trim_state != VDEV_TRIM_ACTIVE) {
		mutex_exit(&vd->vdev_trim_lock);
		return (SET_ERROR(ESRCH));
	}

	switch (cmd_type) {
	case POOL_TRIM_START:
		vdev_trim(vd, rate, partial, secure);
		break;
	case POOL_TRIM_CANCEL:
		vdev_trim_stop(vd, VDEV_TRIM_CANCELED, vd_list);
		break;
	case POOL_TRIM_SUSPEND:
		vdev_trim_stop(vd, VDEV_TRIM_SUSPENDED, vd_list);
		break;
	default:
		panic("invalid cmd_type %llu", (unsigned long long)cmd_type);
	}
	mutex_exit(&vd->vdev_trim_lock);

	return (0);
}

/*
 * Initiates a manual TRIM for the requested vdevs. This kicks off individual
 * TRIM threads for each child vdev.  These threads pass over all of the free
 * space in the vdev's metaslabs and issues TRIM commands for that space.
 */
int
spa_vdev_trim(spa_t *spa, nvlist_t *nv, uint64_t cmd_type, uint64_t rate,
    boolean_t partial, boolean_t secure, nvlist_t *vdev_errlist)
{
	int total_errors = 0;
	list_t vd_list;

	list_create(&vd_list, sizeof (vdev_t),
	    offsetof(vdev_t, vdev_trim_node));

	/*
	 * We hold the namespace lock through the whole function
	 * to prevent any changes to the pool while we're starting or
	 * stopping TRIM. The config and state locks are held so that
	 * we can properly assess the vdev state before we commit to
	 * the TRIM operation.
	 */
	mutex_enter(&spa_namespace_lock);

	for (nvpair_t *pair = nvlist_next_nvpair(nv, NULL);
	    pair != NULL; pair = nvlist_next_nvpair(nv, pair)) {
		uint64_t vdev_guid = fnvpair_value_uint64(pair);

		int error = spa_vdev_trim_impl(spa, vdev_guid, cmd_type,
		    rate, partial, secure, &vd_list);
		if (error != 0) {
			char guid_as_str[MAXNAMELEN];

			(void) snprintf(guid_as_str, sizeof (guid_as_str),
			    "%llu", (unsigned long long)vdev_guid);
			fnvlist_add_int64(vdev_errlist, guid_as_str, error);
			total_errors++;
		}
	}

	/* Wait for all TRIM threads to stop. */
	vdev_trim_stop_wait(spa, &vd_list);

	/* Sync out the TRIM state */
	txg_wait_synced(spa->spa_dsl_pool, 0);
	mutex_exit(&spa_namespace_lock);

	list_destroy(&vd_list);

	return (total_errors);
}

/*
 * Split a set of devices from their mirrors, and create a new pool from them.
 */
int
spa_vdev_split_mirror(spa_t *spa, char *newname, nvlist_t *config,
    nvlist_t *props, boolean_t exp)
{
	int error = 0;
	uint64_t txg, *glist;
	spa_t *newspa;
	uint_t c, children, lastlog;
	nvlist_t **child, *nvl, *tmp;
	dmu_tx_t *tx;
	char *altroot = NULL;
	vdev_t *rvd, **vml = NULL;			/* vdev modify list */
	boolean_t activate_slog;

	ASSERT(spa_writeable(spa));

	txg = spa_vdev_enter(spa);

	ASSERT(MUTEX_HELD(&spa_namespace_lock));
	if (spa_feature_is_active(spa, SPA_FEATURE_POOL_CHECKPOINT)) {
		error = (spa_has_checkpoint(spa)) ?
		    ZFS_ERR_CHECKPOINT_EXISTS : ZFS_ERR_DISCARDING_CHECKPOINT;
		return (spa_vdev_exit(spa, NULL, txg, error));
	}

	/* clear the log and flush everything up to now */
	activate_slog = spa_passivate_log(spa);
	(void) spa_vdev_config_exit(spa, NULL, txg, 0, FTAG);
	error = spa_reset_logs(spa);
	txg = spa_vdev_config_enter(spa);

	if (activate_slog)
		spa_activate_log(spa);

	if (error != 0)
		return (spa_vdev_exit(spa, NULL, txg, error));

	/* check new spa name before going any further */
	if (spa_lookup(newname) != NULL)
		return (spa_vdev_exit(spa, NULL, txg, EEXIST));

	/*
	 * scan through all the children to ensure they're all mirrors
	 */
	if (nvlist_lookup_nvlist(config, ZPOOL_CONFIG_VDEV_TREE, &nvl) != 0 ||
	    nvlist_lookup_nvlist_array(nvl, ZPOOL_CONFIG_CHILDREN, &child,
	    &children) != 0)
		return (spa_vdev_exit(spa, NULL, txg, EINVAL));

	/* first, check to ensure we've got the right child count */
	rvd = spa->spa_root_vdev;
	lastlog = 0;
	for (c = 0; c < rvd->vdev_children; c++) {
		vdev_t *vd = rvd->vdev_child[c];

		/* don't count the holes & logs as children */
		if (vd->vdev_islog || !vdev_is_concrete(vd)) {
			if (lastlog == 0)
				lastlog = c;
			continue;
		}

		lastlog = 0;
	}
	if (children != (lastlog != 0 ? lastlog : rvd->vdev_children))
		return (spa_vdev_exit(spa, NULL, txg, EINVAL));

	/* next, ensure no spare or cache devices are part of the split */
	if (nvlist_lookup_nvlist(nvl, ZPOOL_CONFIG_SPARES, &tmp) == 0 ||
	    nvlist_lookup_nvlist(nvl, ZPOOL_CONFIG_L2CACHE, &tmp) == 0)
		return (spa_vdev_exit(spa, NULL, txg, EINVAL));

	vml = kmem_zalloc(children * sizeof (vdev_t *), KM_SLEEP);
	glist = kmem_zalloc(children * sizeof (uint64_t), KM_SLEEP);

	/* then, loop over each vdev and validate it */
	for (c = 0; c < children; c++) {
		uint64_t is_hole = 0;

		(void) nvlist_lookup_uint64(child[c], ZPOOL_CONFIG_IS_HOLE,
		    &is_hole);

		if (is_hole != 0) {
			if (spa->spa_root_vdev->vdev_child[c]->vdev_ishole ||
			    spa->spa_root_vdev->vdev_child[c]->vdev_islog) {
				continue;
			} else {
				error = SET_ERROR(EINVAL);
				break;
			}
		}

		/* which disk is going to be split? */
		if (nvlist_lookup_uint64(child[c], ZPOOL_CONFIG_GUID,
		    &glist[c]) != 0) {
			error = SET_ERROR(EINVAL);
			break;
		}

		/* look it up in the spa */
		vml[c] = spa_lookup_by_guid(spa, glist[c], B_FALSE);
		if (vml[c] == NULL) {
			error = SET_ERROR(ENODEV);
			break;
		}

		/* make sure there's nothing stopping the split */
		if (vml[c]->vdev_parent->vdev_ops != &vdev_mirror_ops ||
		    vml[c]->vdev_islog ||
		    !vdev_is_concrete(vml[c]) ||
		    vml[c]->vdev_isspare ||
		    vml[c]->vdev_isl2cache ||
		    !vdev_writeable(vml[c]) ||
		    vml[c]->vdev_children != 0 ||
		    vml[c]->vdev_state != VDEV_STATE_HEALTHY ||
		    c != spa->spa_root_vdev->vdev_child[c]->vdev_id) {
			error = SET_ERROR(EINVAL);
			break;
		}

		if (vdev_dtl_required(vml[c]) ||
		    vdev_resilver_needed(vml[c], NULL, NULL)) {
			error = SET_ERROR(EBUSY);
			break;
		}

		/* we need certain info from the top level */
		VERIFY(nvlist_add_uint64(child[c], ZPOOL_CONFIG_METASLAB_ARRAY,
		    vml[c]->vdev_top->vdev_ms_array) == 0);
		VERIFY(nvlist_add_uint64(child[c], ZPOOL_CONFIG_METASLAB_SHIFT,
		    vml[c]->vdev_top->vdev_ms_shift) == 0);
		VERIFY(nvlist_add_uint64(child[c], ZPOOL_CONFIG_ASIZE,
		    vml[c]->vdev_top->vdev_asize) == 0);
		VERIFY(nvlist_add_uint64(child[c], ZPOOL_CONFIG_ASHIFT,
		    vml[c]->vdev_top->vdev_ashift) == 0);

		/* transfer per-vdev ZAPs */
		ASSERT3U(vml[c]->vdev_leaf_zap, !=, 0);
		VERIFY0(nvlist_add_uint64(child[c],
		    ZPOOL_CONFIG_VDEV_LEAF_ZAP, vml[c]->vdev_leaf_zap));

		ASSERT3U(vml[c]->vdev_top->vdev_top_zap, !=, 0);
		VERIFY0(nvlist_add_uint64(child[c],
		    ZPOOL_CONFIG_VDEV_TOP_ZAP,
		    vml[c]->vdev_parent->vdev_top_zap));
	}

	if (error != 0) {
		kmem_free(vml, children * sizeof (vdev_t *));
		kmem_free(glist, children * sizeof (uint64_t));
		return (spa_vdev_exit(spa, NULL, txg, error));
	}

	/* stop writers from using the disks */
	for (c = 0; c < children; c++) {
		if (vml[c] != NULL)
			vml[c]->vdev_offline = B_TRUE;
	}
	vdev_reopen(spa->spa_root_vdev);

	/*
	 * Temporarily record the splitting vdevs in the spa config.  This
	 * will disappear once the config is regenerated.
	 */
	VERIFY(nvlist_alloc(&nvl, NV_UNIQUE_NAME, KM_SLEEP) == 0);
	VERIFY(nvlist_add_uint64_array(nvl, ZPOOL_CONFIG_SPLIT_LIST,
	    glist, children) == 0);
	kmem_free(glist, children * sizeof (uint64_t));

	mutex_enter(&spa->spa_props_lock);
	VERIFY(nvlist_add_nvlist(spa->spa_config, ZPOOL_CONFIG_SPLIT,
	    nvl) == 0);
	mutex_exit(&spa->spa_props_lock);
	spa->spa_config_splitting = nvl;
	vdev_config_dirty(spa->spa_root_vdev);

	/* configure and create the new pool */
	VERIFY(nvlist_add_string(config, ZPOOL_CONFIG_POOL_NAME, newname) == 0);
	VERIFY(nvlist_add_uint64(config, ZPOOL_CONFIG_POOL_STATE,
	    exp ? POOL_STATE_EXPORTED : POOL_STATE_ACTIVE) == 0);
	VERIFY(nvlist_add_uint64(config, ZPOOL_CONFIG_VERSION,
	    spa_version(spa)) == 0);
	VERIFY(nvlist_add_uint64(config, ZPOOL_CONFIG_POOL_TXG,
	    spa->spa_config_txg) == 0);
	VERIFY(nvlist_add_uint64(config, ZPOOL_CONFIG_POOL_GUID,
	    spa_generate_guid(NULL)) == 0);
	VERIFY0(nvlist_add_boolean(config, ZPOOL_CONFIG_HAS_PER_VDEV_ZAPS));
	(void) nvlist_lookup_string(props,
	    zpool_prop_to_name(ZPOOL_PROP_ALTROOT), &altroot);

	/* add the new pool to the namespace */
	newspa = spa_add(newname, config, altroot);
	newspa->spa_avz_action = AVZ_ACTION_REBUILD;
	newspa->spa_config_txg = spa->spa_config_txg;
	spa_set_log_state(newspa, SPA_LOG_CLEAR);

	/* release the spa config lock, retaining the namespace lock */
	spa_vdev_config_exit(spa, NULL, txg, 0, FTAG);

	if (zio_injection_enabled)
		zio_handle_panic_injection(spa, FTAG, 1);

	spa_activate(newspa, spa_mode_global);
	spa_async_suspend(newspa);

	/*
	 * Temporarily stop the initializing and TRIM activity.  We set the
	 * state to ACTIVE so that we know to resume initializing or TRIM
	 * once the split has completed.
	 */
	list_t vd_initialize_list;
	list_create(&vd_initialize_list, sizeof (vdev_t),
	    offsetof(vdev_t, vdev_initialize_node));

	list_t vd_trim_list;
	list_create(&vd_trim_list, sizeof (vdev_t),
	    offsetof(vdev_t, vdev_trim_node));

	for (c = 0; c < children; c++) {
		if (vml[c] != NULL) {
			mutex_enter(&vml[c]->vdev_initialize_lock);
			vdev_initialize_stop(vml[c],
			    VDEV_INITIALIZE_ACTIVE, &vd_initialize_list);
			mutex_exit(&vml[c]->vdev_initialize_lock);

			mutex_enter(&vml[c]->vdev_trim_lock);
			vdev_trim_stop(vml[c], VDEV_TRIM_ACTIVE, &vd_trim_list);
			mutex_exit(&vml[c]->vdev_trim_lock);
		}
	}

	vdev_initialize_stop_wait(spa, &vd_initialize_list);
	vdev_trim_stop_wait(spa, &vd_trim_list);

	list_destroy(&vd_initialize_list);
	list_destroy(&vd_trim_list);

	newspa->spa_config_source = SPA_CONFIG_SRC_SPLIT;

	/* create the new pool from the disks of the original pool */
	error = spa_load(newspa, SPA_LOAD_IMPORT, SPA_IMPORT_ASSEMBLE);
	if (error)
		goto out;

	/* if that worked, generate a real config for the new pool */
	if (newspa->spa_root_vdev != NULL) {
		VERIFY(nvlist_alloc(&newspa->spa_config_splitting,
		    NV_UNIQUE_NAME, KM_SLEEP) == 0);
		VERIFY(nvlist_add_uint64(newspa->spa_config_splitting,
		    ZPOOL_CONFIG_SPLIT_GUID, spa_guid(spa)) == 0);
		spa_config_set(newspa, spa_config_generate(newspa, NULL, -1ULL,
		    B_TRUE));
	}

	/* set the props */
	if (props != NULL) {
		spa_configfile_set(newspa, props, B_FALSE);
		error = spa_prop_set(newspa, props);
		if (error)
			goto out;
	}

	/* flush everything */
	txg = spa_vdev_config_enter(newspa);
	vdev_config_dirty(newspa->spa_root_vdev);
	(void) spa_vdev_config_exit(newspa, NULL, txg, 0, FTAG);

	if (zio_injection_enabled)
		zio_handle_panic_injection(spa, FTAG, 2);

	spa_async_resume(newspa);

	/* finally, update the original pool's config */
	txg = spa_vdev_config_enter(spa);
	tx = dmu_tx_create_dd(spa_get_dsl(spa)->dp_mos_dir);
	error = dmu_tx_assign(tx, TXG_WAIT);
	if (error != 0)
		dmu_tx_abort(tx);
	for (c = 0; c < children; c++) {
		if (vml[c] != NULL) {
			vdev_t *tvd = vml[c]->vdev_top;

			/*
			 * Need to be sure the detachable VDEV is not
			 * on any *other* txg's DTL list to prevent it
			 * from being accessed after it's freed.
			 */
			for (int t = 0; t < TXG_SIZE; t++) {
				(void) txg_list_remove_this(
				    &tvd->vdev_dtl_list, vml[c], t);
			}

			vdev_split(vml[c]);
			if (error == 0)
				spa_history_log_internal(spa, "detach", tx,
				    "vdev=%s", vml[c]->vdev_path);

			vdev_free(vml[c]);
		}
	}
	spa->spa_avz_action = AVZ_ACTION_REBUILD;
	vdev_config_dirty(spa->spa_root_vdev);
	spa->spa_config_splitting = NULL;
	nvlist_free(nvl);
	if (error == 0)
		dmu_tx_commit(tx);
	(void) spa_vdev_exit(spa, NULL, txg, 0);

	if (zio_injection_enabled)
		zio_handle_panic_injection(spa, FTAG, 3);

	/* split is complete; log a history record */
	spa_history_log_internal(newspa, "split", NULL,
	    "from pool %s", spa_name(spa));

	kmem_free(vml, children * sizeof (vdev_t *));

	/* if we're not going to mount the filesystems in userland, export */
	if (exp)
		error = spa_export_common(newname, POOL_STATE_EXPORTED, NULL,
		    B_FALSE, B_FALSE);

	return (error);

out:
	spa_unload(newspa);
	spa_deactivate(newspa);
	spa_remove(newspa);

	txg = spa_vdev_config_enter(spa);

	/* re-online all offlined disks */
	for (c = 0; c < children; c++) {
		if (vml[c] != NULL)
			vml[c]->vdev_offline = B_FALSE;
	}

	/* restart initializing or trimming disks as necessary */
	spa_async_request(spa, SPA_ASYNC_INITIALIZE_RESTART);
	spa_async_request(spa, SPA_ASYNC_TRIM_RESTART);
	spa_async_request(spa, SPA_ASYNC_AUTOTRIM_RESTART);

	vdev_reopen(spa->spa_root_vdev);

	nvlist_free(spa->spa_config_splitting);
	spa->spa_config_splitting = NULL;
	(void) spa_vdev_exit(spa, NULL, txg, error);

	kmem_free(vml, children * sizeof (vdev_t *));
	return (error);
}

/*
 * Find any device that's done replacing, or a vdev marked 'unspare' that's
 * currently spared, so we can detach it.
 */
static vdev_t *
spa_vdev_resilver_done_hunt(vdev_t *vd)
{
	vdev_t *newvd, *oldvd;

	for (int c = 0; c < vd->vdev_children; c++) {
		oldvd = spa_vdev_resilver_done_hunt(vd->vdev_child[c]);
		if (oldvd != NULL)
			return (oldvd);
	}

	/*
	 * Check for a completed replacement.  We always consider the first
	 * vdev in the list to be the oldest vdev, and the last one to be
	 * the newest (see spa_vdev_attach() for how that works).  In
	 * the case where the newest vdev is faulted, we will not automatically
	 * remove it after a resilver completes.  This is OK as it will require
	 * user intervention to determine which disk the admin wishes to keep.
	 */
	if (vd->vdev_ops == &vdev_replacing_ops) {
		ASSERT(vd->vdev_children > 1);

		newvd = vd->vdev_child[vd->vdev_children - 1];
		oldvd = vd->vdev_child[0];

		if (vdev_dtl_empty(newvd, DTL_MISSING) &&
		    vdev_dtl_empty(newvd, DTL_OUTAGE) &&
		    !vdev_dtl_required(oldvd))
			return (oldvd);
	}

	/*
	 * Check for a completed resilver with the 'unspare' flag set.
	 * Also potentially update faulted state.
	 */
	if (vd->vdev_ops == &vdev_spare_ops) {
		vdev_t *first = vd->vdev_child[0];
		vdev_t *last = vd->vdev_child[vd->vdev_children - 1];

		if (last->vdev_unspare) {
			oldvd = first;
			newvd = last;
		} else if (first->vdev_unspare) {
			oldvd = last;
			newvd = first;
		} else {
			oldvd = NULL;
		}

		if (oldvd != NULL &&
		    vdev_dtl_empty(newvd, DTL_MISSING) &&
		    vdev_dtl_empty(newvd, DTL_OUTAGE) &&
		    !vdev_dtl_required(oldvd))
			return (oldvd);

		vdev_propagate_state(vd);

		/*
		 * If there are more than two spares attached to a disk,
		 * and those spares are not required, then we want to
		 * attempt to free them up now so that they can be used
		 * by other pools.  Once we're back down to a single
		 * disk+spare, we stop removing them.
		 */
		if (vd->vdev_children > 2) {
			newvd = vd->vdev_child[1];

			if (newvd->vdev_isspare && last->vdev_isspare &&
			    vdev_dtl_empty(last, DTL_MISSING) &&
			    vdev_dtl_empty(last, DTL_OUTAGE) &&
			    !vdev_dtl_required(newvd))
				return (newvd);
		}
	}

	return (NULL);
}

static void
spa_vdev_resilver_done(spa_t *spa)
{
	vdev_t *vd, *pvd, *ppvd;
	uint64_t guid, sguid, pguid, ppguid;

	spa_config_enter(spa, SCL_ALL, FTAG, RW_WRITER);

	while ((vd = spa_vdev_resilver_done_hunt(spa->spa_root_vdev)) != NULL) {
		pvd = vd->vdev_parent;
		ppvd = pvd->vdev_parent;
		guid = vd->vdev_guid;
		pguid = pvd->vdev_guid;
		ppguid = ppvd->vdev_guid;
		sguid = 0;
		/*
		 * If we have just finished replacing a hot spared device, then
		 * we need to detach the parent's first child (the original hot
		 * spare) as well.
		 */
		if (ppvd->vdev_ops == &vdev_spare_ops && pvd->vdev_id == 0 &&
		    ppvd->vdev_children == 2) {
			ASSERT(pvd->vdev_ops == &vdev_replacing_ops);
			sguid = ppvd->vdev_child[1]->vdev_guid;
		}
		ASSERT(vd->vdev_resilver_txg == 0 || !vdev_dtl_required(vd));

		spa_config_exit(spa, SCL_ALL, FTAG);
		if (spa_vdev_detach(spa, guid, pguid, B_TRUE) != 0)
			return;
		if (sguid && spa_vdev_detach(spa, sguid, ppguid, B_TRUE) != 0)
			return;
		spa_config_enter(spa, SCL_ALL, FTAG, RW_WRITER);
	}

	spa_config_exit(spa, SCL_ALL, FTAG);
}

/*
 * Update the stored path or FRU for this vdev.
 */
int
spa_vdev_set_common(spa_t *spa, uint64_t guid, const char *value,
    boolean_t ispath)
{
	vdev_t *vd;
	boolean_t sync = B_FALSE;

	ASSERT(spa_writeable(spa));

	spa_vdev_state_enter(spa, SCL_ALL);

	if ((vd = spa_lookup_by_guid(spa, guid, B_TRUE)) == NULL)
		return (spa_vdev_state_exit(spa, NULL, ENOENT));

	if (!vd->vdev_ops->vdev_op_leaf)
		return (spa_vdev_state_exit(spa, NULL, ENOTSUP));

	if (ispath) {
		if (strcmp(value, vd->vdev_path) != 0) {
			spa_strfree(vd->vdev_path);
			vd->vdev_path = spa_strdup(value);
			sync = B_TRUE;
		}
	} else {
		if (vd->vdev_fru == NULL) {
			vd->vdev_fru = spa_strdup(value);
			sync = B_TRUE;
		} else if (strcmp(value, vd->vdev_fru) != 0) {
			spa_strfree(vd->vdev_fru);
			vd->vdev_fru = spa_strdup(value);
			sync = B_TRUE;
		}
	}

	return (spa_vdev_state_exit(spa, sync ? vd : NULL, 0));
}

int
spa_vdev_setpath(spa_t *spa, uint64_t guid, const char *newpath)
{
	return (spa_vdev_set_common(spa, guid, newpath, B_TRUE));
}

int
spa_vdev_setfru(spa_t *spa, uint64_t guid, const char *newfru)
{
	return (spa_vdev_set_common(spa, guid, newfru, B_FALSE));
}

/*
 * ==========================================================================
 * SPA Scanning
 * ==========================================================================
 */
int
spa_scrub_pause_resume(spa_t *spa, pool_scrub_cmd_t cmd)
{
	ASSERT(spa_config_held(spa, SCL_ALL, RW_WRITER) == 0);

	if (dsl_scan_resilvering(spa->spa_dsl_pool))
		return (SET_ERROR(EBUSY));

	return (dsl_scrub_set_pause_resume(spa->spa_dsl_pool, cmd));
}

int
spa_scan_stop(spa_t *spa)
{
	ASSERT(spa_config_held(spa, SCL_ALL, RW_WRITER) == 0);
	if (dsl_scan_resilvering(spa->spa_dsl_pool))
		return (SET_ERROR(EBUSY));
	return (dsl_scan_cancel(spa->spa_dsl_pool));
}

int
spa_scan(spa_t *spa, pool_scan_func_t func)
{
	ASSERT(spa_config_held(spa, SCL_ALL, RW_WRITER) == 0);

	if (func >= POOL_SCAN_FUNCS || func == POOL_SCAN_NONE)
		return (SET_ERROR(ENOTSUP));

	if (func == POOL_SCAN_RESILVER &&
	    !spa_feature_is_enabled(spa, SPA_FEATURE_RESILVER_DEFER))
		return (SET_ERROR(ENOTSUP));

	/*
	 * If a resilver was requested, but there is no DTL on a
	 * writeable leaf device, we have nothing to do.
	 */
	if (func == POOL_SCAN_RESILVER &&
	    !vdev_resilver_needed(spa->spa_root_vdev, NULL, NULL)) {
		spa_async_request(spa, SPA_ASYNC_RESILVER_DONE);
		return (0);
	}

	return (dsl_scan(spa->spa_dsl_pool, func));
}

/*
 * ==========================================================================
 * SPA async task processing
 * ==========================================================================
 */

static void
spa_async_remove(spa_t *spa, vdev_t *vd)
{
	if (vd->vdev_remove_wanted) {
		vd->vdev_remove_wanted = B_FALSE;
		vd->vdev_delayed_close = B_FALSE;
		vdev_set_state(vd, B_FALSE, VDEV_STATE_REMOVED, VDEV_AUX_NONE);

		/*
		 * We want to clear the stats, but we don't want to do a full
		 * vdev_clear() as that will cause us to throw away
		 * degraded/faulted state as well as attempt to reopen the
		 * device, all of which is a waste.
		 */
		vd->vdev_stat.vs_read_errors = 0;
		vd->vdev_stat.vs_write_errors = 0;
		vd->vdev_stat.vs_checksum_errors = 0;

		vdev_state_dirty(vd->vdev_top);
	}

	for (int c = 0; c < vd->vdev_children; c++)
		spa_async_remove(spa, vd->vdev_child[c]);
}

static void
spa_async_probe(spa_t *spa, vdev_t *vd)
{
	if (vd->vdev_probe_wanted) {
		vd->vdev_probe_wanted = B_FALSE;
		vdev_reopen(vd);	/* vdev_open() does the actual probe */
	}

	for (int c = 0; c < vd->vdev_children; c++)
		spa_async_probe(spa, vd->vdev_child[c]);
}

static void
spa_async_autoexpand(spa_t *spa, vdev_t *vd)
{
	if (!spa->spa_autoexpand)
		return;

	for (int c = 0; c < vd->vdev_children; c++) {
		vdev_t *cvd = vd->vdev_child[c];
		spa_async_autoexpand(spa, cvd);
	}

	if (!vd->vdev_ops->vdev_op_leaf || vd->vdev_physpath == NULL)
		return;

	spa_event_notify(vd->vdev_spa, vd, NULL, ESC_ZFS_VDEV_AUTOEXPAND);
}

static void
spa_async_thread(void *arg)
{
	spa_t *spa = (spa_t *)arg;
	dsl_pool_t *dp = spa->spa_dsl_pool;
	int tasks;

	ASSERT(spa->spa_sync_on);

	mutex_enter(&spa->spa_async_lock);
	tasks = spa->spa_async_tasks;
	spa->spa_async_tasks = 0;
	mutex_exit(&spa->spa_async_lock);

	/*
	 * See if the config needs to be updated.
	 */
	if (tasks & SPA_ASYNC_CONFIG_UPDATE) {
		uint64_t old_space, new_space;

		mutex_enter(&spa_namespace_lock);
		old_space = metaslab_class_get_space(spa_normal_class(spa));
		old_space += metaslab_class_get_space(spa_special_class(spa));
		old_space += metaslab_class_get_space(spa_dedup_class(spa));

		spa_config_update(spa, SPA_CONFIG_UPDATE_POOL);

		new_space = metaslab_class_get_space(spa_normal_class(spa));
		new_space += metaslab_class_get_space(spa_special_class(spa));
		new_space += metaslab_class_get_space(spa_dedup_class(spa));
		mutex_exit(&spa_namespace_lock);

		/*
		 * If the pool grew as a result of the config update,
		 * then log an internal history event.
		 */
		if (new_space != old_space) {
			spa_history_log_internal(spa, "vdev online", NULL,
			    "pool '%s' size: %llu(+%llu)",
			    spa_name(spa), (u_longlong_t)new_space,
			    (u_longlong_t)(new_space - old_space));
		}
	}

	/*
	 * See if any devices need to be marked REMOVED.
	 */
	if (tasks & SPA_ASYNC_REMOVE) {
		spa_vdev_state_enter(spa, SCL_NONE);
		spa_async_remove(spa, spa->spa_root_vdev);
		for (int i = 0; i < spa->spa_l2cache.sav_count; i++)
			spa_async_remove(spa, spa->spa_l2cache.sav_vdevs[i]);
		for (int i = 0; i < spa->spa_spares.sav_count; i++)
			spa_async_remove(spa, spa->spa_spares.sav_vdevs[i]);
		(void) spa_vdev_state_exit(spa, NULL, 0);
	}

	if ((tasks & SPA_ASYNC_AUTOEXPAND) && !spa_suspended(spa)) {
		spa_config_enter(spa, SCL_CONFIG, FTAG, RW_READER);
		spa_async_autoexpand(spa, spa->spa_root_vdev);
		spa_config_exit(spa, SCL_CONFIG, FTAG);
	}

	/*
	 * See if any devices need to be probed.
	 */
	if (tasks & SPA_ASYNC_PROBE) {
		spa_vdev_state_enter(spa, SCL_NONE);
		spa_async_probe(spa, spa->spa_root_vdev);
		(void) spa_vdev_state_exit(spa, NULL, 0);
	}

	/*
	 * If any devices are done replacing, detach them.
	 */
	if (tasks & SPA_ASYNC_RESILVER_DONE)
		spa_vdev_resilver_done(spa);

	/*
	 * Kick off a resilver.
	 */
	if (tasks & SPA_ASYNC_RESILVER &&
	    (!dsl_scan_resilvering(dp) ||
	    !spa_feature_is_enabled(dp->dp_spa, SPA_FEATURE_RESILVER_DEFER)))
		dsl_scan_restart_resilver(dp, 0);

	if (tasks & SPA_ASYNC_INITIALIZE_RESTART) {
		mutex_enter(&spa_namespace_lock);
		spa_config_enter(spa, SCL_CONFIG, FTAG, RW_READER);
		vdev_initialize_restart(spa->spa_root_vdev);
		spa_config_exit(spa, SCL_CONFIG, FTAG);
		mutex_exit(&spa_namespace_lock);
	}

	if (tasks & SPA_ASYNC_TRIM_RESTART) {
		mutex_enter(&spa_namespace_lock);
		spa_config_enter(spa, SCL_CONFIG, FTAG, RW_READER);
		vdev_trim_restart(spa->spa_root_vdev);
		spa_config_exit(spa, SCL_CONFIG, FTAG);
		mutex_exit(&spa_namespace_lock);
	}

	if (tasks & SPA_ASYNC_AUTOTRIM_RESTART) {
		mutex_enter(&spa_namespace_lock);
		spa_config_enter(spa, SCL_CONFIG, FTAG, RW_READER);
		vdev_autotrim_restart(spa);
		spa_config_exit(spa, SCL_CONFIG, FTAG);
		mutex_exit(&spa_namespace_lock);
	}

	/*
	 * Let the world know that we're done.
	 */
	mutex_enter(&spa->spa_async_lock);
	spa->spa_async_thread = NULL;
	cv_broadcast(&spa->spa_async_cv);
	mutex_exit(&spa->spa_async_lock);
	thread_exit();
}

void
spa_async_suspend(spa_t *spa)
{
	mutex_enter(&spa->spa_async_lock);
	spa->spa_async_suspended++;
	while (spa->spa_async_thread != NULL)
		cv_wait(&spa->spa_async_cv, &spa->spa_async_lock);
	mutex_exit(&spa->spa_async_lock);

	spa_vdev_remove_suspend(spa);

	zthr_t *condense_thread = spa->spa_condense_zthr;
	if (condense_thread != NULL)
		zthr_cancel(condense_thread);

	zthr_t *raidz_expand_thread = spa->spa_raidz_expand_zthr;
	if (raidz_expand_thread != NULL)
		zthr_cancel(raidz_expand_thread);

	zthr_t *discard_thread = spa->spa_checkpoint_discard_zthr;
	if (discard_thread != NULL)
		zthr_cancel(discard_thread);

	zthr_t *ll_delete_thread = spa->spa_livelist_delete_zthr;
	if (ll_delete_thread != NULL)
		zthr_cancel(ll_delete_thread);

	zthr_t *ll_condense_thread = spa->spa_livelist_condense_zthr;
	if (ll_condense_thread != NULL)
		zthr_cancel(ll_condense_thread);
}

void
spa_async_resume(spa_t *spa)
{
	mutex_enter(&spa->spa_async_lock);
	ASSERT(spa->spa_async_suspended != 0);
	spa->spa_async_suspended--;
	mutex_exit(&spa->spa_async_lock);
	spa_restart_removal(spa);

	zthr_t *condense_thread = spa->spa_condense_zthr;
	if (condense_thread != NULL)
		zthr_resume(condense_thread);

	zthr_t *raidz_expand_thread = spa->spa_raidz_expand_zthr;
	if (raidz_expand_thread != NULL)
		zthr_resume(raidz_expand_thread);

	zthr_t *discard_thread = spa->spa_checkpoint_discard_zthr;
	if (discard_thread != NULL)
		zthr_resume(discard_thread);

	zthr_t *ll_delete_thread = spa->spa_livelist_delete_zthr;
	if (ll_delete_thread != NULL)
		zthr_resume(ll_delete_thread);

	zthr_t *ll_condense_thread = spa->spa_livelist_condense_zthr;
	if (ll_condense_thread != NULL)
		zthr_resume(ll_condense_thread);
}

static boolean_t
spa_async_tasks_pending(spa_t *spa)
{
	uint_t non_config_tasks;
	uint_t config_task;
	boolean_t config_task_suspended;

	non_config_tasks = spa->spa_async_tasks & ~SPA_ASYNC_CONFIG_UPDATE;
	config_task = spa->spa_async_tasks & SPA_ASYNC_CONFIG_UPDATE;
	if (spa->spa_ccw_fail_time == 0) {
		config_task_suspended = B_FALSE;
	} else {
		config_task_suspended =
		    (gethrtime() - spa->spa_ccw_fail_time) <
		    ((hrtime_t)zfs_ccw_retry_interval * NANOSEC);
	}

	return (non_config_tasks || (config_task && !config_task_suspended));
}

static void
spa_async_dispatch(spa_t *spa)
{
	mutex_enter(&spa->spa_async_lock);
	if (spa_async_tasks_pending(spa) &&
	    !spa->spa_async_suspended &&
	    spa->spa_async_thread == NULL)
		spa->spa_async_thread = thread_create(NULL, 0,
		    spa_async_thread, spa, 0, &p0, TS_RUN, maxclsyspri);
	mutex_exit(&spa->spa_async_lock);
}

void
spa_async_request(spa_t *spa, int task)
{
	zfs_dbgmsg("spa=%s async request task=%u", spa->spa_name, task);
	mutex_enter(&spa->spa_async_lock);
	spa->spa_async_tasks |= task;
	mutex_exit(&spa->spa_async_lock);
}

int
spa_async_tasks(spa_t *spa)
{
	return (spa->spa_async_tasks);
}

/*
 * ==========================================================================
 * SPA syncing routines
 * ==========================================================================
 */


static int
bpobj_enqueue_cb(void *arg, const blkptr_t *bp, boolean_t bp_freed,
    dmu_tx_t *tx)
{
	bpobj_t *bpo = arg;
	bpobj_enqueue(bpo, bp, bp_freed, tx);
	return (0);
}

int
bpobj_enqueue_alloc_cb(void *arg, const blkptr_t *bp, dmu_tx_t *tx)
{
	return (bpobj_enqueue_cb(arg, bp, B_FALSE, tx));
}

int
bpobj_enqueue_free_cb(void *arg, const blkptr_t *bp, dmu_tx_t *tx)
{
	return (bpobj_enqueue_cb(arg, bp, B_TRUE, tx));
}

static int
spa_free_sync_cb(void *arg, const blkptr_t *bp, dmu_tx_t *tx)
{
	zio_t *pio = arg;

	zio_nowait(zio_free_sync(pio, pio->io_spa, dmu_tx_get_txg(tx), bp,
	    pio->io_flags));
	return (0);
}

static int
bpobj_spa_free_sync_cb(void *arg, const blkptr_t *bp, boolean_t bp_freed,
    dmu_tx_t *tx)
{
	ASSERT(!bp_freed);
	return (spa_free_sync_cb(arg, bp, tx));
}

/*
 * Note: this simple function is not inlined to make it easier to dtrace the
 * amount of time spent syncing frees.
 */
static void
spa_sync_frees(spa_t *spa, bplist_t *bpl, dmu_tx_t *tx)
{
	zio_t *zio = zio_root(spa, NULL, NULL, 0);
	bplist_iterate(bpl, spa_free_sync_cb, zio, tx);
	VERIFY(zio_wait(zio) == 0);
}

/*
 * Note: this simple function is not inlined to make it easier to dtrace the
 * amount of time spent syncing deferred frees.
 */
static void
spa_sync_deferred_frees(spa_t *spa, dmu_tx_t *tx)
{
	if (spa_sync_pass(spa) != 1)
		return;

	/*
	 * Note:
	 * If the log space map feature is active, we stop deferring
	 * frees to the next TXG and therefore running this function
	 * would be considered a no-op as spa_deferred_bpobj should
	 * not have any entries.
	 *
	 * That said we run this function anyway (instead of returning
	 * immediately) for the edge-case scenario where we just
	 * activated the log space map feature in this TXG but we have
	 * deferred frees from the previous TXG.
	 */
	zio_t *zio = zio_root(spa, NULL, NULL, 0);
	VERIFY3U(bpobj_iterate(&spa->spa_deferred_bpobj,
	    bpobj_spa_free_sync_cb, zio, tx), ==, 0);
	VERIFY0(zio_wait(zio));
}

static void
spa_sync_nvlist(spa_t *spa, uint64_t obj, nvlist_t *nv, dmu_tx_t *tx)
{
	char *packed = NULL;
	size_t bufsize;
	size_t nvsize = 0;
	dmu_buf_t *db;

	VERIFY(nvlist_size(nv, &nvsize, NV_ENCODE_XDR) == 0);

	/*
	 * Write full (SPA_CONFIG_BLOCKSIZE) blocks of configuration
	 * information.  This avoids the dmu_buf_will_dirty() path and
	 * saves us a pre-read to get data we don't actually care about.
	 */
	bufsize = P2ROUNDUP((uint64_t)nvsize, SPA_CONFIG_BLOCKSIZE);
	packed = vmem_alloc(bufsize, KM_SLEEP);

	VERIFY(nvlist_pack(nv, &packed, &nvsize, NV_ENCODE_XDR,
	    KM_SLEEP) == 0);
	bzero(packed + nvsize, bufsize - nvsize);

	dmu_write(spa->spa_meta_objset, obj, 0, bufsize, packed, tx);

	vmem_free(packed, bufsize);

	VERIFY(0 == dmu_bonus_hold(spa->spa_meta_objset, obj, FTAG, &db));
	dmu_buf_will_dirty(db, tx);
	*(uint64_t *)db->db_data = nvsize;
	dmu_buf_rele(db, FTAG);
}

static void
spa_sync_aux_dev(spa_t *spa, spa_aux_vdev_t *sav, dmu_tx_t *tx,
    const char *config, const char *entry)
{
	nvlist_t *nvroot;
	nvlist_t **list;
	int i;

	if (!sav->sav_sync)
		return;

	/*
	 * Update the MOS nvlist describing the list of available devices.
	 * spa_validate_aux() will have already made sure this nvlist is
	 * valid and the vdevs are labeled appropriately.
	 */
	if (sav->sav_object == 0) {
		sav->sav_object = dmu_object_alloc(spa->spa_meta_objset,
		    DMU_OT_PACKED_NVLIST, 1 << 14, DMU_OT_PACKED_NVLIST_SIZE,
		    sizeof (uint64_t), tx);
		VERIFY(zap_update(spa->spa_meta_objset,
		    DMU_POOL_DIRECTORY_OBJECT, entry, sizeof (uint64_t), 1,
		    &sav->sav_object, tx) == 0);
	}

	VERIFY(nvlist_alloc(&nvroot, NV_UNIQUE_NAME, KM_SLEEP) == 0);
	if (sav->sav_count == 0) {
		VERIFY(nvlist_add_nvlist_array(nvroot, config, NULL, 0) == 0);
	} else {
		list = kmem_alloc(sav->sav_count*sizeof (void *), KM_SLEEP);
		for (i = 0; i < sav->sav_count; i++)
			list[i] = vdev_config_generate(spa, sav->sav_vdevs[i],
			    B_FALSE, VDEV_CONFIG_L2CACHE);
		VERIFY(nvlist_add_nvlist_array(nvroot, config, list,
		    sav->sav_count) == 0);
		for (i = 0; i < sav->sav_count; i++)
			nvlist_free(list[i]);
		kmem_free(list, sav->sav_count * sizeof (void *));
	}

	spa_sync_nvlist(spa, sav->sav_object, nvroot, tx);
	nvlist_free(nvroot);

	sav->sav_sync = B_FALSE;
}

/*
 * Rebuild spa's all-vdev ZAP from the vdev ZAPs indicated in each vdev_t.
 * The all-vdev ZAP must be empty.
 */
static void
spa_avz_build(vdev_t *vd, uint64_t avz, dmu_tx_t *tx)
{
	spa_t *spa = vd->vdev_spa;

	if (vd->vdev_top_zap != 0) {
		VERIFY0(zap_add_int(spa->spa_meta_objset, avz,
		    vd->vdev_top_zap, tx));
	}
	if (vd->vdev_leaf_zap != 0) {
		VERIFY0(zap_add_int(spa->spa_meta_objset, avz,
		    vd->vdev_leaf_zap, tx));
	}
	for (uint64_t i = 0; i < vd->vdev_children; i++) {
		spa_avz_build(vd->vdev_child[i], avz, tx);
	}
}

static void
spa_sync_config_object(spa_t *spa, dmu_tx_t *tx)
{
	nvlist_t *config;

	/*
	 * If the pool is being imported from a pre-per-vdev-ZAP version of ZFS,
	 * its config may not be dirty but we still need to build per-vdev ZAPs.
	 * Similarly, if the pool is being assembled (e.g. after a split), we
	 * need to rebuild the AVZ although the config may not be dirty.
	 */
	if (list_is_empty(&spa->spa_config_dirty_list) &&
	    spa->spa_avz_action == AVZ_ACTION_NONE)
		return;

	spa_config_enter(spa, SCL_STATE, FTAG, RW_READER);

	ASSERT(spa->spa_avz_action == AVZ_ACTION_NONE ||
	    spa->spa_avz_action == AVZ_ACTION_INITIALIZE ||
	    spa->spa_all_vdev_zaps != 0);

	if (spa->spa_avz_action == AVZ_ACTION_REBUILD) {
		/* Make and build the new AVZ */
		uint64_t new_avz = zap_create(spa->spa_meta_objset,
		    DMU_OTN_ZAP_METADATA, DMU_OT_NONE, 0, tx);
		spa_avz_build(spa->spa_root_vdev, new_avz, tx);

		/* Diff old AVZ with new one */
		zap_cursor_t zc;
		zap_attribute_t za;

		for (zap_cursor_init(&zc, spa->spa_meta_objset,
		    spa->spa_all_vdev_zaps);
		    zap_cursor_retrieve(&zc, &za) == 0;
		    zap_cursor_advance(&zc)) {
			uint64_t vdzap = za.za_first_integer;
			if (zap_lookup_int(spa->spa_meta_objset, new_avz,
			    vdzap) == ENOENT) {
				/*
				 * ZAP is listed in old AVZ but not in new one;
				 * destroy it
				 */
				VERIFY0(zap_destroy(spa->spa_meta_objset, vdzap,
				    tx));
			}
		}

		zap_cursor_fini(&zc);

		/* Destroy the old AVZ */
		VERIFY0(zap_destroy(spa->spa_meta_objset,
		    spa->spa_all_vdev_zaps, tx));

		/* Replace the old AVZ in the dir obj with the new one */
		VERIFY0(zap_update(spa->spa_meta_objset,
		    DMU_POOL_DIRECTORY_OBJECT, DMU_POOL_VDEV_ZAP_MAP,
		    sizeof (new_avz), 1, &new_avz, tx));

		spa->spa_all_vdev_zaps = new_avz;
	} else if (spa->spa_avz_action == AVZ_ACTION_DESTROY) {
		zap_cursor_t zc;
		zap_attribute_t za;

		/* Walk through the AVZ and destroy all listed ZAPs */
		for (zap_cursor_init(&zc, spa->spa_meta_objset,
		    spa->spa_all_vdev_zaps);
		    zap_cursor_retrieve(&zc, &za) == 0;
		    zap_cursor_advance(&zc)) {
			uint64_t zap = za.za_first_integer;
			VERIFY0(zap_destroy(spa->spa_meta_objset, zap, tx));
		}

		zap_cursor_fini(&zc);

		/* Destroy and unlink the AVZ itself */
		VERIFY0(zap_destroy(spa->spa_meta_objset,
		    spa->spa_all_vdev_zaps, tx));
		VERIFY0(zap_remove(spa->spa_meta_objset,
		    DMU_POOL_DIRECTORY_OBJECT, DMU_POOL_VDEV_ZAP_MAP, tx));
		spa->spa_all_vdev_zaps = 0;
	}

	if (spa->spa_all_vdev_zaps == 0) {
		spa->spa_all_vdev_zaps = zap_create_link(spa->spa_meta_objset,
		    DMU_OTN_ZAP_METADATA, DMU_POOL_DIRECTORY_OBJECT,
		    DMU_POOL_VDEV_ZAP_MAP, tx);
	}
	spa->spa_avz_action = AVZ_ACTION_NONE;

	/* Create ZAPs for vdevs that don't have them. */
	vdev_construct_zaps(spa->spa_root_vdev, tx);

	config = spa_config_generate(spa, spa->spa_root_vdev,
	    dmu_tx_get_txg(tx), B_FALSE);

	/*
	 * If we're upgrading the spa version then make sure that
	 * the config object gets updated with the correct version.
	 */
	if (spa->spa_ubsync.ub_version < spa->spa_uberblock.ub_version)
		fnvlist_add_uint64(config, ZPOOL_CONFIG_VERSION,
		    spa->spa_uberblock.ub_version);

	spa_config_exit(spa, SCL_STATE, FTAG);

	nvlist_free(spa->spa_config_syncing);
	spa->spa_config_syncing = config;

	spa_sync_nvlist(spa, spa->spa_config_object, config, tx);
}

static void
spa_sync_version(void *arg, dmu_tx_t *tx)
{
	uint64_t *versionp = arg;
	uint64_t version = *versionp;
	spa_t *spa = dmu_tx_pool(tx)->dp_spa;

	/*
	 * Setting the version is special cased when first creating the pool.
	 */
	ASSERT(tx->tx_txg != TXG_INITIAL);

	ASSERT(SPA_VERSION_IS_SUPPORTED(version));
	ASSERT(version >= spa_version(spa));

	spa->spa_uberblock.ub_version = version;
	vdev_config_dirty(spa->spa_root_vdev);
	spa_history_log_internal(spa, "set", tx, "version=%lld",
	    (longlong_t)version);
}

/*
 * Set zpool properties.
 */
static void
spa_sync_props(void *arg, dmu_tx_t *tx)
{
	nvlist_t *nvp = arg;
	spa_t *spa = dmu_tx_pool(tx)->dp_spa;
	objset_t *mos = spa->spa_meta_objset;
	nvpair_t *elem = NULL;

	mutex_enter(&spa->spa_props_lock);

	while ((elem = nvlist_next_nvpair(nvp, elem))) {
		uint64_t intval;
		char *strval, *fname;
		zpool_prop_t prop;
		const char *propname;
		zprop_type_t proptype;
		spa_feature_t fid;

		switch (prop = zpool_name_to_prop(nvpair_name(elem))) {
		case ZPOOL_PROP_INVAL:
			/*
			 * We checked this earlier in spa_prop_validate().
			 */
			ASSERT(zpool_prop_feature(nvpair_name(elem)));

			fname = strchr(nvpair_name(elem), '@') + 1;
			VERIFY0(zfeature_lookup_name(fname, &fid));

			spa_feature_enable(spa, fid, tx);
			spa_history_log_internal(spa, "set", tx,
			    "%s=enabled", nvpair_name(elem));
			break;

		case ZPOOL_PROP_VERSION:
			intval = fnvpair_value_uint64(elem);
			/*
			 * The version is synced separately before other
			 * properties and should be correct by now.
			 */
			ASSERT3U(spa_version(spa), >=, intval);
			break;

		case ZPOOL_PROP_ALTROOT:
			/*
			 * 'altroot' is a non-persistent property. It should
			 * have been set temporarily at creation or import time.
			 */
			ASSERT(spa->spa_root != NULL);
			break;

		case ZPOOL_PROP_READONLY:
		case ZPOOL_PROP_CACHEFILE:
			/*
			 * 'readonly' and 'cachefile' are also non-persistent
			 * properties.
			 */
			break;
		case ZPOOL_PROP_COMMENT:
			strval = fnvpair_value_string(elem);
			if (spa->spa_comment != NULL)
				spa_strfree(spa->spa_comment);
			spa->spa_comment = spa_strdup(strval);
			/*
			 * We need to dirty the configuration on all the vdevs
			 * so that their labels get updated.  It's unnecessary
			 * to do this for pool creation since the vdev's
			 * configuration has already been dirtied.
			 */
			if (tx->tx_txg != TXG_INITIAL)
				vdev_config_dirty(spa->spa_root_vdev);
			spa_history_log_internal(spa, "set", tx,
			    "%s=%s", nvpair_name(elem), strval);
			break;
		default:
			/*
			 * Set pool property values in the poolprops mos object.
			 */
			if (spa->spa_pool_props_object == 0) {
				spa->spa_pool_props_object =
				    zap_create_link(mos, DMU_OT_POOL_PROPS,
				    DMU_POOL_DIRECTORY_OBJECT, DMU_POOL_PROPS,
				    tx);
			}

			/* normalize the property name */
			propname = zpool_prop_to_name(prop);
			proptype = zpool_prop_get_type(prop);

			if (nvpair_type(elem) == DATA_TYPE_STRING) {
				ASSERT(proptype == PROP_TYPE_STRING);
				strval = fnvpair_value_string(elem);
				VERIFY0(zap_update(mos,
				    spa->spa_pool_props_object, propname,
				    1, strlen(strval) + 1, strval, tx));
				spa_history_log_internal(spa, "set", tx,
				    "%s=%s", nvpair_name(elem), strval);
			} else if (nvpair_type(elem) == DATA_TYPE_UINT64) {
				intval = fnvpair_value_uint64(elem);

				if (proptype == PROP_TYPE_INDEX) {
					const char *unused;
					VERIFY0(zpool_prop_index_to_string(
					    prop, intval, &unused));
				}
				VERIFY0(zap_update(mos,
				    spa->spa_pool_props_object, propname,
				    8, 1, &intval, tx));
				spa_history_log_internal(spa, "set", tx,
				    "%s=%lld", nvpair_name(elem),
				    (longlong_t)intval);
			} else {
				ASSERT(0); /* not allowed */
			}

			switch (prop) {
			case ZPOOL_PROP_DELEGATION:
				spa->spa_delegation = intval;
				break;
			case ZPOOL_PROP_BOOTFS:
				spa->spa_bootfs = intval;
				break;
			case ZPOOL_PROP_FAILUREMODE:
				spa->spa_failmode = intval;
				break;
			case ZPOOL_PROP_AUTOTRIM:
				spa->spa_autotrim = intval;
				spa_async_request(spa,
				    SPA_ASYNC_AUTOTRIM_RESTART);
				break;
			case ZPOOL_PROP_AUTOEXPAND:
				spa->spa_autoexpand = intval;
				if (tx->tx_txg != TXG_INITIAL)
					spa_async_request(spa,
					    SPA_ASYNC_AUTOEXPAND);
				break;
			case ZPOOL_PROP_MULTIHOST:
				spa->spa_multihost = intval;
				break;
			default:
				break;
			}
		}

	}

	mutex_exit(&spa->spa_props_lock);
}

/*
 * Perform one-time upgrade on-disk changes.  spa_version() does not
 * reflect the new version this txg, so there must be no changes this
 * txg to anything that the upgrade code depends on after it executes.
 * Therefore this must be called after dsl_pool_sync() does the sync
 * tasks.
 */
static void
spa_sync_upgrades(spa_t *spa, dmu_tx_t *tx)
{
	if (spa_sync_pass(spa) != 1)
		return;

	dsl_pool_t *dp = spa->spa_dsl_pool;
	rrw_enter(&dp->dp_config_rwlock, RW_WRITER, FTAG);

	if (spa->spa_ubsync.ub_version < SPA_VERSION_ORIGIN &&
	    spa->spa_uberblock.ub_version >= SPA_VERSION_ORIGIN) {
		dsl_pool_create_origin(dp, tx);

		/* Keeping the origin open increases spa_minref */
		spa->spa_minref += 3;
	}

	if (spa->spa_ubsync.ub_version < SPA_VERSION_NEXT_CLONES &&
	    spa->spa_uberblock.ub_version >= SPA_VERSION_NEXT_CLONES) {
		dsl_pool_upgrade_clones(dp, tx);
	}

	if (spa->spa_ubsync.ub_version < SPA_VERSION_DIR_CLONES &&
	    spa->spa_uberblock.ub_version >= SPA_VERSION_DIR_CLONES) {
		dsl_pool_upgrade_dir_clones(dp, tx);

		/* Keeping the freedir open increases spa_minref */
		spa->spa_minref += 3;
	}

	if (spa->spa_ubsync.ub_version < SPA_VERSION_FEATURES &&
	    spa->spa_uberblock.ub_version >= SPA_VERSION_FEATURES) {
		spa_feature_create_zap_objects(spa, tx);
	}

	/*
	 * LZ4_COMPRESS feature's behaviour was changed to activate_on_enable
	 * when possibility to use lz4 compression for metadata was added
	 * Old pools that have this feature enabled must be upgraded to have
	 * this feature active
	 */
	if (spa->spa_uberblock.ub_version >= SPA_VERSION_FEATURES) {
		boolean_t lz4_en = spa_feature_is_enabled(spa,
		    SPA_FEATURE_LZ4_COMPRESS);
		boolean_t lz4_ac = spa_feature_is_active(spa,
		    SPA_FEATURE_LZ4_COMPRESS);

		if (lz4_en && !lz4_ac)
			spa_feature_incr(spa, SPA_FEATURE_LZ4_COMPRESS, tx);
	}

	/*
	 * If we haven't written the salt, do so now.  Note that the
	 * feature may not be activated yet, but that's fine since
	 * the presence of this ZAP entry is backwards compatible.
	 */
	if (zap_contains(spa->spa_meta_objset, DMU_POOL_DIRECTORY_OBJECT,
	    DMU_POOL_CHECKSUM_SALT) == ENOENT) {
		VERIFY0(zap_add(spa->spa_meta_objset,
		    DMU_POOL_DIRECTORY_OBJECT, DMU_POOL_CHECKSUM_SALT, 1,
		    sizeof (spa->spa_cksum_salt.zcs_bytes),
		    spa->spa_cksum_salt.zcs_bytes, tx));
	}

	rrw_exit(&dp->dp_config_rwlock, FTAG);
}

static void
vdev_indirect_state_sync_verify(vdev_t *vd)
{
	vdev_indirect_mapping_t *vim __maybe_unused = vd->vdev_indirect_mapping;
	vdev_indirect_births_t *vib __maybe_unused = vd->vdev_indirect_births;

	if (vd->vdev_ops == &vdev_indirect_ops) {
		ASSERT(vim != NULL);
		ASSERT(vib != NULL);
	}

	uint64_t obsolete_sm_object = 0;
	ASSERT0(vdev_obsolete_sm_object(vd, &obsolete_sm_object));
	if (obsolete_sm_object != 0) {
		ASSERT(vd->vdev_obsolete_sm != NULL);
		ASSERT(vd->vdev_removing ||
		    vd->vdev_ops == &vdev_indirect_ops);
		ASSERT(vdev_indirect_mapping_num_entries(vim) > 0);
		ASSERT(vdev_indirect_mapping_bytes_mapped(vim) > 0);
		ASSERT3U(obsolete_sm_object, ==,
		    space_map_object(vd->vdev_obsolete_sm));
		ASSERT3U(vdev_indirect_mapping_bytes_mapped(vim), >=,
		    space_map_allocated(vd->vdev_obsolete_sm));
	}
	ASSERT(vd->vdev_obsolete_segments != NULL);

	/*
	 * Since frees / remaps to an indirect vdev can only
	 * happen in syncing context, the obsolete segments
	 * tree must be empty when we start syncing.
	 */
	ASSERT0(range_tree_space(vd->vdev_obsolete_segments));
}

/*
 * Set the top-level vdev's max queue depth. Evaluate each top-level's
 * async write queue depth in case it changed. The max queue depth will
 * not change in the middle of syncing out this txg.
 */
static void
spa_sync_adjust_vdev_max_queue_depth(spa_t *spa)
{
	ASSERT(spa_writeable(spa));

	vdev_t *rvd = spa->spa_root_vdev;
	uint32_t max_queue_depth = zfs_vdev_async_write_max_active *
	    zfs_vdev_queue_depth_pct / 100;
	metaslab_class_t *normal = spa_normal_class(spa);
	metaslab_class_t *special = spa_special_class(spa);
	metaslab_class_t *dedup = spa_dedup_class(spa);

	uint64_t slots_per_allocator = 0;
	for (int c = 0; c < rvd->vdev_children; c++) {
		vdev_t *tvd = rvd->vdev_child[c];

		metaslab_group_t *mg = tvd->vdev_mg;
		if (mg == NULL || !metaslab_group_initialized(mg))
			continue;

		metaslab_class_t *mc = mg->mg_class;
		if (mc != normal && mc != special && mc != dedup)
			continue;

		/*
		 * It is safe to do a lock-free check here because only async
		 * allocations look at mg_max_alloc_queue_depth, and async
		 * allocations all happen from spa_sync().
		 */
		for (int i = 0; i < spa->spa_alloc_count; i++)
			ASSERT0(zfs_refcount_count(
			    &(mg->mg_alloc_queue_depth[i])));
		mg->mg_max_alloc_queue_depth = max_queue_depth;

		for (int i = 0; i < spa->spa_alloc_count; i++) {
			mg->mg_cur_max_alloc_queue_depth[i] =
			    zfs_vdev_def_queue_depth;
		}
		slots_per_allocator += zfs_vdev_def_queue_depth;
	}

	for (int i = 0; i < spa->spa_alloc_count; i++) {
		ASSERT0(zfs_refcount_count(&normal->mc_alloc_slots[i]));
		ASSERT0(zfs_refcount_count(&special->mc_alloc_slots[i]));
		ASSERT0(zfs_refcount_count(&dedup->mc_alloc_slots[i]));
		normal->mc_alloc_max_slots[i] = slots_per_allocator;
		special->mc_alloc_max_slots[i] = slots_per_allocator;
		dedup->mc_alloc_max_slots[i] = slots_per_allocator;
	}
	normal->mc_alloc_throttle_enabled = zio_dva_throttle_enabled;
	special->mc_alloc_throttle_enabled = zio_dva_throttle_enabled;
	dedup->mc_alloc_throttle_enabled = zio_dva_throttle_enabled;
}

static void
spa_sync_condense_indirect(spa_t *spa, dmu_tx_t *tx)
{
	ASSERT(spa_writeable(spa));

	vdev_t *rvd = spa->spa_root_vdev;
	for (int c = 0; c < rvd->vdev_children; c++) {
		vdev_t *vd = rvd->vdev_child[c];
		vdev_indirect_state_sync_verify(vd);

		if (vdev_indirect_should_condense(vd)) {
			spa_condense_indirect_start_sync(vd, tx);
			break;
		}
	}
}

static void
spa_sync_iterate_to_convergence(spa_t *spa, dmu_tx_t *tx)
{
	objset_t *mos = spa->spa_meta_objset;
	dsl_pool_t *dp = spa->spa_dsl_pool;
	uint64_t txg = tx->tx_txg;
	bplist_t *free_bpl = &spa->spa_free_bplist[txg & TXG_MASK];

	do {
		int pass = ++spa->spa_sync_pass;

		spa_sync_config_object(spa, tx);
		spa_sync_aux_dev(spa, &spa->spa_spares, tx,
		    ZPOOL_CONFIG_SPARES, DMU_POOL_SPARES);
		spa_sync_aux_dev(spa, &spa->spa_l2cache, tx,
		    ZPOOL_CONFIG_L2CACHE, DMU_POOL_L2CACHE);
		spa_errlog_sync(spa, txg);
		dsl_pool_sync(dp, txg);

		if (pass < zfs_sync_pass_deferred_free ||
		    spa_feature_is_active(spa, SPA_FEATURE_LOG_SPACEMAP)) {
			/*
			 * If the log space map feature is active we don't
			 * care about deferred frees and the deferred bpobj
			 * as the log space map should effectively have the
			 * same results (i.e. appending only to one object).
			 */
			spa_sync_frees(spa, free_bpl, tx);
		} else {
			/*
			 * We can not defer frees in pass 1, because
			 * we sync the deferred frees later in pass 1.
			 */
			ASSERT3U(pass, >, 1);
			bplist_iterate(free_bpl, bpobj_enqueue_alloc_cb,
			    &spa->spa_deferred_bpobj, tx);
		}

		ddt_sync(spa, txg);
		dsl_scan_sync(dp, tx);
		svr_sync(spa, tx);
		spa_sync_upgrades(spa, tx);

		spa_flush_metaslabs(spa, tx);

		vdev_t *vd = NULL;
		while ((vd = txg_list_remove(&spa->spa_vdev_txg_list, txg))
		    != NULL)
			vdev_sync(vd, txg);

		if (pass == 1) {
			/*
			 * dsl_pool_sync() -> dp_sync_tasks may have dirtied
			 * the config.  If that happens, we don't want this
			 * txg to be able to be a no-op, so be sure to sync
			 * the config to the MOS before checking for no-op
			 * txg below.
			 *
			 * Note that when the config is dirty, it will
			 * be written to the MOS (i.e. the MOS will be
			 * dirtied) every time we call spa_sync_config_object()
			 * in this txg.  Therefore we can't call this after
			 * dsl_pool_sync() every pass, because it would
			 * prevent us from converging, since we'd dirty
			 * the MOS every pass.
			 *
			 * Sync tasks can only be processed in pass 1, so
			 * there's no need to do this in later passes.
			 */
			spa_sync_config_object(spa, tx);
		}

		/*
		 * Note: We need to check if the MOS is dirty because we could
		 * have marked the MOS dirty without updating the uberblock
		 * (e.g. if we have sync tasks but no dirty user data). We need
		 * to check the uberblock's rootbp because it is updated if we
		 * have synced out dirty data (though in this case the MOS will
		 * most likely also be dirty due to second order effects, we
		 * don't want to rely on that here).
		 */
		if (pass == 1 &&
		    spa->spa_uberblock.ub_rootbp.blk_birth < txg &&
		    !dmu_objset_is_dirty(mos, txg)) {
			/*
			 * Nothing changed on the first pass, therefore this
			 * TXG is a no-op. Avoid syncing deferred frees, so
			 * that we can keep this TXG as a no-op.
			 */
			ASSERT(txg_list_empty(&dp->dp_dirty_datasets, txg));
			ASSERT(txg_list_empty(&dp->dp_dirty_dirs, txg));
			ASSERT(txg_list_empty(&dp->dp_sync_tasks, txg));
			ASSERT(txg_list_empty(&dp->dp_early_sync_tasks, txg));
			break;
		}

		spa_sync_deferred_frees(spa, tx);
	} while (dmu_objset_is_dirty(mos, txg));
}

/*
 * Rewrite the vdev configuration (which includes the uberblock) to
 * commit the transaction group.
 *
 * If there are no dirty vdevs, we sync the uberblock to a few random
 * top-level vdevs that are known to be visible in the config cache
 * (see spa_vdev_add() for a complete description). If there *are* dirty
 * vdevs, sync the uberblock to all vdevs.
 */
static void
spa_sync_rewrite_vdev_config(spa_t *spa, dmu_tx_t *tx)
{
	vdev_t *rvd = spa->spa_root_vdev;
	uint64_t txg = tx->tx_txg;

	for (;;) {
		int error = 0;

		/*
		 * We hold SCL_STATE to prevent vdev open/close/etc.
		 * while we're attempting to write the vdev labels.
		 */
		spa_config_enter(spa, SCL_STATE, FTAG, RW_READER);

		if (list_is_empty(&spa->spa_config_dirty_list)) {
			vdev_t *svd[SPA_SYNC_MIN_VDEVS] = { NULL };
			int svdcount = 0;
			int children = rvd->vdev_children;
			int c0 = spa_get_random(children);

			for (int c = 0; c < children; c++) {
				vdev_t *vd =
				    rvd->vdev_child[(c0 + c) % children];

				/* Stop when revisiting the first vdev */
				if (c > 0 && svd[0] == vd)
					break;

				if (vd->vdev_ms_array == 0 ||
				    vd->vdev_islog ||
				    !vdev_is_concrete(vd))
					continue;

				svd[svdcount++] = vd;
				if (svdcount == SPA_SYNC_MIN_VDEVS)
					break;
			}
			error = vdev_config_sync(svd, svdcount, txg);
		} else {
			error = vdev_config_sync(rvd->vdev_child,
			    rvd->vdev_children, txg);
		}

		if (error == 0)
			spa->spa_last_synced_guid = rvd->vdev_guid;

		spa_config_exit(spa, SCL_STATE, FTAG);

		if (error == 0)
			break;
		zio_suspend(spa, NULL, ZIO_SUSPEND_IOERR);
		zio_resume_wait(spa);
	}
}

/*
 * Sync the specified transaction group.  New blocks may be dirtied as
 * part of the process, so we iterate until it converges.
 */
void
spa_sync(spa_t *spa, uint64_t txg)
{
	vdev_t *vd = NULL;

	VERIFY(spa_writeable(spa));

	/*
	 * Wait for i/os issued in open context that need to complete
	 * before this txg syncs.
	 */
	(void) zio_wait(spa->spa_txg_zio[txg & TXG_MASK]);
	spa->spa_txg_zio[txg & TXG_MASK] = zio_root(spa, NULL, NULL,
	    ZIO_FLAG_CANFAIL);

	/*
	 * Lock out configuration changes.
	 */
	spa_config_enter(spa, SCL_CONFIG, FTAG, RW_READER);

	spa->spa_syncing_txg = txg;
	spa->spa_sync_pass = 0;

	for (int i = 0; i < spa->spa_alloc_count; i++) {
		mutex_enter(&spa->spa_alloc_locks[i]);
		VERIFY0(avl_numnodes(&spa->spa_alloc_trees[i]));
		mutex_exit(&spa->spa_alloc_locks[i]);
	}

	/*
	 * If there are any pending vdev state changes, convert them
	 * into config changes that go out with this transaction group.
	 */
	spa_config_enter(spa, SCL_STATE, FTAG, RW_READER);
	while (list_head(&spa->spa_state_dirty_list) != NULL) {
		/*
		 * We need the write lock here because, for aux vdevs,
		 * calling vdev_config_dirty() modifies sav_config.
		 * This is ugly and will become unnecessary when we
		 * eliminate the aux vdev wart by integrating all vdevs
		 * into the root vdev tree.
		 */
		spa_config_exit(spa, SCL_CONFIG | SCL_STATE, FTAG);
		spa_config_enter(spa, SCL_CONFIG | SCL_STATE, FTAG, RW_WRITER);
		while ((vd = list_head(&spa->spa_state_dirty_list)) != NULL) {
			vdev_state_clean(vd);
			vdev_config_dirty(vd);
		}
		spa_config_exit(spa, SCL_CONFIG | SCL_STATE, FTAG);
		spa_config_enter(spa, SCL_CONFIG | SCL_STATE, FTAG, RW_READER);
	}
	spa_config_exit(spa, SCL_STATE, FTAG);

	dsl_pool_t *dp = spa->spa_dsl_pool;
	dmu_tx_t *tx = dmu_tx_create_assigned(dp, txg);

	spa->spa_sync_starttime = gethrtime();
	taskq_cancel_id(system_delay_taskq, spa->spa_deadman_tqid);
	spa->spa_deadman_tqid = taskq_dispatch_delay(system_delay_taskq,
	    spa_deadman, spa, TQ_SLEEP, ddi_get_lbolt() +
	    NSEC_TO_TICK(spa->spa_deadman_synctime));

	/*
	 * If we are upgrading to SPA_VERSION_RAIDZ_DEFLATE this txg,
	 * set spa_deflate if we have no raid-z vdevs.
	 */
	if (spa->spa_ubsync.ub_version < SPA_VERSION_RAIDZ_DEFLATE &&
	    spa->spa_uberblock.ub_version >= SPA_VERSION_RAIDZ_DEFLATE) {
		vdev_t *rvd = spa->spa_root_vdev;

		int i;
		for (i = 0; i < rvd->vdev_children; i++) {
			vd = rvd->vdev_child[i];
			if (vd->vdev_deflate_ratio != SPA_MINBLOCKSIZE)
				break;
		}
		if (i == rvd->vdev_children) {
			spa->spa_deflate = TRUE;
			VERIFY0(zap_add(spa->spa_meta_objset,
			    DMU_POOL_DIRECTORY_OBJECT, DMU_POOL_DEFLATE,
			    sizeof (uint64_t), 1, &spa->spa_deflate, tx));
		}
	}

	spa_sync_adjust_vdev_max_queue_depth(spa);

	spa_sync_condense_indirect(spa, tx);

	spa_sync_iterate_to_convergence(spa, tx);

#ifdef ZFS_DEBUG
	if (!list_is_empty(&spa->spa_config_dirty_list)) {
	/*
	 * Make sure that the number of ZAPs for all the vdevs matches
	 * the number of ZAPs in the per-vdev ZAP list. This only gets
	 * called if the config is dirty; otherwise there may be
	 * outstanding AVZ operations that weren't completed in
	 * spa_sync_config_object.
	 */
		uint64_t all_vdev_zap_entry_count;
		ASSERT0(zap_count(spa->spa_meta_objset,
		    spa->spa_all_vdev_zaps, &all_vdev_zap_entry_count));
		ASSERT3U(vdev_count_verify_zaps(spa->spa_root_vdev), ==,
		    all_vdev_zap_entry_count);
	}
#endif

	if (spa->spa_vdev_removal != NULL) {
		ASSERT0(spa->spa_vdev_removal->svr_bytes_done[txg & TXG_MASK]);
	}

	spa_sync_rewrite_vdev_config(spa, tx);
	dmu_tx_commit(tx);

	taskq_cancel_id(system_delay_taskq, spa->spa_deadman_tqid);
	spa->spa_deadman_tqid = 0;

	/*
	 * Clear the dirty config list.
	 */
	while ((vd = list_head(&spa->spa_config_dirty_list)) != NULL)
		vdev_config_clean(vd);

	/*
	 * Now that the new config has synced transactionally,
	 * let it become visible to the config cache.
	 */
	if (spa->spa_config_syncing != NULL) {
		spa_config_set(spa, spa->spa_config_syncing);
		spa->spa_config_txg = txg;
		spa->spa_config_syncing = NULL;
	}

	dsl_pool_sync_done(dp, txg);

	for (int i = 0; i < spa->spa_alloc_count; i++) {
		mutex_enter(&spa->spa_alloc_locks[i]);
		VERIFY0(avl_numnodes(&spa->spa_alloc_trees[i]));
		mutex_exit(&spa->spa_alloc_locks[i]);
	}

	/*
	 * Update usable space statistics.
	 */
	while ((vd = txg_list_remove(&spa->spa_vdev_txg_list, TXG_CLEAN(txg)))
	    != NULL)
		vdev_sync_done(vd, txg);

	metaslab_class_evict_old(spa->spa_normal_class, txg);
	metaslab_class_evict_old(spa->spa_log_class, txg);

	spa_sync_close_syncing_log_sm(spa);

	spa_update_dspace(spa);

	/*
	 * It had better be the case that we didn't dirty anything
	 * since vdev_config_sync().
	 */
	ASSERT(txg_list_empty(&dp->dp_dirty_datasets, txg));
	ASSERT(txg_list_empty(&dp->dp_dirty_dirs, txg));
	ASSERT(txg_list_empty(&spa->spa_vdev_txg_list, txg));

	while (zfs_pause_spa_sync)
		delay(1);

	spa->spa_sync_pass = 0;

	/*
	 * Update the last synced uberblock here. We want to do this at
	 * the end of spa_sync() so that consumers of spa_last_synced_txg()
	 * will be guaranteed that all the processing associated with
	 * that txg has been completed.
	 */
	spa->spa_ubsync = spa->spa_uberblock;
	spa_config_exit(spa, SCL_CONFIG, FTAG);

	spa_handle_ignored_writes(spa);

	/*
	 * If any async tasks have been requested, kick them off.
	 */
	spa_async_dispatch(spa);
}

/*
 * Sync all pools.  We don't want to hold the namespace lock across these
 * operations, so we take a reference on the spa_t and drop the lock during the
 * sync.
 */
void
spa_sync_allpools(void)
{
	spa_t *spa = NULL;
	mutex_enter(&spa_namespace_lock);
	while ((spa = spa_next(spa)) != NULL) {
		if (spa_state(spa) != POOL_STATE_ACTIVE ||
		    !spa_writeable(spa) || spa_suspended(spa))
			continue;
		spa_open_ref(spa, FTAG);
		mutex_exit(&spa_namespace_lock);
		txg_wait_synced(spa_get_dsl(spa), 0);
		mutex_enter(&spa_namespace_lock);
		spa_close(spa, FTAG);
	}
	mutex_exit(&spa_namespace_lock);
}

/*
 * ==========================================================================
 * Miscellaneous routines
 * ==========================================================================
 */

/*
 * Remove all pools in the system.
 */
void
spa_evict_all(void)
{
	spa_t *spa;

	/*
	 * Remove all cached state.  All pools should be closed now,
	 * so every spa in the AVL tree should be unreferenced.
	 */
	mutex_enter(&spa_namespace_lock);
	while ((spa = spa_next(NULL)) != NULL) {
		/*
		 * Stop async tasks.  The async thread may need to detach
		 * a device that's been replaced, which requires grabbing
		 * spa_namespace_lock, so we must drop it here.
		 */
		spa_open_ref(spa, FTAG);
		mutex_exit(&spa_namespace_lock);
		spa_async_suspend(spa);
		mutex_enter(&spa_namespace_lock);
		spa_close(spa, FTAG);

		if (spa->spa_state != POOL_STATE_UNINITIALIZED) {
			spa_unload(spa);
			spa_deactivate(spa);
		}
		spa_remove(spa);
	}
	mutex_exit(&spa_namespace_lock);
}

vdev_t *
spa_lookup_by_guid(spa_t *spa, uint64_t guid, boolean_t aux)
{
	vdev_t *vd;
	int i;

	if ((vd = vdev_lookup_by_guid(spa->spa_root_vdev, guid)) != NULL)
		return (vd);

	if (aux) {
		for (i = 0; i < spa->spa_l2cache.sav_count; i++) {
			vd = spa->spa_l2cache.sav_vdevs[i];
			if (vd->vdev_guid == guid)
				return (vd);
		}

		for (i = 0; i < spa->spa_spares.sav_count; i++) {
			vd = spa->spa_spares.sav_vdevs[i];
			if (vd->vdev_guid == guid)
				return (vd);
		}
	}

	return (NULL);
}

void
spa_upgrade(spa_t *spa, uint64_t version)
{
	ASSERT(spa_writeable(spa));

	spa_config_enter(spa, SCL_ALL, FTAG, RW_WRITER);

	/*
	 * This should only be called for a non-faulted pool, and since a
	 * future version would result in an unopenable pool, this shouldn't be
	 * possible.
	 */
	ASSERT(SPA_VERSION_IS_SUPPORTED(spa->spa_uberblock.ub_version));
	ASSERT3U(version, >=, spa->spa_uberblock.ub_version);

	spa->spa_uberblock.ub_version = version;
	vdev_config_dirty(spa->spa_root_vdev);

	spa_config_exit(spa, SCL_ALL, FTAG);

	txg_wait_synced(spa_get_dsl(spa), 0);
}

boolean_t
spa_has_spare(spa_t *spa, uint64_t guid)
{
	int i;
	uint64_t spareguid;
	spa_aux_vdev_t *sav = &spa->spa_spares;

	for (i = 0; i < sav->sav_count; i++)
		if (sav->sav_vdevs[i]->vdev_guid == guid)
			return (B_TRUE);

	for (i = 0; i < sav->sav_npending; i++) {
		if (nvlist_lookup_uint64(sav->sav_pending[i], ZPOOL_CONFIG_GUID,
		    &spareguid) == 0 && spareguid == guid)
			return (B_TRUE);
	}

	return (B_FALSE);
}

/*
 * Check if a pool has an active shared spare device.
 * Note: reference count of an active spare is 2, as a spare and as a replace
 */
static boolean_t
spa_has_active_shared_spare(spa_t *spa)
{
	int i, refcnt;
	uint64_t pool;
	spa_aux_vdev_t *sav = &spa->spa_spares;

	for (i = 0; i < sav->sav_count; i++) {
		if (spa_spare_exists(sav->sav_vdevs[i]->vdev_guid, &pool,
		    &refcnt) && pool != 0ULL && pool == spa_guid(spa) &&
		    refcnt > 2)
			return (B_TRUE);
	}

	return (B_FALSE);
}

uint64_t
spa_total_metaslabs(spa_t *spa)
{
	vdev_t *rvd = spa->spa_root_vdev;

	uint64_t m = 0;
	for (uint64_t c = 0; c < rvd->vdev_children; c++) {
		vdev_t *vd = rvd->vdev_child[c];
		if (!vdev_is_concrete(vd))
			continue;
		m += vd->vdev_ms_count;
	}
	return (m);
}

/*
 * Notify any waiting threads that some activity has switched from being in-
 * progress to not-in-progress so that the thread can wake up and determine
 * whether it is finished waiting.
 */
void
spa_notify_waiters(spa_t *spa)
{
	/*
	 * Acquiring spa_activities_lock here prevents the cv_broadcast from
	 * happening between the waiting thread's check and cv_wait.
	 */
	mutex_enter(&spa->spa_activities_lock);
	cv_broadcast(&spa->spa_activities_cv);
	mutex_exit(&spa->spa_activities_lock);
}

/*
 * Notify any waiting threads that the pool is exporting, and then block until
 * they are finished using the spa_t.
 */
void
spa_wake_waiters(spa_t *spa)
{
	mutex_enter(&spa->spa_activities_lock);
	spa->spa_waiters_cancel = B_TRUE;
	cv_broadcast(&spa->spa_activities_cv);
	while (spa->spa_waiters != 0)
		cv_wait(&spa->spa_waiters_cv, &spa->spa_activities_lock);
	spa->spa_waiters_cancel = B_FALSE;
	mutex_exit(&spa->spa_activities_lock);
}

/* Whether the vdev or any of its descendants are being initialized/trimmed. */
static boolean_t
spa_vdev_activity_in_progress_impl(vdev_t *vd, zpool_wait_activity_t activity)
{
	spa_t *spa = vd->vdev_spa;

	ASSERT(spa_config_held(spa, SCL_CONFIG | SCL_STATE, RW_READER));
	ASSERT(MUTEX_HELD(&spa->spa_activities_lock));
	ASSERT(activity == ZPOOL_WAIT_INITIALIZE ||
	    activity == ZPOOL_WAIT_TRIM);

	kmutex_t *lock = activity == ZPOOL_WAIT_INITIALIZE ?
	    &vd->vdev_initialize_lock : &vd->vdev_trim_lock;

	mutex_exit(&spa->spa_activities_lock);
	mutex_enter(lock);
	mutex_enter(&spa->spa_activities_lock);

	boolean_t in_progress = (activity == ZPOOL_WAIT_INITIALIZE) ?
	    (vd->vdev_initialize_state == VDEV_INITIALIZE_ACTIVE) :
	    (vd->vdev_trim_state == VDEV_TRIM_ACTIVE);
	mutex_exit(lock);

	if (in_progress)
		return (B_TRUE);

	for (int i = 0; i < vd->vdev_children; i++) {
		if (spa_vdev_activity_in_progress_impl(vd->vdev_child[i],
		    activity))
			return (B_TRUE);
	}

	return (B_FALSE);
}

/*
 * If use_guid is true, this checks whether the vdev specified by guid is
 * being initialized/trimmed. Otherwise, it checks whether any vdev in the pool
 * is being initialized/trimmed. The caller must hold the config lock and
 * spa_activities_lock.
 */
static int
spa_vdev_activity_in_progress(spa_t *spa, boolean_t use_guid, uint64_t guid,
    zpool_wait_activity_t activity, boolean_t *in_progress)
{
	mutex_exit(&spa->spa_activities_lock);
	spa_config_enter(spa, SCL_CONFIG | SCL_STATE, FTAG, RW_READER);
	mutex_enter(&spa->spa_activities_lock);

	vdev_t *vd;
	if (use_guid) {
		vd = spa_lookup_by_guid(spa, guid, B_FALSE);
		if (vd == NULL || !vd->vdev_ops->vdev_op_leaf) {
			spa_config_exit(spa, SCL_CONFIG | SCL_STATE, FTAG);
			return (EINVAL);
		}
	} else {
		vd = spa->spa_root_vdev;
	}

	*in_progress = spa_vdev_activity_in_progress_impl(vd, activity);

	spa_config_exit(spa, SCL_CONFIG | SCL_STATE, FTAG);
	return (0);
}

/*
 * Locking for waiting threads
 * ---------------------------
 *
 * Waiting threads need a way to check whether a given activity is in progress,
 * and then, if it is, wait for it to complete. Each activity will have some
 * in-memory representation of the relevant on-disk state which can be used to
 * determine whether or not the activity is in progress. The in-memory state and
 * the locking used to protect it will be different for each activity, and may
 * not be suitable for use with a cvar (e.g., some state is protected by the
 * config lock). To allow waiting threads to wait without any races, another
 * lock, spa_activities_lock, is used.
 *
 * When the state is checked, both the activity-specific lock (if there is one)
 * and spa_activities_lock are held. In some cases, the activity-specific lock
 * is acquired explicitly (e.g. the config lock). In others, the locking is
 * internal to some check (e.g. bpobj_is_empty). After checking, the waiting
 * thread releases the activity-specific lock and, if the activity is in
 * progress, then cv_waits using spa_activities_lock.
 *
 * The waiting thread is woken when another thread, one completing some
 * activity, updates the state of the activity and then calls
 * spa_notify_waiters, which will cv_broadcast. This 'completing' thread only
 * needs to hold its activity-specific lock when updating the state, and this
 * lock can (but doesn't have to) be dropped before calling spa_notify_waiters.
 *
 * Because spa_notify_waiters acquires spa_activities_lock before broadcasting,
 * and because it is held when the waiting thread checks the state of the
 * activity, it can never be the case that the completing thread both updates
 * the activity state and cv_broadcasts in between the waiting thread's check
 * and cv_wait. Thus, a waiting thread can never miss a wakeup.
 *
 * In order to prevent deadlock, when the waiting thread does its check, in some
 * cases it will temporarily drop spa_activities_lock in order to acquire the
 * activity-specific lock. The order in which spa_activities_lock and the
 * activity specific lock are acquired in the waiting thread is determined by
 * the order in which they are acquired in the completing thread; if the
 * completing thread calls spa_notify_waiters with the activity-specific lock
 * held, then the waiting thread must also acquire the activity-specific lock
 * first.
 */

static int
spa_activity_in_progress(spa_t *spa, zpool_wait_activity_t activity,
    boolean_t use_tag, uint64_t tag, boolean_t *in_progress)
{
	int error = 0;

	ASSERT(MUTEX_HELD(&spa->spa_activities_lock));

	switch (activity) {
	case ZPOOL_WAIT_CKPT_DISCARD:
		*in_progress =
		    (spa_feature_is_active(spa, SPA_FEATURE_POOL_CHECKPOINT) &&
		    zap_contains(spa_meta_objset(spa),
		    DMU_POOL_DIRECTORY_OBJECT, DMU_POOL_ZPOOL_CHECKPOINT) ==
		    ENOENT);
		break;
	case ZPOOL_WAIT_FREE:
		*in_progress = ((spa_version(spa) >= SPA_VERSION_DEADLISTS &&
		    !bpobj_is_empty(&spa->spa_dsl_pool->dp_free_bpobj)) ||
		    spa_feature_is_active(spa, SPA_FEATURE_ASYNC_DESTROY) ||
		    spa_livelist_delete_check(spa));
		break;
	case ZPOOL_WAIT_INITIALIZE:
	case ZPOOL_WAIT_TRIM:
		error = spa_vdev_activity_in_progress(spa, use_tag, tag,
		    activity, in_progress);
		break;
	case ZPOOL_WAIT_REPLACE:
		mutex_exit(&spa->spa_activities_lock);
		spa_config_enter(spa, SCL_CONFIG | SCL_STATE, FTAG, RW_READER);
		mutex_enter(&spa->spa_activities_lock);

		*in_progress = vdev_replace_in_progress(spa->spa_root_vdev);
		spa_config_exit(spa, SCL_CONFIG | SCL_STATE, FTAG);
		break;
	case ZPOOL_WAIT_REMOVE:
		*in_progress = (spa->spa_removing_phys.sr_state ==
		    DSS_SCANNING);
		break;
	case ZPOOL_WAIT_RESILVER:
	case ZPOOL_WAIT_SCRUB:
	{
		boolean_t scanning, paused, is_scrub;
		dsl_scan_t *scn =  spa->spa_dsl_pool->dp_scan;

		is_scrub = (scn->scn_phys.scn_func == POOL_SCAN_SCRUB);
		scanning = (scn->scn_phys.scn_state == DSS_SCANNING);
		paused = dsl_scan_is_paused_scrub(scn);
		*in_progress = (scanning && !paused &&
		    is_scrub == (activity == ZPOOL_WAIT_SCRUB));
		break;
	}
	default:
		panic("unrecognized value for activity %d", activity);
	}

	return (error);
}

static int
spa_wait_common(const char *pool, zpool_wait_activity_t activity,
    boolean_t use_tag, uint64_t tag, boolean_t *waited)
{
	/*
	 * The tag is used to distinguish between instances of an activity.
	 * 'initialize' and 'trim' are the only activities that we use this for.
	 * The other activities can only have a single instance in progress in a
	 * pool at one time, making the tag unnecessary.
	 *
	 * There can be multiple devices being replaced at once, but since they
	 * all finish once resilvering finishes, we don't bother keeping track
	 * of them individually, we just wait for them all to finish.
	 */
	if (use_tag && activity != ZPOOL_WAIT_INITIALIZE &&
	    activity != ZPOOL_WAIT_TRIM)
		return (EINVAL);

	if (activity < 0 || activity >= ZPOOL_WAIT_NUM_ACTIVITIES)
		return (EINVAL);

	spa_t *spa;
	int error = spa_open(pool, &spa, FTAG);
	if (error != 0)
		return (error);

	/*
	 * Increment the spa's waiter count so that we can call spa_close and
	 * still ensure that the spa_t doesn't get freed before this thread is
	 * finished with it when the pool is exported. We want to call spa_close
	 * before we start waiting because otherwise the additional ref would
	 * prevent the pool from being exported or destroyed throughout the
	 * potentially long wait.
	 */
	mutex_enter(&spa->spa_activities_lock);
	spa->spa_waiters++;
	spa_close(spa, FTAG);

	*waited = B_FALSE;
	for (;;) {
		boolean_t in_progress;
		error = spa_activity_in_progress(spa, activity, use_tag, tag,
		    &in_progress);

		if (error || !in_progress || spa->spa_waiters_cancel)
			break;

		*waited = B_TRUE;

		if (cv_wait_sig(&spa->spa_activities_cv,
		    &spa->spa_activities_lock) == 0) {
			error = EINTR;
			break;
		}
	}

	spa->spa_waiters--;
	cv_signal(&spa->spa_waiters_cv);
	mutex_exit(&spa->spa_activities_lock);

	return (error);
}

/*
 * Wait for a particular instance of the specified activity to complete, where
 * the instance is identified by 'tag'
 */
int
spa_wait_tag(const char *pool, zpool_wait_activity_t activity, uint64_t tag,
    boolean_t *waited)
{
	return (spa_wait_common(pool, activity, B_TRUE, tag, waited));
}

/*
 * Wait for all instances of the specified activity complete
 */
int
spa_wait(const char *pool, zpool_wait_activity_t activity, boolean_t *waited)
{

	return (spa_wait_common(pool, activity, B_FALSE, 0, waited));
}

sysevent_t *
spa_event_create(spa_t *spa, vdev_t *vd, nvlist_t *hist_nvl, const char *name)
{
	sysevent_t *ev = NULL;
#ifdef _KERNEL
	nvlist_t *resource;

	resource = zfs_event_create(spa, vd, FM_SYSEVENT_CLASS, name, hist_nvl);
	if (resource) {
		ev = kmem_alloc(sizeof (sysevent_t), KM_SLEEP);
		ev->resource = resource;
	}
#endif
	return (ev);
}

void
spa_event_post(sysevent_t *ev)
{
#ifdef _KERNEL
	if (ev) {
		zfs_zevent_post(ev->resource, NULL, zfs_zevent_post_cb);
		kmem_free(ev, sizeof (*ev));
	}
#endif
}

/*
 * Post a zevent corresponding to the given sysevent.   The 'name' must be one
 * of the event definitions in sys/sysevent/eventdefs.h.  The payload will be
 * filled in from the spa and (optionally) the vdev.  This doesn't do anything
 * in the userland libzpool, as we don't want consumers to misinterpret ztest
 * or zdb as real changes.
 */
void
spa_event_notify(spa_t *spa, vdev_t *vd, nvlist_t *hist_nvl, const char *name)
{
	spa_event_post(spa_event_create(spa, vd, hist_nvl, name));
}

/* state manipulation functions */
EXPORT_SYMBOL(spa_open);
EXPORT_SYMBOL(spa_open_rewind);
EXPORT_SYMBOL(spa_get_stats);
EXPORT_SYMBOL(spa_create);
EXPORT_SYMBOL(spa_import);
EXPORT_SYMBOL(spa_tryimport);
EXPORT_SYMBOL(spa_destroy);
EXPORT_SYMBOL(spa_export);
EXPORT_SYMBOL(spa_reset);
EXPORT_SYMBOL(spa_async_request);
EXPORT_SYMBOL(spa_async_suspend);
EXPORT_SYMBOL(spa_async_resume);
EXPORT_SYMBOL(spa_inject_addref);
EXPORT_SYMBOL(spa_inject_delref);
EXPORT_SYMBOL(spa_scan_stat_init);
EXPORT_SYMBOL(spa_scan_get_stats);

/* device manipulation */
EXPORT_SYMBOL(spa_vdev_add);
EXPORT_SYMBOL(spa_vdev_attach);
EXPORT_SYMBOL(spa_vdev_detach);
EXPORT_SYMBOL(spa_vdev_setpath);
EXPORT_SYMBOL(spa_vdev_setfru);
EXPORT_SYMBOL(spa_vdev_split_mirror);

/* spare statech is global across all pools) */
EXPORT_SYMBOL(spa_spare_add);
EXPORT_SYMBOL(spa_spare_remove);
EXPORT_SYMBOL(spa_spare_exists);
EXPORT_SYMBOL(spa_spare_activate);

/* L2ARC statech is global across all pools) */
EXPORT_SYMBOL(spa_l2cache_add);
EXPORT_SYMBOL(spa_l2cache_remove);
EXPORT_SYMBOL(spa_l2cache_exists);
EXPORT_SYMBOL(spa_l2cache_activate);
EXPORT_SYMBOL(spa_l2cache_drop);

/* scanning */
EXPORT_SYMBOL(spa_scan);
EXPORT_SYMBOL(spa_scan_stop);

/* spa syncing */
EXPORT_SYMBOL(spa_sync); /* only for DMU use */
EXPORT_SYMBOL(spa_sync_allpools);

/* properties */
EXPORT_SYMBOL(spa_prop_set);
EXPORT_SYMBOL(spa_prop_get);
EXPORT_SYMBOL(spa_prop_clear_bootfs);

/* asynchronous event notification */
EXPORT_SYMBOL(spa_event_notify);

/* BEGIN CSTYLED */
ZFS_MODULE_PARAM(zfs_spa, spa_, load_verify_shift, INT, ZMOD_RW,
	"log2(fraction of arc that can be used by inflight I/Os when "
	"verifying pool during import");

ZFS_MODULE_PARAM(zfs_spa, spa_, load_verify_metadata, INT, ZMOD_RW,
	"Set to traverse metadata on pool import");

ZFS_MODULE_PARAM(zfs_spa, spa_, load_verify_data, INT, ZMOD_RW,
	"Set to traverse data on pool import");

ZFS_MODULE_PARAM(zfs_spa, spa_, load_print_vdev_tree, INT, ZMOD_RW,
	"Print vdev tree to zfs_dbgmsg during pool import");

ZFS_MODULE_PARAM(zfs_zio, zio_, taskq_batch_pct, UINT, ZMOD_RD,
	"Percentage of CPUs to run an IO worker thread");

ZFS_MODULE_PARAM(zfs, zfs_, max_missing_tvds, ULONG, ZMOD_RW,
	"Allow importing pool with up to this number of missing top-level "
	"vdevs (in read-only mode)");

ZFS_MODULE_PARAM(zfs_livelist_condense, zfs_livelist_condense_, zthr_pause, INT, ZMOD_RW,
	"Set the livelist condense zthr to pause");

ZFS_MODULE_PARAM(zfs_livelist_condense, zfs_livelist_condense_, sync_pause, INT, ZMOD_RW,
	"Set the livelist condense synctask to pause");

ZFS_MODULE_PARAM(zfs_livelist_condense, zfs_livelist_condense_, sync_cancel, INT, ZMOD_RW,
	"Whether livelist condensing was canceled in the synctask");

ZFS_MODULE_PARAM(zfs_livelist_condense, zfs_livelist_condense_, zthr_cancel, INT, ZMOD_RW,
	"Whether livelist condensing was canceled in the zthr function");

ZFS_MODULE_PARAM(zfs_livelist_condense, zfs_livelist_condense_, new_alloc, INT, ZMOD_RW,
	"Whether extra ALLOC blkptrs were added to a livelist entry while it "
	"was being condensed");
/* END CSTYLED */<|MERGE_RESOLUTION|>--- conflicted
+++ resolved
@@ -6746,32 +6746,18 @@
 		 */
 		vdev_dirty(tvd, VDD_DTL, newvd, txg);
 
-<<<<<<< HEAD
 		/*
-		 * Schedule the resilver to restart in the future. We do this to
-		 * ensure that dmu_sync-ed blocks have been stitched into the
-		 * respective datasets. We do not do this if resilvers have been
-		 * deferred.
-		 */
+		* Schedule the resilver to restart in the future. We do this to
+		* ensure that dmu_sync-ed blocks have been stitched into the
+		* respective datasets. We do not do this if resilvers have been
+		* deferred.
+		*/
 		if (dsl_scan_resilvering(spa_get_dsl(spa)) &&
-		    spa_feature_is_enabled(spa, SPA_FEATURE_RESILVER_DEFER))
-			vdev_set_deferred_resilver(spa, newvd);
+			spa_feature_is_enabled(spa, SPA_FEATURE_RESILVER_DEFER))
+			vdev_defer_resilver(newvd);
 		else
-			dsl_resilver_restart(spa->spa_dsl_pool, dtl_max_txg);
-	}
-=======
-	/*
-	 * Schedule the resilver to restart in the future. We do this to
-	 * ensure that dmu_sync-ed blocks have been stitched into the
-	 * respective datasets. We do not do this if resilvers have been
-	 * deferred.
-	 */
-	if (dsl_scan_resilvering(spa_get_dsl(spa)) &&
-	    spa_feature_is_enabled(spa, SPA_FEATURE_RESILVER_DEFER))
-		vdev_defer_resilver(newvd);
-	else
-		dsl_scan_restart_resilver(spa->spa_dsl_pool, dtl_max_txg);
->>>>>>> 5a42ef04
+			dsl_scan_restart_resilver(spa->spa_dsl_pool, dtl_max_txg);
+	}
 
 	if (spa->spa_bootfs)
 		spa_event_notify(spa, newvd, NULL, ESC_ZFS_BOOTFS_VDEV_ATTACH);
