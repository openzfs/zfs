/*
 * CDDL HEADER START
 *
 * The contents of this file are subject to the terms of the
 * Common Development and Distribution License (the "License").
 * You may not use this file except in compliance with the License.
 *
 * You can obtain a copy of the license at usr/src/OPENSOLARIS.LICENSE
 * or http://www.opensolaris.org/os/licensing.
 * See the License for the specific language governing permissions
 * and limitations under the License.
 *
 * When distributing Covered Code, include this CDDL HEADER in each
 * file and include the License file at usr/src/OPENSOLARIS.LICENSE.
 * If applicable, add the following below this CDDL HEADER, with the
 * fields enclosed by brackets "[]" replaced with your own identifying
 * information: Portions Copyright [yyyy] [name of copyright owner]
 *
 * CDDL HEADER END
 */
/*
 * Copyright (C) 2008-2010 Lawrence Livermore National Security, LLC.
 * Produced at Lawrence Livermore National Laboratory (cf, DISCLAIMER).
 * Rewritten for Linux by Brian Behlendorf <behlendorf1@llnl.gov>.
 * LLNL-CODE-403049.
 * Copyright (c) 2012, 2014 by Delphix. All rights reserved.
 */

#include <sys/zfs_context.h>
#include <sys/abd.h>
#include <sys/spa.h>
#include <sys/vdev_disk.h>
#include <sys/vdev_impl.h>
#include <sys/fs/zfs.h>
#include <sys/zio.h>
#include <sys/sunldi.h>

char *zfs_vdev_scheduler = VDEV_SCHEDULER;
static void *zfs_vdev_holder = VDEV_HOLDER;

/*
 * Virtual device vector for disks.
 */
typedef struct dio_request {
	struct completion	dr_comp;	/* Completion for sync IO */
	atomic_t		dr_ref;		/* References */
	zio_t			*dr_zio;	/* Parent ZIO */
	int			dr_rw;		/* Read/Write */
	int			dr_error;	/* Bio error */
	int			dr_bio_count;	/* Count of bio's */
	struct bio		*dr_bio[0];	/* Attached bio's */
} dio_request_t;


#ifdef HAVE_OPEN_BDEV_EXCLUSIVE
static fmode_t
vdev_bdev_mode(int smode)
{
	fmode_t mode = 0;

	ASSERT3S(smode & (FREAD | FWRITE), !=, 0);

	if (smode & FREAD)
		mode |= FMODE_READ;

	if (smode & FWRITE)
		mode |= FMODE_WRITE;

	return (mode);
}
#else
static int
vdev_bdev_mode(int smode)
{
	int mode = 0;

	ASSERT3S(smode & (FREAD | FWRITE), !=, 0);

	if ((smode & FREAD) && !(smode & FWRITE))
		mode = MS_RDONLY;

	return (mode);
}
#endif /* HAVE_OPEN_BDEV_EXCLUSIVE */

static uint64_t
bdev_capacity(struct block_device *bdev)
{
	struct hd_struct *part = bdev->bd_part;

	/* The partition capacity referenced by the block device */
	if (part)
		return (part->nr_sects << 9);

	/* Otherwise assume the full device capacity */
	return (get_capacity(bdev->bd_disk) << 9);
}

static void
vdev_disk_error(zio_t *zio)
{
#ifdef ZFS_DEBUG
	printk("ZFS: zio error=%d type=%d offset=%llu size=%llu "
	    "flags=%x delay=%llu\n", zio->io_error, zio->io_type,
	    (u_longlong_t)zio->io_offset, (u_longlong_t)zio->io_size,
	    zio->io_flags, (u_longlong_t)zio->io_delay);
#endif
}

/*
 * Use the Linux 'noop' elevator for zfs managed block devices.  This
 * strikes the ideal balance by allowing the zfs elevator to do all
 * request ordering and prioritization.  While allowing the Linux
 * elevator to do the maximum front/back merging allowed by the
 * physical device.  This yields the largest possible requests for
 * the device with the lowest total overhead.
 */
static int
vdev_elevator_switch(vdev_t *v, char *elevator)
{
	vdev_disk_t *vd = v->vdev_tsd;
	struct block_device *bdev = vd->vd_bdev;
	struct request_queue *q = bdev_get_queue(bdev);
	char *device = bdev->bd_disk->disk_name;
	int error;

	/*
	 * Skip devices which are not whole disks (partitions).
	 * Device-mapper devices are excepted since they may be whole
	 * disks despite the vdev_wholedisk flag, in which case we can
	 * and should switch the elevator. If the device-mapper device
	 * does not have an elevator (i.e. dm-raid, dm-crypt, etc.) the
	 * "Skip devices without schedulers" check below will fail.
	 */
	if (!v->vdev_wholedisk && strncmp(device, "dm-", 3) != 0)
		return (0);

	/* Skip devices without schedulers (loop, ram, dm, etc) */
	if (!q->elevator || !blk_queue_stackable(q))
		return (0);

	/* Leave existing scheduler when set to "none" */
	if (strncmp(elevator, "none", 4) && (strlen(elevator) == 4) == 0)
		return (0);

#ifdef HAVE_ELEVATOR_CHANGE
	error = elevator_change(q, elevator);
#else
	/*
	 * For pre-2.6.36 kernels elevator_change() is not available.
	 * Therefore we fall back to using a usermodehelper to echo the
	 * elevator into sysfs;  This requires /bin/echo and sysfs to be
	 * mounted which may not be true early in the boot process.
	 */
#define	SET_SCHEDULER_CMD \
	"exec 0</dev/null " \
	"     1>/sys/block/%s/queue/scheduler " \
	"     2>/dev/null; " \
	"echo %s"

	{
		char *argv[] = { "/bin/sh", "-c", NULL, NULL };
		char *envp[] = { NULL };

		argv[2] = kmem_asprintf(SET_SCHEDULER_CMD, device, elevator);
		error = call_usermodehelper(argv[0], argv, envp, UMH_WAIT_PROC);
		strfree(argv[2]);
	}
#endif /* HAVE_ELEVATOR_CHANGE */
	if (error)
		printk("ZFS: Unable to set \"%s\" scheduler for %s (%s): %d\n",
		    elevator, v->vdev_path, device, error);

	return (error);
}

/*
 * Expanding a whole disk vdev involves invoking BLKRRPART on the
 * whole disk device. This poses a problem, because BLKRRPART will
 * return EBUSY if one of the disk's partitions is open. That's why
 * we have to do it here, just before opening the data partition.
 * Unfortunately, BLKRRPART works by dropping all partitions and
 * recreating them, which means that for a short time window, all
 * /dev/sdxN device files disappear (until udev recreates them).
 * This means two things:
 *  - When we open the data partition just after a BLKRRPART, we
 *    can't do it using the normal device file path because of the
 *    obvious race condition with udev. Instead, we use reliable
 *    kernel APIs to get a handle to the new partition device from
 *    the whole disk device.
 *  - Because vdev_disk_open() initially needs to find the device
 *    using its path, multiple vdev_disk_open() invocations in
 *    short succession on the same disk with BLKRRPARTs in the
 *    middle have a high probability of failure (because of the
 *    race condition with udev). A typical situation where this
 *    might happen is when the zpool userspace tool does a
 *    TRYIMPORT immediately followed by an IMPORT. For this
 *    reason, we only invoke BLKRRPART in the module when strictly
 *    necessary (zpool online -e case), and rely on userspace to
 *    do it when possible.
 */
static struct block_device *
vdev_disk_rrpart(const char *path, int mode, vdev_disk_t *vd)
{
#if defined(HAVE_3ARG_BLKDEV_GET) && defined(HAVE_GET_GENDISK)
	struct block_device *bdev, *result = ERR_PTR(-ENXIO);
	struct gendisk *disk;
	int error, partno;

	bdev = vdev_bdev_open(path, vdev_bdev_mode(mode), zfs_vdev_holder);
	if (IS_ERR(bdev))
		return (bdev);

	disk = get_gendisk(bdev->bd_dev, &partno);
	vdev_bdev_close(bdev, vdev_bdev_mode(mode));

	if (disk) {
		bdev = bdget(disk_devt(disk));
		if (bdev) {
			error = blkdev_get(bdev, vdev_bdev_mode(mode), vd);
			if (error == 0)
				error = ioctl_by_bdev(bdev, BLKRRPART, 0);
			vdev_bdev_close(bdev, vdev_bdev_mode(mode));
		}

		bdev = bdget_disk(disk, partno);
		if (bdev) {
			error = blkdev_get(bdev,
			    vdev_bdev_mode(mode) | FMODE_EXCL, vd);
			if (error == 0)
				result = bdev;
		}
		put_disk(disk);
	}

	return (result);
#else
	return (ERR_PTR(-EOPNOTSUPP));
#endif /* defined(HAVE_3ARG_BLKDEV_GET) && defined(HAVE_GET_GENDISK) */
}

static int
vdev_disk_open(vdev_t *v, uint64_t *psize, uint64_t *max_psize,
    uint64_t *ashift)
{
	struct block_device *bdev = ERR_PTR(-ENXIO);
	vdev_disk_t *vd;
	int mode, block_size;

	/* Must have a pathname and it must be absolute. */
	if (v->vdev_path == NULL || v->vdev_path[0] != '/') {
		v->vdev_stat.vs_aux = VDEV_AUX_BAD_LABEL;
		return (EINVAL);
	}

	/*
	 * Reopen the device if it's not currently open. Otherwise,
	 * just update the physical size of the device.
	 */
	if (v->vdev_tsd != NULL) {
		ASSERT(v->vdev_reopening);
		vd = v->vdev_tsd;
		goto skip_open;
	}

	vd = kmem_zalloc(sizeof (vdev_disk_t), KM_SLEEP);
	if (vd == NULL)
		return (ENOMEM);

	/*
	 * Devices are always opened by the path provided at configuration
	 * time.  This means that if the provided path is a udev by-id path
	 * then drives may be recabled without an issue.  If the provided
	 * path is a udev by-path path, then the physical location information
	 * will be preserved.  This can be critical for more complicated
	 * configurations where drives are located in specific physical
	 * locations to maximize the systems tolerence to component failure.
	 * Alternatively, you can provide your own udev rule to flexibly map
	 * the drives as you see fit.  It is not advised that you use the
	 * /dev/[hd]d devices which may be reordered due to probing order.
	 * Devices in the wrong locations will be detected by the higher
	 * level vdev validation.
	 */
	mode = spa_mode(v->vdev_spa);
	if (v->vdev_wholedisk && v->vdev_expanding)
		bdev = vdev_disk_rrpart(v->vdev_path, mode, vd);
	if (IS_ERR(bdev))
		bdev = vdev_bdev_open(v->vdev_path,
		    vdev_bdev_mode(mode), zfs_vdev_holder);
	if (IS_ERR(bdev)) {
		kmem_free(vd, sizeof (vdev_disk_t));
		return (-PTR_ERR(bdev));
	}

	v->vdev_tsd = vd;
	vd->vd_bdev = bdev;

skip_open:
	/*  Determine the physical block size */
	block_size = vdev_bdev_block_size(vd->vd_bdev);

	/* Clear the nowritecache bit, causes vdev_reopen() to try again. */
	v->vdev_nowritecache = B_FALSE;

	/* Physical volume size in bytes */
	*psize = bdev_capacity(vd->vd_bdev);

	/* TODO: report possible expansion size */
	*max_psize = *psize;

	/* Based on the minimum sector size set the block size */
	*ashift = highbit64(MAX(block_size, SPA_MINBLOCKSIZE)) - 1;

	/* Try to set the io scheduler elevator algorithm */
	(void) vdev_elevator_switch(v, zfs_vdev_scheduler);

	return (0);
}

static void
vdev_disk_close(vdev_t *v)
{
	vdev_disk_t *vd = v->vdev_tsd;

	if (v->vdev_reopening || vd == NULL)
		return;

	if (vd->vd_bdev != NULL)
		vdev_bdev_close(vd->vd_bdev,
		    vdev_bdev_mode(spa_mode(v->vdev_spa)));

	kmem_free(vd, sizeof (vdev_disk_t));
	v->vdev_tsd = NULL;
}

static dio_request_t *
vdev_disk_dio_alloc(int bio_count)
{
	dio_request_t *dr;
	int i;

	dr = kmem_zalloc(sizeof (dio_request_t) +
	    sizeof (struct bio *) * bio_count, KM_SLEEP);
	if (dr) {
		init_completion(&dr->dr_comp);
		atomic_set(&dr->dr_ref, 0);
		dr->dr_bio_count = bio_count;
		dr->dr_error = 0;

		for (i = 0; i < dr->dr_bio_count; i++)
			dr->dr_bio[i] = NULL;
	}

	return (dr);
}

static void
vdev_disk_dio_free(dio_request_t *dr)
{
	int i;

	for (i = 0; i < dr->dr_bio_count; i++)
		if (dr->dr_bio[i])
			bio_put(dr->dr_bio[i]);

	kmem_free(dr, sizeof (dio_request_t) +
	    sizeof (struct bio *) * dr->dr_bio_count);
}

static int
vdev_disk_dio_is_sync(dio_request_t *dr)
{
#ifdef HAVE_BIO_RW_SYNC
	/* BIO_RW_SYNC preferred interface from 2.6.12-2.6.29 */
	return (dr->dr_rw & (1 << BIO_RW_SYNC));
#else
#ifdef HAVE_BIO_RW_SYNCIO
	/* BIO_RW_SYNCIO preferred interface from 2.6.30-2.6.35 */
	return (dr->dr_rw & (1 << BIO_RW_SYNCIO));
#else
#ifdef HAVE_REQ_SYNC
	/* REQ_SYNC preferred interface from 2.6.36-2.6.xx */
	return (dr->dr_rw & REQ_SYNC);
#else
#error "Unable to determine bio sync flag"
#endif /* HAVE_REQ_SYNC */
#endif /* HAVE_BIO_RW_SYNC */
#endif /* HAVE_BIO_RW_SYNCIO */
}

static void
vdev_disk_dio_get(dio_request_t *dr)
{
	atomic_inc(&dr->dr_ref);
}

static int
vdev_disk_dio_put(dio_request_t *dr)
{
	int rc = atomic_dec_return(&dr->dr_ref);

	/*
	 * Free the dio_request when the last reference is dropped and
	 * ensure zio_interpret is called only once with the correct zio
	 */
	if (rc == 0) {
		zio_t *zio = dr->dr_zio;
		int error = dr->dr_error;

		vdev_disk_dio_free(dr);

		if (zio) {
			zio->io_delay = jiffies_64 - zio->io_delay;
			zio->io_error = error;
			ASSERT3S(zio->io_error, >=, 0);
			if (zio->io_error)
				vdev_disk_error(zio);
			zio_interrupt(zio);
		}
	}

	return (rc);
}

BIO_END_IO_PROTO(vdev_disk_physio_completion, bio, size, error)
{
	dio_request_t *dr = bio->bi_private;
	int rc;

	/* Fatal error but print some useful debugging before asserting */
	if (dr == NULL)
		PANIC("dr == NULL, bio->bi_private == NULL\n"
		    "bi_next: %p, bi_flags: %lx, bi_rw: %lu, bi_vcnt: %d\n"
		    "bi_idx: %d, bi_size: %d, bi_end_io: %p, bi_cnt: %d\n",
		    bio->bi_next, bio->bi_flags, bio->bi_rw, bio->bi_vcnt,
		    BIO_BI_IDX(bio), BIO_BI_SIZE(bio), bio->bi_end_io,
		    atomic_read(&bio->bi_cnt));

#ifndef HAVE_2ARGS_BIO_END_IO_T
	if (BIO_BI_SIZE(bio))
		return (1);
#endif /* HAVE_2ARGS_BIO_END_IO_T */

	if (error == 0 && !test_bit(BIO_UPTODATE, &bio->bi_flags))
		error = (-EIO);

	if (dr->dr_error == 0)
		dr->dr_error = -error;

	/* Drop reference aquired by __vdev_disk_physio */
	rc = vdev_disk_dio_put(dr);

	/* Wake up synchronous waiter this is the last outstanding bio */
	if ((rc == 1) && vdev_disk_dio_is_sync(dr))
		complete(&dr->dr_comp);

	BIO_END_IO_RETURN(0);
}

static inline unsigned long
bio_nr_pages(void *bio_ptr, unsigned int bio_size)
{
	return ((((unsigned long)bio_ptr + bio_size + PAGE_SIZE - 1) >>
	    PAGE_SHIFT) - ((unsigned long)bio_ptr >> PAGE_SHIFT));
}

static unsigned int
bio_map(struct bio *bio, void *bio_ptr, unsigned int bio_size)
{
	unsigned int offset, size, i;
	struct page *page;

	offset = offset_in_page(bio_ptr);
	for (i = 0; i < bio->bi_max_vecs; i++) {
		size = PAGE_SIZE - offset;

		if (bio_size <= 0)
			break;

		if (size > bio_size)
			size = bio_size;

		if (is_vmalloc_addr(bio_ptr))
			page = vmalloc_to_page(bio_ptr);
		else
			page = virt_to_page(bio_ptr);

		/*
		 * Some network related block device uses tcp_sendpage, which
		 * doesn't behave well when using 0-count page, this is a
		 * safety net to catch them.
		 */
		ASSERT3S(page_count(page), >, 0);

		if (bio_add_page(bio, page, size, offset) != size)
			break;

		bio_ptr  += size;
		bio_size -= size;
		offset = 0;
	}

	return (bio_size);
}

static int
__vdev_disk_physio(struct block_device *bdev, zio_t *zio, caddr_t kbuf_ptr,
    size_t kbuf_size, uint64_t kbuf_offset, int flags)
{
	dio_request_t *dr;
	uint64_t zio_offset;
	uint64_t bio_offset;
	int bio_size, bio_count = 16;
	int i = 0, error = 0;
	abd_t *zio_data = NULL;

	ASSERT3U(kbuf_offset + kbuf_size, <=, bdev->bd_inode->i_size);
	/* we take either zio or kbuf_ptr, not both */
	ASSERT((!zio || !kbuf_ptr) && (zio || kbuf_ptr));

retry:
	dr = vdev_disk_dio_alloc(bio_count);
	if (dr == NULL)
		return (ENOMEM);

	if (zio && !(zio->io_flags & (ZIO_FLAG_IO_RETRY | ZIO_FLAG_TRYHARD)))
		bio_set_flags_failfast(bdev, &flags);

	dr->dr_zio = zio;
	dr->dr_rw = flags;

	/*
	 * When the IO size exceeds the maximum bio size for the request
	 * queue we are forced to break the IO in multiple bio's and wait
	 * for them all to complete.  Ideally, all pool users will set
	 * their volume block size to match the maximum request size and
	 * the common case will be one bio per vdev IO request.
	 */
	if (zio_data == NULL) {
		if (zio)
			zio_data = zio->io_data;
		else
			zio_data = abd_get_from_buf(kbuf_ptr, kbuf_size);
	}

	zio_offset = 0;
	bio_offset = kbuf_offset;
	bio_size = kbuf_size;
	for (i = 0; i <= dr->dr_bio_count; i++) {

		/* Finished constructing bio's for given buffer */
		if (bio_size <= 0)
			break;

		/*
		 * By default only 'bio_count' bio's per dio are allowed.
		 * However, if we find ourselves in a situation where more
		 * are needed we allocate a larger dio and warn the user.
		 */
		if (dr->dr_bio_count == i) {
			vdev_disk_dio_free(dr);
			bio_count *= 2;
			goto retry;
		}

<<<<<<< HEAD
		dr->dr_bio[i] = bio_alloc(GFP_NOIO,
		    abd_bio_nr_pages_off(zio_data, bio_size, zio_offset));
=======
>>>>>>> 5dc8b736
		/* bio_alloc() with __GFP_WAIT never returns NULL */
		dr->dr_bio[i] = bio_alloc(GFP_NOIO,
		    MIN(bio_nr_pages(bio_ptr, bio_size), BIO_MAX_PAGES));
		if (unlikely(dr->dr_bio[i] == NULL)) {
			if (kbuf_ptr)
				abd_put(zio_data);
			vdev_disk_dio_free(dr);
			return (ENOMEM);
		}

		/* Matching put called by vdev_disk_physio_completion */
		vdev_disk_dio_get(dr);

		dr->dr_bio[i]->bi_bdev = bdev;
		BIO_BI_SECTOR(dr->dr_bio[i]) = bio_offset >> 9;
		dr->dr_bio[i]->bi_rw = dr->dr_rw;
		dr->dr_bio[i]->bi_end_io = vdev_disk_physio_completion;
		dr->dr_bio[i]->bi_private = dr;

		/* Remaining size is returned to become the new size */
		bio_size = abd_bio_map_off(dr->dr_bio[i], zio_data,
		    bio_size, zio_offset);

		/* Advance in buffer and construct another bio if needed */
		zio_offset += BIO_BI_SIZE(dr->dr_bio[i]);
		bio_offset += BIO_BI_SIZE(dr->dr_bio[i]);
	}

	/* Extra reference to protect dio_request during submit_bio */
	vdev_disk_dio_get(dr);
	if (zio)
		zio->io_delay = jiffies_64;

	/* Submit all bio's associated with this dio */
	for (i = 0; i < dr->dr_bio_count; i++)
		if (dr->dr_bio[i])
			submit_bio(dr->dr_rw, dr->dr_bio[i]);

	/*
	 * On synchronous blocking requests we wait for all bio the completion
	 * callbacks to run.  We will be woken when the last callback runs
	 * for this dio.  We are responsible for putting the last dio_request
	 * reference will in turn put back the last bio references.  The
	 * only synchronous consumer is vdev_disk_read_rootlabel() all other
	 * IO originating from vdev_disk_io_start() is asynchronous.
	 */
	if (vdev_disk_dio_is_sync(dr)) {
		wait_for_completion(&dr->dr_comp);
		error = dr->dr_error;
		ASSERT3S(atomic_read(&dr->dr_ref), ==, 1);
	}

	if (kbuf_ptr)
		abd_put(zio_data);

	(void) vdev_disk_dio_put(dr);

	return (error);
}

int
vdev_disk_physio(struct block_device *bdev, caddr_t kbuf,
    size_t size, uint64_t offset, int flags)
{
	bio_set_flags_failfast(bdev, &flags);
	return (__vdev_disk_physio(bdev, NULL, kbuf, size, offset, flags));
}

BIO_END_IO_PROTO(vdev_disk_io_flush_completion, bio, size, rc)
{
	zio_t *zio = bio->bi_private;

	zio->io_delay = jiffies_64 - zio->io_delay;
	zio->io_error = -rc;
	if (rc && (rc == -EOPNOTSUPP))
		zio->io_vd->vdev_nowritecache = B_TRUE;

	bio_put(bio);
	ASSERT3S(zio->io_error, >=, 0);
	if (zio->io_error)
		vdev_disk_error(zio);
	zio_interrupt(zio);

	BIO_END_IO_RETURN(0);
}

static int
vdev_disk_io_flush(struct block_device *bdev, zio_t *zio)
{
	struct request_queue *q;
	struct bio *bio;

	q = bdev_get_queue(bdev);
	if (!q)
		return (ENXIO);

	bio = bio_alloc(GFP_NOIO, 0);
	/* bio_alloc() with __GFP_WAIT never returns NULL */
	if (unlikely(bio == NULL))
		return (ENOMEM);

	bio->bi_end_io = vdev_disk_io_flush_completion;
	bio->bi_private = zio;
	bio->bi_bdev = bdev;
	zio->io_delay = jiffies_64;
	submit_bio(VDEV_WRITE_FLUSH_FUA, bio);
	invalidate_bdev(bdev);

	return (0);
}

static void
vdev_disk_io_start(zio_t *zio)
{
	vdev_t *v = zio->io_vd;
	vdev_disk_t *vd = v->vdev_tsd;
	int flags, error;

	switch (zio->io_type) {
	case ZIO_TYPE_IOCTL:

		if (!vdev_readable(v)) {
			zio->io_error = SET_ERROR(ENXIO);
			zio_interrupt(zio);
			return;
		}

		switch (zio->io_cmd) {
		case DKIOCFLUSHWRITECACHE:

			if (zfs_nocacheflush)
				break;

			if (v->vdev_nowritecache) {
				zio->io_error = SET_ERROR(ENOTSUP);
				break;
			}

			error = vdev_disk_io_flush(vd->vd_bdev, zio);
			if (error == 0)
				return;

			zio->io_error = error;
			if (error == ENOTSUP)
				v->vdev_nowritecache = B_TRUE;

			break;

		default:
			zio->io_error = SET_ERROR(ENOTSUP);
		}

		zio_execute(zio);
		return;
	case ZIO_TYPE_WRITE:
		flags = WRITE;
		break;

	case ZIO_TYPE_READ:
		flags = READ;
		break;

	default:
		zio->io_error = SET_ERROR(ENOTSUP);
		zio_interrupt(zio);
		return;
	}

	error = __vdev_disk_physio(vd->vd_bdev, zio, NULL,
	    zio->io_size, zio->io_offset, flags);
	if (error) {
		zio->io_error = error;
		zio_interrupt(zio);
		return;
	}
}

static void
vdev_disk_io_done(zio_t *zio)
{
	/*
	 * If the device returned EIO, we revalidate the media.  If it is
	 * determined the media has changed this triggers the asynchronous
	 * removal of the device from the configuration.
	 */
	if (zio->io_error == EIO) {
		vdev_t *v = zio->io_vd;
		vdev_disk_t *vd = v->vdev_tsd;

		if (check_disk_change(vd->vd_bdev)) {
			vdev_bdev_invalidate(vd->vd_bdev);
			v->vdev_remove_wanted = B_TRUE;
			spa_async_request(zio->io_spa, SPA_ASYNC_REMOVE);
		}
	}
}

static void
vdev_disk_hold(vdev_t *vd)
{
	ASSERT(spa_config_held(vd->vdev_spa, SCL_STATE, RW_WRITER));

	/* We must have a pathname, and it must be absolute. */
	if (vd->vdev_path == NULL || vd->vdev_path[0] != '/')
		return;

	/*
	 * Only prefetch path and devid info if the device has
	 * never been opened.
	 */
	if (vd->vdev_tsd != NULL)
		return;

	/* XXX: Implement me as a vnode lookup for the device */
	vd->vdev_name_vp = NULL;
	vd->vdev_devid_vp = NULL;
}

static void
vdev_disk_rele(vdev_t *vd)
{
	ASSERT(spa_config_held(vd->vdev_spa, SCL_STATE, RW_WRITER));

	/* XXX: Implement me as a vnode rele for the device */
}

vdev_ops_t vdev_disk_ops = {
	vdev_disk_open,
	vdev_disk_close,
	vdev_default_asize,
	vdev_disk_io_start,
	vdev_disk_io_done,
	NULL,
	vdev_disk_hold,
	vdev_disk_rele,
	VDEV_TYPE_DISK,		/* name of this vdev type */
	B_TRUE			/* leaf vdev */
};

/*
 * Given the root disk device devid or pathname, read the label from
 * the device, and construct a configuration nvlist.
 */
int
vdev_disk_read_rootlabel(char *devpath, char *devid, nvlist_t **config)
{
	struct block_device *bdev;
	vdev_label_t *label;
	uint64_t s, size;
	int i;

	bdev = vdev_bdev_open(devpath, vdev_bdev_mode(FREAD), zfs_vdev_holder);
	if (IS_ERR(bdev))
		return (-PTR_ERR(bdev));

	s = bdev_capacity(bdev);
	if (s == 0) {
		vdev_bdev_close(bdev, vdev_bdev_mode(FREAD));
		return (EIO);
	}

	size = P2ALIGN_TYPED(s, sizeof (vdev_label_t), uint64_t);
	label = vmem_alloc(sizeof (vdev_label_t), KM_SLEEP);

	for (i = 0; i < VDEV_LABELS; i++) {
		uint64_t offset, state, txg = 0;

		/* read vdev label */
		offset = vdev_label_offset(size, i, 0);
		if (vdev_disk_physio(bdev, (caddr_t)label,
		    VDEV_SKIP_SIZE + VDEV_PHYS_SIZE, offset, READ_SYNC) != 0)
			continue;

		if (nvlist_unpack(label->vl_vdev_phys.vp_nvlist,
		    sizeof (label->vl_vdev_phys.vp_nvlist), config, 0) != 0) {
			*config = NULL;
			continue;
		}

		if (nvlist_lookup_uint64(*config, ZPOOL_CONFIG_POOL_STATE,
		    &state) != 0 || state >= POOL_STATE_DESTROYED) {
			nvlist_free(*config);
			*config = NULL;
			continue;
		}

		if (nvlist_lookup_uint64(*config, ZPOOL_CONFIG_POOL_TXG,
		    &txg) != 0 || txg == 0) {
			nvlist_free(*config);
			*config = NULL;
			continue;
		}

		break;
	}

	vmem_free(label, sizeof (vdev_label_t));
	vdev_bdev_close(bdev, vdev_bdev_mode(FREAD));

	return (0);
}

module_param(zfs_vdev_scheduler, charp, 0644);
MODULE_PARM_DESC(zfs_vdev_scheduler, "I/O scheduler");<|MERGE_RESOLUTION|>--- conflicted
+++ resolved
@@ -563,14 +563,10 @@
 			goto retry;
 		}
 
-<<<<<<< HEAD
-		dr->dr_bio[i] = bio_alloc(GFP_NOIO,
-		    abd_bio_nr_pages_off(zio_data, bio_size, zio_offset));
-=======
->>>>>>> 5dc8b736
 		/* bio_alloc() with __GFP_WAIT never returns NULL */
 		dr->dr_bio[i] = bio_alloc(GFP_NOIO,
-		    MIN(bio_nr_pages(bio_ptr, bio_size), BIO_MAX_PAGES));
+		    MIN(abd_bio_nr_pages_off(zio_data, bio_size, zio_offset),
+		    BIO_MAX_PAGES));
 		if (unlikely(dr->dr_bio[i] == NULL)) {
 			if (kbuf_ptr)
 				abd_put(zio_data);
