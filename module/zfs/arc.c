--- conflicted
+++ resolved
@@ -2551,11 +2551,6 @@
 
 	err = arc_read_nolock(pio, spa, bp, done, private, priority,
 	    zio_flags, arc_flags, zb);
-<<<<<<< HEAD
-
-	VERIFY3P(hdr, ==, pbuf->b_hdr);
-=======
->>>>>>> e9f14862
 	rw_exit(&pbuf->b_lock);
 
 	return (err);
@@ -2647,11 +2642,7 @@
 		uint64_t size = BP_GET_LSIZE(bp);
 		arc_callback_t	*acb;
 		vdev_t *vd = NULL;
-<<<<<<< HEAD
 		daddr_t addr = -1;
-=======
-		uint64_t addr;
->>>>>>> e9f14862
 		boolean_t devw = B_FALSE;
 
 		if (hdr == NULL) {
@@ -2969,12 +2960,8 @@
 	arc_buf_hdr_t *hdr;
 	kmutex_t *hash_lock;
 	l2arc_buf_hdr_t *l2hdr;
-<<<<<<< HEAD
 	uint64_t buf_size = 0;
-=======
-	uint64_t buf_size;
 	boolean_t released = B_FALSE;
->>>>>>> e9f14862
 
 	rw_enter(&buf->b_lock, RW_WRITER);
 	hdr = buf->b_hdr;
@@ -3459,11 +3446,7 @@
 	 * in order to compress/encrypt/etc the data.  We therefor need to
 	 * make sure that there is sufficient available memory for this.
 	 */
-<<<<<<< HEAD
-	if ((error = arc_memory_throttle(reserve, txg)))
-=======
-	if (error = arc_memory_throttle(reserve, anon_size, txg))
->>>>>>> e9f14862
+	if ((error = arc_memory_throttle(reserve, anon_size, txg)))
 		return (error);
 
 	/*
