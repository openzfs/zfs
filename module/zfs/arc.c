--- conflicted
+++ resolved
@@ -2875,22 +2875,14 @@
 arc_adapt_thread(void)
 {
 	callb_cpr_t		cpr;
-<<<<<<< HEAD
 	uint64_t		arc_evicted;
-=======
 	fstrans_cookie_t	cookie;
->>>>>>> 40d06e3c
 
 	CALLB_CPR_INIT(&cpr, &arc_reclaim_lock, callb_generic_cpr, FTAG);
 
-<<<<<<< HEAD
+	cookie = spl_fstrans_mark();
 	mutex_enter(&arc_reclaim_lock);
 	while (arc_reclaim_thread_exit == 0) {
-=======
-	cookie = spl_fstrans_mark();
-	mutex_enter(&arc_reclaim_thr_lock);
-	while (arc_thread_exit == 0) {
->>>>>>> 40d06e3c
 #ifndef _KERNEL
 		arc_reclaim_strategy_t	last_reclaim = ARC_RECLAIM_CONS;
 
@@ -2964,6 +2956,7 @@
 	arc_reclaim_thread_exit = 0;
 	cv_broadcast(&arc_reclaim_thread_cv);
 	CALLB_CPR_EXIT(&cpr);		/* drops arc_reclaim_lock */
+	spl_fstrans_unmark(cookie);
 	thread_exit();
 }
 
@@ -2971,9 +2964,11 @@
 arc_user_evicts_thread(void)
 {
 	callb_cpr_t cpr;
+	fstrans_cookie_t	cookie;
 
 	CALLB_CPR_INIT(&cpr, &arc_user_evicts_lock, callb_generic_cpr, FTAG);
 
+	cookie = spl_fstrans_mark();
 	mutex_enter(&arc_user_evicts_lock);
 	while (!arc_user_evicts_thread_exit) {
 		mutex_exit(&arc_user_evicts_lock);
@@ -3006,16 +3001,10 @@
 		CALLB_CPR_SAFE_END(&cpr, &arc_user_evicts_lock);
 	}
 
-<<<<<<< HEAD
 	arc_user_evicts_thread_exit = FALSE;
 	cv_broadcast(&arc_user_evicts_cv);
 	CALLB_CPR_EXIT(&cpr);		/* drops arc_user_evicts_lock */
-=======
-	arc_thread_exit = 0;
-	cv_broadcast(&arc_reclaim_thr_cv);
-	CALLB_CPR_EXIT(&cpr);		/* drops arc_reclaim_thr_lock */
 	spl_fstrans_unmark(cookie);
->>>>>>> 40d06e3c
 	thread_exit();
 }
 
@@ -6237,10 +6226,6 @@
 	mutex_init(&l2arc_feed_thr_lock, NULL, MUTEX_DEFAULT, NULL);
 	cv_init(&l2arc_feed_thr_cv, NULL, CV_DEFAULT, NULL);
 	mutex_init(&l2arc_dev_mtx, NULL, MUTEX_DEFAULT, NULL);
-<<<<<<< HEAD
-=======
-	mutex_init(&l2arc_buflist_mtx, NULL, MUTEX_DEFAULT, NULL);
->>>>>>> 40d06e3c
 	mutex_init(&l2arc_free_on_write_mtx, NULL, MUTEX_DEFAULT, NULL);
 
 	l2arc_dev_list = &L2ARC_dev_list;
