--- conflicted
+++ resolved
@@ -1053,12 +1053,8 @@
  * return value is the number of bytes successfully copied to arg_buf.
  */
 static int
-<<<<<<< HEAD
-dmu_bio_copy(void *arg_buf, int size, struct bio *bio, size_t bio_offset)
-=======
-dmu_req_copy(abd_t *db_data, int db_offset, int size, struct request *req,
-    size_t req_offset)
->>>>>>> 785a5ceb
+dmu_bio_copy(abd_t *db_data, int db_offset, int size, struct bio *bio,
+    size_t bio_offset)
 {
 	struct bio_vec bv, *bvp = &bv;
 	bvec_iterator_t iter;
@@ -1092,14 +1088,9 @@
 		bv_buf = page_address(bvp->bv_page) + bv_offset;
 		ASSERT3P(bv_buf, !=, NULL);
 
-<<<<<<< HEAD
 		if (bio_data_dir(bio) == WRITE)
-			memcpy(arg_buf + offset, bv_buf, tocpy);
-=======
-		if (rq_data_dir(req) == WRITE)
 			abd_copy_from_buf_off(db_data, bv_buf, tocpy,
 			    db_offset + offset);
->>>>>>> 785a5ceb
 		else
 			abd_copy_to_buf_off(bv_buf, db_data, tocpy,
 			    db_offset + offset);
@@ -1142,13 +1133,8 @@
 		if (tocpy == 0)
 			break;
 
-<<<<<<< HEAD
-		didcpy = dmu_bio_copy(db->db_data + bufoff, tocpy, bio,
+		didcpy = dmu_bio_copy(db->db_data, bufoff, tocpy, bio,
 		    bio_offset);
-=======
-		didcpy = dmu_req_copy(db->db_data, bufoff, tocpy, req,
-		    req_offset);
->>>>>>> 785a5ceb
 
 		if (didcpy < tocpy)
 			err = EIO;
@@ -1204,13 +1190,8 @@
 		else
 			dmu_buf_will_dirty(db, tx);
 
-<<<<<<< HEAD
-		didcpy = dmu_bio_copy(db->db_data + bufoff, tocpy, bio,
+		didcpy = dmu_bio_copy(db->db_data, bufoff, tocpy, bio,
 		    bio_offset);
-=======
-		didcpy = dmu_req_copy(db->db_data, bufoff, tocpy, req,
-		    req_offset);
->>>>>>> 785a5ceb
 
 		if (tocpy == db->db_size)
 			dmu_buf_fill_done(db, tx);
