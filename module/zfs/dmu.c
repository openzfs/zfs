--- conflicted
+++ resolved
@@ -794,11 +794,7 @@
 			bufoff = offset - db->db_offset;
 			tocpy = MIN(db->db_size - bufoff, size);
 
-<<<<<<< HEAD
 			abd_copy_to_buf_off(buf, db->db_data, tocpy, bufoff);
-=======
-			(void) memcpy(buf, (char *)db->db_data + bufoff, tocpy);
->>>>>>> 5dc8b736
 
 			offset += tocpy;
 			size -= tocpy;
