--- conflicted
+++ resolved
@@ -525,10 +525,10 @@
  * livelist_bpobj_iterate_from_nofree() to iterate the newly added entries.
  */
 int
-<<<<<<< HEAD
-bpobj_iterate_nofree(bpobj_t *bpo, bpobj_itor_t func, void *arg)
-{
-	return (bpobj_iterate_impl(bpo, func, arg, NULL, B_FALSE));
+bpobj_iterate_nofree(bpobj_t *bpo, bpobj_itor_t func, void *arg,
+    uint64_t *bpobj_size)
+{
+	return (bpobj_iterate_impl(bpo, func, arg, NULL, B_FALSE, bpobj_size));
 }
 
 /*
@@ -540,23 +540,6 @@
 livelist_bpobj_iterate_from_nofree(bpobj_t *bpo, bpobj_itor_t func, void *arg,
     int64_t start)
 {
-=======
-bpobj_iterate_nofree(bpobj_t *bpo, bpobj_itor_t func, void *arg,
-    uint64_t *bpobj_size)
-{
-	return (bpobj_iterate_impl(bpo, func, arg, NULL, B_FALSE, bpobj_size));
-}
-
-/*
- * Iterate over the blkptrs in the bpobj beginning at index start. If func
- * returns nonzero, iteration will stop. This is a livelist specific function
- * since it assumes that there are no subobjs present.
- */
-int
-livelist_bpobj_iterate_from_nofree(bpobj_t *bpo, bpobj_itor_t func, void *arg,
-    int64_t start)
-{
->>>>>>> 37f03da8
 	if (bpo->bpo_havesubobj)
 		VERIFY0(bpo->bpo_phys->bpo_subobjs);
 	bpobj_info_t *bpi = bpi_alloc(bpo, NULL, 0);
@@ -788,12 +771,8 @@
 }
 
 void
-<<<<<<< HEAD
-bpobj_enqueue(bpobj_t *bpo, const blkptr_t *bp, boolean_t free, dmu_tx_t *tx)
-=======
 bpobj_enqueue(bpobj_t *bpo, const blkptr_t *bp, boolean_t bp_freed,
     dmu_tx_t *tx)
->>>>>>> 37f03da8
 {
 	blkptr_t stored_bp = *bp;
 	uint64_t offset;
@@ -825,11 +804,7 @@
 	}
 
 	stored_bp.blk_fill = 0;
-<<<<<<< HEAD
-	BP_SET_FREE(&stored_bp, free);
-=======
 	BP_SET_FREE(&stored_bp, bp_freed);
->>>>>>> 37f03da8
 
 	mutex_enter(&bpo->bpo_lock);
 
@@ -852,22 +827,14 @@
 
 	dmu_buf_will_dirty(bpo->bpo_dbuf, tx);
 	bpo->bpo_phys->bpo_num_blkptrs++;
-<<<<<<< HEAD
-	int sign = free ? -1 : +1;
-=======
 	int sign = bp_freed ? -1 : +1;
->>>>>>> 37f03da8
 	bpo->bpo_phys->bpo_bytes += sign *
 	    bp_get_dsize_sync(dmu_objset_spa(bpo->bpo_os), bp);
 	if (bpo->bpo_havecomp) {
 		bpo->bpo_phys->bpo_comp += sign * BP_GET_PSIZE(bp);
 		bpo->bpo_phys->bpo_uncomp += sign * BP_GET_UCSIZE(bp);
 	}
-<<<<<<< HEAD
-	if (free) {
-=======
 	if (bp_freed) {
->>>>>>> 37f03da8
 		ASSERT(bpo->bpo_havefreed);
 		bpo->bpo_phys->bpo_num_freed++;
 	}
@@ -885,11 +852,7 @@
 
 /* ARGSUSED */
 static int
-<<<<<<< HEAD
-space_range_cb(void *arg, const blkptr_t *bp, boolean_t free, dmu_tx_t *tx)
-=======
 space_range_cb(void *arg, const blkptr_t *bp, boolean_t bp_freed, dmu_tx_t *tx)
->>>>>>> 37f03da8
 {
 	struct space_range_arg *sra = arg;
 
@@ -947,7 +910,7 @@
 	sra.mintxg = mintxg;
 	sra.maxtxg = maxtxg;
 
-	err = bpobj_iterate_nofree(bpo, space_range_cb, &sra);
+	err = bpobj_iterate_nofree(bpo, space_range_cb, &sra, NULL);
 	*usedp = sra.used;
 	*compp = sra.comp;
 	*uncompp = sra.uncomp;
@@ -961,11 +924,7 @@
  */
 /* ARGSUSED */
 int
-<<<<<<< HEAD
-bplist_append_cb(void *arg, const blkptr_t *bp, boolean_t free,
-=======
 bplist_append_cb(void *arg, const blkptr_t *bp, boolean_t bp_freed,
->>>>>>> 37f03da8
     dmu_tx_t *tx)
 {
 	bplist_t *bpl = arg;
