--- conflicted
+++ resolved
@@ -321,15 +321,6 @@
 	if (dbu == NULL)
 		return;
 
-<<<<<<< HEAD
-	/* XXX ABD: db_data might be freed */
-//	if (db->db_user_data_ptr_ptr)
-//		*db->db_user_data_ptr_ptr = ABD_TO_BUF(db->db.db_data);
-	db->db_evict_func(&db->db, db->db_user_ptr);
-	db->db_user_ptr = NULL;
-	db->db_user_data_ptr_ptr = NULL;
-	db->db_evict_func = NULL;
-=======
 	dbuf_verify_user(db, DBVU_EVICTING);
 	db->db_user = NULL;
 
@@ -344,7 +335,6 @@
 	 */
 	taskq_dispatch_ent(dbu_evict_taskq, dbu->dbu_evict_func, dbu, 0,
 	    &dbu->dbu_tqent);
->>>>>>> 6186e297
 }
 
 boolean_t
@@ -595,18 +585,11 @@
 dbuf_clear_data(dmu_buf_impl_t *db)
 {
 	ASSERT(MUTEX_HELD(&db->db_mtx));
-<<<<<<< HEAD
-	if (db->db_level == 0 && db->db_user_data_ptr_ptr) {
-		ASSERT(!refcount_is_zero(&db->db_holds));
-		*db->db_user_data_ptr_ptr = ABD_TO_BUF(db->db.db_data);
-	}
-=======
 	dbuf_evict_user(db);
 	db->db_buf = NULL;
 	db->db.db_data = NULL;
 	if (db->db_state != DB_NOFILL)
 		db->db_state = DB_UNCACHED;
->>>>>>> 6186e297
 }
 
 static void
