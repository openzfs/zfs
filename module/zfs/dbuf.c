/*
 * CDDL HEADER START
 *
 * The contents of this file are subject to the terms of the
 * Common Development and Distribution License (the "License").
 * You may not use this file except in compliance with the License.
 *
 * You can obtain a copy of the license at usr/src/OPENSOLARIS.LICENSE
 * or http://www.opensolaris.org/os/licensing.
 * See the License for the specific language governing permissions
 * and limitations under the License.
 *
 * When distributing Covered Code, include this CDDL HEADER in each
 * file and include the License file at usr/src/OPENSOLARIS.LICENSE.
 * If applicable, add the following below this CDDL HEADER, with the
 * fields enclosed by brackets "[]" replaced with your own identifying
 * information: Portions Copyright [yyyy] [name of copyright owner]
 *
 * CDDL HEADER END
 */
/*
 * Copyright (c) 2005, 2010, Oracle and/or its affiliates. All rights reserved.
 * Copyright 2011 Nexenta Systems, Inc.  All rights reserved.
 * Copyright (c) 2012, 2015 by Delphix. All rights reserved.
 * Copyright (c) 2013 by Saso Kiselkov. All rights reserved.
 * Copyright (c) 2014 Spectra Logic Corporation, All rights reserved.
 */

#include <sys/zfs_context.h>
#include <sys/arc.h>
#include <sys/dmu.h>
#include <sys/dmu_send.h>
#include <sys/dmu_impl.h>
#include <sys/dbuf.h>
#include <sys/dmu_objset.h>
#include <sys/dsl_dataset.h>
#include <sys/dsl_dir.h>
#include <sys/dmu_tx.h>
#include <sys/spa.h>
#include <sys/zio.h>
#include <sys/dmu_zfetch.h>
#include <sys/sa.h>
#include <sys/sa_impl.h>
#include <sys/zfeature.h>
#include <sys/blkptr.h>
#include <sys/range_tree.h>
#include <sys/trace_dbuf.h>

struct dbuf_hold_impl_data {
	/* Function arguments */
	dnode_t *dh_dn;
	uint8_t dh_level;
	uint64_t dh_blkid;
	boolean_t dh_fail_sparse;
	boolean_t dh_fail_uncached;
	void *dh_tag;
	dmu_buf_impl_t **dh_dbp;
	/* Local variables */
	dmu_buf_impl_t *dh_db;
	dmu_buf_impl_t *dh_parent;
	blkptr_t *dh_bp;
	int dh_err;
	dbuf_dirty_record_t *dh_dr;
	arc_buf_contents_t dh_type;
	int dh_depth;
};

static void __dbuf_hold_impl_init(struct dbuf_hold_impl_data *dh,
    dnode_t *dn, uint8_t level, uint64_t blkid, boolean_t fail_sparse,
	boolean_t fail_uncached,
	void *tag, dmu_buf_impl_t **dbp, int depth);
static int __dbuf_hold_impl(struct dbuf_hold_impl_data *dh);

/*
 * Number of times that zfs_free_range() took the slow path while doing
 * a zfs receive.  A nonzero value indicates a potential performance problem.
 */
uint64_t zfs_free_range_recv_miss;

static void dbuf_destroy(dmu_buf_impl_t *db);
static boolean_t dbuf_undirty(dmu_buf_impl_t *db, dmu_tx_t *tx);
static void dbuf_write(dbuf_dirty_record_t *dr, arc_buf_t *data, dmu_tx_t *tx);

#ifndef __lint
extern inline void dmu_buf_init_user(dmu_buf_user_t *dbu,
    dmu_buf_evict_func_t *evict_func, dmu_buf_t **clear_on_evict_dbufp);
#endif /* ! __lint */

/*
 * Global data structures and functions for the dbuf cache.
 */
static kmem_cache_t *dbuf_cache;
static taskq_t *dbu_evict_taskq;

/* ARGSUSED */
static int
dbuf_cons(void *vdb, void *unused, int kmflag)
{
	dmu_buf_impl_t *db = vdb;
	bzero(db, sizeof (dmu_buf_impl_t));

	mutex_init(&db->db_mtx, NULL, MUTEX_DEFAULT, NULL);
	cv_init(&db->db_changed, NULL, CV_DEFAULT, NULL);
	refcount_create(&db->db_holds);

	return (0);
}

/* ARGSUSED */
static void
dbuf_dest(void *vdb, void *unused)
{
	dmu_buf_impl_t *db = vdb;
	mutex_destroy(&db->db_mtx);
	cv_destroy(&db->db_changed);
	refcount_destroy(&db->db_holds);
}

/*
 * dbuf hash table routines
 */
static dbuf_hash_table_t dbuf_hash_table;

static uint64_t dbuf_hash_count;

static uint64_t
dbuf_hash(void *os, uint64_t obj, uint8_t lvl, uint64_t blkid)
{
	uintptr_t osv = (uintptr_t)os;
	uint64_t crc = -1ULL;

	ASSERT(zfs_crc64_table[128] == ZFS_CRC64_POLY);
	crc = (crc >> 8) ^ zfs_crc64_table[(crc ^ (lvl)) & 0xFF];
	crc = (crc >> 8) ^ zfs_crc64_table[(crc ^ (osv >> 6)) & 0xFF];
	crc = (crc >> 8) ^ zfs_crc64_table[(crc ^ (obj >> 0)) & 0xFF];
	crc = (crc >> 8) ^ zfs_crc64_table[(crc ^ (obj >> 8)) & 0xFF];
	crc = (crc >> 8) ^ zfs_crc64_table[(crc ^ (blkid >> 0)) & 0xFF];
	crc = (crc >> 8) ^ zfs_crc64_table[(crc ^ (blkid >> 8)) & 0xFF];

	crc ^= (osv>>14) ^ (obj>>16) ^ (blkid>>16);

	return (crc);
}

#define	DBUF_HASH(os, obj, level, blkid) dbuf_hash(os, obj, level, blkid);

#define	DBUF_EQUAL(dbuf, os, obj, level, blkid)		\
	((dbuf)->db.db_object == (obj) &&		\
	(dbuf)->db_objset == (os) &&			\
	(dbuf)->db_level == (level) &&			\
	(dbuf)->db_blkid == (blkid))

dmu_buf_impl_t *
dbuf_find(objset_t *os, uint64_t obj, uint8_t level, uint64_t blkid)
{
	dbuf_hash_table_t *h = &dbuf_hash_table;
	uint64_t hv;
	uint64_t idx;
	dmu_buf_impl_t *db;

	hv = DBUF_HASH(os, obj, level, blkid);
	idx = hv & h->hash_table_mask;

	mutex_enter(DBUF_HASH_MUTEX(h, idx));
	for (db = h->hash_table[idx]; db != NULL; db = db->db_hash_next) {
		if (DBUF_EQUAL(db, os, obj, level, blkid)) {
			mutex_enter(&db->db_mtx);
			if (db->db_state != DB_EVICTING) {
				mutex_exit(DBUF_HASH_MUTEX(h, idx));
				return (db);
			}
			mutex_exit(&db->db_mtx);
		}
	}
	mutex_exit(DBUF_HASH_MUTEX(h, idx));
	return (NULL);
}

static dmu_buf_impl_t *
dbuf_find_bonus(objset_t *os, uint64_t object)
{
	dnode_t *dn;
	dmu_buf_impl_t *db = NULL;

	if (dnode_hold(os, object, FTAG, &dn) == 0) {
		rw_enter(&dn->dn_struct_rwlock, RW_READER);
		if (dn->dn_bonus != NULL) {
			db = dn->dn_bonus;
			mutex_enter(&db->db_mtx);
		}
		rw_exit(&dn->dn_struct_rwlock);
		dnode_rele(dn, FTAG);
	}
	return (db);
}

/*
 * Insert an entry into the hash table.  If there is already an element
 * equal to elem in the hash table, then the already existing element
 * will be returned and the new element will not be inserted.
 * Otherwise returns NULL.
 */
static dmu_buf_impl_t *
dbuf_hash_insert(dmu_buf_impl_t *db)
{
	dbuf_hash_table_t *h = &dbuf_hash_table;
	objset_t *os = db->db_objset;
	uint64_t obj = db->db.db_object;
	int level = db->db_level;
	uint64_t blkid, hv, idx;
	dmu_buf_impl_t *dbf;

	blkid = db->db_blkid;
	hv = DBUF_HASH(os, obj, level, blkid);
	idx = hv & h->hash_table_mask;

	mutex_enter(DBUF_HASH_MUTEX(h, idx));
	for (dbf = h->hash_table[idx]; dbf != NULL; dbf = dbf->db_hash_next) {
		if (DBUF_EQUAL(dbf, os, obj, level, blkid)) {
			mutex_enter(&dbf->db_mtx);
			if (dbf->db_state != DB_EVICTING) {
				mutex_exit(DBUF_HASH_MUTEX(h, idx));
				return (dbf);
			}
			mutex_exit(&dbf->db_mtx);
		}
	}

	mutex_enter(&db->db_mtx);
	db->db_hash_next = h->hash_table[idx];
	h->hash_table[idx] = db;
	mutex_exit(DBUF_HASH_MUTEX(h, idx));
	atomic_inc_64(&dbuf_hash_count);

	return (NULL);
}

/*
 * Remove an entry from the hash table.  It must be in the EVICTING state.
 */
static void
dbuf_hash_remove(dmu_buf_impl_t *db)
{
	dbuf_hash_table_t *h = &dbuf_hash_table;
	uint64_t hv, idx;
	dmu_buf_impl_t *dbf, **dbp;

	hv = DBUF_HASH(db->db_objset, db->db.db_object,
	    db->db_level, db->db_blkid);
	idx = hv & h->hash_table_mask;

	/*
	 * We musn't hold db_mtx to maintain lock ordering:
	 * DBUF_HASH_MUTEX > db_mtx.
	 */
	ASSERT(refcount_is_zero(&db->db_holds));
	ASSERT(db->db_state == DB_EVICTING);
	ASSERT(!MUTEX_HELD(&db->db_mtx));

	mutex_enter(DBUF_HASH_MUTEX(h, idx));
	dbp = &h->hash_table[idx];
	while ((dbf = *dbp) != db) {
		dbp = &dbf->db_hash_next;
		ASSERT(dbf != NULL);
	}
	*dbp = db->db_hash_next;
	db->db_hash_next = NULL;
	mutex_exit(DBUF_HASH_MUTEX(h, idx));
	atomic_dec_64(&dbuf_hash_count);
}

static arc_evict_func_t dbuf_do_evict;

typedef enum {
	DBVU_EVICTING,
	DBVU_NOT_EVICTING
} dbvu_verify_type_t;

static void
dbuf_verify_user(dmu_buf_impl_t *db, dbvu_verify_type_t verify_type)
{
#ifdef ZFS_DEBUG
	int64_t holds;

	if (db->db_user == NULL)
		return;

	/* Only data blocks support the attachment of user data. */
	ASSERT(db->db_level == 0);

	/* Clients must resolve a dbuf before attaching user data. */
	ASSERT(db->db.db_data != NULL);
	ASSERT3U(db->db_state, ==, DB_CACHED);

	holds = refcount_count(&db->db_holds);
	if (verify_type == DBVU_EVICTING) {
		/*
		 * Immediate eviction occurs when holds == dirtycnt.
		 * For normal eviction buffers, holds is zero on
		 * eviction, except when dbuf_fix_old_data() calls
		 * dbuf_clear_data().  However, the hold count can grow
		 * during eviction even though db_mtx is held (see
		 * dmu_bonus_hold() for an example), so we can only
		 * test the generic invariant that holds >= dirtycnt.
		 */
		ASSERT3U(holds, >=, db->db_dirtycnt);
	} else {
		if (db->db_user_immediate_evict == TRUE)
			ASSERT3U(holds, >=, db->db_dirtycnt);
		else
			ASSERT3U(holds, >, 0);
	}
#endif
}

static void
dbuf_evict_user(dmu_buf_impl_t *db)
{
	dmu_buf_user_t *dbu = db->db_user;

	ASSERT(MUTEX_HELD(&db->db_mtx));

	if (dbu == NULL)
		return;

	dbuf_verify_user(db, DBVU_EVICTING);
	db->db_user = NULL;

#ifdef ZFS_DEBUG
	if (dbu->dbu_clear_on_evict_dbufp != NULL)
		*dbu->dbu_clear_on_evict_dbufp = NULL;
#endif

	/*
	 * Invoke the callback from a taskq to avoid lock order reversals
	 * and limit stack depth.
	 */
	taskq_dispatch_ent(dbu_evict_taskq, dbu->dbu_evict_func, dbu, 0,
	    &dbu->dbu_tqent);
}

boolean_t
dbuf_is_metadata(dmu_buf_impl_t *db)
{
	/*
	 * Consider indirect blocks and spill blocks to be meta data.
	 */
	if (db->db_level > 0 || db->db_blkid == DMU_SPILL_BLKID) {
		return (B_TRUE);
	} else {
		boolean_t is_metadata;

		DB_DNODE_ENTER(db);
		is_metadata = DMU_OT_IS_METADATA(DB_DNODE(db)->dn_type);
		DB_DNODE_EXIT(db);

		return (is_metadata);
	}
}

void
dbuf_evict(dmu_buf_impl_t *db)
{
	ASSERT(MUTEX_HELD(&db->db_mtx));
	ASSERT(db->db_buf == NULL);
	ASSERT(db->db_data_pending == NULL);

	dbuf_clear(db);
	dbuf_destroy(db);
}

void
dbuf_init(void)
{
	uint64_t hsize = 1ULL << 16;
	dbuf_hash_table_t *h = &dbuf_hash_table;
	int i;

	/*
	 * The hash table is big enough to fill all of physical memory
	 * with an average block size of zfs_arc_average_blocksize (default 8K).
	 * By default, the table will take up
	 * totalmem * sizeof(void*) / 8K (1MB per GB with 8-byte pointers).
	 */
	while (hsize * zfs_arc_average_blocksize < physmem * PAGESIZE)
		hsize <<= 1;

retry:
	h->hash_table_mask = hsize - 1;
#if defined(_KERNEL) && defined(HAVE_SPL)
	/*
	 * Large allocations which do not require contiguous pages
	 * should be using vmem_alloc() in the linux kernel
	 */
	h->hash_table = vmem_zalloc(hsize * sizeof (void *), KM_SLEEP);
#else
	h->hash_table = kmem_zalloc(hsize * sizeof (void *), KM_NOSLEEP);
#endif
	if (h->hash_table == NULL) {
		/* XXX - we should really return an error instead of assert */
		ASSERT(hsize > (1ULL << 10));
		hsize >>= 1;
		goto retry;
	}

	dbuf_cache = kmem_cache_create("dmu_buf_impl_t",
	    sizeof (dmu_buf_impl_t),
	    0, dbuf_cons, dbuf_dest, NULL, NULL, NULL, 0);

	for (i = 0; i < DBUF_MUTEXES; i++)
		mutex_init(&h->hash_mutexes[i], NULL, MUTEX_DEFAULT, NULL);

	dbuf_stats_init(h);

	/*
	 * All entries are queued via taskq_dispatch_ent(), so min/maxalloc
	 * configuration is not required.
	 */
	dbu_evict_taskq = taskq_create("dbu_evict", 1, defclsyspri, 0, 0, 0);
}

void
dbuf_fini(void)
{
	dbuf_hash_table_t *h = &dbuf_hash_table;
	int i;

	dbuf_stats_destroy();

	for (i = 0; i < DBUF_MUTEXES; i++)
		mutex_destroy(&h->hash_mutexes[i]);
#if defined(_KERNEL) && defined(HAVE_SPL)
	/*
	 * Large allocations which do not require contiguous pages
	 * should be using vmem_free() in the linux kernel
	 */
	vmem_free(h->hash_table, (h->hash_table_mask + 1) * sizeof (void *));
#else
	kmem_free(h->hash_table, (h->hash_table_mask + 1) * sizeof (void *));
#endif
	kmem_cache_destroy(dbuf_cache);
	taskq_destroy(dbu_evict_taskq);
}

/*
 * Other stuff.
 */

#ifdef ZFS_DEBUG
static void
dbuf_verify(dmu_buf_impl_t *db)
{
	dnode_t *dn;
	dbuf_dirty_record_t *dr;

	ASSERT(MUTEX_HELD(&db->db_mtx));

	if (!(zfs_flags & ZFS_DEBUG_DBUF_VERIFY))
		return;

	ASSERT(db->db_objset != NULL);
	DB_DNODE_ENTER(db);
	dn = DB_DNODE(db);
	if (dn == NULL) {
		ASSERT(db->db_parent == NULL);
		ASSERT(db->db_blkptr == NULL);
	} else {
		ASSERT3U(db->db.db_object, ==, dn->dn_object);
		ASSERT3P(db->db_objset, ==, dn->dn_objset);
		ASSERT3U(db->db_level, <, dn->dn_nlevels);
		ASSERT(db->db_blkid == DMU_BONUS_BLKID ||
		    db->db_blkid == DMU_SPILL_BLKID ||
		    !avl_is_empty(&dn->dn_dbufs));
	}
	if (db->db_blkid == DMU_BONUS_BLKID) {
		ASSERT(dn != NULL);
		ASSERT3U(db->db.db_size, >=, dn->dn_bonuslen);
		ASSERT3U(db->db.db_offset, ==, DMU_BONUS_BLKID);
	} else if (db->db_blkid == DMU_SPILL_BLKID) {
		ASSERT(dn != NULL);
		ASSERT0(db->db.db_offset);
	} else {
		ASSERT3U(db->db.db_offset, ==, db->db_blkid * db->db.db_size);
	}

	for (dr = db->db_data_pending; dr != NULL; dr = dr->dr_next)
		ASSERT(dr->dr_dbuf == db);

	for (dr = db->db_last_dirty; dr != NULL; dr = dr->dr_next)
		ASSERT(dr->dr_dbuf == db);

	/*
	 * We can't assert that db_size matches dn_datablksz because it
	 * can be momentarily different when another thread is doing
	 * dnode_set_blksz().
	 */
	if (db->db_level == 0 && db->db.db_object == DMU_META_DNODE_OBJECT) {
		dr = db->db_data_pending;
		/*
		 * It should only be modified in syncing context, so
		 * make sure we only have one copy of the data.
		 */
		ASSERT(dr == NULL || dr->dt.dl.dr_data == db->db_buf);
	}

	/* verify db->db_blkptr */
	if (db->db_blkptr) {
		if (db->db_parent == dn->dn_dbuf) {
			/* db is pointed to by the dnode */
			/* ASSERT3U(db->db_blkid, <, dn->dn_nblkptr); */
			if (DMU_OBJECT_IS_SPECIAL(db->db.db_object))
				ASSERT(db->db_parent == NULL);
			else
				ASSERT(db->db_parent != NULL);
			if (db->db_blkid != DMU_SPILL_BLKID)
				ASSERT3P(db->db_blkptr, ==,
				    &dn->dn_phys->dn_blkptr[db->db_blkid]);
		} else {
			/* db is pointed to by an indirect block */
			ASSERTV(int epb = db->db_parent->db.db_size >>
				SPA_BLKPTRSHIFT);
			ASSERT3U(db->db_parent->db_level, ==, db->db_level+1);
			ASSERT3U(db->db_parent->db.db_object, ==,
			    db->db.db_object);
			/*
			 * dnode_grow_indblksz() can make this fail if we don't
			 * have the struct_rwlock.  XXX indblksz no longer
			 * grows.  safe to do this now?
			 */
			if (RW_WRITE_HELD(&dn->dn_struct_rwlock)) {
				ASSERT3P(db->db_blkptr, ==,
				    ((blkptr_t *)db->db_parent->db.db_data +
				    db->db_blkid % epb));
			}
		}
	}
	if ((db->db_blkptr == NULL || BP_IS_HOLE(db->db_blkptr)) &&
	    (db->db_buf == NULL || db->db_buf->b_data) &&
	    db->db.db_data && db->db_blkid != DMU_BONUS_BLKID &&
	    db->db_state != DB_FILL && !dn->dn_free_txg) {
		/*
		 * If the blkptr isn't set but they have nonzero data,
		 * it had better be dirty, otherwise we'll lose that
		 * data when we evict this buffer.
		 *
		 * There is an exception to this rule for indirect blocks; in
		 * this case, if the indirect block is a hole, we fill in a few
		 * fields on each of the child blocks (importantly, birth time)
		 * to prevent hole birth times from being lost when you
		 * partially fill in a hole.
		 */
		if (db->db_dirtycnt == 0) {
			if (db->db_level == 0) {
				uint64_t *buf = db->db.db_data;
				int i;

				for (i = 0; i < db->db.db_size >> 3; i++) {
					ASSERT(buf[i] == 0);
				}
			} else {
				int i;
				blkptr_t *bps = db->db.db_data;
				ASSERT3U(1 << DB_DNODE(db)->dn_indblkshift, ==,
				    db->db.db_size);
				/*
				 * We want to verify that all the blkptrs in the
				 * indirect block are holes, but we may have
				 * automatically set up a few fields for them.
				 * We iterate through each blkptr and verify
				 * they only have those fields set.
				 */
				for (i = 0;
				    i < db->db.db_size / sizeof (blkptr_t);
				    i++) {
					blkptr_t *bp = &bps[i];
					ASSERT(ZIO_CHECKSUM_IS_ZERO(
					    &bp->blk_cksum));
					ASSERT(
					    DVA_IS_EMPTY(&bp->blk_dva[0]) &&
					    DVA_IS_EMPTY(&bp->blk_dva[1]) &&
					    DVA_IS_EMPTY(&bp->blk_dva[2]));
					ASSERT0(bp->blk_fill);
					ASSERT0(bp->blk_pad[0]);
					ASSERT0(bp->blk_pad[1]);
					ASSERT(!BP_IS_EMBEDDED(bp));
					ASSERT(BP_IS_HOLE(bp));
					ASSERT0(bp->blk_phys_birth);
				}
			}
		}
	}
	DB_DNODE_EXIT(db);
}
#endif

static void
dbuf_clear_data(dmu_buf_impl_t *db)
{
	ASSERT(MUTEX_HELD(&db->db_mtx));
	dbuf_evict_user(db);
	db->db_buf = NULL;
	db->db.db_data = NULL;
	if (db->db_state != DB_NOFILL)
		db->db_state = DB_UNCACHED;
}

static void
dbuf_set_data(dmu_buf_impl_t *db, arc_buf_t *buf)
{
	ASSERT(MUTEX_HELD(&db->db_mtx));
	ASSERT(buf != NULL);

	db->db_buf = buf;
	ASSERT(buf->b_data != NULL);
	db->db.db_data = buf->b_data;
	if (!arc_released(buf))
		arc_set_callback(buf, dbuf_do_evict, db);
}

/*
 * Loan out an arc_buf for read.  Return the loaned arc_buf.
 */
arc_buf_t *
dbuf_loan_arcbuf(dmu_buf_impl_t *db)
{
	arc_buf_t *abuf;

	mutex_enter(&db->db_mtx);
	if (arc_released(db->db_buf) || refcount_count(&db->db_holds) > 1) {
		int blksz = db->db.db_size;
		spa_t *spa = db->db_objset->os_spa;

		mutex_exit(&db->db_mtx);
		abuf = arc_loan_buf(spa, blksz);
		bcopy(db->db.db_data, abuf->b_data, blksz);
	} else {
		abuf = db->db_buf;
		arc_loan_inuse_buf(abuf, db);
		dbuf_clear_data(db);
		mutex_exit(&db->db_mtx);
	}
	return (abuf);
}

/*
 * Calculate which level n block references the data at the level 0 offset
 * provided.
 */
uint64_t
dbuf_whichblock(dnode_t *dn, int64_t level, uint64_t offset)
{
	if (dn->dn_datablkshift != 0 && dn->dn_indblkshift != 0) {
		/*
		 * The level n blkid is equal to the level 0 blkid divided by
		 * the number of level 0s in a level n block.
		 *
		 * The level 0 blkid is offset >> datablkshift =
		 * offset / 2^datablkshift.
		 *
		 * The number of level 0s in a level n is the number of block
		 * pointers in an indirect block, raised to the power of level.
		 * This is 2^(indblkshift - SPA_BLKPTRSHIFT)^level =
		 * 2^(level*(indblkshift - SPA_BLKPTRSHIFT)).
		 *
		 * Thus, the level n blkid is: offset /
		 * ((2^datablkshift)*(2^(level*(indblkshift - SPA_BLKPTRSHIFT)))
		 * = offset / 2^(datablkshift + level *
		 *   (indblkshift - SPA_BLKPTRSHIFT))
		 * = offset >> (datablkshift + level *
		 *   (indblkshift - SPA_BLKPTRSHIFT))
		 */
		return (offset >> (dn->dn_datablkshift + level *
		    (dn->dn_indblkshift - SPA_BLKPTRSHIFT)));
	} else {
		ASSERT3U(offset, <, dn->dn_datablksz);
		return (0);
	}
}

static void
dbuf_read_done(zio_t *zio, arc_buf_t *buf, void *vdb)
{
	dmu_buf_impl_t *db = vdb;

	mutex_enter(&db->db_mtx);
	ASSERT3U(db->db_state, ==, DB_READ);
	/*
	 * All reads are synchronous, so we must have a hold on the dbuf
	 */
	ASSERT(refcount_count(&db->db_holds) > 0);
	ASSERT(db->db_buf == NULL);
	ASSERT(db->db.db_data == NULL);
	if (db->db_level == 0 && db->db_freed_in_flight) {
		/* we were freed in flight; disregard any error */
		arc_release(buf, db);
		bzero(buf->b_data, db->db.db_size);
		arc_buf_freeze(buf);
		db->db_freed_in_flight = FALSE;
		dbuf_set_data(db, buf);
		db->db_state = DB_CACHED;
	} else if (zio == NULL || zio->io_error == 0) {
		dbuf_set_data(db, buf);
		db->db_state = DB_CACHED;
	} else {
		ASSERT(db->db_blkid != DMU_BONUS_BLKID);
		ASSERT3P(db->db_buf, ==, NULL);
		VERIFY(arc_buf_remove_ref(buf, db));
		db->db_state = DB_UNCACHED;
	}
	cv_broadcast(&db->db_changed);
	dbuf_rele_and_unlock(db, NULL);
}

static int
dbuf_read_impl(dmu_buf_impl_t *db, zio_t *zio, uint32_t flags)
{
	dnode_t *dn;
	zbookmark_phys_t zb;
	uint32_t aflags = ARC_FLAG_NOWAIT;
	int err;

	DB_DNODE_ENTER(db);
	dn = DB_DNODE(db);
	ASSERT(!refcount_is_zero(&db->db_holds));
	/* We need the struct_rwlock to prevent db_blkptr from changing. */
	ASSERT(RW_LOCK_HELD(&dn->dn_struct_rwlock));
	ASSERT(MUTEX_HELD(&db->db_mtx));
	ASSERT(db->db_state == DB_UNCACHED);
	ASSERT(db->db_buf == NULL);

	if (db->db_blkid == DMU_BONUS_BLKID) {
		/*
		 * The bonus length stored in the dnode may be less than
		 * the maximum available space in the bonus buffer.
		 */
		int bonuslen = MIN(dn->dn_bonuslen, dn->dn_phys->dn_bonuslen);
		int max_bonuslen = DN_SLOTS_TO_BONUSLEN(dn->dn_num_slots);

		ASSERT3U(bonuslen, <=, db->db.db_size);
		db->db.db_data = zio_buf_alloc(max_bonuslen);
<<<<<<< HEAD
		arc_space_consume(max_bonuslen, ARC_SPACE_OTHER);
=======
		arc_space_consume(max_bonuslen, ARC_SPACE_BONUS);
>>>>>>> 0d7f09d0
		if (bonuslen < max_bonuslen)
			bzero(db->db.db_data, max_bonuslen);
		if (bonuslen)
			bcopy(DN_BONUS(dn->dn_phys), db->db.db_data, bonuslen);
		DB_DNODE_EXIT(db);
		db->db_state = DB_CACHED;
		mutex_exit(&db->db_mtx);
		return (0);
	}

	/*
	 * Recheck BP_IS_HOLE() after dnode_block_freed() in case dnode_sync()
	 * processes the delete record and clears the bp while we are waiting
	 * for the dn_mtx (resulting in a "no" from block_freed).
	 */
	if (db->db_blkptr == NULL || BP_IS_HOLE(db->db_blkptr) ||
	    (db->db_level == 0 && (dnode_block_freed(dn, db->db_blkid) ||
	    BP_IS_HOLE(db->db_blkptr)))) {
		arc_buf_contents_t type = DBUF_GET_BUFC_TYPE(db);

		dbuf_set_data(db, arc_buf_alloc(db->db_objset->os_spa,
		    db->db.db_size, db, type));
		bzero(db->db.db_data, db->db.db_size);

		if (db->db_blkptr != NULL && db->db_level > 0 &&
		    BP_IS_HOLE(db->db_blkptr) &&
		    db->db_blkptr->blk_birth != 0) {
			blkptr_t *bps = db->db.db_data;
			int i;
			for (i = 0; i < ((1 <<
			    DB_DNODE(db)->dn_indblkshift) / sizeof (blkptr_t));
			    i++) {
				blkptr_t *bp = &bps[i];
				ASSERT3U(BP_GET_LSIZE(db->db_blkptr), ==,
				    1 << dn->dn_indblkshift);
				BP_SET_LSIZE(bp,
				    BP_GET_LEVEL(db->db_blkptr) == 1 ?
				    dn->dn_datablksz :
				    BP_GET_LSIZE(db->db_blkptr));
				BP_SET_TYPE(bp, BP_GET_TYPE(db->db_blkptr));
				BP_SET_LEVEL(bp,
				    BP_GET_LEVEL(db->db_blkptr) - 1);
				BP_SET_BIRTH(bp, db->db_blkptr->blk_birth, 0);
			}
		}
		DB_DNODE_EXIT(db);
		db->db_state = DB_CACHED;
		mutex_exit(&db->db_mtx);
		return (0);
	}

	DB_DNODE_EXIT(db);

	db->db_state = DB_READ;
	mutex_exit(&db->db_mtx);

	if (DBUF_IS_L2CACHEABLE(db))
		aflags |= ARC_FLAG_L2CACHE;
	if (DBUF_IS_L2COMPRESSIBLE(db))
		aflags |= ARC_FLAG_L2COMPRESS;

	SET_BOOKMARK(&zb, db->db_objset->os_dsl_dataset ?
	    db->db_objset->os_dsl_dataset->ds_object : DMU_META_OBJSET,
	    db->db.db_object, db->db_level, db->db_blkid);

	dbuf_add_ref(db, NULL);

	err = arc_read(zio, db->db_objset->os_spa, db->db_blkptr,
	    dbuf_read_done, db, ZIO_PRIORITY_SYNC_READ,
	    (flags & DB_RF_CANFAIL) ? ZIO_FLAG_CANFAIL : ZIO_FLAG_MUSTSUCCEED,
	    &aflags, &zb);

	return (SET_ERROR(err));
}

int
dbuf_read(dmu_buf_impl_t *db, zio_t *zio, uint32_t flags)
{
	int err = 0;
	boolean_t havepzio = (zio != NULL);
	boolean_t prefetch;
	dnode_t *dn;

	/*
	 * We don't have to hold the mutex to check db_state because it
	 * can't be freed while we have a hold on the buffer.
	 */
	ASSERT(!refcount_is_zero(&db->db_holds));

	if (db->db_state == DB_NOFILL)
		return (SET_ERROR(EIO));

	DB_DNODE_ENTER(db);
	dn = DB_DNODE(db);
	if ((flags & DB_RF_HAVESTRUCT) == 0)
		rw_enter(&dn->dn_struct_rwlock, RW_READER);

	prefetch = db->db_level == 0 && db->db_blkid != DMU_BONUS_BLKID &&
	    (flags & DB_RF_NOPREFETCH) == 0 && dn != NULL &&
	    DBUF_IS_CACHEABLE(db);

	mutex_enter(&db->db_mtx);
	if (db->db_state == DB_CACHED) {
		mutex_exit(&db->db_mtx);
		if (prefetch)
			dmu_zfetch(&dn->dn_zfetch, db->db_blkid, 1);
		if ((flags & DB_RF_HAVESTRUCT) == 0)
			rw_exit(&dn->dn_struct_rwlock);
		DB_DNODE_EXIT(db);
	} else if (db->db_state == DB_UNCACHED) {
		spa_t *spa = dn->dn_objset->os_spa;

		if (zio == NULL)
			zio = zio_root(spa, NULL, NULL, ZIO_FLAG_CANFAIL);

		err = dbuf_read_impl(db, zio, flags);

		/* dbuf_read_impl has dropped db_mtx for us */

		if (!err && prefetch)
			dmu_zfetch(&dn->dn_zfetch, db->db_blkid, 1);

		if ((flags & DB_RF_HAVESTRUCT) == 0)
			rw_exit(&dn->dn_struct_rwlock);
		DB_DNODE_EXIT(db);

		if (!err && !havepzio)
			err = zio_wait(zio);
	} else {
		/*
		 * Another reader came in while the dbuf was in flight
		 * between UNCACHED and CACHED.  Either a writer will finish
		 * writing the buffer (sending the dbuf to CACHED) or the
		 * first reader's request will reach the read_done callback
		 * and send the dbuf to CACHED.  Otherwise, a failure
		 * occurred and the dbuf went to UNCACHED.
		 */
		mutex_exit(&db->db_mtx);
		if (prefetch)
			dmu_zfetch(&dn->dn_zfetch, db->db_blkid, 1);
		if ((flags & DB_RF_HAVESTRUCT) == 0)
			rw_exit(&dn->dn_struct_rwlock);
		DB_DNODE_EXIT(db);

		/* Skip the wait per the caller's request. */
		mutex_enter(&db->db_mtx);
		if ((flags & DB_RF_NEVERWAIT) == 0) {
			while (db->db_state == DB_READ ||
			    db->db_state == DB_FILL) {
				ASSERT(db->db_state == DB_READ ||
				    (flags & DB_RF_HAVESTRUCT) == 0);
				DTRACE_PROBE2(blocked__read, dmu_buf_impl_t *,
				    db, zio_t *, zio);
				cv_wait(&db->db_changed, &db->db_mtx);
			}
			if (db->db_state == DB_UNCACHED)
				err = SET_ERROR(EIO);
		}
		mutex_exit(&db->db_mtx);
	}

	ASSERT(err || havepzio || db->db_state == DB_CACHED);
	return (err);
}

static void
dbuf_noread(dmu_buf_impl_t *db)
{
	ASSERT(!refcount_is_zero(&db->db_holds));
	ASSERT(db->db_blkid != DMU_BONUS_BLKID);
	mutex_enter(&db->db_mtx);
	while (db->db_state == DB_READ || db->db_state == DB_FILL)
		cv_wait(&db->db_changed, &db->db_mtx);
	if (db->db_state == DB_UNCACHED) {
		arc_buf_contents_t type = DBUF_GET_BUFC_TYPE(db);
		spa_t *spa = db->db_objset->os_spa;

		ASSERT(db->db_buf == NULL);
		ASSERT(db->db.db_data == NULL);
		dbuf_set_data(db, arc_buf_alloc(spa, db->db.db_size, db, type));
		db->db_state = DB_FILL;
	} else if (db->db_state == DB_NOFILL) {
		dbuf_clear_data(db);
	} else {
		ASSERT3U(db->db_state, ==, DB_CACHED);
	}
	mutex_exit(&db->db_mtx);
}

/*
 * This is our just-in-time copy function.  It makes a copy of
 * buffers, that have been modified in a previous transaction
 * group, before we modify them in the current active group.
 *
 * This function is used in two places: when we are dirtying a
 * buffer for the first time in a txg, and when we are freeing
 * a range in a dnode that includes this buffer.
 *
 * Note that when we are called from dbuf_free_range() we do
 * not put a hold on the buffer, we just traverse the active
 * dbuf list for the dnode.
 */
static void
dbuf_fix_old_data(dmu_buf_impl_t *db, uint64_t txg)
{
	dbuf_dirty_record_t *dr = db->db_last_dirty;

	ASSERT(MUTEX_HELD(&db->db_mtx));
	ASSERT(db->db.db_data != NULL);
	ASSERT(db->db_level == 0);
	ASSERT(db->db.db_object != DMU_META_DNODE_OBJECT);

	if (dr == NULL ||
	    (dr->dt.dl.dr_data !=
	    ((db->db_blkid  == DMU_BONUS_BLKID) ? db->db.db_data : db->db_buf)))
		return;

	/*
	 * If the last dirty record for this dbuf has not yet synced
	 * and its referencing the dbuf data, either:
	 *	reset the reference to point to a new copy,
	 * or (if there a no active holders)
	 *	just null out the current db_data pointer.
	 */
	ASSERT(dr->dr_txg >= txg - 2);
	if (db->db_blkid == DMU_BONUS_BLKID) {
		/* Note that the data bufs here are zio_bufs */
		dnode_t *dn = DB_DNODE(db);
		int bonuslen = DN_SLOTS_TO_BONUSLEN(dn->dn_num_slots);
		dr->dt.dl.dr_data = zio_buf_alloc(bonuslen);
<<<<<<< HEAD
		arc_space_consume(bonuslen, ARC_SPACE_OTHER);
=======
		arc_space_consume(bonuslen, ARC_SPACE_BONUS);
>>>>>>> 0d7f09d0
		bcopy(db->db.db_data, dr->dt.dl.dr_data, bonuslen);
	} else if (refcount_count(&db->db_holds) > db->db_dirtycnt) {
		int size = db->db.db_size;
		arc_buf_contents_t type = DBUF_GET_BUFC_TYPE(db);
		spa_t *spa = db->db_objset->os_spa;

		dr->dt.dl.dr_data = arc_buf_alloc(spa, size, db, type);
		bcopy(db->db.db_data, dr->dt.dl.dr_data->b_data, size);
	} else {
		dbuf_clear_data(db);
	}
}

void
dbuf_unoverride(dbuf_dirty_record_t *dr)
{
	dmu_buf_impl_t *db = dr->dr_dbuf;
	blkptr_t *bp = &dr->dt.dl.dr_overridden_by;
	uint64_t txg = dr->dr_txg;

	ASSERT(MUTEX_HELD(&db->db_mtx));
	ASSERT(dr->dt.dl.dr_override_state != DR_IN_DMU_SYNC);
	ASSERT(db->db_level == 0);

	if (db->db_blkid == DMU_BONUS_BLKID ||
	    dr->dt.dl.dr_override_state == DR_NOT_OVERRIDDEN)
		return;

	ASSERT(db->db_data_pending != dr);

	/* free this block */
	if (!BP_IS_HOLE(bp) && !dr->dt.dl.dr_nopwrite)
		zio_free(db->db_objset->os_spa, txg, bp);

	dr->dt.dl.dr_override_state = DR_NOT_OVERRIDDEN;
	dr->dt.dl.dr_nopwrite = B_FALSE;

	/*
	 * Release the already-written buffer, so we leave it in
	 * a consistent dirty state.  Note that all callers are
	 * modifying the buffer, so they will immediately do
	 * another (redundant) arc_release().  Therefore, leave
	 * the buf thawed to save the effort of freezing &
	 * immediately re-thawing it.
	 */
	arc_release(dr->dt.dl.dr_data, db);
}

/*
 * Evict (if its unreferenced) or clear (if its referenced) any level-0
 * data blocks in the free range, so that any future readers will find
 * empty blocks.
 *
 * This is a no-op if the dataset is in the middle of an incremental
 * receive; see comment below for details.
 */
void
dbuf_free_range(dnode_t *dn, uint64_t start_blkid, uint64_t end_blkid,
    dmu_tx_t *tx)
{
	dmu_buf_impl_t *db_search;
	dmu_buf_impl_t *db, *db_next;
	uint64_t txg = tx->tx_txg;
	avl_index_t where;
	boolean_t freespill =
	    (start_blkid == DMU_SPILL_BLKID || end_blkid == DMU_SPILL_BLKID);

	if (end_blkid > dn->dn_maxblkid && !freespill)
		end_blkid = dn->dn_maxblkid;
	dprintf_dnode(dn, "start=%llu end=%llu\n", start_blkid, end_blkid);

	db_search = kmem_alloc(sizeof (dmu_buf_impl_t), KM_SLEEP);
	db_search->db_level = 0;
	db_search->db_blkid = start_blkid;
	db_search->db_state = DB_SEARCH;

	mutex_enter(&dn->dn_dbufs_mtx);
	if (start_blkid >= dn->dn_unlisted_l0_blkid && !freespill) {
		/* There can't be any dbufs in this range; no need to search. */
#ifdef DEBUG
		db = avl_find(&dn->dn_dbufs, db_search, &where);
		ASSERT3P(db, ==, NULL);
		db = avl_nearest(&dn->dn_dbufs, where, AVL_AFTER);
		ASSERT(db == NULL || db->db_level > 0);
#endif
		goto out;
	} else if (dmu_objset_is_receiving(dn->dn_objset)) {
		/*
		 * If we are receiving, we expect there to be no dbufs in
		 * the range to be freed, because receive modifies each
		 * block at most once, and in offset order.  If this is
		 * not the case, it can lead to performance problems,
		 * so note that we unexpectedly took the slow path.
		 */
		atomic_inc_64(&zfs_free_range_recv_miss);
	}

	db = avl_find(&dn->dn_dbufs, db_search, &where);
	ASSERT3P(db, ==, NULL);
	db = avl_nearest(&dn->dn_dbufs, where, AVL_AFTER);

	for (; db != NULL; db = db_next) {
		db_next = AVL_NEXT(&dn->dn_dbufs, db);
		ASSERT(db->db_blkid != DMU_BONUS_BLKID);

		if (db->db_level != 0 || db->db_blkid > end_blkid) {
			break;
		}
		ASSERT3U(db->db_blkid, >=, start_blkid);

		/* found a level 0 buffer in the range */
		mutex_enter(&db->db_mtx);
		if (dbuf_undirty(db, tx)) {
			/* mutex has been dropped and dbuf destroyed */
			continue;
		}

		if (db->db_state == DB_UNCACHED ||
		    db->db_state == DB_NOFILL ||
		    db->db_state == DB_EVICTING) {
			ASSERT(db->db.db_data == NULL);
			mutex_exit(&db->db_mtx);
			continue;
		}
		if (db->db_state == DB_READ || db->db_state == DB_FILL) {
			/* will be handled in dbuf_read_done or dbuf_rele */
			db->db_freed_in_flight = TRUE;
			mutex_exit(&db->db_mtx);
			continue;
		}
		if (refcount_count(&db->db_holds) == 0) {
			ASSERT(db->db_buf);
			dbuf_clear(db);
			continue;
		}
		/* The dbuf is referenced */

		if (db->db_last_dirty != NULL) {
			dbuf_dirty_record_t *dr = db->db_last_dirty;

			if (dr->dr_txg == txg) {
				/*
				 * This buffer is "in-use", re-adjust the file
				 * size to reflect that this buffer may
				 * contain new data when we sync.
				 */
				if (db->db_blkid != DMU_SPILL_BLKID &&
				    db->db_blkid > dn->dn_maxblkid)
					dn->dn_maxblkid = db->db_blkid;
				dbuf_unoverride(dr);
			} else {
				/*
				 * This dbuf is not dirty in the open context.
				 * Either uncache it (if its not referenced in
				 * the open context) or reset its contents to
				 * empty.
				 */
				dbuf_fix_old_data(db, txg);
			}
		}
		/* clear the contents if its cached */
		if (db->db_state == DB_CACHED) {
			ASSERT(db->db.db_data != NULL);
			arc_release(db->db_buf, db);
			bzero(db->db.db_data, db->db.db_size);
			arc_buf_freeze(db->db_buf);
		}

		mutex_exit(&db->db_mtx);
	}

out:
	kmem_free(db_search, sizeof (dmu_buf_impl_t));
	mutex_exit(&dn->dn_dbufs_mtx);
}

static int
dbuf_block_freeable(dmu_buf_impl_t *db)
{
	dsl_dataset_t *ds = db->db_objset->os_dsl_dataset;
	uint64_t birth_txg = 0;

	/*
	 * We don't need any locking to protect db_blkptr:
	 * If it's syncing, then db_last_dirty will be set
	 * so we'll ignore db_blkptr.
	 *
	 * This logic ensures that only block births for
	 * filled blocks are considered.
	 */
	ASSERT(MUTEX_HELD(&db->db_mtx));
	if (db->db_last_dirty && (db->db_blkptr == NULL ||
	    !BP_IS_HOLE(db->db_blkptr))) {
		birth_txg = db->db_last_dirty->dr_txg;
	} else if (db->db_blkptr != NULL && !BP_IS_HOLE(db->db_blkptr)) {
		birth_txg = db->db_blkptr->blk_birth;
	}

	/*
	 * If this block don't exist or is in a snapshot, it can't be freed.
	 * Don't pass the bp to dsl_dataset_block_freeable() since we
	 * are holding the db_mtx lock and might deadlock if we are
	 * prefetching a dedup-ed block.
	 */
	if (birth_txg != 0)
		return (ds == NULL ||
		    dsl_dataset_block_freeable(ds, NULL, birth_txg));
	else
		return (B_FALSE);
}

void
dbuf_new_size(dmu_buf_impl_t *db, int size, dmu_tx_t *tx)
{
	arc_buf_t *buf, *obuf;
	int osize = db->db.db_size;
	arc_buf_contents_t type = DBUF_GET_BUFC_TYPE(db);
	dnode_t *dn;

	ASSERT(db->db_blkid != DMU_BONUS_BLKID);

	DB_DNODE_ENTER(db);
	dn = DB_DNODE(db);

	/* XXX does *this* func really need the lock? */
	ASSERT(RW_WRITE_HELD(&dn->dn_struct_rwlock));

	/*
	 * This call to dmu_buf_will_dirty() with the dn_struct_rwlock held
	 * is OK, because there can be no other references to the db
	 * when we are changing its size, so no concurrent DB_FILL can
	 * be happening.
	 */
	/*
	 * XXX we should be doing a dbuf_read, checking the return
	 * value and returning that up to our callers
	 */
	dmu_buf_will_dirty(&db->db, tx);

	/* create the data buffer for the new block */
	buf = arc_buf_alloc(dn->dn_objset->os_spa, size, db, type);

	/* copy old block data to the new block */
	obuf = db->db_buf;
	bcopy(obuf->b_data, buf->b_data, MIN(osize, size));
	/* zero the remainder */
	if (size > osize)
		bzero((uint8_t *)buf->b_data + osize, size - osize);

	mutex_enter(&db->db_mtx);
	dbuf_set_data(db, buf);
	VERIFY(arc_buf_remove_ref(obuf, db));
	db->db.db_size = size;

	if (db->db_level == 0) {
		ASSERT3U(db->db_last_dirty->dr_txg, ==, tx->tx_txg);
		db->db_last_dirty->dt.dl.dr_data = buf;
	}
	mutex_exit(&db->db_mtx);

	dnode_willuse_space(dn, size-osize, tx);
	DB_DNODE_EXIT(db);
}

void
dbuf_release_bp(dmu_buf_impl_t *db)
{
	ASSERTV(objset_t *os = db->db_objset);

	ASSERT(dsl_pool_sync_context(dmu_objset_pool(os)));
	ASSERT(arc_released(os->os_phys_buf) ||
	    list_link_active(&os->os_dsl_dataset->ds_synced_link));
	ASSERT(db->db_parent == NULL || arc_released(db->db_parent->db_buf));

	(void) arc_release(db->db_buf, db);
}

/*
 * We already have a dirty record for this TXG, and we are being
 * dirtied again.
 */
static void
dbuf_redirty(dbuf_dirty_record_t *dr)
{
	dmu_buf_impl_t *db = dr->dr_dbuf;

	ASSERT(MUTEX_HELD(&db->db_mtx));

	if (db->db_level == 0 && db->db_blkid != DMU_BONUS_BLKID) {
		/*
		 * If this buffer has already been written out,
		 * we now need to reset its state.
		 */
		dbuf_unoverride(dr);
		if (db->db.db_object != DMU_META_DNODE_OBJECT &&
		    db->db_state != DB_NOFILL) {
			/* Already released on initial dirty, so just thaw. */
			ASSERT(arc_released(db->db_buf));
			arc_buf_thaw(db->db_buf);
		}
	}
}

dbuf_dirty_record_t *
dbuf_dirty(dmu_buf_impl_t *db, dmu_tx_t *tx)
{
	dnode_t *dn;
	objset_t *os;
	dbuf_dirty_record_t **drp, *dr;
	int drop_struct_lock = FALSE;
	boolean_t do_free_accounting = B_FALSE;
	int txgoff = tx->tx_txg & TXG_MASK;

	ASSERT(tx->tx_txg != 0);
	ASSERT(!refcount_is_zero(&db->db_holds));
	DMU_TX_DIRTY_BUF(tx, db);

	DB_DNODE_ENTER(db);
	dn = DB_DNODE(db);
	/*
	 * Shouldn't dirty a regular buffer in syncing context.  Private
	 * objects may be dirtied in syncing context, but only if they
	 * were already pre-dirtied in open context.
	 */
	ASSERT(!dmu_tx_is_syncing(tx) ||
	    BP_IS_HOLE(dn->dn_objset->os_rootbp) ||
	    DMU_OBJECT_IS_SPECIAL(dn->dn_object) ||
	    dn->dn_objset->os_dsl_dataset == NULL);
	/*
	 * We make this assert for private objects as well, but after we
	 * check if we're already dirty.  They are allowed to re-dirty
	 * in syncing context.
	 */
	ASSERT(dn->dn_object == DMU_META_DNODE_OBJECT ||
	    dn->dn_dirtyctx == DN_UNDIRTIED || dn->dn_dirtyctx ==
	    (dmu_tx_is_syncing(tx) ? DN_DIRTY_SYNC : DN_DIRTY_OPEN));

	mutex_enter(&db->db_mtx);
	/*
	 * XXX make this true for indirects too?  The problem is that
	 * transactions created with dmu_tx_create_assigned() from
	 * syncing context don't bother holding ahead.
	 */
	ASSERT(db->db_level != 0 ||
	    db->db_state == DB_CACHED || db->db_state == DB_FILL ||
	    db->db_state == DB_NOFILL);

	mutex_enter(&dn->dn_mtx);
	/*
	 * Don't set dirtyctx to SYNC if we're just modifying this as we
	 * initialize the objset.
	 */
	if (dn->dn_dirtyctx == DN_UNDIRTIED &&
	    !BP_IS_HOLE(dn->dn_objset->os_rootbp)) {
		dn->dn_dirtyctx =
		    (dmu_tx_is_syncing(tx) ? DN_DIRTY_SYNC : DN_DIRTY_OPEN);
		ASSERT(dn->dn_dirtyctx_firstset == NULL);
		dn->dn_dirtyctx_firstset = kmem_alloc(1, KM_SLEEP);
	}
	mutex_exit(&dn->dn_mtx);

	if (db->db_blkid == DMU_SPILL_BLKID)
		dn->dn_have_spill = B_TRUE;

	/*
	 * If this buffer is already dirty, we're done.
	 */
	drp = &db->db_last_dirty;
	ASSERT(*drp == NULL || (*drp)->dr_txg <= tx->tx_txg ||
	    db->db.db_object == DMU_META_DNODE_OBJECT);
	while ((dr = *drp) != NULL && dr->dr_txg > tx->tx_txg)
		drp = &dr->dr_next;
	if (dr && dr->dr_txg == tx->tx_txg) {
		DB_DNODE_EXIT(db);

		dbuf_redirty(dr);
		mutex_exit(&db->db_mtx);
		return (dr);
	}

	/*
	 * Only valid if not already dirty.
	 */
	ASSERT(dn->dn_object == 0 ||
	    dn->dn_dirtyctx == DN_UNDIRTIED || dn->dn_dirtyctx ==
	    (dmu_tx_is_syncing(tx) ? DN_DIRTY_SYNC : DN_DIRTY_OPEN));

	ASSERT3U(dn->dn_nlevels, >, db->db_level);
	ASSERT((dn->dn_phys->dn_nlevels == 0 && db->db_level == 0) ||
	    dn->dn_phys->dn_nlevels > db->db_level ||
	    dn->dn_next_nlevels[txgoff] > db->db_level ||
	    dn->dn_next_nlevels[(tx->tx_txg-1) & TXG_MASK] > db->db_level ||
	    dn->dn_next_nlevels[(tx->tx_txg-2) & TXG_MASK] > db->db_level);

	/*
	 * We should only be dirtying in syncing context if it's the
	 * mos or we're initializing the os or it's a special object.
	 * However, we are allowed to dirty in syncing context provided
	 * we already dirtied it in open context.  Hence we must make
	 * this assertion only if we're not already dirty.
	 */
	os = dn->dn_objset;
	ASSERT(!dmu_tx_is_syncing(tx) || DMU_OBJECT_IS_SPECIAL(dn->dn_object) ||
	    os->os_dsl_dataset == NULL || BP_IS_HOLE(os->os_rootbp));
	ASSERT(db->db.db_size != 0);

	dprintf_dbuf(db, "size=%llx\n", (u_longlong_t)db->db.db_size);

	if (db->db_blkid != DMU_BONUS_BLKID) {
		/*
		 * Update the accounting.
		 * Note: we delay "free accounting" until after we drop
		 * the db_mtx.  This keeps us from grabbing other locks
		 * (and possibly deadlocking) in bp_get_dsize() while
		 * also holding the db_mtx.
		 */
		dnode_willuse_space(dn, db->db.db_size, tx);
		do_free_accounting = dbuf_block_freeable(db);
	}

	/*
	 * If this buffer is dirty in an old transaction group we need
	 * to make a copy of it so that the changes we make in this
	 * transaction group won't leak out when we sync the older txg.
	 */
	dr = kmem_zalloc(sizeof (dbuf_dirty_record_t), KM_SLEEP);
	list_link_init(&dr->dr_dirty_node);
	if (db->db_level == 0) {
		void *data_old = db->db_buf;

		if (db->db_state != DB_NOFILL) {
			if (db->db_blkid == DMU_BONUS_BLKID) {
				dbuf_fix_old_data(db, tx->tx_txg);
				data_old = db->db.db_data;
			} else if (db->db.db_object != DMU_META_DNODE_OBJECT) {
				/*
				 * Release the data buffer from the cache so
				 * that we can modify it without impacting
				 * possible other users of this cached data
				 * block.  Note that indirect blocks and
				 * private objects are not released until the
				 * syncing state (since they are only modified
				 * then).
				 */
				arc_release(db->db_buf, db);
				dbuf_fix_old_data(db, tx->tx_txg);
				data_old = db->db_buf;
			}
			ASSERT(data_old != NULL);
		}
		dr->dt.dl.dr_data = data_old;
	} else {
		mutex_init(&dr->dt.di.dr_mtx, NULL, MUTEX_NOLOCKDEP, NULL);
		list_create(&dr->dt.di.dr_children,
		    sizeof (dbuf_dirty_record_t),
		    offsetof(dbuf_dirty_record_t, dr_dirty_node));
	}
	if (db->db_blkid != DMU_BONUS_BLKID && os->os_dsl_dataset != NULL)
		dr->dr_accounted = db->db.db_size;
	dr->dr_dbuf = db;
	dr->dr_txg = tx->tx_txg;
	dr->dr_next = *drp;
	*drp = dr;

	/*
	 * We could have been freed_in_flight between the dbuf_noread
	 * and dbuf_dirty.  We win, as though the dbuf_noread() had
	 * happened after the free.
	 */
	if (db->db_level == 0 && db->db_blkid != DMU_BONUS_BLKID &&
	    db->db_blkid != DMU_SPILL_BLKID) {
		mutex_enter(&dn->dn_mtx);
		if (dn->dn_free_ranges[txgoff] != NULL) {
			range_tree_clear(dn->dn_free_ranges[txgoff],
			    db->db_blkid, 1);
		}
		mutex_exit(&dn->dn_mtx);
		db->db_freed_in_flight = FALSE;
	}

	/*
	 * This buffer is now part of this txg
	 */
	dbuf_add_ref(db, (void *)(uintptr_t)tx->tx_txg);
	db->db_dirtycnt += 1;
	ASSERT3U(db->db_dirtycnt, <=, 3);

	mutex_exit(&db->db_mtx);

	if (db->db_blkid == DMU_BONUS_BLKID ||
	    db->db_blkid == DMU_SPILL_BLKID) {
		mutex_enter(&dn->dn_mtx);
		ASSERT(!list_link_active(&dr->dr_dirty_node));
		list_insert_tail(&dn->dn_dirty_records[txgoff], dr);
		mutex_exit(&dn->dn_mtx);
		dnode_setdirty(dn, tx);
		DB_DNODE_EXIT(db);
		return (dr);
	} else if (do_free_accounting) {
		blkptr_t *bp = db->db_blkptr;
		int64_t willfree = (bp && !BP_IS_HOLE(bp)) ?
		    bp_get_dsize(os->os_spa, bp) : db->db.db_size;
		/*
		 * This is only a guess -- if the dbuf is dirty
		 * in a previous txg, we don't know how much
		 * space it will use on disk yet.  We should
		 * really have the struct_rwlock to access
		 * db_blkptr, but since this is just a guess,
		 * it's OK if we get an odd answer.
		 */
		ddt_prefetch(os->os_spa, bp);
		dnode_willuse_space(dn, -willfree, tx);
	}

	if (!RW_WRITE_HELD(&dn->dn_struct_rwlock)) {
		rw_enter(&dn->dn_struct_rwlock, RW_READER);
		drop_struct_lock = TRUE;
	}

	if (db->db_level == 0) {
		dnode_new_blkid(dn, db->db_blkid, tx, drop_struct_lock);
		ASSERT(dn->dn_maxblkid >= db->db_blkid);
	}

	if (db->db_level+1 < dn->dn_nlevels) {
		dmu_buf_impl_t *parent = db->db_parent;
		dbuf_dirty_record_t *di;
		int parent_held = FALSE;

		if (db->db_parent == NULL || db->db_parent == dn->dn_dbuf) {
			int epbs = dn->dn_indblkshift - SPA_BLKPTRSHIFT;

			parent = dbuf_hold_level(dn, db->db_level+1,
			    db->db_blkid >> epbs, FTAG);
			ASSERT(parent != NULL);
			parent_held = TRUE;
		}
		if (drop_struct_lock)
			rw_exit(&dn->dn_struct_rwlock);
		ASSERT3U(db->db_level+1, ==, parent->db_level);
		di = dbuf_dirty(parent, tx);
		if (parent_held)
			dbuf_rele(parent, FTAG);

		mutex_enter(&db->db_mtx);
		/*
		 * Since we've dropped the mutex, it's possible that
		 * dbuf_undirty() might have changed this out from under us.
		 */
		if (db->db_last_dirty == dr ||
		    dn->dn_object == DMU_META_DNODE_OBJECT) {
			mutex_enter(&di->dt.di.dr_mtx);
			ASSERT3U(di->dr_txg, ==, tx->tx_txg);
			ASSERT(!list_link_active(&dr->dr_dirty_node));
			list_insert_tail(&di->dt.di.dr_children, dr);
			mutex_exit(&di->dt.di.dr_mtx);
			dr->dr_parent = di;
		}
		mutex_exit(&db->db_mtx);
	} else {
		ASSERT(db->db_level+1 == dn->dn_nlevels);
		ASSERT(db->db_blkid < dn->dn_nblkptr);
		ASSERT(db->db_parent == NULL || db->db_parent == dn->dn_dbuf);
		mutex_enter(&dn->dn_mtx);
		ASSERT(!list_link_active(&dr->dr_dirty_node));
		list_insert_tail(&dn->dn_dirty_records[txgoff], dr);
		mutex_exit(&dn->dn_mtx);
		if (drop_struct_lock)
			rw_exit(&dn->dn_struct_rwlock);
	}

	dnode_setdirty(dn, tx);
	DB_DNODE_EXIT(db);
	return (dr);
}

/*
 * Undirty a buffer in the transaction group referenced by the given
 * transaction.  Return whether this evicted the dbuf.
 */
static boolean_t
dbuf_undirty(dmu_buf_impl_t *db, dmu_tx_t *tx)
{
	dnode_t *dn;
	uint64_t txg = tx->tx_txg;
	dbuf_dirty_record_t *dr, **drp;

	ASSERT(txg != 0);

	/*
	 * Due to our use of dn_nlevels below, this can only be called
	 * in open context, unless we are operating on the MOS.
	 * From syncing context, dn_nlevels may be different from the
	 * dn_nlevels used when dbuf was dirtied.
	 */
	ASSERT(db->db_objset ==
	    dmu_objset_pool(db->db_objset)->dp_meta_objset ||
	    txg != spa_syncing_txg(dmu_objset_spa(db->db_objset)));
	ASSERT(db->db_blkid != DMU_BONUS_BLKID);
	ASSERT0(db->db_level);
	ASSERT(MUTEX_HELD(&db->db_mtx));

	/*
	 * If this buffer is not dirty, we're done.
	 */
	for (drp = &db->db_last_dirty; (dr = *drp) != NULL; drp = &dr->dr_next)
		if (dr->dr_txg <= txg)
			break;
	if (dr == NULL || dr->dr_txg < txg)
		return (B_FALSE);
	ASSERT(dr->dr_txg == txg);
	ASSERT(dr->dr_dbuf == db);

	DB_DNODE_ENTER(db);
	dn = DB_DNODE(db);

	dprintf_dbuf(db, "size=%llx\n", (u_longlong_t)db->db.db_size);

	ASSERT(db->db.db_size != 0);

	dsl_pool_undirty_space(dmu_objset_pool(dn->dn_objset),
	    dr->dr_accounted, txg);

	*drp = dr->dr_next;

	/*
	 * Note that there are three places in dbuf_dirty()
	 * where this dirty record may be put on a list.
	 * Make sure to do a list_remove corresponding to
	 * every one of those list_insert calls.
	 */
	if (dr->dr_parent) {
		mutex_enter(&dr->dr_parent->dt.di.dr_mtx);
		list_remove(&dr->dr_parent->dt.di.dr_children, dr);
		mutex_exit(&dr->dr_parent->dt.di.dr_mtx);
	} else if (db->db_blkid == DMU_SPILL_BLKID ||
	    db->db_level + 1 == dn->dn_nlevels) {
		ASSERT(db->db_blkptr == NULL || db->db_parent == dn->dn_dbuf);
		mutex_enter(&dn->dn_mtx);
		list_remove(&dn->dn_dirty_records[txg & TXG_MASK], dr);
		mutex_exit(&dn->dn_mtx);
	}
	DB_DNODE_EXIT(db);

	if (db->db_state != DB_NOFILL) {
		dbuf_unoverride(dr);

		ASSERT(db->db_buf != NULL);
		ASSERT(dr->dt.dl.dr_data != NULL);
		if (dr->dt.dl.dr_data != db->db_buf)
			VERIFY(arc_buf_remove_ref(dr->dt.dl.dr_data, db));
	}

	kmem_free(dr, sizeof (dbuf_dirty_record_t));

	ASSERT(db->db_dirtycnt > 0);
	db->db_dirtycnt -= 1;

	if (refcount_remove(&db->db_holds, (void *)(uintptr_t)txg) == 0) {
		arc_buf_t *buf = db->db_buf;

		ASSERT(db->db_state == DB_NOFILL || arc_released(buf));
		dbuf_clear_data(db);
		VERIFY(arc_buf_remove_ref(buf, db));
		dbuf_evict(db);
		return (B_TRUE);
	}

	return (B_FALSE);
}

void
dmu_buf_will_dirty(dmu_buf_t *db_fake, dmu_tx_t *tx)
{
	dmu_buf_impl_t *db = (dmu_buf_impl_t *)db_fake;
	int rf = DB_RF_MUST_SUCCEED | DB_RF_NOPREFETCH;
	dbuf_dirty_record_t *dr;

	ASSERT(tx->tx_txg != 0);
	ASSERT(!refcount_is_zero(&db->db_holds));

	/*
	 * Quick check for dirtyness.  For already dirty blocks, this
	 * reduces runtime of this function by >90%, and overall performance
	 * by 50% for some workloads (e.g. file deletion with indirect blocks
	 * cached).
	 */
	mutex_enter(&db->db_mtx);

	for (dr = db->db_last_dirty;
	    dr != NULL && dr->dr_txg >= tx->tx_txg; dr = dr->dr_next) {
		/*
		 * It's possible that it is already dirty but not cached,
		 * because there are some calls to dbuf_dirty() that don't
		 * go through dmu_buf_will_dirty().
		 */
		if (dr->dr_txg == tx->tx_txg && db->db_state == DB_CACHED) {
			/* This dbuf is already dirty and cached. */
			dbuf_redirty(dr);
			mutex_exit(&db->db_mtx);
			return;
		}
	}
	mutex_exit(&db->db_mtx);

	DB_DNODE_ENTER(db);
	if (RW_WRITE_HELD(&DB_DNODE(db)->dn_struct_rwlock))
		rf |= DB_RF_HAVESTRUCT;
	DB_DNODE_EXIT(db);
	(void) dbuf_read(db, NULL, rf);
	(void) dbuf_dirty(db, tx);
}

void
dmu_buf_will_not_fill(dmu_buf_t *db_fake, dmu_tx_t *tx)
{
	dmu_buf_impl_t *db = (dmu_buf_impl_t *)db_fake;

	db->db_state = DB_NOFILL;

	dmu_buf_will_fill(db_fake, tx);
}

void
dmu_buf_will_fill(dmu_buf_t *db_fake, dmu_tx_t *tx)
{
	dmu_buf_impl_t *db = (dmu_buf_impl_t *)db_fake;

	ASSERT(db->db_blkid != DMU_BONUS_BLKID);
	ASSERT(tx->tx_txg != 0);
	ASSERT(db->db_level == 0);
	ASSERT(!refcount_is_zero(&db->db_holds));

	ASSERT(db->db.db_object != DMU_META_DNODE_OBJECT ||
	    dmu_tx_private_ok(tx));

	dbuf_noread(db);
	(void) dbuf_dirty(db, tx);
}

#pragma weak dmu_buf_fill_done = dbuf_fill_done
/* ARGSUSED */
void
dbuf_fill_done(dmu_buf_impl_t *db, dmu_tx_t *tx)
{
	mutex_enter(&db->db_mtx);
	DBUF_VERIFY(db);

	if (db->db_state == DB_FILL) {
		if (db->db_level == 0 && db->db_freed_in_flight) {
			ASSERT(db->db_blkid != DMU_BONUS_BLKID);
			/* we were freed while filling */
			/* XXX dbuf_undirty? */
			bzero(db->db.db_data, db->db.db_size);
			db->db_freed_in_flight = FALSE;
		}
		db->db_state = DB_CACHED;
		cv_broadcast(&db->db_changed);
	}
	mutex_exit(&db->db_mtx);
}

void
dmu_buf_write_embedded(dmu_buf_t *dbuf, void *data,
    bp_embedded_type_t etype, enum zio_compress comp,
    int uncompressed_size, int compressed_size, int byteorder,
    dmu_tx_t *tx)
{
	dmu_buf_impl_t *db = (dmu_buf_impl_t *)dbuf;
	struct dirty_leaf *dl;
	dmu_object_type_t type;

	if (etype == BP_EMBEDDED_TYPE_DATA) {
		ASSERT(spa_feature_is_active(dmu_objset_spa(db->db_objset),
		    SPA_FEATURE_EMBEDDED_DATA));
	}

	DB_DNODE_ENTER(db);
	type = DB_DNODE(db)->dn_type;
	DB_DNODE_EXIT(db);

	ASSERT0(db->db_level);
	ASSERT(db->db_blkid != DMU_BONUS_BLKID);

	dmu_buf_will_not_fill(dbuf, tx);

	ASSERT3U(db->db_last_dirty->dr_txg, ==, tx->tx_txg);
	dl = &db->db_last_dirty->dt.dl;
	encode_embedded_bp_compressed(&dl->dr_overridden_by,
	    data, comp, uncompressed_size, compressed_size);
	BPE_SET_ETYPE(&dl->dr_overridden_by, etype);
	BP_SET_TYPE(&dl->dr_overridden_by, type);
	BP_SET_LEVEL(&dl->dr_overridden_by, 0);
	BP_SET_BYTEORDER(&dl->dr_overridden_by, byteorder);

	dl->dr_override_state = DR_OVERRIDDEN;
	dl->dr_overridden_by.blk_birth = db->db_last_dirty->dr_txg;
}

/*
 * Directly assign a provided arc buf to a given dbuf if it's not referenced
 * by anybody except our caller. Otherwise copy arcbuf's contents to dbuf.
 */
void
dbuf_assign_arcbuf(dmu_buf_impl_t *db, arc_buf_t *buf, dmu_tx_t *tx)
{
	ASSERT(!refcount_is_zero(&db->db_holds));
	ASSERT(db->db_blkid != DMU_BONUS_BLKID);
	ASSERT(db->db_level == 0);
	ASSERT(DBUF_GET_BUFC_TYPE(db) == ARC_BUFC_DATA);
	ASSERT(buf != NULL);
	ASSERT(arc_buf_size(buf) == db->db.db_size);
	ASSERT(tx->tx_txg != 0);

	arc_return_buf(buf, db);
	ASSERT(arc_released(buf));

	mutex_enter(&db->db_mtx);

	while (db->db_state == DB_READ || db->db_state == DB_FILL)
		cv_wait(&db->db_changed, &db->db_mtx);

	ASSERT(db->db_state == DB_CACHED || db->db_state == DB_UNCACHED);

	if (db->db_state == DB_CACHED &&
	    refcount_count(&db->db_holds) - 1 > db->db_dirtycnt) {
		mutex_exit(&db->db_mtx);
		(void) dbuf_dirty(db, tx);
		bcopy(buf->b_data, db->db.db_data, db->db.db_size);
		VERIFY(arc_buf_remove_ref(buf, db));
		xuio_stat_wbuf_copied();
		return;
	}

	xuio_stat_wbuf_nocopy();
	if (db->db_state == DB_CACHED) {
		dbuf_dirty_record_t *dr = db->db_last_dirty;

		ASSERT(db->db_buf != NULL);
		if (dr != NULL && dr->dr_txg == tx->tx_txg) {
			ASSERT(dr->dt.dl.dr_data == db->db_buf);
			if (!arc_released(db->db_buf)) {
				ASSERT(dr->dt.dl.dr_override_state ==
				    DR_OVERRIDDEN);
				arc_release(db->db_buf, db);
			}
			dr->dt.dl.dr_data = buf;
			VERIFY(arc_buf_remove_ref(db->db_buf, db));
		} else if (dr == NULL || dr->dt.dl.dr_data != db->db_buf) {
			arc_release(db->db_buf, db);
			VERIFY(arc_buf_remove_ref(db->db_buf, db));
		}
		db->db_buf = NULL;
	}
	ASSERT(db->db_buf == NULL);
	dbuf_set_data(db, buf);
	db->db_state = DB_FILL;
	mutex_exit(&db->db_mtx);
	(void) dbuf_dirty(db, tx);
	dmu_buf_fill_done(&db->db, tx);
}

/*
 * "Clear" the contents of this dbuf.  This will mark the dbuf
 * EVICTING and clear *most* of its references.  Unfortunately,
 * when we are not holding the dn_dbufs_mtx, we can't clear the
 * entry in the dn_dbufs list.  We have to wait until dbuf_destroy()
 * in this case.  For callers from the DMU we will usually see:
 *	dbuf_clear()->arc_clear_callback()->dbuf_do_evict()->dbuf_destroy()
 * For the arc callback, we will usually see:
 *	dbuf_do_evict()->dbuf_clear();dbuf_destroy()
 * Sometimes, though, we will get a mix of these two:
 *	DMU: dbuf_clear()->arc_clear_callback()
 *	ARC: dbuf_do_evict()->dbuf_destroy()
 *
 * This routine will dissociate the dbuf from the arc, by calling
 * arc_clear_callback(), but will not evict the data from the ARC.
 */
void
dbuf_clear(dmu_buf_impl_t *db)
{
	dnode_t *dn;
	dmu_buf_impl_t *parent = db->db_parent;
	dmu_buf_impl_t *dndb;
	boolean_t dbuf_gone = B_FALSE;

	ASSERT(MUTEX_HELD(&db->db_mtx));
	ASSERT(refcount_is_zero(&db->db_holds));

	dbuf_evict_user(db);

	if (db->db_state == DB_CACHED) {
		ASSERT(db->db.db_data != NULL);
		if (db->db_blkid == DMU_BONUS_BLKID) {
			int slots = DB_DNODE(db)->dn_num_slots;
			int bonuslen = DN_SLOTS_TO_BONUSLEN(slots);
			zio_buf_free(db->db.db_data, bonuslen);
<<<<<<< HEAD
			arc_space_return(bonuslen, ARC_SPACE_OTHER);
=======
			arc_space_return(bonuslen, ARC_SPACE_BONUS);
>>>>>>> 0d7f09d0
		}
		db->db.db_data = NULL;
		db->db_state = DB_UNCACHED;
	}

	ASSERT(db->db_state == DB_UNCACHED || db->db_state == DB_NOFILL);
	ASSERT(db->db_data_pending == NULL);

	db->db_state = DB_EVICTING;
	db->db_blkptr = NULL;

	DB_DNODE_ENTER(db);
	dn = DB_DNODE(db);
	dndb = dn->dn_dbuf;
	if (db->db_blkid != DMU_BONUS_BLKID && MUTEX_HELD(&dn->dn_dbufs_mtx)) {
		avl_remove(&dn->dn_dbufs, db);
		atomic_dec_32(&dn->dn_dbufs_count);
		membar_producer();
		DB_DNODE_EXIT(db);
		/*
		 * Decrementing the dbuf count means that the hold corresponding
		 * to the removed dbuf is no longer discounted in dnode_move(),
		 * so the dnode cannot be moved until after we release the hold.
		 * The membar_producer() ensures visibility of the decremented
		 * value in dnode_move(), since DB_DNODE_EXIT doesn't actually
		 * release any lock.
		 */
		dnode_rele(dn, db);
		db->db_dnode_handle = NULL;
	} else {
		DB_DNODE_EXIT(db);
	}

	if (db->db_buf)
		dbuf_gone = arc_clear_callback(db->db_buf);

	if (!dbuf_gone)
		mutex_exit(&db->db_mtx);

	/*
	 * If this dbuf is referenced from an indirect dbuf,
	 * decrement the ref count on the indirect dbuf.
	 */
	if (parent && parent != dndb)
		dbuf_rele(parent, db);
}

/*
 * Note: While bpp will always be updated if the function returns success,
 * parentp will not be updated if the dnode does not have dn_dbuf filled in;
 * this happens when the dnode is the meta-dnode, or a userused or groupused
 * object.
 */
__attribute__((always_inline))
static inline int
dbuf_findbp(dnode_t *dn, int level, uint64_t blkid, int fail_sparse,
    dmu_buf_impl_t **parentp, blkptr_t **bpp, struct dbuf_hold_impl_data *dh)
{
	int nlevels, epbs;

	*parentp = NULL;
	*bpp = NULL;

	ASSERT(blkid != DMU_BONUS_BLKID);

	if (blkid == DMU_SPILL_BLKID) {
		mutex_enter(&dn->dn_mtx);
		if (dn->dn_have_spill &&
		    (dn->dn_phys->dn_flags & DNODE_FLAG_SPILL_BLKPTR))
			*bpp = DN_SPILL_BLKPTR(dn->dn_phys);
		else
			*bpp = NULL;
		dbuf_add_ref(dn->dn_dbuf, NULL);
		*parentp = dn->dn_dbuf;
		mutex_exit(&dn->dn_mtx);
		return (0);
	}

	if (dn->dn_phys->dn_nlevels == 0)
		nlevels = 1;
	else
		nlevels = dn->dn_phys->dn_nlevels;

	epbs = dn->dn_indblkshift - SPA_BLKPTRSHIFT;

	ASSERT3U(level * epbs, <, 64);
	ASSERT(RW_LOCK_HELD(&dn->dn_struct_rwlock));
	if (level >= nlevels ||
	    (blkid > (dn->dn_phys->dn_maxblkid >> (level * epbs)))) {
		/* the buffer has no parent yet */
		return (SET_ERROR(ENOENT));
	} else if (level < nlevels-1) {
		/* this block is referenced from an indirect block */
		int err;
		if (dh == NULL) {
			err = dbuf_hold_impl(dn, level+1,
			    blkid >> epbs, fail_sparse, FALSE, NULL, parentp);
		} else {
			__dbuf_hold_impl_init(dh + 1, dn, dh->dh_level + 1,
			    blkid >> epbs, fail_sparse, FALSE, NULL,
			    parentp, dh->dh_depth + 1);
			err = __dbuf_hold_impl(dh + 1);
		}
		if (err)
			return (err);
		err = dbuf_read(*parentp, NULL,
		    (DB_RF_HAVESTRUCT | DB_RF_NOPREFETCH | DB_RF_CANFAIL));
		if (err) {
			dbuf_rele(*parentp, NULL);
			*parentp = NULL;
			return (err);
		}
		*bpp = ((blkptr_t *)(*parentp)->db.db_data) +
		    (blkid & ((1ULL << epbs) - 1));
		return (0);
	} else {
		/* the block is referenced from the dnode */
		ASSERT3U(level, ==, nlevels-1);
		ASSERT(dn->dn_phys->dn_nblkptr == 0 ||
		    blkid < dn->dn_phys->dn_nblkptr);
		if (dn->dn_dbuf) {
			dbuf_add_ref(dn->dn_dbuf, NULL);
			*parentp = dn->dn_dbuf;
		}
		*bpp = &dn->dn_phys->dn_blkptr[blkid];
		return (0);
	}
}

static dmu_buf_impl_t *
dbuf_create(dnode_t *dn, uint8_t level, uint64_t blkid,
    dmu_buf_impl_t *parent, blkptr_t *blkptr)
{
	objset_t *os = dn->dn_objset;
	dmu_buf_impl_t *db, *odb;

	ASSERT(RW_LOCK_HELD(&dn->dn_struct_rwlock));
	ASSERT(dn->dn_type != DMU_OT_NONE);

	db = kmem_cache_alloc(dbuf_cache, KM_SLEEP);

	db->db_objset = os;
	db->db.db_object = dn->dn_object;
	db->db_level = level;
	db->db_blkid = blkid;
	db->db_last_dirty = NULL;
	db->db_dirtycnt = 0;
	db->db_dnode_handle = dn->dn_handle;
	db->db_parent = parent;
	db->db_blkptr = blkptr;

	db->db_user = NULL;
	db->db_user_immediate_evict = FALSE;
	db->db_freed_in_flight = FALSE;
	db->db_pending_evict = FALSE;

	if (blkid == DMU_BONUS_BLKID) {
		ASSERT3P(parent, ==, dn->dn_dbuf);
		db->db.db_size = DN_SLOTS_TO_BONUSLEN(dn->dn_num_slots) -
		    (dn->dn_nblkptr-1) * sizeof (blkptr_t);
		ASSERT3U(db->db.db_size, >=, dn->dn_bonuslen);
		db->db.db_offset = DMU_BONUS_BLKID;
		db->db_state = DB_UNCACHED;
		/* the bonus dbuf is not placed in the hash table */
		arc_space_consume(sizeof (dmu_buf_impl_t), ARC_SPACE_DBUF);
		return (db);
	} else if (blkid == DMU_SPILL_BLKID) {
		db->db.db_size = (blkptr != NULL) ?
		    BP_GET_LSIZE(blkptr) : SPA_MINBLOCKSIZE;
		db->db.db_offset = 0;
	} else {
		int blocksize =
		    db->db_level ? 1 << dn->dn_indblkshift : dn->dn_datablksz;
		db->db.db_size = blocksize;
		db->db.db_offset = db->db_blkid * blocksize;
	}

	/*
	 * Hold the dn_dbufs_mtx while we get the new dbuf
	 * in the hash table *and* added to the dbufs list.
	 * This prevents a possible deadlock with someone
	 * trying to look up this dbuf before its added to the
	 * dn_dbufs list.
	 */
	mutex_enter(&dn->dn_dbufs_mtx);
	db->db_state = DB_EVICTING;
	if ((odb = dbuf_hash_insert(db)) != NULL) {
		/* someone else inserted it first */
		kmem_cache_free(dbuf_cache, db);
		mutex_exit(&dn->dn_dbufs_mtx);
		return (odb);
	}
	avl_add(&dn->dn_dbufs, db);
	if (db->db_level == 0 && db->db_blkid >=
	    dn->dn_unlisted_l0_blkid)
		dn->dn_unlisted_l0_blkid = db->db_blkid + 1;
	db->db_state = DB_UNCACHED;
	mutex_exit(&dn->dn_dbufs_mtx);
	arc_space_consume(sizeof (dmu_buf_impl_t), ARC_SPACE_DBUF);

	if (parent && parent != dn->dn_dbuf)
		dbuf_add_ref(parent, db);

	ASSERT(dn->dn_object == DMU_META_DNODE_OBJECT ||
	    refcount_count(&dn->dn_holds) > 0);
	(void) refcount_add(&dn->dn_holds, db);
	atomic_inc_32(&dn->dn_dbufs_count);

	dprintf_dbuf(db, "db=%p\n", db);

	return (db);
}

static int
dbuf_do_evict(void *private)
{
	dmu_buf_impl_t *db = private;

	if (!MUTEX_HELD(&db->db_mtx))
		mutex_enter(&db->db_mtx);

	ASSERT(refcount_is_zero(&db->db_holds));

	if (db->db_state != DB_EVICTING) {
		ASSERT(db->db_state == DB_CACHED);
		DBUF_VERIFY(db);
		db->db_buf = NULL;
		dbuf_evict(db);
	} else {
		mutex_exit(&db->db_mtx);
		dbuf_destroy(db);
	}
	return (0);
}

static void
dbuf_destroy(dmu_buf_impl_t *db)
{
	ASSERT(refcount_is_zero(&db->db_holds));

	if (db->db_blkid != DMU_BONUS_BLKID) {
		/*
		 * If this dbuf is still on the dn_dbufs list,
		 * remove it from that list.
		 */
		if (db->db_dnode_handle != NULL) {
			dnode_t *dn;

			DB_DNODE_ENTER(db);
			dn = DB_DNODE(db);
			mutex_enter(&dn->dn_dbufs_mtx);
			avl_remove(&dn->dn_dbufs, db);
			atomic_dec_32(&dn->dn_dbufs_count);
			mutex_exit(&dn->dn_dbufs_mtx);
			DB_DNODE_EXIT(db);
			/*
			 * Decrementing the dbuf count means that the hold
			 * corresponding to the removed dbuf is no longer
			 * discounted in dnode_move(), so the dnode cannot be
			 * moved until after we release the hold.
			 */
			dnode_rele(dn, db);
			db->db_dnode_handle = NULL;
		}
		dbuf_hash_remove(db);
	}
	db->db_parent = NULL;
	db->db_buf = NULL;

	ASSERT(db->db.db_data == NULL);
	ASSERT(db->db_hash_next == NULL);
	ASSERT(db->db_blkptr == NULL);
	ASSERT(db->db_data_pending == NULL);

	kmem_cache_free(dbuf_cache, db);
	arc_space_return(sizeof (dmu_buf_impl_t), ARC_SPACE_DBUF);
}

typedef struct dbuf_prefetch_arg {
	spa_t *dpa_spa;	/* The spa to issue the prefetch in. */
	zbookmark_phys_t dpa_zb; /* The target block to prefetch. */
	int dpa_epbs; /* Entries (blkptr_t's) Per Block Shift. */
	int dpa_curlevel; /* The current level that we're reading */
	zio_priority_t dpa_prio; /* The priority I/Os should be issued at. */
	zio_t *dpa_zio; /* The parent zio_t for all prefetches. */
	arc_flags_t dpa_aflags; /* Flags to pass to the final prefetch. */
} dbuf_prefetch_arg_t;

/*
 * Actually issue the prefetch read for the block given.
 */
static void
dbuf_issue_final_prefetch(dbuf_prefetch_arg_t *dpa, blkptr_t *bp)
{
	arc_flags_t aflags;
	if (BP_IS_HOLE(bp) || BP_IS_EMBEDDED(bp))
		return;

	aflags = dpa->dpa_aflags | ARC_FLAG_NOWAIT | ARC_FLAG_PREFETCH;

	ASSERT3U(dpa->dpa_curlevel, ==, BP_GET_LEVEL(bp));
	ASSERT3U(dpa->dpa_curlevel, ==, dpa->dpa_zb.zb_level);
	ASSERT(dpa->dpa_zio != NULL);
	(void) arc_read(dpa->dpa_zio, dpa->dpa_spa, bp, NULL, NULL,
	    dpa->dpa_prio, ZIO_FLAG_CANFAIL | ZIO_FLAG_SPECULATIVE,
	    &aflags, &dpa->dpa_zb);
}

/*
 * Called when an indirect block above our prefetch target is read in.  This
 * will either read in the next indirect block down the tree or issue the actual
 * prefetch if the next block down is our target.
 */
static void
dbuf_prefetch_indirect_done(zio_t *zio, arc_buf_t *abuf, void *private)
{
	dbuf_prefetch_arg_t *dpa = private;
	uint64_t nextblkid;
	blkptr_t *bp;

	ASSERT3S(dpa->dpa_zb.zb_level, <, dpa->dpa_curlevel);
	ASSERT3S(dpa->dpa_curlevel, >, 0);
	if (zio != NULL) {
		ASSERT3S(BP_GET_LEVEL(zio->io_bp), ==, dpa->dpa_curlevel);
		ASSERT3U(BP_GET_LSIZE(zio->io_bp), ==, zio->io_size);
		ASSERT3P(zio->io_spa, ==, dpa->dpa_spa);
	}

	dpa->dpa_curlevel--;

	nextblkid = dpa->dpa_zb.zb_blkid >>
	    (dpa->dpa_epbs * (dpa->dpa_curlevel - dpa->dpa_zb.zb_level));
	bp = ((blkptr_t *)abuf->b_data) +
	    P2PHASE(nextblkid, 1ULL << dpa->dpa_epbs);
	if (BP_IS_HOLE(bp) || (zio != NULL && zio->io_error != 0)) {
		kmem_free(dpa, sizeof (*dpa));
	} else if (dpa->dpa_curlevel == dpa->dpa_zb.zb_level) {
		ASSERT3U(nextblkid, ==, dpa->dpa_zb.zb_blkid);
		dbuf_issue_final_prefetch(dpa, bp);
		kmem_free(dpa, sizeof (*dpa));
	} else {
		arc_flags_t iter_aflags = ARC_FLAG_NOWAIT;
		zbookmark_phys_t zb;

		ASSERT3U(dpa->dpa_curlevel, ==, BP_GET_LEVEL(bp));

		SET_BOOKMARK(&zb, dpa->dpa_zb.zb_objset,
		    dpa->dpa_zb.zb_object, dpa->dpa_curlevel, nextblkid);

		(void) arc_read(dpa->dpa_zio, dpa->dpa_spa,
		    bp, dbuf_prefetch_indirect_done, dpa, dpa->dpa_prio,
		    ZIO_FLAG_CANFAIL | ZIO_FLAG_SPECULATIVE,
		    &iter_aflags, &zb);
	}
	(void) arc_buf_remove_ref(abuf, private);
}

/*
 * Issue prefetch reads for the given block on the given level.  If the indirect
 * blocks above that block are not in memory, we will read them in
 * asynchronously.  As a result, this call never blocks waiting for a read to
 * complete.
 */
void
dbuf_prefetch(dnode_t *dn, int64_t level, uint64_t blkid, zio_priority_t prio,
    arc_flags_t aflags)
{
	blkptr_t bp;
	int epbs, nlevels, curlevel;
	uint64_t curblkid;
	dmu_buf_impl_t *db;
	zio_t *pio;
	dbuf_prefetch_arg_t *dpa;
	dsl_dataset_t *ds;

	ASSERT(blkid != DMU_BONUS_BLKID);
	ASSERT(RW_LOCK_HELD(&dn->dn_struct_rwlock));

	if (blkid > dn->dn_maxblkid)
		return;

	if (dnode_block_freed(dn, blkid))
		return;

	/*
	 * This dnode hasn't been written to disk yet, so there's nothing to
	 * prefetch.
	 */
	nlevels = dn->dn_phys->dn_nlevels;
	if (level >= nlevels || dn->dn_phys->dn_nblkptr == 0)
		return;

	epbs = dn->dn_phys->dn_indblkshift - SPA_BLKPTRSHIFT;
	if (dn->dn_phys->dn_maxblkid < blkid << (epbs * level))
		return;

	db = dbuf_find(dn->dn_objset, dn->dn_object,
	    level, blkid);
	if (db != NULL) {
		mutex_exit(&db->db_mtx);
		/*
		 * This dbuf already exists.  It is either CACHED, or
		 * (we assume) about to be read or filled.
		 */
		return;
	}

	/*
	 * Find the closest ancestor (indirect block) of the target block
	 * that is present in the cache.  In this indirect block, we will
	 * find the bp that is at curlevel, curblkid.
	 */
	curlevel = level;
	curblkid = blkid;
	while (curlevel < nlevels - 1) {
		int parent_level = curlevel + 1;
		uint64_t parent_blkid = curblkid >> epbs;
		dmu_buf_impl_t *db;

		if (dbuf_hold_impl(dn, parent_level, parent_blkid,
		    FALSE, TRUE, FTAG, &db) == 0) {
			blkptr_t *bpp = db->db_buf->b_data;
			bp = bpp[P2PHASE(curblkid, 1 << epbs)];
			dbuf_rele(db, FTAG);
			break;
		}

		curlevel = parent_level;
		curblkid = parent_blkid;
	}

	if (curlevel == nlevels - 1) {
		/* No cached indirect blocks found. */
		ASSERT3U(curblkid, <, dn->dn_phys->dn_nblkptr);
		bp = dn->dn_phys->dn_blkptr[curblkid];
	}
	if (BP_IS_HOLE(&bp))
		return;

	ASSERT3U(curlevel, ==, BP_GET_LEVEL(&bp));

	pio = zio_root(dmu_objset_spa(dn->dn_objset), NULL, NULL,
	    ZIO_FLAG_CANFAIL);

	dpa = kmem_zalloc(sizeof (*dpa), KM_SLEEP);
	ds = dn->dn_objset->os_dsl_dataset;
	SET_BOOKMARK(&dpa->dpa_zb, ds != NULL ? ds->ds_object : DMU_META_OBJSET,
	    dn->dn_object, level, blkid);
	dpa->dpa_curlevel = curlevel;
	dpa->dpa_prio = prio;
	dpa->dpa_aflags = aflags;
	dpa->dpa_spa = dn->dn_objset->os_spa;
	dpa->dpa_epbs = epbs;
	dpa->dpa_zio = pio;

	/*
	 * If we have the indirect just above us, no need to do the asynchronous
	 * prefetch chain; we'll just run the last step ourselves.  If we're at
	 * a higher level, though, we want to issue the prefetches for all the
	 * indirect blocks asynchronously, so we can go on with whatever we were
	 * doing.
	 */
	if (curlevel == level) {
		ASSERT3U(curblkid, ==, blkid);
		dbuf_issue_final_prefetch(dpa, &bp);
		kmem_free(dpa, sizeof (*dpa));
	} else {
		arc_flags_t iter_aflags = ARC_FLAG_NOWAIT;
		zbookmark_phys_t zb;

		SET_BOOKMARK(&zb, ds != NULL ? ds->ds_object : DMU_META_OBJSET,
		    dn->dn_object, curlevel, curblkid);
		(void) arc_read(dpa->dpa_zio, dpa->dpa_spa,
		    &bp, dbuf_prefetch_indirect_done, dpa, prio,
		    ZIO_FLAG_CANFAIL | ZIO_FLAG_SPECULATIVE,
		    &iter_aflags, &zb);
	}
	/*
	 * We use pio here instead of dpa_zio since it's possible that
	 * dpa may have already been freed.
	 */
	zio_nowait(pio);
}

#define	DBUF_HOLD_IMPL_MAX_DEPTH	20

/*
 * Returns with db_holds incremented, and db_mtx not held.
 * Note: dn_struct_rwlock must be held.
 */
static int
__dbuf_hold_impl(struct dbuf_hold_impl_data *dh)
{
	ASSERT3S(dh->dh_depth, <, DBUF_HOLD_IMPL_MAX_DEPTH);
	dh->dh_parent = NULL;

	ASSERT(dh->dh_blkid != DMU_BONUS_BLKID);
	ASSERT(RW_LOCK_HELD(&dh->dh_dn->dn_struct_rwlock));
	ASSERT3U(dh->dh_dn->dn_nlevels, >, dh->dh_level);

	*(dh->dh_dbp) = NULL;
top:
	/* dbuf_find() returns with db_mtx held */
	dh->dh_db = dbuf_find(dh->dh_dn->dn_objset, dh->dh_dn->dn_object,
	    dh->dh_level, dh->dh_blkid);

	if (dh->dh_db == NULL) {
		dh->dh_bp = NULL;

		if (dh->dh_fail_uncached)
			return (SET_ERROR(ENOENT));

		ASSERT3P(dh->dh_parent, ==, NULL);
		dh->dh_err = dbuf_findbp(dh->dh_dn, dh->dh_level, dh->dh_blkid,
					dh->dh_fail_sparse, &dh->dh_parent,
					&dh->dh_bp, dh);
		if (dh->dh_fail_sparse) {
			if (dh->dh_err == 0 &&
			    dh->dh_bp && BP_IS_HOLE(dh->dh_bp))
				dh->dh_err = SET_ERROR(ENOENT);
			if (dh->dh_err) {
				if (dh->dh_parent)
					dbuf_rele(dh->dh_parent, NULL);
				return (dh->dh_err);
			}
		}
		if (dh->dh_err && dh->dh_err != ENOENT)
			return (dh->dh_err);
		dh->dh_db = dbuf_create(dh->dh_dn, dh->dh_level, dh->dh_blkid,
					dh->dh_parent, dh->dh_bp);
	}

	if (dh->dh_fail_uncached && dh->dh_db->db_state != DB_CACHED) {
		mutex_exit(&dh->dh_db->db_mtx);
		return (SET_ERROR(ENOENT));
	}

	if (dh->dh_db->db_buf && refcount_is_zero(&dh->dh_db->db_holds)) {
		arc_buf_add_ref(dh->dh_db->db_buf, dh->dh_db);
		if (dh->dh_db->db_buf->b_data == NULL) {
			dbuf_clear(dh->dh_db);
			if (dh->dh_parent) {
				dbuf_rele(dh->dh_parent, NULL);
				dh->dh_parent = NULL;
			}
			goto top;
		}
		ASSERT3P(dh->dh_db->db.db_data, ==, dh->dh_db->db_buf->b_data);
	}

	ASSERT(dh->dh_db->db_buf == NULL || arc_referenced(dh->dh_db->db_buf));

	/*
	 * If this buffer is currently syncing out, and we are are
	 * still referencing it from db_data, we need to make a copy
	 * of it in case we decide we want to dirty it again in this txg.
	 */
	if (dh->dh_db->db_level == 0 &&
	    dh->dh_db->db_blkid != DMU_BONUS_BLKID &&
	    dh->dh_dn->dn_object != DMU_META_DNODE_OBJECT &&
	    dh->dh_db->db_state == DB_CACHED && dh->dh_db->db_data_pending) {
		dh->dh_dr = dh->dh_db->db_data_pending;

		if (dh->dh_dr->dt.dl.dr_data == dh->dh_db->db_buf) {
			dh->dh_type = DBUF_GET_BUFC_TYPE(dh->dh_db);

			dbuf_set_data(dh->dh_db,
			    arc_buf_alloc(dh->dh_dn->dn_objset->os_spa,
			    dh->dh_db->db.db_size, dh->dh_db, dh->dh_type));
			bcopy(dh->dh_dr->dt.dl.dr_data->b_data,
			    dh->dh_db->db.db_data, dh->dh_db->db.db_size);
		}
	}

	(void) refcount_add(&dh->dh_db->db_holds, dh->dh_tag);
	DBUF_VERIFY(dh->dh_db);
	mutex_exit(&dh->dh_db->db_mtx);

	/* NOTE: we can't rele the parent until after we drop the db_mtx */
	if (dh->dh_parent)
		dbuf_rele(dh->dh_parent, NULL);

	ASSERT3P(DB_DNODE(dh->dh_db), ==, dh->dh_dn);
	ASSERT3U(dh->dh_db->db_blkid, ==, dh->dh_blkid);
	ASSERT3U(dh->dh_db->db_level, ==, dh->dh_level);
	*(dh->dh_dbp) = dh->dh_db;

	return (0);
}

/*
 * The following code preserves the recursive function dbuf_hold_impl()
 * but moves the local variables AND function arguments to the heap to
 * minimize the stack frame size.  Enough space is initially allocated
 * on the stack for 20 levels of recursion.
 */
int
dbuf_hold_impl(dnode_t *dn, uint8_t level, uint64_t blkid,
    boolean_t fail_sparse, boolean_t fail_uncached,
    void *tag, dmu_buf_impl_t **dbp)
{
	struct dbuf_hold_impl_data *dh;
	int error;

	dh = kmem_zalloc(sizeof (struct dbuf_hold_impl_data) *
	    DBUF_HOLD_IMPL_MAX_DEPTH, KM_SLEEP);
	__dbuf_hold_impl_init(dh, dn, level, blkid, fail_sparse,
		fail_uncached, tag, dbp, 0);

	error = __dbuf_hold_impl(dh);

	kmem_free(dh, sizeof (struct dbuf_hold_impl_data) *
	    DBUF_HOLD_IMPL_MAX_DEPTH);

	return (error);
}

static void
__dbuf_hold_impl_init(struct dbuf_hold_impl_data *dh,
    dnode_t *dn, uint8_t level, uint64_t blkid,
	boolean_t fail_sparse, boolean_t fail_uncached,
	void *tag, dmu_buf_impl_t **dbp, int depth)
{
	dh->dh_dn = dn;
	dh->dh_level = level;
	dh->dh_blkid = blkid;

	dh->dh_fail_sparse = fail_sparse;
	dh->dh_fail_uncached = fail_uncached;

	dh->dh_tag = tag;
	dh->dh_dbp = dbp;
	dh->dh_depth = depth;
}

dmu_buf_impl_t *
dbuf_hold(dnode_t *dn, uint64_t blkid, void *tag)
{
	return (dbuf_hold_level(dn, 0, blkid, tag));
}

dmu_buf_impl_t *
dbuf_hold_level(dnode_t *dn, int level, uint64_t blkid, void *tag)
{
	dmu_buf_impl_t *db;
	int err = dbuf_hold_impl(dn, level, blkid, FALSE, FALSE, tag, &db);
	return (err ? NULL : db);
}

void
dbuf_create_bonus(dnode_t *dn)
{
	ASSERT(RW_WRITE_HELD(&dn->dn_struct_rwlock));

	ASSERT(dn->dn_bonus == NULL);
	dn->dn_bonus = dbuf_create(dn, 0, DMU_BONUS_BLKID, dn->dn_dbuf, NULL);
}

int
dbuf_spill_set_blksz(dmu_buf_t *db_fake, uint64_t blksz, dmu_tx_t *tx)
{
	dmu_buf_impl_t *db = (dmu_buf_impl_t *)db_fake;
	dnode_t *dn;

	if (db->db_blkid != DMU_SPILL_BLKID)
		return (SET_ERROR(ENOTSUP));
	if (blksz == 0)
		blksz = SPA_MINBLOCKSIZE;
	ASSERT3U(blksz, <=, spa_maxblocksize(dmu_objset_spa(db->db_objset)));
	blksz = P2ROUNDUP(blksz, SPA_MINBLOCKSIZE);

	DB_DNODE_ENTER(db);
	dn = DB_DNODE(db);
	rw_enter(&dn->dn_struct_rwlock, RW_WRITER);
	dbuf_new_size(db, blksz, tx);
	rw_exit(&dn->dn_struct_rwlock);
	DB_DNODE_EXIT(db);

	return (0);
}

void
dbuf_rm_spill(dnode_t *dn, dmu_tx_t *tx)
{
	dbuf_free_range(dn, DMU_SPILL_BLKID, DMU_SPILL_BLKID, tx);
}

#pragma weak dmu_buf_add_ref = dbuf_add_ref
void
dbuf_add_ref(dmu_buf_impl_t *db, void *tag)
{
	VERIFY(refcount_add(&db->db_holds, tag) > 1);
}

#pragma weak dmu_buf_try_add_ref = dbuf_try_add_ref
boolean_t
dbuf_try_add_ref(dmu_buf_t *db_fake, objset_t *os, uint64_t obj, uint64_t blkid,
    void *tag)
{
	dmu_buf_impl_t *db = (dmu_buf_impl_t *)db_fake;
	dmu_buf_impl_t *found_db;
	boolean_t result = B_FALSE;

	if (blkid == DMU_BONUS_BLKID)
		found_db = dbuf_find_bonus(os, obj);
	else
		found_db = dbuf_find(os, obj, 0, blkid);

	if (found_db != NULL) {
		if (db == found_db && dbuf_refcount(db) > db->db_dirtycnt) {
			(void) refcount_add(&db->db_holds, tag);
			result = B_TRUE;
		}
		mutex_exit(&found_db->db_mtx);
	}
	return (result);
}

/*
 * If you call dbuf_rele() you had better not be referencing the dnode handle
 * unless you have some other direct or indirect hold on the dnode. (An indirect
 * hold is a hold on one of the dnode's dbufs, including the bonus buffer.)
 * Without that, the dbuf_rele() could lead to a dnode_rele() followed by the
 * dnode's parent dbuf evicting its dnode handles.
 */
void
dbuf_rele(dmu_buf_impl_t *db, void *tag)
{
	mutex_enter(&db->db_mtx);
	dbuf_rele_and_unlock(db, tag);
}

void
dmu_buf_rele(dmu_buf_t *db, void *tag)
{
	dbuf_rele((dmu_buf_impl_t *)db, tag);
}

/*
 * dbuf_rele() for an already-locked dbuf.  This is necessary to allow
 * db_dirtycnt and db_holds to be updated atomically.
 */
void
dbuf_rele_and_unlock(dmu_buf_impl_t *db, void *tag)
{
	int64_t holds;

	ASSERT(MUTEX_HELD(&db->db_mtx));
	DBUF_VERIFY(db);

	/*
	 * Remove the reference to the dbuf before removing its hold on the
	 * dnode so we can guarantee in dnode_move() that a referenced bonus
	 * buffer has a corresponding dnode hold.
	 */
	holds = refcount_remove(&db->db_holds, tag);
	ASSERT(holds >= 0);

	/*
	 * We can't freeze indirects if there is a possibility that they
	 * may be modified in the current syncing context.
	 */
	if (db->db_buf && holds == (db->db_level == 0 ? db->db_dirtycnt : 0))
		arc_buf_freeze(db->db_buf);

	if (holds == db->db_dirtycnt &&
	    db->db_level == 0 && db->db_user_immediate_evict)
		dbuf_evict_user(db);

	if (holds == 0) {
		if (db->db_blkid == DMU_BONUS_BLKID) {
			dnode_t *dn;
			boolean_t evict_dbuf = db->db_pending_evict;

			/*
			 * If the dnode moves here, we cannot cross this
			 * barrier until the move completes.
			 */
			DB_DNODE_ENTER(db);

			dn = DB_DNODE(db);
			atomic_dec_32(&dn->dn_dbufs_count);

			/*
			 * Decrementing the dbuf count means that the bonus
			 * buffer's dnode hold is no longer discounted in
			 * dnode_move(). The dnode cannot move until after
			 * the dnode_rele() below.
			 */
			DB_DNODE_EXIT(db);

			/*
			 * Do not reference db after its lock is dropped.
			 * Another thread may evict it.
			 */
			mutex_exit(&db->db_mtx);

			if (evict_dbuf)
				dnode_evict_bonus(dn);

			dnode_rele(dn, db);
		} else if (db->db_buf == NULL) {
			/*
			 * This is a special case: we never associated this
			 * dbuf with any data allocated from the ARC.
			 */
			ASSERT(db->db_state == DB_UNCACHED ||
			    db->db_state == DB_NOFILL);
			dbuf_evict(db);
		} else if (arc_released(db->db_buf)) {
			arc_buf_t *buf = db->db_buf;
			/*
			 * This dbuf has anonymous data associated with it.
			 */
			dbuf_clear_data(db);
			VERIFY(arc_buf_remove_ref(buf, db));
			dbuf_evict(db);
		} else {
			VERIFY(!arc_buf_remove_ref(db->db_buf, db));

			/*
			 * A dbuf will be eligible for eviction if either the
			 * 'primarycache' property is set or a duplicate
			 * copy of this buffer is already cached in the arc.
			 *
			 * In the case of the 'primarycache' a buffer
			 * is considered for eviction if it matches the
			 * criteria set in the property.
			 *
			 * To decide if our buffer is considered a
			 * duplicate, we must call into the arc to determine
			 * if multiple buffers are referencing the same
			 * block on-disk. If so, then we simply evict
			 * ourselves.
			 */
			if (!DBUF_IS_CACHEABLE(db)) {
				if (db->db_blkptr != NULL &&
				    !BP_IS_HOLE(db->db_blkptr) &&
				    !BP_IS_EMBEDDED(db->db_blkptr)) {
					spa_t *spa =
					    dmu_objset_spa(db->db_objset);
					blkptr_t bp = *db->db_blkptr;
					dbuf_clear(db);
					arc_freed(spa, &bp);
				} else {
					dbuf_clear(db);
				}
			} else if (db->db_pending_evict ||
			    arc_buf_eviction_needed(db->db_buf)) {
				dbuf_clear(db);
			} else {
				mutex_exit(&db->db_mtx);
			}
		}
	} else {
		mutex_exit(&db->db_mtx);
	}
}

#pragma weak dmu_buf_refcount = dbuf_refcount
uint64_t
dbuf_refcount(dmu_buf_impl_t *db)
{
	return (refcount_count(&db->db_holds));
}

void *
dmu_buf_replace_user(dmu_buf_t *db_fake, dmu_buf_user_t *old_user,
    dmu_buf_user_t *new_user)
{
	dmu_buf_impl_t *db = (dmu_buf_impl_t *)db_fake;

	mutex_enter(&db->db_mtx);
	dbuf_verify_user(db, DBVU_NOT_EVICTING);
	if (db->db_user == old_user)
		db->db_user = new_user;
	else
		old_user = db->db_user;
	dbuf_verify_user(db, DBVU_NOT_EVICTING);
	mutex_exit(&db->db_mtx);

	return (old_user);
}

void *
dmu_buf_set_user(dmu_buf_t *db_fake, dmu_buf_user_t *user)
{
	return (dmu_buf_replace_user(db_fake, NULL, user));
}

void *
dmu_buf_set_user_ie(dmu_buf_t *db_fake, dmu_buf_user_t *user)
{
	dmu_buf_impl_t *db = (dmu_buf_impl_t *)db_fake;

	db->db_user_immediate_evict = TRUE;
	return (dmu_buf_set_user(db_fake, user));
}

void *
dmu_buf_remove_user(dmu_buf_t *db_fake, dmu_buf_user_t *user)
{
	return (dmu_buf_replace_user(db_fake, user, NULL));
}

void *
dmu_buf_get_user(dmu_buf_t *db_fake)
{
	dmu_buf_impl_t *db = (dmu_buf_impl_t *)db_fake;

	dbuf_verify_user(db, DBVU_NOT_EVICTING);
	return (db->db_user);
}

void
dmu_buf_user_evict_wait()
{
	taskq_wait(dbu_evict_taskq);
}

boolean_t
dmu_buf_freeable(dmu_buf_t *dbuf)
{
	boolean_t res = B_FALSE;
	dmu_buf_impl_t *db = (dmu_buf_impl_t *)dbuf;

	if (db->db_blkptr)
		res = dsl_dataset_block_freeable(db->db_objset->os_dsl_dataset,
		    db->db_blkptr, db->db_blkptr->blk_birth);

	return (res);
}

blkptr_t *
dmu_buf_get_blkptr(dmu_buf_t *db)
{
	dmu_buf_impl_t *dbi = (dmu_buf_impl_t *)db;
	return (dbi->db_blkptr);
}

static void
dbuf_check_blkptr(dnode_t *dn, dmu_buf_impl_t *db)
{
	/* ASSERT(dmu_tx_is_syncing(tx) */
	ASSERT(MUTEX_HELD(&db->db_mtx));

	if (db->db_blkptr != NULL)
		return;

	if (db->db_blkid == DMU_SPILL_BLKID) {
		db->db_blkptr = DN_SPILL_BLKPTR(dn->dn_phys);
		BP_ZERO(db->db_blkptr);
		return;
	}
	if (db->db_level == dn->dn_phys->dn_nlevels-1) {
		/*
		 * This buffer was allocated at a time when there was
		 * no available blkptrs from the dnode, or it was
		 * inappropriate to hook it in (i.e., nlevels mis-match).
		 */
		ASSERT(db->db_blkid < dn->dn_phys->dn_nblkptr);
		ASSERT(db->db_parent == NULL);
		db->db_parent = dn->dn_dbuf;
		db->db_blkptr = &dn->dn_phys->dn_blkptr[db->db_blkid];
		DBUF_VERIFY(db);
	} else {
		dmu_buf_impl_t *parent = db->db_parent;
		int epbs = dn->dn_phys->dn_indblkshift - SPA_BLKPTRSHIFT;

		ASSERT(dn->dn_phys->dn_nlevels > 1);
		if (parent == NULL) {
			mutex_exit(&db->db_mtx);
			rw_enter(&dn->dn_struct_rwlock, RW_READER);
			parent = dbuf_hold_level(dn, db->db_level + 1,
			    db->db_blkid >> epbs, db);
			rw_exit(&dn->dn_struct_rwlock);
			mutex_enter(&db->db_mtx);
			db->db_parent = parent;
		}
		db->db_blkptr = (blkptr_t *)parent->db.db_data +
		    (db->db_blkid & ((1ULL << epbs) - 1));
		DBUF_VERIFY(db);
	}
}

/*
 * dbuf_sync_indirect() is called recursively from dbuf_sync_list() so it
 * is critical the we not allow the compiler to inline this function in to
 * dbuf_sync_list() thereby drastically bloating the stack usage.
 */
noinline static void
dbuf_sync_indirect(dbuf_dirty_record_t *dr, dmu_tx_t *tx)
{
	dmu_buf_impl_t *db = dr->dr_dbuf;
	dnode_t *dn;
	zio_t *zio;

	ASSERT(dmu_tx_is_syncing(tx));

	dprintf_dbuf_bp(db, db->db_blkptr, "blkptr=%p", db->db_blkptr);

	mutex_enter(&db->db_mtx);

	ASSERT(db->db_level > 0);
	DBUF_VERIFY(db);

	/* Read the block if it hasn't been read yet. */
	if (db->db_buf == NULL) {
		mutex_exit(&db->db_mtx);
		(void) dbuf_read(db, NULL, DB_RF_MUST_SUCCEED);
		mutex_enter(&db->db_mtx);
	}
	ASSERT3U(db->db_state, ==, DB_CACHED);
	ASSERT(db->db_buf != NULL);

	DB_DNODE_ENTER(db);
	dn = DB_DNODE(db);
	/* Indirect block size must match what the dnode thinks it is. */
	ASSERT3U(db->db.db_size, ==, 1<<dn->dn_phys->dn_indblkshift);
	dbuf_check_blkptr(dn, db);
	DB_DNODE_EXIT(db);

	/* Provide the pending dirty record to child dbufs */
	db->db_data_pending = dr;

	mutex_exit(&db->db_mtx);
	dbuf_write(dr, db->db_buf, tx);

	zio = dr->dr_zio;
	mutex_enter(&dr->dt.di.dr_mtx);
	dbuf_sync_list(&dr->dt.di.dr_children, db->db_level - 1, tx);
	ASSERT(list_head(&dr->dt.di.dr_children) == NULL);
	mutex_exit(&dr->dt.di.dr_mtx);
	zio_nowait(zio);
}

/*
 * dbuf_sync_leaf() is called recursively from dbuf_sync_list() so it is
 * critical the we not allow the compiler to inline this function in to
 * dbuf_sync_list() thereby drastically bloating the stack usage.
 */
noinline static void
dbuf_sync_leaf(dbuf_dirty_record_t *dr, dmu_tx_t *tx)
{
	arc_buf_t **datap = &dr->dt.dl.dr_data;
	dmu_buf_impl_t *db = dr->dr_dbuf;
	dnode_t *dn;
	objset_t *os;
	uint64_t txg = tx->tx_txg;

	ASSERT(dmu_tx_is_syncing(tx));

	dprintf_dbuf_bp(db, db->db_blkptr, "blkptr=%p", db->db_blkptr);

	mutex_enter(&db->db_mtx);
	/*
	 * To be synced, we must be dirtied.  But we
	 * might have been freed after the dirty.
	 */
	if (db->db_state == DB_UNCACHED) {
		/* This buffer has been freed since it was dirtied */
		ASSERT(db->db.db_data == NULL);
	} else if (db->db_state == DB_FILL) {
		/* This buffer was freed and is now being re-filled */
		ASSERT(db->db.db_data != dr->dt.dl.dr_data);
	} else {
		ASSERT(db->db_state == DB_CACHED || db->db_state == DB_NOFILL);
	}
	DBUF_VERIFY(db);

	DB_DNODE_ENTER(db);
	dn = DB_DNODE(db);

	if (db->db_blkid == DMU_SPILL_BLKID) {
		mutex_enter(&dn->dn_mtx);
		if (!(dn->dn_phys->dn_flags & DNODE_FLAG_SPILL_BLKPTR)) {
			/*
			 * In the previous transaction group, the bonus buffer
			 * was entirely used to store the attributes for the
			 * dnode which overrode the dn_spill field.  However,
			 * when adding more attributes to the file a spill
			 * block was required to hold the extra attributes.
			 *
			 * Make sure to clear the garbage left in the dn_spill
			 * field from the previous attributes in the bonus
			 * buffer.  Otherwise, after writing out the spill
			 * block to the new allocated dva, it will free
			 * the old block pointed to by the invalid dn_spill.
			 */
			db->db_blkptr = NULL;
		}
		dn->dn_phys->dn_flags |= DNODE_FLAG_SPILL_BLKPTR;
		mutex_exit(&dn->dn_mtx);
	}

	/*
	 * If this is a bonus buffer, simply copy the bonus data into the
	 * dnode.  It will be written out when the dnode is synced (and it
	 * will be synced, since it must have been dirty for dbuf_sync to
	 * be called).
	 */
	if (db->db_blkid == DMU_BONUS_BLKID) {
		dbuf_dirty_record_t **drp;

		ASSERT(*datap != NULL);
		ASSERT0(db->db_level);
		ASSERT3U(dn->dn_phys->dn_bonuslen, <=,
		    DN_SLOTS_TO_BONUSLEN(dn->dn_phys->dn_extra_slots + 1));
		bcopy(*datap, DN_BONUS(dn->dn_phys), dn->dn_phys->dn_bonuslen);
		DB_DNODE_EXIT(db);

		if (*datap != db->db.db_data) {
			int slots = DB_DNODE(db)->dn_num_slots;
			int bonuslen = DN_SLOTS_TO_BONUSLEN(slots);
			zio_buf_free(*datap, bonuslen);
<<<<<<< HEAD
			arc_space_return(bonuslen, ARC_SPACE_OTHER);
=======
			arc_space_return(bonuslen, ARC_SPACE_BONUS);
>>>>>>> 0d7f09d0
		}
		db->db_data_pending = NULL;
		drp = &db->db_last_dirty;
		while (*drp != dr)
			drp = &(*drp)->dr_next;
		ASSERT(dr->dr_next == NULL);
		ASSERT(dr->dr_dbuf == db);
		*drp = dr->dr_next;
		if (dr->dr_dbuf->db_level != 0) {
			mutex_destroy(&dr->dt.di.dr_mtx);
			list_destroy(&dr->dt.di.dr_children);
		}
		kmem_free(dr, sizeof (dbuf_dirty_record_t));
		ASSERT(db->db_dirtycnt > 0);
		db->db_dirtycnt -= 1;
		dbuf_rele_and_unlock(db, (void *)(uintptr_t)txg);
		return;
	}

	os = dn->dn_objset;

	/*
	 * This function may have dropped the db_mtx lock allowing a dmu_sync
	 * operation to sneak in. As a result, we need to ensure that we
	 * don't check the dr_override_state until we have returned from
	 * dbuf_check_blkptr.
	 */
	dbuf_check_blkptr(dn, db);

	/*
	 * If this buffer is in the middle of an immediate write,
	 * wait for the synchronous IO to complete.
	 */
	while (dr->dt.dl.dr_override_state == DR_IN_DMU_SYNC) {
		ASSERT(dn->dn_object != DMU_META_DNODE_OBJECT);
		cv_wait(&db->db_changed, &db->db_mtx);
		ASSERT(dr->dt.dl.dr_override_state != DR_NOT_OVERRIDDEN);
	}

	if (db->db_state != DB_NOFILL &&
	    dn->dn_object != DMU_META_DNODE_OBJECT &&
	    refcount_count(&db->db_holds) > 1 &&
	    dr->dt.dl.dr_override_state != DR_OVERRIDDEN &&
	    *datap == db->db_buf) {
		/*
		 * If this buffer is currently "in use" (i.e., there
		 * are active holds and db_data still references it),
		 * then make a copy before we start the write so that
		 * any modifications from the open txg will not leak
		 * into this write.
		 *
		 * NOTE: this copy does not need to be made for
		 * objects only modified in the syncing context (e.g.
		 * DNONE_DNODE blocks).
		 */
		int blksz = arc_buf_size(*datap);
		arc_buf_contents_t type = DBUF_GET_BUFC_TYPE(db);
		*datap = arc_buf_alloc(os->os_spa, blksz, db, type);
		bcopy(db->db.db_data, (*datap)->b_data, blksz);
	}
	db->db_data_pending = dr;

	mutex_exit(&db->db_mtx);

	dbuf_write(dr, *datap, tx);

	ASSERT(!list_link_active(&dr->dr_dirty_node));
	if (dn->dn_object == DMU_META_DNODE_OBJECT) {
		list_insert_tail(&dn->dn_dirty_records[txg&TXG_MASK], dr);
		DB_DNODE_EXIT(db);
	} else {
		/*
		 * Although zio_nowait() does not "wait for an IO", it does
		 * initiate the IO. If this is an empty write it seems plausible
		 * that the IO could actually be completed before the nowait
		 * returns. We need to DB_DNODE_EXIT() first in case
		 * zio_nowait() invalidates the dbuf.
		 */
		DB_DNODE_EXIT(db);
		zio_nowait(dr->dr_zio);
	}
}

void
dbuf_sync_list(list_t *list, int level, dmu_tx_t *tx)
{
	dbuf_dirty_record_t *dr;

	while ((dr = list_head(list))) {
		if (dr->dr_zio != NULL) {
			/*
			 * If we find an already initialized zio then we
			 * are processing the meta-dnode, and we have finished.
			 * The dbufs for all dnodes are put back on the list
			 * during processing, so that we can zio_wait()
			 * these IOs after initiating all child IOs.
			 */
			ASSERT3U(dr->dr_dbuf->db.db_object, ==,
			    DMU_META_DNODE_OBJECT);
			break;
		}
		if (dr->dr_dbuf->db_blkid != DMU_BONUS_BLKID &&
		    dr->dr_dbuf->db_blkid != DMU_SPILL_BLKID) {
			VERIFY3U(dr->dr_dbuf->db_level, ==, level);
		}
		list_remove(list, dr);
		if (dr->dr_dbuf->db_level > 0)
			dbuf_sync_indirect(dr, tx);
		else
			dbuf_sync_leaf(dr, tx);
	}
}

/* ARGSUSED */
static void
dbuf_write_ready(zio_t *zio, arc_buf_t *buf, void *vdb)
{
	dmu_buf_impl_t *db = vdb;
	dnode_t *dn;
	blkptr_t *bp = zio->io_bp;
	blkptr_t *bp_orig = &zio->io_bp_orig;
	spa_t *spa = zio->io_spa;
	int64_t delta;
	uint64_t fill = 0;
	int i;

	ASSERT3P(db->db_blkptr, !=, NULL);
	ASSERT3P(&db->db_data_pending->dr_bp_copy, ==, bp);

	DB_DNODE_ENTER(db);
	dn = DB_DNODE(db);
	delta = bp_get_dsize_sync(spa, bp) - bp_get_dsize_sync(spa, bp_orig);
	dnode_diduse_space(dn, delta - zio->io_prev_space_delta);
	zio->io_prev_space_delta = delta;

	if (bp->blk_birth != 0) {
		ASSERT((db->db_blkid != DMU_SPILL_BLKID &&
		    BP_GET_TYPE(bp) == dn->dn_type) ||
		    (db->db_blkid == DMU_SPILL_BLKID &&
		    BP_GET_TYPE(bp) == dn->dn_bonustype) ||
		    BP_IS_EMBEDDED(bp));
		ASSERT(BP_GET_LEVEL(bp) == db->db_level);
	}

	mutex_enter(&db->db_mtx);

#ifdef ZFS_DEBUG
	if (db->db_blkid == DMU_SPILL_BLKID) {
		ASSERT(dn->dn_phys->dn_flags & DNODE_FLAG_SPILL_BLKPTR);
		ASSERT(!(BP_IS_HOLE(bp)) &&
		    db->db_blkptr == DN_SPILL_BLKPTR(dn->dn_phys));
	}
#endif

	if (db->db_level == 0) {
		mutex_enter(&dn->dn_mtx);
		if (db->db_blkid > dn->dn_phys->dn_maxblkid &&
		    db->db_blkid != DMU_SPILL_BLKID)
			dn->dn_phys->dn_maxblkid = db->db_blkid;
		mutex_exit(&dn->dn_mtx);

		if (dn->dn_type == DMU_OT_DNODE) {
			i = 0;
			while (i < db->db.db_size) {
				dnode_phys_t *dnp = db->db.db_data + i;

				i += DNODE_MIN_SIZE;
				if (dnp->dn_type != DMU_OT_NONE) {
					fill++;
					i += dnp->dn_extra_slots *
					    DNODE_MIN_SIZE;
				}
			}
		} else {
			if (BP_IS_HOLE(bp)) {
				fill = 0;
			} else {
				fill = 1;
			}
		}
	} else {
		blkptr_t *ibp = db->db.db_data;
		ASSERT3U(db->db.db_size, ==, 1<<dn->dn_phys->dn_indblkshift);
		for (i = db->db.db_size >> SPA_BLKPTRSHIFT; i > 0; i--, ibp++) {
			if (BP_IS_HOLE(ibp))
				continue;
			fill += BP_GET_FILL(ibp);
		}
	}
	DB_DNODE_EXIT(db);

	if (!BP_IS_EMBEDDED(bp))
		bp->blk_fill = fill;

	mutex_exit(&db->db_mtx);

	rw_enter(&dn->dn_struct_rwlock, RW_WRITER);
	*db->db_blkptr = *bp;
	rw_exit(&dn->dn_struct_rwlock);
}

/* ARGSUSED */
/*
 * This function gets called just prior to running through the compression
 * stage of the zio pipeline. If we're an indirect block comprised of only
 * holes, then we want this indirect to be compressed away to a hole. In
 * order to do that we must zero out any information about the holes that
 * this indirect points to prior to before we try to compress it.
 */
static void
dbuf_write_children_ready(zio_t *zio, arc_buf_t *buf, void *vdb)
{
	dmu_buf_impl_t *db = vdb;
	dnode_t *dn;
	blkptr_t *bp;
	uint64_t i;
	int epbs;

	ASSERT3U(db->db_level, >, 0);
	DB_DNODE_ENTER(db);
	dn = DB_DNODE(db);
	epbs = dn->dn_phys->dn_indblkshift - SPA_BLKPTRSHIFT;

	/* Determine if all our children are holes */
	for (i = 0, bp = db->db.db_data; i < 1 << epbs; i++, bp++) {
		if (!BP_IS_HOLE(bp))
			break;
	}

	/*
	 * If all the children are holes, then zero them all out so that
	 * we may get compressed away.
	 */
	if (i == 1 << epbs) {
		/* didn't find any non-holes */
		bzero(db->db.db_data, db->db.db_size);
	}
	DB_DNODE_EXIT(db);
}

/*
 * The SPA will call this callback several times for each zio - once
 * for every physical child i/o (zio->io_phys_children times).  This
 * allows the DMU to monitor the progress of each logical i/o.  For example,
 * there may be 2 copies of an indirect block, or many fragments of a RAID-Z
 * block.  There may be a long delay before all copies/fragments are completed,
 * so this callback allows us to retire dirty space gradually, as the physical
 * i/os complete.
 */
/* ARGSUSED */
static void
dbuf_write_physdone(zio_t *zio, arc_buf_t *buf, void *arg)
{
	dmu_buf_impl_t *db = arg;
	objset_t *os = db->db_objset;
	dsl_pool_t *dp = dmu_objset_pool(os);
	dbuf_dirty_record_t *dr;
	int delta = 0;

	dr = db->db_data_pending;
	ASSERT3U(dr->dr_txg, ==, zio->io_txg);

	/*
	 * The callback will be called io_phys_children times.  Retire one
	 * portion of our dirty space each time we are called.  Any rounding
	 * error will be cleaned up by dsl_pool_sync()'s call to
	 * dsl_pool_undirty_space().
	 */
	delta = dr->dr_accounted / zio->io_phys_children;
	dsl_pool_undirty_space(dp, delta, zio->io_txg);
}

/* ARGSUSED */
static void
dbuf_write_done(zio_t *zio, arc_buf_t *buf, void *vdb)
{
	dmu_buf_impl_t *db = vdb;
	blkptr_t *bp_orig = &zio->io_bp_orig;
	blkptr_t *bp = db->db_blkptr;
	objset_t *os = db->db_objset;
	dmu_tx_t *tx = os->os_synctx;
	dbuf_dirty_record_t **drp, *dr;

	ASSERT0(zio->io_error);
	ASSERT(db->db_blkptr == bp);

	/*
	 * For nopwrites and rewrites we ensure that the bp matches our
	 * original and bypass all the accounting.
	 */
	if (zio->io_flags & (ZIO_FLAG_IO_REWRITE | ZIO_FLAG_NOPWRITE)) {
		ASSERT(BP_EQUAL(bp, bp_orig));
	} else {
		dsl_dataset_t *ds = os->os_dsl_dataset;
		(void) dsl_dataset_block_kill(ds, bp_orig, tx, B_TRUE);
		dsl_dataset_block_born(ds, bp, tx);
	}

	mutex_enter(&db->db_mtx);

	DBUF_VERIFY(db);

	drp = &db->db_last_dirty;
	while ((dr = *drp) != db->db_data_pending)
		drp = &dr->dr_next;
	ASSERT(!list_link_active(&dr->dr_dirty_node));
	ASSERT(dr->dr_dbuf == db);
	ASSERT(dr->dr_next == NULL);
	*drp = dr->dr_next;

#ifdef ZFS_DEBUG
	if (db->db_blkid == DMU_SPILL_BLKID) {
		dnode_t *dn;

		DB_DNODE_ENTER(db);
		dn = DB_DNODE(db);
		ASSERT(dn->dn_phys->dn_flags & DNODE_FLAG_SPILL_BLKPTR);
		ASSERT(!(BP_IS_HOLE(db->db_blkptr)) &&
		    db->db_blkptr == DN_SPILL_BLKPTR(dn->dn_phys));
		DB_DNODE_EXIT(db);
	}
#endif

	if (db->db_level == 0) {
		ASSERT(db->db_blkid != DMU_BONUS_BLKID);
		ASSERT(dr->dt.dl.dr_override_state == DR_NOT_OVERRIDDEN);
		if (db->db_state != DB_NOFILL) {
			if (dr->dt.dl.dr_data != db->db_buf)
				VERIFY(arc_buf_remove_ref(dr->dt.dl.dr_data,
				    db));
			else if (!arc_released(db->db_buf))
				arc_set_callback(db->db_buf, dbuf_do_evict, db);
		}
	} else {
		dnode_t *dn;

		DB_DNODE_ENTER(db);
		dn = DB_DNODE(db);
		ASSERT(list_head(&dr->dt.di.dr_children) == NULL);
		ASSERT3U(db->db.db_size, ==, 1 << dn->dn_phys->dn_indblkshift);
		if (!BP_IS_HOLE(db->db_blkptr)) {
			ASSERTV(int epbs = dn->dn_phys->dn_indblkshift -
			    SPA_BLKPTRSHIFT);
			ASSERT3U(db->db_blkid, <=,
			    dn->dn_phys->dn_maxblkid >> (db->db_level * epbs));
			ASSERT3U(BP_GET_LSIZE(db->db_blkptr), ==,
			    db->db.db_size);
			if (!arc_released(db->db_buf))
				arc_set_callback(db->db_buf, dbuf_do_evict, db);
		}
		DB_DNODE_EXIT(db);
		mutex_destroy(&dr->dt.di.dr_mtx);
		list_destroy(&dr->dt.di.dr_children);
	}
	kmem_free(dr, sizeof (dbuf_dirty_record_t));

	cv_broadcast(&db->db_changed);
	ASSERT(db->db_dirtycnt > 0);
	db->db_dirtycnt -= 1;
	db->db_data_pending = NULL;
	dbuf_rele_and_unlock(db, (void *)(uintptr_t)tx->tx_txg);
}

static void
dbuf_write_nofill_ready(zio_t *zio)
{
	dbuf_write_ready(zio, NULL, zio->io_private);
}

static void
dbuf_write_nofill_done(zio_t *zio)
{
	dbuf_write_done(zio, NULL, zio->io_private);
}

static void
dbuf_write_override_ready(zio_t *zio)
{
	dbuf_dirty_record_t *dr = zio->io_private;
	dmu_buf_impl_t *db = dr->dr_dbuf;

	dbuf_write_ready(zio, NULL, db);
}

static void
dbuf_write_override_done(zio_t *zio)
{
	dbuf_dirty_record_t *dr = zio->io_private;
	dmu_buf_impl_t *db = dr->dr_dbuf;
	blkptr_t *obp = &dr->dt.dl.dr_overridden_by;

	mutex_enter(&db->db_mtx);
	if (!BP_EQUAL(zio->io_bp, obp)) {
		if (!BP_IS_HOLE(obp))
			dsl_free(spa_get_dsl(zio->io_spa), zio->io_txg, obp);
		arc_release(dr->dt.dl.dr_data, db);
	}
	mutex_exit(&db->db_mtx);

	dbuf_write_done(zio, NULL, db);
}

/* Issue I/O to commit a dirty buffer to disk. */
static void
dbuf_write(dbuf_dirty_record_t *dr, arc_buf_t *data, dmu_tx_t *tx)
{
	dmu_buf_impl_t *db = dr->dr_dbuf;
	dnode_t *dn;
	objset_t *os;
	dmu_buf_impl_t *parent = db->db_parent;
	uint64_t txg = tx->tx_txg;
	zbookmark_phys_t zb;
	zio_prop_t zp;
	zio_t *zio;
	int wp_flag = 0;

	ASSERT(dmu_tx_is_syncing(tx));

	DB_DNODE_ENTER(db);
	dn = DB_DNODE(db);
	os = dn->dn_objset;

	if (db->db_state != DB_NOFILL) {
		if (db->db_level > 0 || dn->dn_type == DMU_OT_DNODE) {
			/*
			 * Private object buffers are released here rather
			 * than in dbuf_dirty() since they are only modified
			 * in the syncing context and we don't want the
			 * overhead of making multiple copies of the data.
			 */
			if (BP_IS_HOLE(db->db_blkptr)) {
				arc_buf_thaw(data);
			} else {
				dbuf_release_bp(db);
			}
		}
	}

	if (parent != dn->dn_dbuf) {
		/* Our parent is an indirect block. */
		/* We have a dirty parent that has been scheduled for write. */
		ASSERT(parent && parent->db_data_pending);
		/* Our parent's buffer is one level closer to the dnode. */
		ASSERT(db->db_level == parent->db_level-1);
		/*
		 * We're about to modify our parent's db_data by modifying
		 * our block pointer, so the parent must be released.
		 */
		ASSERT(arc_released(parent->db_buf));
		zio = parent->db_data_pending->dr_zio;
	} else {
		/* Our parent is the dnode itself. */
		ASSERT((db->db_level == dn->dn_phys->dn_nlevels-1 &&
		    db->db_blkid != DMU_SPILL_BLKID) ||
		    (db->db_blkid == DMU_SPILL_BLKID && db->db_level == 0));
		if (db->db_blkid != DMU_SPILL_BLKID)
			ASSERT3P(db->db_blkptr, ==,
			    &dn->dn_phys->dn_blkptr[db->db_blkid]);
		zio = dn->dn_zio;
	}

	ASSERT(db->db_level == 0 || data == db->db_buf);
	ASSERT3U(db->db_blkptr->blk_birth, <=, txg);
	ASSERT(zio);

	SET_BOOKMARK(&zb, os->os_dsl_dataset ?
	    os->os_dsl_dataset->ds_object : DMU_META_OBJSET,
	    db->db.db_object, db->db_level, db->db_blkid);

	if (db->db_blkid == DMU_SPILL_BLKID)
		wp_flag = WP_SPILL;
	wp_flag |= (db->db_state == DB_NOFILL) ? WP_NOFILL : 0;

	dmu_write_policy(os, dn, db->db_level, wp_flag, &zp);
	DB_DNODE_EXIT(db);

	/*
	 * We copy the blkptr now (rather than when we instantiate the dirty
	 * record), because its value can change between open context and
	 * syncing context. We do not need to hold dn_struct_rwlock to read
	 * db_blkptr because we are in syncing context.
	 */
	dr->dr_bp_copy = *db->db_blkptr;

	if (db->db_level == 0 &&
	    dr->dt.dl.dr_override_state == DR_OVERRIDDEN) {
		/*
		 * The BP for this block has been provided by open context
		 * (by dmu_sync() or dmu_buf_write_embedded()).
		 */
		void *contents = (data != NULL) ? data->b_data : NULL;

		dr->dr_zio = zio_write(zio, os->os_spa, txg,
		    &dr->dr_bp_copy, contents, db->db.db_size, &zp,
		    dbuf_write_override_ready, NULL, NULL,
		    dbuf_write_override_done,
		    dr, ZIO_PRIORITY_ASYNC_WRITE, ZIO_FLAG_MUSTSUCCEED, &zb);
		mutex_enter(&db->db_mtx);
		dr->dt.dl.dr_override_state = DR_NOT_OVERRIDDEN;
		zio_write_override(dr->dr_zio, &dr->dt.dl.dr_overridden_by,
		    dr->dt.dl.dr_copies, dr->dt.dl.dr_nopwrite);
		mutex_exit(&db->db_mtx);
	} else if (db->db_state == DB_NOFILL) {
		ASSERT(zp.zp_checksum == ZIO_CHECKSUM_OFF);
		dr->dr_zio = zio_write(zio, os->os_spa, txg,
		    &dr->dr_bp_copy, NULL, db->db.db_size, &zp,
		    dbuf_write_nofill_ready, NULL, NULL,
		    dbuf_write_nofill_done, db,
		    ZIO_PRIORITY_ASYNC_WRITE,
		    ZIO_FLAG_MUSTSUCCEED | ZIO_FLAG_NODATA, &zb);
	} else {
		arc_done_func_t *children_ready_cb = NULL;
		ASSERT(arc_released(data));

		/*
		 * For indirect blocks, we want to setup the children
		 * ready callback so that we can properly handle an indirect
		 * block that only contains holes.
		 */
		if (db->db_level != 0)
			children_ready_cb = dbuf_write_children_ready;

		dr->dr_zio = arc_write(zio, os->os_spa, txg,
		    &dr->dr_bp_copy, data, DBUF_IS_L2CACHEABLE(db),
		    DBUF_IS_L2COMPRESSIBLE(db), &zp, dbuf_write_ready,
		    children_ready_cb,
		    dbuf_write_physdone, dbuf_write_done, db,
		    ZIO_PRIORITY_ASYNC_WRITE, ZIO_FLAG_MUSTSUCCEED, &zb);
	}
}

#if defined(_KERNEL) && defined(HAVE_SPL)
EXPORT_SYMBOL(dbuf_find);
EXPORT_SYMBOL(dbuf_is_metadata);
EXPORT_SYMBOL(dbuf_evict);
EXPORT_SYMBOL(dbuf_loan_arcbuf);
EXPORT_SYMBOL(dbuf_whichblock);
EXPORT_SYMBOL(dbuf_read);
EXPORT_SYMBOL(dbuf_unoverride);
EXPORT_SYMBOL(dbuf_free_range);
EXPORT_SYMBOL(dbuf_new_size);
EXPORT_SYMBOL(dbuf_release_bp);
EXPORT_SYMBOL(dbuf_dirty);
EXPORT_SYMBOL(dmu_buf_will_dirty);
EXPORT_SYMBOL(dmu_buf_will_not_fill);
EXPORT_SYMBOL(dmu_buf_will_fill);
EXPORT_SYMBOL(dmu_buf_fill_done);
EXPORT_SYMBOL(dmu_buf_rele);
EXPORT_SYMBOL(dbuf_assign_arcbuf);
EXPORT_SYMBOL(dbuf_clear);
EXPORT_SYMBOL(dbuf_prefetch);
EXPORT_SYMBOL(dbuf_hold_impl);
EXPORT_SYMBOL(dbuf_hold);
EXPORT_SYMBOL(dbuf_hold_level);
EXPORT_SYMBOL(dbuf_create_bonus);
EXPORT_SYMBOL(dbuf_spill_set_blksz);
EXPORT_SYMBOL(dbuf_rm_spill);
EXPORT_SYMBOL(dbuf_add_ref);
EXPORT_SYMBOL(dbuf_rele);
EXPORT_SYMBOL(dbuf_rele_and_unlock);
EXPORT_SYMBOL(dbuf_refcount);
EXPORT_SYMBOL(dbuf_sync_list);
EXPORT_SYMBOL(dmu_buf_set_user);
EXPORT_SYMBOL(dmu_buf_set_user_ie);
EXPORT_SYMBOL(dmu_buf_get_user);
EXPORT_SYMBOL(dmu_buf_freeable);
EXPORT_SYMBOL(dmu_buf_get_blkptr);
#endif<|MERGE_RESOLUTION|>--- conflicted
+++ resolved
@@ -738,11 +738,8 @@
 
 		ASSERT3U(bonuslen, <=, db->db.db_size);
 		db->db.db_data = zio_buf_alloc(max_bonuslen);
-<<<<<<< HEAD
-		arc_space_consume(max_bonuslen, ARC_SPACE_OTHER);
-=======
 		arc_space_consume(max_bonuslen, ARC_SPACE_BONUS);
->>>>>>> 0d7f09d0
+
 		if (bonuslen < max_bonuslen)
 			bzero(db->db.db_data, max_bonuslen);
 		if (bonuslen)
@@ -973,11 +970,7 @@
 		dnode_t *dn = DB_DNODE(db);
 		int bonuslen = DN_SLOTS_TO_BONUSLEN(dn->dn_num_slots);
 		dr->dt.dl.dr_data = zio_buf_alloc(bonuslen);
-<<<<<<< HEAD
-		arc_space_consume(bonuslen, ARC_SPACE_OTHER);
-=======
 		arc_space_consume(bonuslen, ARC_SPACE_BONUS);
->>>>>>> 0d7f09d0
 		bcopy(db->db.db_data, dr->dt.dl.dr_data, bonuslen);
 	} else if (refcount_count(&db->db_holds) > db->db_dirtycnt) {
 		int size = db->db.db_size;
@@ -1875,11 +1868,7 @@
 			int slots = DB_DNODE(db)->dn_num_slots;
 			int bonuslen = DN_SLOTS_TO_BONUSLEN(slots);
 			zio_buf_free(db->db.db_data, bonuslen);
-<<<<<<< HEAD
-			arc_space_return(bonuslen, ARC_SPACE_OTHER);
-=======
 			arc_space_return(bonuslen, ARC_SPACE_BONUS);
->>>>>>> 0d7f09d0
 		}
 		db->db.db_data = NULL;
 		db->db_state = DB_UNCACHED;
@@ -2995,11 +2984,7 @@
 			int slots = DB_DNODE(db)->dn_num_slots;
 			int bonuslen = DN_SLOTS_TO_BONUSLEN(slots);
 			zio_buf_free(*datap, bonuslen);
-<<<<<<< HEAD
-			arc_space_return(bonuslen, ARC_SPACE_OTHER);
-=======
 			arc_space_return(bonuslen, ARC_SPACE_BONUS);
->>>>>>> 0d7f09d0
 		}
 		db->db_data_pending = NULL;
 		drp = &db->db_last_dirty;
