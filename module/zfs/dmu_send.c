/*
 * CDDL HEADER START
 *
 * The contents of this file are subject to the terms of the
 * Common Development and Distribution License (the "License").
 * You may not use this file except in compliance with the License.
 *
 * You can obtain a copy of the license at usr/src/OPENSOLARIS.LICENSE
 * or http://www.opensolaris.org/os/licensing.
 * See the License for the specific language governing permissions
 * and limitations under the License.
 *
 * When distributing Covered Code, include this CDDL HEADER in each
 * file and include the License file at usr/src/OPENSOLARIS.LICENSE.
 * If applicable, add the following below this CDDL HEADER, with the
 * fields enclosed by brackets "[]" replaced with your own identifying
 * information: Portions Copyright [yyyy] [name of copyright owner]
 *
 * CDDL HEADER END
 */
/*
 * Copyright (c) 2005, 2010, Oracle and/or its affiliates. All rights reserved.
 * Copyright (c) 2011 by Delphix. All rights reserved.
 * Copyright 2011 Nexenta Systems, Inc. All rights reserved.
 * Copyright (c) 2014, Joyent, Inc. All rights reserved.
 * Copyright (c) 2011, 2014 by Delphix. All rights reserved.
 */

#include <sys/abd.h>
#include <sys/dmu.h>
#include <sys/dmu_impl.h>
#include <sys/dmu_tx.h>
#include <sys/dbuf.h>
#include <sys/dnode.h>
#include <sys/zfs_context.h>
#include <sys/dmu_objset.h>
#include <sys/dmu_traverse.h>
#include <sys/dsl_dataset.h>
#include <sys/dsl_dir.h>
#include <sys/dsl_prop.h>
#include <sys/dsl_pool.h>
#include <sys/dsl_synctask.h>
#include <sys/spa_impl.h>
#include <sys/zfs_ioctl.h>
#include <sys/zap.h>
#include <sys/zio_checksum.h>
#include <sys/zfs_znode.h>
#include <zfs_fletcher.h>
#include <sys/avl.h>
#include <sys/ddt.h>
#include <sys/zfs_onexit.h>
#include <sys/dmu_send.h>
#include <sys/dsl_destroy.h>
#include <sys/blkptr.h>
#include <sys/dsl_bookmark.h>
#include <sys/zfeature.h>

/* Set this tunable to TRUE to replace corrupt data with 0x2f5baddb10c */
int zfs_send_corrupt_data = B_FALSE;

static char *dmu_recv_tag = "dmu_recv_tag";
static const char *recv_clone_name = "%recv";

typedef struct dump_bytes_io {
	dmu_sendarg_t	*dbi_dsp;
	void		*dbi_buf;
	int		dbi_len;
} dump_bytes_io_t;

static void
dump_bytes_strategy(void *arg)
{
	dump_bytes_io_t *dbi = (dump_bytes_io_t *)arg;
	dmu_sendarg_t *dsp = dbi->dbi_dsp;
	dsl_dataset_t *ds = dsp->dsa_os->os_dsl_dataset;
	ssize_t resid; /* have to get resid to get detailed errno */
	ASSERT0(dbi->dbi_len % 8);

	fletcher_4_incremental_native(dbi->dbi_buf, dbi->dbi_len, &dsp->dsa_zc);
	dsp->dsa_err = vn_rdwr(UIO_WRITE, dsp->dsa_vp,
	    (caddr_t)dbi->dbi_buf, dbi->dbi_len,
	    0, UIO_SYSSPACE, FAPPEND, RLIM64_INFINITY, CRED(), &resid);

	mutex_enter(&ds->ds_sendstream_lock);
	*dsp->dsa_off += dbi->dbi_len;
	mutex_exit(&ds->ds_sendstream_lock);
}

static int
dump_bytes(dmu_sendarg_t *dsp, void *buf, int len)
{
	dump_bytes_io_t dbi;

	dbi.dbi_dsp = dsp;
	dbi.dbi_buf = buf;
	dbi.dbi_len = len;

	/*
	 * The vn_rdwr() call is performed in a taskq to ensure that there is
	 * always enough stack space to write safely to the target filesystem.
	 * The ZIO_TYPE_FREE threads are used because there can be a lot of
	 * them and they are used in vdev_file.c for a similar purpose.
	 */
	spa_taskq_dispatch_sync(dmu_objset_spa(dsp->dsa_os), ZIO_TYPE_FREE,
	    ZIO_TASKQ_ISSUE, dump_bytes_strategy, &dbi, TQ_SLEEP);

	return (dsp->dsa_err);
}

static int
dump_free(dmu_sendarg_t *dsp, uint64_t object, uint64_t offset,
    uint64_t length)
{
	struct drr_free *drrf = &(dsp->dsa_drr->drr_u.drr_free);

	/*
	 * When we receive a free record, dbuf_free_range() assumes
	 * that the receiving system doesn't have any dbufs in the range
	 * being freed.  This is always true because there is a one-record
	 * constraint: we only send one WRITE record for any given
	 * object+offset.  We know that the one-record constraint is
	 * true because we always send data in increasing order by
	 * object,offset.
	 *
	 * If the increasing-order constraint ever changes, we should find
	 * another way to assert that the one-record constraint is still
	 * satisfied.
	 */
	ASSERT(object > dsp->dsa_last_data_object ||
	    (object == dsp->dsa_last_data_object &&
	    offset > dsp->dsa_last_data_offset));

	/*
	 * If we are doing a non-incremental send, then there can't
	 * be any data in the dataset we're receiving into.  Therefore
	 * a free record would simply be a no-op.  Save space by not
	 * sending it to begin with.
	 */
	if (!dsp->dsa_incremental)
		return (0);

	if (length != -1ULL && offset + length < offset)
		length = -1ULL;

	/*
	 * If there is a pending op, but it's not PENDING_FREE, push it out,
	 * since free block aggregation can only be done for blocks of the
	 * same type (i.e., DRR_FREE records can only be aggregated with
	 * other DRR_FREE records.  DRR_FREEOBJECTS records can only be
	 * aggregated with other DRR_FREEOBJECTS records.
	 */
	if (dsp->dsa_pending_op != PENDING_NONE &&
	    dsp->dsa_pending_op != PENDING_FREE) {
		if (dump_bytes(dsp, dsp->dsa_drr,
		    sizeof (dmu_replay_record_t)) != 0)
			return (SET_ERROR(EINTR));
		dsp->dsa_pending_op = PENDING_NONE;
	}

	if (dsp->dsa_pending_op == PENDING_FREE) {
		/*
		 * There should never be a PENDING_FREE if length is -1
		 * (because dump_dnode is the only place where this
		 * function is called with a -1, and only after flushing
		 * any pending record).
		 */
		ASSERT(length != -1ULL);
		/*
		 * Check to see whether this free block can be aggregated
		 * with pending one.
		 */
		if (drrf->drr_object == object && drrf->drr_offset +
		    drrf->drr_length == offset) {
			drrf->drr_length += length;
			return (0);
		} else {
			/* not a continuation.  Push out pending record */
			if (dump_bytes(dsp, dsp->dsa_drr,
			    sizeof (dmu_replay_record_t)) != 0)
				return (SET_ERROR(EINTR));
			dsp->dsa_pending_op = PENDING_NONE;
		}
	}
	/* create a FREE record and make it pending */
	bzero(dsp->dsa_drr, sizeof (dmu_replay_record_t));
	dsp->dsa_drr->drr_type = DRR_FREE;
	drrf->drr_object = object;
	drrf->drr_offset = offset;
	drrf->drr_length = length;
	drrf->drr_toguid = dsp->dsa_toguid;
	if (length == -1ULL) {
		if (dump_bytes(dsp, dsp->dsa_drr,
		    sizeof (dmu_replay_record_t)) != 0)
			return (SET_ERROR(EINTR));
	} else {
		dsp->dsa_pending_op = PENDING_FREE;
	}

	return (0);
}

static int
dump_write(dmu_sendarg_t *dsp, dmu_object_type_t type,
    uint64_t object, uint64_t offset, int blksz, const blkptr_t *bp, void *data)
{
	struct drr_write *drrw = &(dsp->dsa_drr->drr_u.drr_write);

	/*
	 * We send data in increasing object, offset order.
	 * See comment in dump_free() for details.
	 */
	ASSERT(object > dsp->dsa_last_data_object ||
	    (object == dsp->dsa_last_data_object &&
	    offset > dsp->dsa_last_data_offset));
	dsp->dsa_last_data_object = object;
	dsp->dsa_last_data_offset = offset + blksz - 1;

	/*
	 * If there is any kind of pending aggregation (currently either
	 * a grouping of free objects or free blocks), push it out to
	 * the stream, since aggregation can't be done across operations
	 * of different types.
	 */
	if (dsp->dsa_pending_op != PENDING_NONE) {
		if (dump_bytes(dsp, dsp->dsa_drr,
		    sizeof (dmu_replay_record_t)) != 0)
			return (SET_ERROR(EINTR));
		dsp->dsa_pending_op = PENDING_NONE;
	}
	/* write a DATA record */
	bzero(dsp->dsa_drr, sizeof (dmu_replay_record_t));
	dsp->dsa_drr->drr_type = DRR_WRITE;
	drrw->drr_object = object;
	drrw->drr_type = type;
	drrw->drr_offset = offset;
	drrw->drr_length = blksz;
	drrw->drr_toguid = dsp->dsa_toguid;
	if (bp == NULL || BP_IS_EMBEDDED(bp)) {
		/*
		 * There's no pre-computed checksum for partial-block
		 * writes or embedded BP's, so (like
		 * fletcher4-checkummed blocks) userland will have to
		 * compute a dedup-capable checksum itself.
		 */
		drrw->drr_checksumtype = ZIO_CHECKSUM_OFF;
	} else {
		drrw->drr_checksumtype = BP_GET_CHECKSUM(bp);
		if (zio_checksum_table[drrw->drr_checksumtype].ci_dedup)
			drrw->drr_checksumflags |= DRR_CHECKSUM_DEDUP;
		DDK_SET_LSIZE(&drrw->drr_key, BP_GET_LSIZE(bp));
		DDK_SET_PSIZE(&drrw->drr_key, BP_GET_PSIZE(bp));
		DDK_SET_COMPRESS(&drrw->drr_key, BP_GET_COMPRESS(bp));
		drrw->drr_key.ddk_cksum = bp->blk_cksum;
	}

	if (dump_bytes(dsp, dsp->dsa_drr, sizeof (dmu_replay_record_t)) != 0)
		return (SET_ERROR(EINTR));
	if (dump_bytes(dsp, data, blksz) != 0)
		return (SET_ERROR(EINTR));
	return (0);
}

static int
dump_write_embedded(dmu_sendarg_t *dsp, uint64_t object, uint64_t offset,
    int blksz, const blkptr_t *bp)
{
	char buf[BPE_PAYLOAD_SIZE];
	struct drr_write_embedded *drrw =
	    &(dsp->dsa_drr->drr_u.drr_write_embedded);

	if (dsp->dsa_pending_op != PENDING_NONE) {
		if (dump_bytes(dsp, dsp->dsa_drr,
		    sizeof (dmu_replay_record_t)) != 0)
			return (EINTR);
		dsp->dsa_pending_op = PENDING_NONE;
	}

	ASSERT(BP_IS_EMBEDDED(bp));

	bzero(dsp->dsa_drr, sizeof (dmu_replay_record_t));
	dsp->dsa_drr->drr_type = DRR_WRITE_EMBEDDED;
	drrw->drr_object = object;
	drrw->drr_offset = offset;
	drrw->drr_length = blksz;
	drrw->drr_toguid = dsp->dsa_toguid;
	drrw->drr_compression = BP_GET_COMPRESS(bp);
	drrw->drr_etype = BPE_GET_ETYPE(bp);
	drrw->drr_lsize = BPE_GET_LSIZE(bp);
	drrw->drr_psize = BPE_GET_PSIZE(bp);

	decode_embedded_bp_compressed(bp, buf);

	if (dump_bytes(dsp, dsp->dsa_drr, sizeof (dmu_replay_record_t)) != 0)
		return (EINTR);
	if (dump_bytes(dsp, buf, P2ROUNDUP(drrw->drr_psize, 8)) != 0)
		return (EINTR);
	return (0);
}

static int
dump_spill(dmu_sendarg_t *dsp, uint64_t object, int blksz, void *data)
{
	struct drr_spill *drrs = &(dsp->dsa_drr->drr_u.drr_spill);

	if (dsp->dsa_pending_op != PENDING_NONE) {
		if (dump_bytes(dsp, dsp->dsa_drr,
		    sizeof (dmu_replay_record_t)) != 0)
			return (SET_ERROR(EINTR));
		dsp->dsa_pending_op = PENDING_NONE;
	}

	/* write a SPILL record */
	bzero(dsp->dsa_drr, sizeof (dmu_replay_record_t));
	dsp->dsa_drr->drr_type = DRR_SPILL;
	drrs->drr_object = object;
	drrs->drr_length = blksz;
	drrs->drr_toguid = dsp->dsa_toguid;

	if (dump_bytes(dsp, dsp->dsa_drr, sizeof (dmu_replay_record_t)))
		return (SET_ERROR(EINTR));
	if (dump_bytes(dsp, data, blksz))
		return (SET_ERROR(EINTR));
	return (0);
}

static int
dump_freeobjects(dmu_sendarg_t *dsp, uint64_t firstobj, uint64_t numobjs)
{
	struct drr_freeobjects *drrfo = &(dsp->dsa_drr->drr_u.drr_freeobjects);

	/* See comment in dump_free(). */
	if (!dsp->dsa_incremental)
		return (0);

	/*
	 * If there is a pending op, but it's not PENDING_FREEOBJECTS,
	 * push it out, since free block aggregation can only be done for
	 * blocks of the same type (i.e., DRR_FREE records can only be
	 * aggregated with other DRR_FREE records.  DRR_FREEOBJECTS records
	 * can only be aggregated with other DRR_FREEOBJECTS records.
	 */
	if (dsp->dsa_pending_op != PENDING_NONE &&
	    dsp->dsa_pending_op != PENDING_FREEOBJECTS) {
		if (dump_bytes(dsp, dsp->dsa_drr,
		    sizeof (dmu_replay_record_t)) != 0)
			return (SET_ERROR(EINTR));
		dsp->dsa_pending_op = PENDING_NONE;
	}
	if (dsp->dsa_pending_op == PENDING_FREEOBJECTS) {
		/*
		 * See whether this free object array can be aggregated
		 * with pending one
		 */
		if (drrfo->drr_firstobj + drrfo->drr_numobjs == firstobj) {
			drrfo->drr_numobjs += numobjs;
			return (0);
		} else {
			/* can't be aggregated.  Push out pending record */
			if (dump_bytes(dsp, dsp->dsa_drr,
			    sizeof (dmu_replay_record_t)) != 0)
				return (SET_ERROR(EINTR));
			dsp->dsa_pending_op = PENDING_NONE;
		}
	}

	/* write a FREEOBJECTS record */
	bzero(dsp->dsa_drr, sizeof (dmu_replay_record_t));
	dsp->dsa_drr->drr_type = DRR_FREEOBJECTS;
	drrfo->drr_firstobj = firstobj;
	drrfo->drr_numobjs = numobjs;
	drrfo->drr_toguid = dsp->dsa_toguid;

	dsp->dsa_pending_op = PENDING_FREEOBJECTS;

	return (0);
}

static int
dump_dnode(dmu_sendarg_t *dsp, uint64_t object, dnode_phys_t *dnp)
{
	struct drr_object *drro = &(dsp->dsa_drr->drr_u.drr_object);

	if (dnp == NULL || dnp->dn_type == DMU_OT_NONE)
		return (dump_freeobjects(dsp, object, 1));

	if (dsp->dsa_pending_op != PENDING_NONE) {
		if (dump_bytes(dsp, dsp->dsa_drr,
		    sizeof (dmu_replay_record_t)) != 0)
			return (SET_ERROR(EINTR));
		dsp->dsa_pending_op = PENDING_NONE;
	}

	/* write an OBJECT record */
	bzero(dsp->dsa_drr, sizeof (dmu_replay_record_t));
	dsp->dsa_drr->drr_type = DRR_OBJECT;
	drro->drr_object = object;
	drro->drr_type = dnp->dn_type;
	drro->drr_bonustype = dnp->dn_bonustype;
	drro->drr_blksz = dnp->dn_datablkszsec << SPA_MINBLOCKSHIFT;
	drro->drr_bonuslen = dnp->dn_bonuslen;
	drro->drr_checksumtype = dnp->dn_checksum;
	drro->drr_compress = dnp->dn_compress;
	drro->drr_toguid = dsp->dsa_toguid;

	if (!(dsp->dsa_featureflags & DMU_BACKUP_FEATURE_LARGE_BLOCKS) &&
	    drro->drr_blksz > SPA_OLD_MAXBLOCKSIZE)
		drro->drr_blksz = SPA_OLD_MAXBLOCKSIZE;

	if (dump_bytes(dsp, dsp->dsa_drr, sizeof (dmu_replay_record_t)) != 0)
		return (SET_ERROR(EINTR));

	if (dump_bytes(dsp, DN_BONUS(dnp), P2ROUNDUP(dnp->dn_bonuslen, 8)) != 0)
		return (SET_ERROR(EINTR));

	/* Free anything past the end of the file. */
	if (dump_free(dsp, object, (dnp->dn_maxblkid + 1) *
	    (dnp->dn_datablkszsec << SPA_MINBLOCKSHIFT), -1ULL) != 0)
		return (SET_ERROR(EINTR));
	if (dsp->dsa_err != 0)
		return (SET_ERROR(EINTR));
	return (0);
}

static boolean_t
backup_do_embed(dmu_sendarg_t *dsp, const blkptr_t *bp)
{
	if (!BP_IS_EMBEDDED(bp))
		return (B_FALSE);

	/*
	 * Compression function must be legacy, or explicitly enabled.
	 */
	if ((BP_GET_COMPRESS(bp) >= ZIO_COMPRESS_LEGACY_FUNCTIONS &&
	    !(dsp->dsa_featureflags & DMU_BACKUP_FEATURE_EMBED_DATA_LZ4)))
		return (B_FALSE);

	/*
	 * Embed type must be explicitly enabled.
	 */
	switch (BPE_GET_ETYPE(bp)) {
	case BP_EMBEDDED_TYPE_DATA:
		if (dsp->dsa_featureflags & DMU_BACKUP_FEATURE_EMBED_DATA)
			return (B_TRUE);
		break;
	default:
		return (B_FALSE);
	}
	return (B_FALSE);
}

#define	BP_SPAN(dnp, level) \
	(((uint64_t)dnp->dn_datablkszsec) << (SPA_MINBLOCKSHIFT + \
	(level) * (dnp->dn_indblkshift - SPA_BLKPTRSHIFT)))

static int
fillbadblock(void *p, uint64_t size, void *private)
{
	int i;
	uint64_t *x = p;
	for (i = 0; i < size >> 3; i++)
		x[i] = 0x2f5baddb10cULL;
	return (0);
}

/* ARGSUSED */
static int
backup_cb(spa_t *spa, zilog_t *zilog, const blkptr_t *bp,
    const zbookmark_phys_t *zb, const dnode_phys_t *dnp, void *arg)
{
	dmu_sendarg_t *dsp = arg;
	dmu_object_type_t type = bp ? BP_GET_TYPE(bp) : DMU_OT_NONE;
	int err = 0;

	if (issig(JUSTLOOKING) && issig(FORREAL))
		return (SET_ERROR(EINTR));

	if (zb->zb_object != DMU_META_DNODE_OBJECT &&
	    DMU_OBJECT_IS_SPECIAL(zb->zb_object)) {
		return (0);
	} else if (zb->zb_level == ZB_ZIL_LEVEL) {
		/*
		 * If we are sending a non-snapshot (which is allowed on
		 * read-only pools), it may have a ZIL, which must be ignored.
		 */
		return (0);
	} else if (BP_IS_HOLE(bp) &&
	    zb->zb_object == DMU_META_DNODE_OBJECT) {
		uint64_t span = BP_SPAN(dnp, zb->zb_level);
		uint64_t dnobj = (zb->zb_blkid * span) >> DNODE_SHIFT;
		err = dump_freeobjects(dsp, dnobj, span >> DNODE_SHIFT);
	} else if (BP_IS_HOLE(bp)) {
		uint64_t span = BP_SPAN(dnp, zb->zb_level);
		err = dump_free(dsp, zb->zb_object, zb->zb_blkid * span, span);
	} else if (zb->zb_level > 0 || type == DMU_OT_OBJSET) {
		return (0);
	} else if (type == DMU_OT_DNODE) {
		dnode_phys_t *blk;
		int i;
		int blksz = BP_GET_LSIZE(bp);
		uint32_t aflags = ARC_WAIT;
		arc_buf_t *abuf;

		if (arc_read(NULL, spa, bp, arc_getbuf_func, &abuf,
		    ZIO_PRIORITY_ASYNC_READ, ZIO_FLAG_CANFAIL,
		    &aflags, zb) != 0)
			return (SET_ERROR(EIO));

		for (i = 0; i < blksz >> DNODE_SHIFT; i++) {
			uint64_t dnobj = (zb->zb_blkid <<
			    (DNODE_BLOCK_SHIFT - DNODE_SHIFT)) + i;
			blk = abd_array(abuf->b_data, i, dnode_phys_t);
			err = dump_dnode(dsp, dnobj, blk);
			if (err != 0)
				break;
		}
		(void) arc_buf_remove_ref(abuf, &abuf);
	} else if (type == DMU_OT_SA) {
		uint32_t aflags = ARC_WAIT;
		arc_buf_t *abuf;
		int blksz = BP_GET_LSIZE(bp);

		if (arc_read(NULL, spa, bp, arc_getbuf_func, &abuf,
		    ZIO_PRIORITY_ASYNC_READ, ZIO_FLAG_CANFAIL,
		    &aflags, zb) != 0)
			return (SET_ERROR(EIO));

		err = dump_spill(dsp, zb->zb_object, blksz,
		    ABD_TO_BUF(abuf->b_data));
		(void) arc_buf_remove_ref(abuf, &abuf);
	} else if (backup_do_embed(dsp, bp)) {
		/* it's an embedded level-0 block of a regular object */
		int blksz = dnp->dn_datablkszsec << SPA_MINBLOCKSHIFT;
		err = dump_write_embedded(dsp, zb->zb_object,
		    zb->zb_blkid * blksz, blksz, bp);
	} else { /* it's a level-0 block of a regular object */
		uint32_t aflags = ARC_WAIT;
		uint64_t offset;
		arc_buf_t *abuf;
		int blksz = BP_GET_LSIZE(bp);
		void *buf;

		ASSERT3U(blksz, ==, dnp->dn_datablkszsec << SPA_MINBLOCKSHIFT);
		ASSERT0(zb->zb_level);
		if (arc_read(NULL, spa, bp, arc_getbuf_func, &abuf,
		    ZIO_PRIORITY_ASYNC_READ, ZIO_FLAG_CANFAIL,
		    &aflags, zb) != 0) {
			if (zfs_send_corrupt_data) {
				/* Send a block filled with 0x"zfs badd bloc" */
				abuf = arc_buf_alloc(spa, blksz, &abuf,
				    ARC_BUFC_DATA);

				abd_iterate_wfunc(abuf->b_data, blksz,
				    fillbadblock, NULL);
			} else {
				return (SET_ERROR(EIO));
			}
		}

<<<<<<< HEAD
		buf = abd_borrow_buf_copy(abuf->b_data, blksz);
		err = dump_write(dsp, type, zb->zb_object, zb->zb_blkid * blksz,
		    blksz, bp, buf);
		abd_return_buf(abuf->b_data, buf, blksz);
=======
		offset = zb->zb_blkid * blksz;

		if (!(dsp->dsa_featureflags &
		    DMU_BACKUP_FEATURE_LARGE_BLOCKS) &&
		    blksz > SPA_OLD_MAXBLOCKSIZE) {
			char *buf = abuf->b_data;
			while (blksz > 0 && err == 0) {
				int n = MIN(blksz, SPA_OLD_MAXBLOCKSIZE);
				err = dump_write(dsp, type, zb->zb_object,
				    offset, n, NULL, buf);
				offset += n;
				buf += n;
				blksz -= n;
			}
		} else {
			err = dump_write(dsp, type, zb->zb_object,
			    offset, blksz, bp, abuf->b_data);
		}
>>>>>>> 5dc8b736
		(void) arc_buf_remove_ref(abuf, &abuf);
	}

	ASSERT(err == 0 || err == EINTR);
	return (err);
}

/*
 * Releases dp using the specified tag.
 */
static int
dmu_send_impl(void *tag, dsl_pool_t *dp, dsl_dataset_t *ds,
    zfs_bookmark_phys_t *fromzb, boolean_t is_clone, boolean_t embedok,
    boolean_t large_block_ok, int outfd, vnode_t *vp, offset_t *off)
{
	objset_t *os;
	dmu_replay_record_t *drr;
	dmu_sendarg_t *dsp;
	int err;
	uint64_t fromtxg = 0;
	uint64_t featureflags = 0;

	err = dmu_objset_from_ds(ds, &os);
	if (err != 0) {
		dsl_pool_rele(dp, tag);
		return (err);
	}

	drr = kmem_zalloc(sizeof (dmu_replay_record_t), KM_SLEEP);
	drr->drr_type = DRR_BEGIN;
	drr->drr_u.drr_begin.drr_magic = DMU_BACKUP_MAGIC;
	DMU_SET_STREAM_HDRTYPE(drr->drr_u.drr_begin.drr_versioninfo,
	    DMU_SUBSTREAM);

#ifdef _KERNEL
	if (dmu_objset_type(os) == DMU_OST_ZFS) {
		uint64_t version;
		if (zfs_get_zplprop(os, ZFS_PROP_VERSION, &version) != 0) {
			kmem_free(drr, sizeof (dmu_replay_record_t));
			dsl_pool_rele(dp, tag);
			return (SET_ERROR(EINVAL));
		}
		if (version >= ZPL_VERSION_SA) {
			featureflags |= DMU_BACKUP_FEATURE_SA_SPILL;
		}
	}
#endif

	if (large_block_ok && ds->ds_large_blocks)
		featureflags |= DMU_BACKUP_FEATURE_LARGE_BLOCKS;
	if (embedok &&
	    spa_feature_is_active(dp->dp_spa, SPA_FEATURE_EMBEDDED_DATA)) {
		featureflags |= DMU_BACKUP_FEATURE_EMBED_DATA;
		if (spa_feature_is_active(dp->dp_spa, SPA_FEATURE_LZ4_COMPRESS))
			featureflags |= DMU_BACKUP_FEATURE_EMBED_DATA_LZ4;
	} else {
		embedok = B_FALSE;
	}

	DMU_SET_FEATUREFLAGS(drr->drr_u.drr_begin.drr_versioninfo,
	    featureflags);

	drr->drr_u.drr_begin.drr_creation_time =
	    dsl_dataset_phys(ds)->ds_creation_time;
	drr->drr_u.drr_begin.drr_type = dmu_objset_type(os);
	if (is_clone)
		drr->drr_u.drr_begin.drr_flags |= DRR_FLAG_CLONE;
	drr->drr_u.drr_begin.drr_toguid = dsl_dataset_phys(ds)->ds_guid;
	if (dsl_dataset_phys(ds)->ds_flags & DS_FLAG_CI_DATASET)
		drr->drr_u.drr_begin.drr_flags |= DRR_FLAG_CI_DATA;

	if (fromzb != NULL) {
		drr->drr_u.drr_begin.drr_fromguid = fromzb->zbm_guid;
		fromtxg = fromzb->zbm_creation_txg;
	}
	dsl_dataset_name(ds, drr->drr_u.drr_begin.drr_toname);
	if (!ds->ds_is_snapshot) {
		(void) strlcat(drr->drr_u.drr_begin.drr_toname, "@--head--",
		    sizeof (drr->drr_u.drr_begin.drr_toname));
	}

	dsp = kmem_zalloc(sizeof (dmu_sendarg_t), KM_SLEEP);

	dsp->dsa_drr = drr;
	dsp->dsa_vp = vp;
	dsp->dsa_outfd = outfd;
	dsp->dsa_proc = curproc;
	dsp->dsa_os = os;
	dsp->dsa_off = off;
	dsp->dsa_toguid = dsl_dataset_phys(ds)->ds_guid;
	ZIO_SET_CHECKSUM(&dsp->dsa_zc, 0, 0, 0, 0);
	dsp->dsa_pending_op = PENDING_NONE;
	dsp->dsa_incremental = (fromzb != NULL);
	dsp->dsa_featureflags = featureflags;

	mutex_enter(&ds->ds_sendstream_lock);
	list_insert_head(&ds->ds_sendstreams, dsp);
	mutex_exit(&ds->ds_sendstream_lock);

	dsl_dataset_long_hold(ds, FTAG);
	dsl_pool_rele(dp, tag);

	if (dump_bytes(dsp, drr, sizeof (dmu_replay_record_t)) != 0) {
		err = dsp->dsa_err;
		goto out;
	}

	err = traverse_dataset(ds, fromtxg, TRAVERSE_PRE | TRAVERSE_PREFETCH,
	    backup_cb, dsp);

	if (dsp->dsa_pending_op != PENDING_NONE)
		if (dump_bytes(dsp, drr, sizeof (dmu_replay_record_t)) != 0)
			err = SET_ERROR(EINTR);

	if (err != 0) {
		if (err == EINTR && dsp->dsa_err != 0)
			err = dsp->dsa_err;
		goto out;
	}

	bzero(drr, sizeof (dmu_replay_record_t));
	drr->drr_type = DRR_END;
	drr->drr_u.drr_end.drr_checksum = dsp->dsa_zc;
	drr->drr_u.drr_end.drr_toguid = dsp->dsa_toguid;

	if (dump_bytes(dsp, drr, sizeof (dmu_replay_record_t)) != 0) {
		err = dsp->dsa_err;
		goto out;
	}

out:
	mutex_enter(&ds->ds_sendstream_lock);
	list_remove(&ds->ds_sendstreams, dsp);
	mutex_exit(&ds->ds_sendstream_lock);

	kmem_free(drr, sizeof (dmu_replay_record_t));
	kmem_free(dsp, sizeof (dmu_sendarg_t));

	dsl_dataset_long_rele(ds, FTAG);

	return (err);
}

int
dmu_send_obj(const char *pool, uint64_t tosnap, uint64_t fromsnap,
    boolean_t embedok, boolean_t large_block_ok,
    int outfd, vnode_t *vp, offset_t *off)
{
	dsl_pool_t *dp;
	dsl_dataset_t *ds;
	dsl_dataset_t *fromds = NULL;
	int err;

	err = dsl_pool_hold(pool, FTAG, &dp);
	if (err != 0)
		return (err);

	err = dsl_dataset_hold_obj(dp, tosnap, FTAG, &ds);
	if (err != 0) {
		dsl_pool_rele(dp, FTAG);
		return (err);
	}

	if (fromsnap != 0) {
		zfs_bookmark_phys_t zb;
		boolean_t is_clone;

		err = dsl_dataset_hold_obj(dp, fromsnap, FTAG, &fromds);
		if (err != 0) {
			dsl_dataset_rele(ds, FTAG);
			dsl_pool_rele(dp, FTAG);
			return (err);
		}
		if (!dsl_dataset_is_before(ds, fromds, 0))
			err = SET_ERROR(EXDEV);
		zb.zbm_creation_time =
		    dsl_dataset_phys(fromds)->ds_creation_time;
		zb.zbm_creation_txg = dsl_dataset_phys(fromds)->ds_creation_txg;
		zb.zbm_guid = dsl_dataset_phys(fromds)->ds_guid;
		is_clone = (fromds->ds_dir != ds->ds_dir);
		dsl_dataset_rele(fromds, FTAG);
		err = dmu_send_impl(FTAG, dp, ds, &zb, is_clone,
		    embedok, large_block_ok, outfd, vp, off);
	} else {
		err = dmu_send_impl(FTAG, dp, ds, NULL, B_FALSE,
		    embedok, large_block_ok, outfd, vp, off);
	}
	dsl_dataset_rele(ds, FTAG);
	return (err);
}

int
dmu_send(const char *tosnap, const char *fromsnap,
    boolean_t embedok, boolean_t large_block_ok,
    int outfd, vnode_t *vp, offset_t *off)
{
	dsl_pool_t *dp;
	dsl_dataset_t *ds;
	int err;
	boolean_t owned = B_FALSE;

	if (fromsnap != NULL && strpbrk(fromsnap, "@#") == NULL)
		return (SET_ERROR(EINVAL));

	err = dsl_pool_hold(tosnap, FTAG, &dp);
	if (err != 0)
		return (err);

	if (strchr(tosnap, '@') == NULL && spa_writeable(dp->dp_spa)) {
		/*
		 * We are sending a filesystem or volume.  Ensure
		 * that it doesn't change by owning the dataset.
		 */
		err = dsl_dataset_own(dp, tosnap, FTAG, &ds);
		owned = B_TRUE;
	} else {
		err = dsl_dataset_hold(dp, tosnap, FTAG, &ds);
	}
	if (err != 0) {
		dsl_pool_rele(dp, FTAG);
		return (err);
	}

	if (fromsnap != NULL) {
		zfs_bookmark_phys_t zb;
		boolean_t is_clone = B_FALSE;
		int fsnamelen = strchr(tosnap, '@') - tosnap;

		/*
		 * If the fromsnap is in a different filesystem, then
		 * mark the send stream as a clone.
		 */
		if (strncmp(tosnap, fromsnap, fsnamelen) != 0 ||
		    (fromsnap[fsnamelen] != '@' &&
		    fromsnap[fsnamelen] != '#')) {
			is_clone = B_TRUE;
		}

		if (strchr(fromsnap, '@')) {
			dsl_dataset_t *fromds;
			err = dsl_dataset_hold(dp, fromsnap, FTAG, &fromds);
			if (err == 0) {
				if (!dsl_dataset_is_before(ds, fromds, 0))
					err = SET_ERROR(EXDEV);
				zb.zbm_creation_time =
				    dsl_dataset_phys(fromds)->ds_creation_time;
				zb.zbm_creation_txg =
				    dsl_dataset_phys(fromds)->ds_creation_txg;
				zb.zbm_guid = dsl_dataset_phys(fromds)->ds_guid;
				is_clone = (ds->ds_dir != fromds->ds_dir);
				dsl_dataset_rele(fromds, FTAG);
			}
		} else {
			err = dsl_bookmark_lookup(dp, fromsnap, ds, &zb);
		}
		if (err != 0) {
			dsl_dataset_rele(ds, FTAG);
			dsl_pool_rele(dp, FTAG);
			return (err);
		}
		err = dmu_send_impl(FTAG, dp, ds, &zb, is_clone,
		    embedok, large_block_ok, outfd, vp, off);
	} else {
		err = dmu_send_impl(FTAG, dp, ds, NULL, B_FALSE,
		    embedok, large_block_ok, outfd, vp, off);
	}
	if (owned)
		dsl_dataset_disown(ds, FTAG);
	else
		dsl_dataset_rele(ds, FTAG);
	return (err);
}

static int
dmu_adjust_send_estimate_for_indirects(dsl_dataset_t *ds, uint64_t size,
    uint64_t *sizep)
{
	int err;
	/*
	 * Assume that space (both on-disk and in-stream) is dominated by
	 * data.  We will adjust for indirect blocks and the copies property,
	 * but ignore per-object space used (eg, dnodes and DRR_OBJECT records).
	 */

	/*
	 * Subtract out approximate space used by indirect blocks.
	 * Assume most space is used by data blocks (non-indirect, non-dnode).
	 * Assume all blocks are recordsize.  Assume ditto blocks and
	 * internal fragmentation counter out compression.
	 *
	 * Therefore, space used by indirect blocks is sizeof(blkptr_t) per
	 * block, which we observe in practice.
	 */
	uint64_t recordsize;
	err = dsl_prop_get_int_ds(ds, "recordsize", &recordsize);
	if (err != 0)
		return (err);
	size -= size / recordsize * sizeof (blkptr_t);

	/* Add in the space for the record associated with each block. */
	size += size / recordsize * sizeof (dmu_replay_record_t);

	*sizep = size;

	return (0);
}

int
dmu_send_estimate(dsl_dataset_t *ds, dsl_dataset_t *fromds, uint64_t *sizep)
{
	int err;
	uint64_t size;
	ASSERTV(dsl_pool_t *dp = ds->ds_dir->dd_pool);

	ASSERT(dsl_pool_config_held(dp));

	/* tosnap must be a snapshot */
	if (!ds->ds_is_snapshot)
		return (SET_ERROR(EINVAL));

	/*
	 * fromsnap must be an earlier snapshot from the same fs as tosnap,
	 * or the origin's fs.
	 */
	if (fromds != NULL && !dsl_dataset_is_before(ds, fromds, 0))
		return (SET_ERROR(EXDEV));

	/* Get uncompressed size estimate of changed data. */
	if (fromds == NULL) {
		size = dsl_dataset_phys(ds)->ds_uncompressed_bytes;
	} else {
		uint64_t used, comp;
		err = dsl_dataset_space_written(fromds, ds,
		    &used, &comp, &size);
		if (err != 0)
			return (err);
	}

	err = dmu_adjust_send_estimate_for_indirects(ds, size, sizep);
	return (err);
}

/*
 * Simple callback used to traverse the blocks of a snapshot and sum their
 * uncompressed size
 */
/* ARGSUSED */
static int
dmu_calculate_send_traversal(spa_t *spa, zilog_t *zilog, const blkptr_t *bp,
    const zbookmark_phys_t *zb, const dnode_phys_t *dnp, void *arg)
{
	uint64_t *spaceptr = arg;
	if (bp != NULL && !BP_IS_HOLE(bp)) {
		*spaceptr += BP_GET_UCSIZE(bp);
	}
	return (0);
}

/*
 * Given a desination snapshot and a TXG, calculate the approximate size of a
 * send stream sent from that TXG. from_txg may be zero, indicating that the
 * whole snapshot will be sent.
 */
int
dmu_send_estimate_from_txg(dsl_dataset_t *ds, uint64_t from_txg,
    uint64_t *sizep)
{
	dsl_pool_t *dp = ds->ds_dir->dd_pool;
	int err;
	uint64_t size = 0;

	ASSERT(dsl_pool_config_held(dp));

	/* tosnap must be a snapshot */
	if (!dsl_dataset_is_snapshot(ds))
		return (SET_ERROR(EINVAL));

	/* verify that from_txg is before the provided snapshot was taken */
	if (from_txg >= dsl_dataset_phys(ds)->ds_creation_txg) {
		return (SET_ERROR(EXDEV));
	}
	/*
	 * traverse the blocks of the snapshot with birth times after
	 * from_txg, summing their uncompressed size
	 */
	err = traverse_dataset(ds, from_txg, TRAVERSE_POST,
	    dmu_calculate_send_traversal, &size);
	if (err)
		return (err);

	err = dmu_adjust_send_estimate_for_indirects(ds, size, sizep);
	return (err);
}

typedef struct dmu_recv_begin_arg {
	const char *drba_origin;
	dmu_recv_cookie_t *drba_cookie;
	cred_t *drba_cred;
	uint64_t drba_snapobj;
} dmu_recv_begin_arg_t;

static int
recv_begin_check_existing_impl(dmu_recv_begin_arg_t *drba, dsl_dataset_t *ds,
    uint64_t fromguid)
{
	uint64_t val;
	int error;
	dsl_pool_t *dp = ds->ds_dir->dd_pool;

	/* temporary clone name must not exist */
	error = zap_lookup(dp->dp_meta_objset,
	    dsl_dir_phys(ds->ds_dir)->dd_child_dir_zapobj, recv_clone_name,
	    8, 1, &val);
	if (error != ENOENT)
		return (error == 0 ? EBUSY : error);

	/* new snapshot name must not exist */
	error = zap_lookup(dp->dp_meta_objset,
	    dsl_dataset_phys(ds)->ds_snapnames_zapobj,
	    drba->drba_cookie->drc_tosnap, 8, 1, &val);
	if (error != ENOENT)
		return (error == 0 ? EEXIST : error);

	/*
	 * Check snapshot limit before receiving. We'll recheck again at the
	 * end, but might as well abort before receiving if we're already over
	 * the limit.
	 *
	 * Note that we do not check the file system limit with
	 * dsl_dir_fscount_check because the temporary %clones don't count
	 * against that limit.
	 */
	error = dsl_fs_ss_limit_check(ds->ds_dir, 1, ZFS_PROP_SNAPSHOT_LIMIT,
	    NULL, drba->drba_cred);
	if (error != 0)
		return (error);

	if (fromguid != 0) {
		dsl_dataset_t *snap;
		uint64_t obj = dsl_dataset_phys(ds)->ds_prev_snap_obj;

		/* Find snapshot in this dir that matches fromguid. */
		while (obj != 0) {
			error = dsl_dataset_hold_obj(dp, obj, FTAG,
			    &snap);
			if (error != 0)
				return (SET_ERROR(ENODEV));
			if (snap->ds_dir != ds->ds_dir) {
				dsl_dataset_rele(snap, FTAG);
				return (SET_ERROR(ENODEV));
			}
			if (dsl_dataset_phys(snap)->ds_guid == fromguid)
				break;
			obj = dsl_dataset_phys(snap)->ds_prev_snap_obj;
			dsl_dataset_rele(snap, FTAG);
		}
		if (obj == 0)
			return (SET_ERROR(ENODEV));

		if (drba->drba_cookie->drc_force) {
			drba->drba_snapobj = obj;
		} else {
			/*
			 * If we are not forcing, there must be no
			 * changes since fromsnap.
			 */
			if (dsl_dataset_modified_since_snap(ds, snap)) {
				dsl_dataset_rele(snap, FTAG);
				return (SET_ERROR(ETXTBSY));
			}
			drba->drba_snapobj = ds->ds_prev->ds_object;
		}

		dsl_dataset_rele(snap, FTAG);
	} else {
		/* if full, most recent snapshot must be $ORIGIN */
		if (dsl_dataset_phys(ds)->ds_prev_snap_txg >= TXG_INITIAL)
			return (SET_ERROR(ENODEV));
		drba->drba_snapobj = dsl_dataset_phys(ds)->ds_prev_snap_obj;
	}

	return (0);

}

static int
dmu_recv_begin_check(void *arg, dmu_tx_t *tx)
{
	dmu_recv_begin_arg_t *drba = arg;
	dsl_pool_t *dp = dmu_tx_pool(tx);
	struct drr_begin *drrb = drba->drba_cookie->drc_drrb;
	uint64_t fromguid = drrb->drr_fromguid;
	int flags = drrb->drr_flags;
	int error;
	uint64_t featureflags = DMU_GET_FEATUREFLAGS(drrb->drr_versioninfo);
	dsl_dataset_t *ds;
	const char *tofs = drba->drba_cookie->drc_tofs;

	/* already checked */
	ASSERT3U(drrb->drr_magic, ==, DMU_BACKUP_MAGIC);

	if (DMU_GET_STREAM_HDRTYPE(drrb->drr_versioninfo) ==
	    DMU_COMPOUNDSTREAM ||
	    drrb->drr_type >= DMU_OST_NUMTYPES ||
	    ((flags & DRR_FLAG_CLONE) && drba->drba_origin == NULL))
		return (SET_ERROR(EINVAL));

	/* Verify pool version supports SA if SA_SPILL feature set */
	if ((featureflags & DMU_BACKUP_FEATURE_SA_SPILL) &&
	    spa_version(dp->dp_spa) < SPA_VERSION_SA)
		return (SET_ERROR(ENOTSUP));

	/*
	 * The receiving code doesn't know how to translate a WRITE_EMBEDDED
	 * record to a plan WRITE record, so the pool must have the
	 * EMBEDDED_DATA feature enabled if the stream has WRITE_EMBEDDED
	 * records.  Same with WRITE_EMBEDDED records that use LZ4 compression.
	 */
	if ((featureflags & DMU_BACKUP_FEATURE_EMBED_DATA) &&
	    !spa_feature_is_enabled(dp->dp_spa, SPA_FEATURE_EMBEDDED_DATA))
		return (SET_ERROR(ENOTSUP));
	if ((featureflags & DMU_BACKUP_FEATURE_EMBED_DATA_LZ4) &&
	    !spa_feature_is_enabled(dp->dp_spa, SPA_FEATURE_LZ4_COMPRESS))
		return (SET_ERROR(ENOTSUP));

	/*
	 * The receiving code doesn't know how to translate large blocks
	 * to smaller ones, so the pool must have the LARGE_BLOCKS
	 * feature enabled if the stream has LARGE_BLOCKS.
	 */
	if ((featureflags & DMU_BACKUP_FEATURE_LARGE_BLOCKS) &&
	    !spa_feature_is_enabled(dp->dp_spa, SPA_FEATURE_LARGE_BLOCKS))
		return (SET_ERROR(ENOTSUP));

	error = dsl_dataset_hold(dp, tofs, FTAG, &ds);
	if (error == 0) {
		/* target fs already exists; recv into temp clone */

		/* Can't recv a clone into an existing fs */
		if (flags & DRR_FLAG_CLONE) {
			dsl_dataset_rele(ds, FTAG);
			return (SET_ERROR(EINVAL));
		}

		error = recv_begin_check_existing_impl(drba, ds, fromguid);
		dsl_dataset_rele(ds, FTAG);
	} else if (error == ENOENT) {
		/* target fs does not exist; must be a full backup or clone */
		char buf[MAXNAMELEN];

		/*
		 * If it's a non-clone incremental, we are missing the
		 * target fs, so fail the recv.
		 */
		if (fromguid != 0 && !(flags & DRR_FLAG_CLONE))
			return (SET_ERROR(ENOENT));

		/* Open the parent of tofs */
		ASSERT3U(strlen(tofs), <, MAXNAMELEN);
		(void) strlcpy(buf, tofs, strrchr(tofs, '/') - tofs + 1);
		error = dsl_dataset_hold(dp, buf, FTAG, &ds);
		if (error != 0)
			return (error);

		/*
		 * Check filesystem and snapshot limits before receiving. We'll
		 * recheck snapshot limits again at the end (we create the
		 * filesystems and increment those counts during begin_sync).
		 */
		error = dsl_fs_ss_limit_check(ds->ds_dir, 1,
		    ZFS_PROP_FILESYSTEM_LIMIT, NULL, drba->drba_cred);
		if (error != 0) {
			dsl_dataset_rele(ds, FTAG);
			return (error);
		}

		error = dsl_fs_ss_limit_check(ds->ds_dir, 1,
		    ZFS_PROP_SNAPSHOT_LIMIT, NULL, drba->drba_cred);
		if (error != 0) {
			dsl_dataset_rele(ds, FTAG);
			return (error);
		}

		if (drba->drba_origin != NULL) {
			dsl_dataset_t *origin;
			error = dsl_dataset_hold(dp, drba->drba_origin,
			    FTAG, &origin);
			if (error != 0) {
				dsl_dataset_rele(ds, FTAG);
				return (error);
			}
			if (!origin->ds_is_snapshot) {
				dsl_dataset_rele(origin, FTAG);
				dsl_dataset_rele(ds, FTAG);
				return (SET_ERROR(EINVAL));
			}
			if (dsl_dataset_phys(origin)->ds_guid != fromguid) {
				dsl_dataset_rele(origin, FTAG);
				dsl_dataset_rele(ds, FTAG);
				return (SET_ERROR(ENODEV));
			}
			dsl_dataset_rele(origin, FTAG);
		}
		dsl_dataset_rele(ds, FTAG);
		error = 0;
	}
	return (error);
}

static void
dmu_recv_begin_sync(void *arg, dmu_tx_t *tx)
{
	dmu_recv_begin_arg_t *drba = arg;
	dsl_pool_t *dp = dmu_tx_pool(tx);
	struct drr_begin *drrb = drba->drba_cookie->drc_drrb;
	const char *tofs = drba->drba_cookie->drc_tofs;
	dsl_dataset_t *ds, *newds;
	uint64_t dsobj;
	int error;
	uint64_t crflags;

	crflags = (drrb->drr_flags & DRR_FLAG_CI_DATA) ?
	    DS_FLAG_CI_DATASET : 0;

	error = dsl_dataset_hold(dp, tofs, FTAG, &ds);
	if (error == 0) {
		/* create temporary clone */
		dsl_dataset_t *snap = NULL;
		if (drba->drba_snapobj != 0) {
			VERIFY0(dsl_dataset_hold_obj(dp,
			    drba->drba_snapobj, FTAG, &snap));
		}
		dsobj = dsl_dataset_create_sync(ds->ds_dir, recv_clone_name,
		    snap, crflags, drba->drba_cred, tx);
		dsl_dataset_rele(snap, FTAG);
		dsl_dataset_rele(ds, FTAG);
	} else {
		dsl_dir_t *dd;
		const char *tail;
		dsl_dataset_t *origin = NULL;

		VERIFY0(dsl_dir_hold(dp, tofs, FTAG, &dd, &tail));

		if (drba->drba_origin != NULL) {
			VERIFY0(dsl_dataset_hold(dp, drba->drba_origin,
			    FTAG, &origin));
		}

		/* Create new dataset. */
		dsobj = dsl_dataset_create_sync(dd,
		    strrchr(tofs, '/') + 1,
		    origin, crflags, drba->drba_cred, tx);
		if (origin != NULL)
			dsl_dataset_rele(origin, FTAG);
		dsl_dir_rele(dd, FTAG);
		drba->drba_cookie->drc_newfs = B_TRUE;
	}
	VERIFY0(dsl_dataset_own_obj(dp, dsobj, dmu_recv_tag, &newds));

	if ((DMU_GET_FEATUREFLAGS(drrb->drr_versioninfo) &
	    DMU_BACKUP_FEATURE_LARGE_BLOCKS) &&
	    !newds->ds_large_blocks) {
		dsl_dataset_activate_large_blocks_sync_impl(dsobj, tx);
		newds->ds_large_blocks = B_TRUE;
	}

	dmu_buf_will_dirty(newds->ds_dbuf, tx);
	dsl_dataset_phys(newds)->ds_flags |= DS_FLAG_INCONSISTENT;

	/*
	 * If we actually created a non-clone, we need to create the
	 * objset in our new dataset.
	 */
	if (BP_IS_HOLE(dsl_dataset_get_blkptr(newds))) {
		(void) dmu_objset_create_impl(dp->dp_spa,
		    newds, dsl_dataset_get_blkptr(newds), drrb->drr_type, tx);
	}

	drba->drba_cookie->drc_ds = newds;

	spa_history_log_internal_ds(newds, "receive", tx, "");
}

/*
 * NB: callers *MUST* call dmu_recv_stream() if dmu_recv_begin()
 * succeeds; otherwise we will leak the holds on the datasets.
 */
int
dmu_recv_begin(char *tofs, char *tosnap, struct drr_begin *drrb,
    boolean_t force, char *origin, dmu_recv_cookie_t *drc)
{
	dmu_recv_begin_arg_t drba = { 0 };
	dmu_replay_record_t *drr;

	bzero(drc, sizeof (dmu_recv_cookie_t));
	drc->drc_drrb = drrb;
	drc->drc_tosnap = tosnap;
	drc->drc_tofs = tofs;
	drc->drc_force = force;
	drc->drc_cred = CRED();

	if (drrb->drr_magic == BSWAP_64(DMU_BACKUP_MAGIC))
		drc->drc_byteswap = B_TRUE;
	else if (drrb->drr_magic != DMU_BACKUP_MAGIC)
		return (SET_ERROR(EINVAL));

	drr = kmem_zalloc(sizeof (dmu_replay_record_t), KM_SLEEP);
	drr->drr_type = DRR_BEGIN;
	drr->drr_u.drr_begin = *drc->drc_drrb;
	if (drc->drc_byteswap) {
		fletcher_4_incremental_byteswap(drr,
		    sizeof (dmu_replay_record_t), &drc->drc_cksum);
	} else {
		fletcher_4_incremental_native(drr,
		    sizeof (dmu_replay_record_t), &drc->drc_cksum);
	}
	kmem_free(drr, sizeof (dmu_replay_record_t));

	if (drc->drc_byteswap) {
		drrb->drr_magic = BSWAP_64(drrb->drr_magic);
		drrb->drr_versioninfo = BSWAP_64(drrb->drr_versioninfo);
		drrb->drr_creation_time = BSWAP_64(drrb->drr_creation_time);
		drrb->drr_type = BSWAP_32(drrb->drr_type);
		drrb->drr_toguid = BSWAP_64(drrb->drr_toguid);
		drrb->drr_fromguid = BSWAP_64(drrb->drr_fromguid);
	}

	drba.drba_origin = origin;
	drba.drba_cookie = drc;
	drba.drba_cred = CRED();

	return (dsl_sync_task(tofs, dmu_recv_begin_check, dmu_recv_begin_sync,
	    &drba, 5, ZFS_SPACE_CHECK_NORMAL));
}

struct restorearg {
	int err;
	boolean_t byteswap;
	vnode_t *vp;
	char *buf;
	uint64_t voff;
	int bufsize; /* amount of memory allocated for buf */
	zio_cksum_t cksum;
	avl_tree_t *guid_to_ds_map;
};

typedef struct guid_map_entry {
	uint64_t	guid;
	dsl_dataset_t	*gme_ds;
	avl_node_t	avlnode;
} guid_map_entry_t;

static int
guid_compare(const void *arg1, const void *arg2)
{
	const guid_map_entry_t *gmep1 = arg1;
	const guid_map_entry_t *gmep2 = arg2;

	if (gmep1->guid < gmep2->guid)
		return (-1);
	else if (gmep1->guid > gmep2->guid)
		return (1);
	return (0);
}

static void
free_guid_map_onexit(void *arg)
{
	avl_tree_t *ca = arg;
	void *cookie = NULL;
	guid_map_entry_t *gmep;

	while ((gmep = avl_destroy_nodes(ca, &cookie)) != NULL) {
		dsl_dataset_long_rele(gmep->gme_ds, gmep);
		dsl_dataset_rele(gmep->gme_ds, gmep);
		kmem_free(gmep, sizeof (guid_map_entry_t));
	}
	avl_destroy(ca);
	kmem_free(ca, sizeof (avl_tree_t));
}

static void *
restore_read(struct restorearg *ra, int len, char *buf)
{
	int done = 0;

	if (buf == NULL)
		buf = ra->buf;

	/* some things will require 8-byte alignment, so everything must */
	ASSERT0(len % 8);
	ASSERT3U(len, <=, ra->bufsize);

	while (done < len) {
		ssize_t resid;

		ra->err = vn_rdwr(UIO_READ, ra->vp,
		    buf + done, len - done,
		    ra->voff, UIO_SYSSPACE, FAPPEND,
		    RLIM64_INFINITY, CRED(), &resid);

		if (resid == len - done)
			ra->err = SET_ERROR(EINVAL);
		ra->voff += len - done - resid;
		done = len - resid;
		if (ra->err != 0)
			return (NULL);
	}

	ASSERT3U(done, ==, len);
	if (ra->byteswap)
		fletcher_4_incremental_byteswap(buf, len, &ra->cksum);
	else
		fletcher_4_incremental_native(buf, len, &ra->cksum);
	return (buf);
}

noinline static void
backup_byteswap(dmu_replay_record_t *drr)
{
#define	DO64(X) (drr->drr_u.X = BSWAP_64(drr->drr_u.X))
#define	DO32(X) (drr->drr_u.X = BSWAP_32(drr->drr_u.X))
	drr->drr_type = BSWAP_32(drr->drr_type);
	drr->drr_payloadlen = BSWAP_32(drr->drr_payloadlen);
	switch (drr->drr_type) {
	case DRR_BEGIN:
		DO64(drr_begin.drr_magic);
		DO64(drr_begin.drr_versioninfo);
		DO64(drr_begin.drr_creation_time);
		DO32(drr_begin.drr_type);
		DO32(drr_begin.drr_flags);
		DO64(drr_begin.drr_toguid);
		DO64(drr_begin.drr_fromguid);
		break;
	case DRR_OBJECT:
		DO64(drr_object.drr_object);
		DO32(drr_object.drr_type);
		DO32(drr_object.drr_bonustype);
		DO32(drr_object.drr_blksz);
		DO32(drr_object.drr_bonuslen);
		DO64(drr_object.drr_toguid);
		break;
	case DRR_FREEOBJECTS:
		DO64(drr_freeobjects.drr_firstobj);
		DO64(drr_freeobjects.drr_numobjs);
		DO64(drr_freeobjects.drr_toguid);
		break;
	case DRR_WRITE:
		DO64(drr_write.drr_object);
		DO32(drr_write.drr_type);
		DO64(drr_write.drr_offset);
		DO64(drr_write.drr_length);
		DO64(drr_write.drr_toguid);
		DO64(drr_write.drr_key.ddk_cksum.zc_word[0]);
		DO64(drr_write.drr_key.ddk_cksum.zc_word[1]);
		DO64(drr_write.drr_key.ddk_cksum.zc_word[2]);
		DO64(drr_write.drr_key.ddk_cksum.zc_word[3]);
		DO64(drr_write.drr_key.ddk_prop);
		break;
	case DRR_WRITE_BYREF:
		DO64(drr_write_byref.drr_object);
		DO64(drr_write_byref.drr_offset);
		DO64(drr_write_byref.drr_length);
		DO64(drr_write_byref.drr_toguid);
		DO64(drr_write_byref.drr_refguid);
		DO64(drr_write_byref.drr_refobject);
		DO64(drr_write_byref.drr_refoffset);
		DO64(drr_write_byref.drr_key.ddk_cksum.zc_word[0]);
		DO64(drr_write_byref.drr_key.ddk_cksum.zc_word[1]);
		DO64(drr_write_byref.drr_key.ddk_cksum.zc_word[2]);
		DO64(drr_write_byref.drr_key.ddk_cksum.zc_word[3]);
		DO64(drr_write_byref.drr_key.ddk_prop);
		break;
	case DRR_WRITE_EMBEDDED:
		DO64(drr_write_embedded.drr_object);
		DO64(drr_write_embedded.drr_offset);
		DO64(drr_write_embedded.drr_length);
		DO64(drr_write_embedded.drr_toguid);
		DO32(drr_write_embedded.drr_lsize);
		DO32(drr_write_embedded.drr_psize);
		break;
	case DRR_FREE:
		DO64(drr_free.drr_object);
		DO64(drr_free.drr_offset);
		DO64(drr_free.drr_length);
		DO64(drr_free.drr_toguid);
		break;
	case DRR_SPILL:
		DO64(drr_spill.drr_object);
		DO64(drr_spill.drr_length);
		DO64(drr_spill.drr_toguid);
		break;
	case DRR_END:
		DO64(drr_end.drr_checksum.zc_word[0]);
		DO64(drr_end.drr_checksum.zc_word[1]);
		DO64(drr_end.drr_checksum.zc_word[2]);
		DO64(drr_end.drr_checksum.zc_word[3]);
		DO64(drr_end.drr_toguid);
		break;
	default:
		break;
	}
#undef DO64
#undef DO32
}

static inline uint8_t
deduce_nblkptr(dmu_object_type_t bonus_type, uint64_t bonus_size)
{
	if (bonus_type == DMU_OT_SA) {
		return (1);
	} else {
		return (1 +
		    ((DN_MAX_BONUSLEN - bonus_size) >> SPA_BLKPTRSHIFT));
	}
}

noinline static int
restore_object(struct restorearg *ra, objset_t *os, struct drr_object *drro)
{
	dmu_object_info_t doi;
	dmu_tx_t *tx;
	void *data = NULL;
	uint64_t object;
	int err;

	if (drro->drr_type == DMU_OT_NONE ||
	    !DMU_OT_IS_VALID(drro->drr_type) ||
	    !DMU_OT_IS_VALID(drro->drr_bonustype) ||
	    drro->drr_checksumtype >= ZIO_CHECKSUM_FUNCTIONS ||
	    drro->drr_compress >= ZIO_COMPRESS_FUNCTIONS ||
	    P2PHASE(drro->drr_blksz, SPA_MINBLOCKSIZE) ||
	    drro->drr_blksz < SPA_MINBLOCKSIZE ||
	    drro->drr_blksz > spa_maxblocksize(dmu_objset_spa(os)) ||
	    drro->drr_bonuslen > DN_MAX_BONUSLEN) {
		return (SET_ERROR(EINVAL));
	}

	err = dmu_object_info(os, drro->drr_object, &doi);

	if (err != 0 && err != ENOENT)
		return (SET_ERROR(EINVAL));
	object = err == 0 ? drro->drr_object : DMU_NEW_OBJECT;

	if (drro->drr_bonuslen) {
		data = restore_read(ra, P2ROUNDUP(drro->drr_bonuslen, 8), NULL);
		if (ra->err != 0)
			return (ra->err);
	}

	/*
	 * If we are losing blkptrs or changing the block size this must
	 * be a new file instance.  We must clear out the previous file
	 * contents before we can change this type of metadata in the dnode.
	 */
	if (err == 0) {
		int nblkptr;

		nblkptr = deduce_nblkptr(drro->drr_bonustype,
		    drro->drr_bonuslen);

		if (drro->drr_blksz != doi.doi_data_block_size ||
		    nblkptr < doi.doi_nblkptr) {
			err = dmu_free_long_range(os, drro->drr_object,
			    0, DMU_OBJECT_END);
			if (err != 0)
				return (SET_ERROR(EINVAL));
		}
	}

	tx = dmu_tx_create(os);
	dmu_tx_hold_bonus(tx, object);
	err = dmu_tx_assign(tx, TXG_WAIT);
	if (err != 0) {
		dmu_tx_abort(tx);
		return (err);
	}

	if (object == DMU_NEW_OBJECT) {
		/* currently free, want to be allocated */
		err = dmu_object_claim(os, drro->drr_object,
		    drro->drr_type, drro->drr_blksz,
		    drro->drr_bonustype, drro->drr_bonuslen, tx);
	} else if (drro->drr_type != doi.doi_type ||
	    drro->drr_blksz != doi.doi_data_block_size ||
	    drro->drr_bonustype != doi.doi_bonus_type ||
	    drro->drr_bonuslen != doi.doi_bonus_size) {
		/* currently allocated, but with different properties */
		err = dmu_object_reclaim(os, drro->drr_object,
		    drro->drr_type, drro->drr_blksz,
		    drro->drr_bonustype, drro->drr_bonuslen, tx);
	}
	if (err != 0) {
		dmu_tx_commit(tx);
		return (SET_ERROR(EINVAL));
	}

	dmu_object_set_checksum(os, drro->drr_object, drro->drr_checksumtype,
	    tx);
	dmu_object_set_compress(os, drro->drr_object, drro->drr_compress, tx);

	if (data != NULL) {
		dmu_buf_t *db;

		VERIFY(0 == dmu_bonus_hold(os, drro->drr_object, FTAG, &db));
		dmu_buf_will_dirty(db, tx);

		ASSERT3U(db->db_size, >=, drro->drr_bonuslen);
		bcopy(data, ABD_TO_BUF(db->db_data), drro->drr_bonuslen);
		if (ra->byteswap) {
			dmu_object_byteswap_t byteswap =
			    DMU_OT_BYTESWAP(drro->drr_bonustype);
			dmu_ot_byteswap[byteswap].ob_func(
			    ABD_TO_BUF(db->db_data), drro->drr_bonuslen);
		}
		dmu_buf_rele(db, FTAG);
	}
	dmu_tx_commit(tx);
	return (0);
}

/* ARGSUSED */
noinline static int
restore_freeobjects(struct restorearg *ra, objset_t *os,
    struct drr_freeobjects *drrfo)
{
	uint64_t obj;

	if (drrfo->drr_firstobj + drrfo->drr_numobjs < drrfo->drr_firstobj)
		return (SET_ERROR(EINVAL));

	for (obj = drrfo->drr_firstobj;
	    obj < drrfo->drr_firstobj + drrfo->drr_numobjs;
	    (void) dmu_object_next(os, &obj, FALSE, 0)) {
		int err;

		if (dmu_object_info(os, obj, NULL) != 0)
			continue;

		err = dmu_free_long_object(os, obj);
		if (err != 0)
			return (err);
	}
	return (0);
}

noinline static int
restore_write(struct restorearg *ra, objset_t *os,
    struct drr_write *drrw)
{
	dmu_tx_t *tx;
	dmu_buf_t *bonus;
	arc_buf_t *abuf;
	void *data, *lbuf;
	int err;

	if (drrw->drr_offset + drrw->drr_length < drrw->drr_offset ||
	    !DMU_OT_IS_VALID(drrw->drr_type))
		return (SET_ERROR(EINVAL));

	if (dmu_object_info(os, drrw->drr_object, NULL) != 0)
		return (SET_ERROR(EINVAL));

	if (dmu_bonus_hold(os, drrw->drr_object, FTAG, &bonus) != 0)
		return (SET_ERROR(EINVAL));

	abuf = dmu_request_arcbuf(bonus, drrw->drr_length);
	lbuf = abd_borrow_buf(abuf->b_data, drrw->drr_length);

	data = restore_read(ra, drrw->drr_length, lbuf);
	if (data == NULL) {
		abd_return_buf(abuf->b_data, lbuf, drrw->drr_length);
		dmu_return_arcbuf(abuf);
		dmu_buf_rele(bonus, FTAG);
		return (ra->err);
	}

	tx = dmu_tx_create(os);

	dmu_tx_hold_write(tx, drrw->drr_object,
	    drrw->drr_offset, drrw->drr_length);
	err = dmu_tx_assign(tx, TXG_WAIT);
	if (err != 0) {
		abd_return_buf(abuf->b_data, lbuf, drrw->drr_length);
		dmu_return_arcbuf(abuf);
		dmu_buf_rele(bonus, FTAG);
		dmu_tx_abort(tx);
		return (err);
	}
	if (ra->byteswap) {
		dmu_object_byteswap_t byteswap =
		    DMU_OT_BYTESWAP(drrw->drr_type);
		dmu_ot_byteswap[byteswap].ob_func(data, drrw->drr_length);
	}
	abd_return_buf_copy(abuf->b_data, lbuf, drrw->drr_length);
	dmu_assign_arcbuf(bonus, drrw->drr_offset, abuf, tx);
	dmu_tx_commit(tx);
	dmu_buf_rele(bonus, FTAG);
	return (0);
}

/*
 * Handle a DRR_WRITE_BYREF record.  This record is used in dedup'ed
 * streams to refer to a copy of the data that is already on the
 * system because it came in earlier in the stream.  This function
 * finds the earlier copy of the data, and uses that copy instead of
 * data from the stream to fulfill this write.
 */
static int
restore_write_byref(struct restorearg *ra, objset_t *os,
    struct drr_write_byref *drrwbr)
{
	dmu_tx_t *tx;
	int err;
	guid_map_entry_t gmesrch;
	guid_map_entry_t *gmep;
	avl_index_t where;
	objset_t *ref_os = NULL;
	dmu_buf_t *dbp;
	void *buf;

	if (drrwbr->drr_offset + drrwbr->drr_length < drrwbr->drr_offset)
		return (SET_ERROR(EINVAL));

	/*
	 * If the GUID of the referenced dataset is different from the
	 * GUID of the target dataset, find the referenced dataset.
	 */
	if (drrwbr->drr_toguid != drrwbr->drr_refguid) {
		gmesrch.guid = drrwbr->drr_refguid;
		if ((gmep = avl_find(ra->guid_to_ds_map, &gmesrch,
		    &where)) == NULL) {
			return (SET_ERROR(EINVAL));
		}
		if (dmu_objset_from_ds(gmep->gme_ds, &ref_os))
			return (SET_ERROR(EINVAL));
	} else {
		ref_os = os;
	}

	err = dmu_buf_hold(ref_os, drrwbr->drr_refobject,
	    drrwbr->drr_refoffset, FTAG, &dbp, DMU_READ_PREFETCH);
	if (err != 0)
		return (err);

	tx = dmu_tx_create(os);

	dmu_tx_hold_write(tx, drrwbr->drr_object,
	    drrwbr->drr_offset, drrwbr->drr_length);
	err = dmu_tx_assign(tx, TXG_WAIT);
	if (err != 0) {
		dmu_tx_abort(tx);
		return (err);
	}
	buf = abd_borrow_buf_copy(dbp->db_data, drrwbr->drr_length);
	dmu_write(os, drrwbr->drr_object,
	    drrwbr->drr_offset, drrwbr->drr_length, buf, tx);
	abd_return_buf(dbp->db_data, buf, drrwbr->drr_length);
	dmu_buf_rele(dbp, FTAG);
	dmu_tx_commit(tx);
	return (0);
}

static int
restore_write_embedded(struct restorearg *ra, objset_t *os,
    struct drr_write_embedded *drrwnp)
{
	dmu_tx_t *tx;
	int err;
	void *data;

	if (drrwnp->drr_offset + drrwnp->drr_length < drrwnp->drr_offset)
		return (EINVAL);

	if (drrwnp->drr_psize > BPE_PAYLOAD_SIZE)
		return (EINVAL);

	if (drrwnp->drr_etype >= NUM_BP_EMBEDDED_TYPES)
		return (EINVAL);
	if (drrwnp->drr_compression >= ZIO_COMPRESS_FUNCTIONS)
		return (EINVAL);

	data = restore_read(ra, P2ROUNDUP(drrwnp->drr_psize, 8), NULL);
	if (data == NULL)
		return (ra->err);

	tx = dmu_tx_create(os);

	dmu_tx_hold_write(tx, drrwnp->drr_object,
	    drrwnp->drr_offset, drrwnp->drr_length);
	err = dmu_tx_assign(tx, TXG_WAIT);
	if (err != 0) {
		dmu_tx_abort(tx);
		return (err);
	}

	dmu_write_embedded(os, drrwnp->drr_object,
	    drrwnp->drr_offset, data, drrwnp->drr_etype,
	    drrwnp->drr_compression, drrwnp->drr_lsize, drrwnp->drr_psize,
	    ra->byteswap ^ ZFS_HOST_BYTEORDER, tx);

	dmu_tx_commit(tx);
	return (0);
}

static int
restore_spill(struct restorearg *ra, objset_t *os, struct drr_spill *drrs)
{
	dmu_tx_t *tx;
	void *data;
	dmu_buf_t *db, *db_spill;
	int err;

	if (drrs->drr_length < SPA_MINBLOCKSIZE ||
	    drrs->drr_length > spa_maxblocksize(dmu_objset_spa(os)))
		return (SET_ERROR(EINVAL));

	data = restore_read(ra, drrs->drr_length, NULL);
	if (data == NULL)
		return (ra->err);

	if (dmu_object_info(os, drrs->drr_object, NULL) != 0)
		return (SET_ERROR(EINVAL));

	VERIFY(0 == dmu_bonus_hold(os, drrs->drr_object, FTAG, &db));
	if ((err = dmu_spill_hold_by_bonus(db, FTAG, &db_spill)) != 0) {
		dmu_buf_rele(db, FTAG);
		return (err);
	}

	tx = dmu_tx_create(os);

	dmu_tx_hold_spill(tx, db->db_object);

	err = dmu_tx_assign(tx, TXG_WAIT);
	if (err != 0) {
		dmu_buf_rele(db, FTAG);
		dmu_buf_rele(db_spill, FTAG);
		dmu_tx_abort(tx);
		return (err);
	}
	dmu_buf_will_dirty(db_spill, tx);

	if (db_spill->db_size < drrs->drr_length)
		VERIFY(0 == dbuf_spill_set_blksz(db_spill,
		    drrs->drr_length, tx));
	abd_copy_from_buf(db_spill->db_data, data, drrs->drr_length);

	dmu_buf_rele(db, FTAG);
	dmu_buf_rele(db_spill, FTAG);

	dmu_tx_commit(tx);
	return (0);
}

/* ARGSUSED */
noinline static int
restore_free(struct restorearg *ra, objset_t *os,
    struct drr_free *drrf)
{
	int err;

	if (drrf->drr_length != -1ULL &&
	    drrf->drr_offset + drrf->drr_length < drrf->drr_offset)
		return (SET_ERROR(EINVAL));

	if (dmu_object_info(os, drrf->drr_object, NULL) != 0)
		return (SET_ERROR(EINVAL));

	err = dmu_free_long_range(os, drrf->drr_object,
	    drrf->drr_offset, drrf->drr_length);
	return (err);
}

/* used to destroy the drc_ds on error */
static void
dmu_recv_cleanup_ds(dmu_recv_cookie_t *drc)
{
	char name[MAXNAMELEN];
	dsl_dataset_name(drc->drc_ds, name);
	dsl_dataset_disown(drc->drc_ds, dmu_recv_tag);
	(void) dsl_destroy_head(name);
}

/*
 * NB: callers *must* call dmu_recv_end() if this succeeds.
 */
int
dmu_recv_stream(dmu_recv_cookie_t *drc, vnode_t *vp, offset_t *voffp,
    int cleanup_fd, uint64_t *action_handlep)
{
	struct restorearg ra = { 0 };
	dmu_replay_record_t *drr;
	objset_t *os;
	zio_cksum_t pcksum;
	int featureflags;

	ra.byteswap = drc->drc_byteswap;
	ra.cksum = drc->drc_cksum;
	ra.vp = vp;
	ra.voff = *voffp;
	ra.bufsize = SPA_MAXBLOCKSIZE;
	ra.buf = vmem_alloc(ra.bufsize, KM_SLEEP);

	/* these were verified in dmu_recv_begin */
	ASSERT3U(DMU_GET_STREAM_HDRTYPE(drc->drc_drrb->drr_versioninfo), ==,
	    DMU_SUBSTREAM);
	ASSERT3U(drc->drc_drrb->drr_type, <, DMU_OST_NUMTYPES);

	/*
	 * Open the objset we are modifying.
	 */
	VERIFY0(dmu_objset_from_ds(drc->drc_ds, &os));

	ASSERT(dsl_dataset_phys(drc->drc_ds)->ds_flags & DS_FLAG_INCONSISTENT);

	featureflags = DMU_GET_FEATUREFLAGS(drc->drc_drrb->drr_versioninfo);

	/* if this stream is dedup'ed, set up the avl tree for guid mapping */
	if (featureflags & DMU_BACKUP_FEATURE_DEDUP) {
		minor_t minor;

		if (cleanup_fd == -1) {
			ra.err = SET_ERROR(EBADF);
			goto out;
		}
		ra.err = zfs_onexit_fd_hold(cleanup_fd, &minor);
		if (ra.err != 0) {
			cleanup_fd = -1;
			goto out;
		}

		if (*action_handlep == 0) {
			ra.guid_to_ds_map =
			    kmem_alloc(sizeof (avl_tree_t), KM_SLEEP);
			avl_create(ra.guid_to_ds_map, guid_compare,
			    sizeof (guid_map_entry_t),
			    offsetof(guid_map_entry_t, avlnode));
			ra.err = zfs_onexit_add_cb(minor,
			    free_guid_map_onexit, ra.guid_to_ds_map,
			    action_handlep);
			if (ra.err != 0)
				goto out;
		} else {
			ra.err = zfs_onexit_cb_data(minor, *action_handlep,
			    (void **)&ra.guid_to_ds_map);
			if (ra.err != 0)
				goto out;
		}

		drc->drc_guid_to_ds_map = ra.guid_to_ds_map;
	}

	/*
	 * Read records and process them.
	 */
	pcksum = ra.cksum;
	while (ra.err == 0 &&
	    NULL != (drr = restore_read(&ra, sizeof (*drr), NULL))) {
		if (issig(JUSTLOOKING) && issig(FORREAL)) {
			ra.err = SET_ERROR(EINTR);
			goto out;
		}

		if (ra.byteswap)
			backup_byteswap(drr);

		switch (drr->drr_type) {
		case DRR_OBJECT:
		{
			/*
			 * We need to make a copy of the record header,
			 * because restore_{object,write} may need to
			 * restore_read(), which will invalidate drr.
			 */
			struct drr_object drro = drr->drr_u.drr_object;
			ra.err = restore_object(&ra, os, &drro);
			break;
		}
		case DRR_FREEOBJECTS:
		{
			struct drr_freeobjects drrfo =
			    drr->drr_u.drr_freeobjects;
			ra.err = restore_freeobjects(&ra, os, &drrfo);
			break;
		}
		case DRR_WRITE:
		{
			struct drr_write drrw = drr->drr_u.drr_write;
			ra.err = restore_write(&ra, os, &drrw);
			break;
		}
		case DRR_WRITE_BYREF:
		{
			struct drr_write_byref drrwbr =
			    drr->drr_u.drr_write_byref;
			ra.err = restore_write_byref(&ra, os, &drrwbr);
			break;
		}
		case DRR_WRITE_EMBEDDED:
		{
			struct drr_write_embedded drrwe =
			    drr->drr_u.drr_write_embedded;
			ra.err = restore_write_embedded(&ra, os, &drrwe);
			break;
		}
		case DRR_FREE:
		{
			struct drr_free drrf = drr->drr_u.drr_free;
			ra.err = restore_free(&ra, os, &drrf);
			break;
		}
		case DRR_END:
		{
			struct drr_end drre = drr->drr_u.drr_end;
			/*
			 * We compare against the *previous* checksum
			 * value, because the stored checksum is of
			 * everything before the DRR_END record.
			 */
			if (!ZIO_CHECKSUM_EQUAL(drre.drr_checksum, pcksum))
				ra.err = SET_ERROR(ECKSUM);
			goto out;
		}
		case DRR_SPILL:
		{
			struct drr_spill drrs = drr->drr_u.drr_spill;
			ra.err = restore_spill(&ra, os, &drrs);
			break;
		}
		default:
			ra.err = SET_ERROR(EINVAL);
			goto out;
		}
		pcksum = ra.cksum;
	}
	ASSERT(ra.err != 0);

out:
	if ((featureflags & DMU_BACKUP_FEATURE_DEDUP) && (cleanup_fd != -1))
		zfs_onexit_fd_rele(cleanup_fd);

	if (ra.err != 0) {
		/*
		 * destroy what we created, so we don't leave it in the
		 * inconsistent restoring state.
		 */
		dmu_recv_cleanup_ds(drc);
	}

	vmem_free(ra.buf, ra.bufsize);
	*voffp = ra.voff;
	return (ra.err);
}

static int
dmu_recv_end_check(void *arg, dmu_tx_t *tx)
{
	dmu_recv_cookie_t *drc = arg;
	dsl_pool_t *dp = dmu_tx_pool(tx);
	int error;

	ASSERT3P(drc->drc_ds->ds_owner, ==, dmu_recv_tag);

	if (!drc->drc_newfs) {
		dsl_dataset_t *origin_head;

		error = dsl_dataset_hold(dp, drc->drc_tofs, FTAG, &origin_head);
		if (error != 0)
			return (error);
		if (drc->drc_force) {
			/*
			 * We will destroy any snapshots in tofs (i.e. before
			 * origin_head) that are after the origin (which is
			 * the snap before drc_ds, because drc_ds can not
			 * have any snaps of its own).
			 */
			uint64_t obj;

			obj = dsl_dataset_phys(origin_head)->ds_prev_snap_obj;
			while (obj !=
			    dsl_dataset_phys(drc->drc_ds)->ds_prev_snap_obj) {
				dsl_dataset_t *snap;
				error = dsl_dataset_hold_obj(dp, obj, FTAG,
				    &snap);
				if (error != 0)
					return (error);
				if (snap->ds_dir != origin_head->ds_dir)
					error = SET_ERROR(EINVAL);
				if (error == 0)  {
					error = dsl_destroy_snapshot_check_impl(
					    snap, B_FALSE);
				}
				obj = dsl_dataset_phys(snap)->ds_prev_snap_obj;
				dsl_dataset_rele(snap, FTAG);
				if (error != 0)
					return (error);
			}
		}
		error = dsl_dataset_clone_swap_check_impl(drc->drc_ds,
		    origin_head, drc->drc_force, drc->drc_owner, tx);
		if (error != 0) {
			dsl_dataset_rele(origin_head, FTAG);
			return (error);
		}
		error = dsl_dataset_snapshot_check_impl(origin_head,
		    drc->drc_tosnap, tx, B_TRUE, 1, drc->drc_cred);
		dsl_dataset_rele(origin_head, FTAG);
		if (error != 0)
			return (error);

		error = dsl_destroy_head_check_impl(drc->drc_ds, 1);
	} else {
		error = dsl_dataset_snapshot_check_impl(drc->drc_ds,
		    drc->drc_tosnap, tx, B_TRUE, 1, drc->drc_cred);
	}
	return (error);
}

static void
dmu_recv_end_sync(void *arg, dmu_tx_t *tx)
{
	dmu_recv_cookie_t *drc = arg;
	dsl_pool_t *dp = dmu_tx_pool(tx);

	spa_history_log_internal_ds(drc->drc_ds, "finish receiving",
	    tx, "snap=%s", drc->drc_tosnap);

	if (!drc->drc_newfs) {
		dsl_dataset_t *origin_head;

		VERIFY0(dsl_dataset_hold(dp, drc->drc_tofs, FTAG,
		    &origin_head));

		if (drc->drc_force) {
			/*
			 * Destroy any snapshots of drc_tofs (origin_head)
			 * after the origin (the snap before drc_ds).
			 */
			uint64_t obj;

			obj = dsl_dataset_phys(origin_head)->ds_prev_snap_obj;
			while (obj !=
			    dsl_dataset_phys(drc->drc_ds)->ds_prev_snap_obj) {
				dsl_dataset_t *snap;
				VERIFY0(dsl_dataset_hold_obj(dp, obj, FTAG,
				    &snap));
				ASSERT3P(snap->ds_dir, ==, origin_head->ds_dir);
				obj = dsl_dataset_phys(snap)->ds_prev_snap_obj;
				dsl_destroy_snapshot_sync_impl(snap,
				    B_FALSE, tx);
				dsl_dataset_rele(snap, FTAG);
			}
		}
		VERIFY3P(drc->drc_ds->ds_prev, ==,
		    origin_head->ds_prev);

		dsl_dataset_clone_swap_sync_impl(drc->drc_ds,
		    origin_head, tx);
		dsl_dataset_snapshot_sync_impl(origin_head,
		    drc->drc_tosnap, tx);

		/* set snapshot's creation time and guid */
		dmu_buf_will_dirty(origin_head->ds_prev->ds_dbuf, tx);
		dsl_dataset_phys(origin_head->ds_prev)->ds_creation_time =
		    drc->drc_drrb->drr_creation_time;
		dsl_dataset_phys(origin_head->ds_prev)->ds_guid =
		    drc->drc_drrb->drr_toguid;
		dsl_dataset_phys(origin_head->ds_prev)->ds_flags &=
		    ~DS_FLAG_INCONSISTENT;

		dmu_buf_will_dirty(origin_head->ds_dbuf, tx);
		dsl_dataset_phys(origin_head)->ds_flags &=
		    ~DS_FLAG_INCONSISTENT;

		dsl_dataset_rele(origin_head, FTAG);
		dsl_destroy_head_sync_impl(drc->drc_ds, tx);

		if (drc->drc_owner != NULL)
			VERIFY3P(origin_head->ds_owner, ==, drc->drc_owner);
	} else {
		dsl_dataset_t *ds = drc->drc_ds;

		dsl_dataset_snapshot_sync_impl(ds, drc->drc_tosnap, tx);

		/* set snapshot's creation time and guid */
		dmu_buf_will_dirty(ds->ds_prev->ds_dbuf, tx);
		dsl_dataset_phys(ds->ds_prev)->ds_creation_time =
		    drc->drc_drrb->drr_creation_time;
		dsl_dataset_phys(ds->ds_prev)->ds_guid =
		    drc->drc_drrb->drr_toguid;
		dsl_dataset_phys(ds->ds_prev)->ds_flags &=
		    ~DS_FLAG_INCONSISTENT;

		dmu_buf_will_dirty(ds->ds_dbuf, tx);
		dsl_dataset_phys(ds)->ds_flags &= ~DS_FLAG_INCONSISTENT;
	}
	drc->drc_newsnapobj = dsl_dataset_phys(drc->drc_ds)->ds_prev_snap_obj;
	/*
	 * Release the hold from dmu_recv_begin.  This must be done before
	 * we return to open context, so that when we free the dataset's dnode,
	 * we can evict its bonus buffer.
	 */
	dsl_dataset_disown(drc->drc_ds, dmu_recv_tag);
	drc->drc_ds = NULL;
}

static int
add_ds_to_guidmap(const char *name, avl_tree_t *guid_map, uint64_t snapobj)
{
	dsl_pool_t *dp;
	dsl_dataset_t *snapds;
	guid_map_entry_t *gmep;
	int err;

	ASSERT(guid_map != NULL);

	err = dsl_pool_hold(name, FTAG, &dp);
	if (err != 0)
		return (err);
	gmep = kmem_alloc(sizeof (*gmep), KM_SLEEP);
	err = dsl_dataset_hold_obj(dp, snapobj, gmep, &snapds);
	if (err == 0) {
		gmep->guid = dsl_dataset_phys(snapds)->ds_guid;
		gmep->gme_ds = snapds;
		avl_add(guid_map, gmep);
		dsl_dataset_long_hold(snapds, gmep);
	} else {
		kmem_free(gmep, sizeof (*gmep));
	}

	dsl_pool_rele(dp, FTAG);
	return (err);
}

static int dmu_recv_end_modified_blocks = 3;

static int
dmu_recv_existing_end(dmu_recv_cookie_t *drc)
{
	int error;

#ifdef _KERNEL
	char *name;

	/*
	 * We will be destroying the ds; make sure its origin is unmounted if
	 * necessary.
	 */
	name = kmem_alloc(MAXNAMELEN, KM_SLEEP);
	dsl_dataset_name(drc->drc_ds, name);
	zfs_destroy_unmount_origin(name);
	kmem_free(name, MAXNAMELEN);
#endif

	error = dsl_sync_task(drc->drc_tofs,
	    dmu_recv_end_check, dmu_recv_end_sync, drc,
	    dmu_recv_end_modified_blocks, ZFS_SPACE_CHECK_NORMAL);

	if (error != 0)
		dmu_recv_cleanup_ds(drc);
	return (error);
}

static int
dmu_recv_new_end(dmu_recv_cookie_t *drc)
{
	int error;

	error = dsl_sync_task(drc->drc_tofs,
	    dmu_recv_end_check, dmu_recv_end_sync, drc,
	    dmu_recv_end_modified_blocks, ZFS_SPACE_CHECK_NORMAL);

	if (error != 0) {
		dmu_recv_cleanup_ds(drc);
	} else if (drc->drc_guid_to_ds_map != NULL) {
		(void) add_ds_to_guidmap(drc->drc_tofs,
		    drc->drc_guid_to_ds_map,
		    drc->drc_newsnapobj);
	}
	return (error);
}

int
dmu_recv_end(dmu_recv_cookie_t *drc, void *owner)
{
	drc->drc_owner = owner;

	if (drc->drc_newfs)
		return (dmu_recv_new_end(drc));
	else
		return (dmu_recv_existing_end(drc));
}

/*
 * Return TRUE if this objset is currently being received into.
 */
boolean_t
dmu_objset_is_receiving(objset_t *os)
{
	return (os->os_dsl_dataset != NULL &&
	    os->os_dsl_dataset->ds_owner == dmu_recv_tag);
}

#if defined(_KERNEL)
module_param(zfs_send_corrupt_data, int, 0644);
MODULE_PARM_DESC(zfs_send_corrupt_data, "Allow sending corrupt data");
#endif<|MERGE_RESOLUTION|>--- conflicted
+++ resolved
@@ -556,18 +556,12 @@
 			}
 		}
 
-<<<<<<< HEAD
+		offset = zb->zb_blkid * blksz;
+
 		buf = abd_borrow_buf_copy(abuf->b_data, blksz);
-		err = dump_write(dsp, type, zb->zb_object, zb->zb_blkid * blksz,
-		    blksz, bp, buf);
-		abd_return_buf(abuf->b_data, buf, blksz);
-=======
-		offset = zb->zb_blkid * blksz;
-
 		if (!(dsp->dsa_featureflags &
 		    DMU_BACKUP_FEATURE_LARGE_BLOCKS) &&
 		    blksz > SPA_OLD_MAXBLOCKSIZE) {
-			char *buf = abuf->b_data;
 			while (blksz > 0 && err == 0) {
 				int n = MIN(blksz, SPA_OLD_MAXBLOCKSIZE);
 				err = dump_write(dsp, type, zb->zb_object,
@@ -578,9 +572,9 @@
 			}
 		} else {
 			err = dump_write(dsp, type, zb->zb_object,
-			    offset, blksz, bp, abuf->b_data);
-		}
->>>>>>> 5dc8b736
+			    offset, blksz, bp, buf);
+		}
+		abd_return_buf(abuf->b_data, buf, blksz);
 		(void) arc_buf_remove_ref(abuf, &abuf);
 	}
 
