--- conflicted
+++ resolved
@@ -1161,16 +1161,10 @@
 
 	dnh = &children_dnodes->dnc_children[idx];
 	zrl_add(&dnh->dnh_zrlock);
-<<<<<<< HEAD
-	if ((dn = dnh->dnh_dnode) == NULL) {
+	dn = dnh->dnh_dnode;
+	if (dn == NULL) {
 		dnode_phys_t *phys =
 		    abd_array(db->db.db_data, idx, dnode_phys_t);
-		dnode_t *winner;
-=======
-	dn = dnh->dnh_dnode;
-	if (dn == NULL) {
-		dnode_phys_t *phys = (dnode_phys_t *)db->db.db_data+idx;
->>>>>>> 6186e297
 
 		dn = dnode_create(os, phys, db, object, dnh);
 	}
