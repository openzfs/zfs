/*
 * CDDL HEADER START
 *
 * The contents of this file are subject to the terms of the
 * Common Development and Distribution License (the "License").
 * You may not use this file except in compliance with the License.
 *
 * You can obtain a copy of the license at usr/src/OPENSOLARIS.LICENSE
 * or http://www.opensolaris.org/os/licensing.
 * See the License for the specific language governing permissions
 * and limitations under the License.
 *
 * When distributing Covered Code, include this CDDL HEADER in each
 * file and include the License file at usr/src/OPENSOLARIS.LICENSE.
 * If applicable, add the following below this CDDL HEADER, with the
 * fields enclosed by brackets "[]" replaced with your own identifying
 * information: Portions Copyright [yyyy] [name of copyright owner]
 *
 * CDDL HEADER END
 */

/*
 * Copyright (c) 2005, 2010, Oracle and/or its affiliates. All rights reserved.
 * Copyright (c) 2012, 2020 by Delphix. All rights reserved.
 * Copyright (c) 2016 Gvozden Nešković. All rights reserved.
 */

#include <sys/zfs_context.h>
#include <sys/spa.h>
#include <sys/spa_impl.h>
#include <sys/zap.h>
#include <sys/vdev_impl.h>
#include <sys/metaslab_impl.h>
#include <sys/zio.h>
#include <sys/zio_checksum.h>
#include <sys/dmu_tx.h>
#include <sys/abd.h>
#include <sys/zfs_rlock.h>
#include <sys/fs/zfs.h>
#include <sys/fm/fs/zfs.h>
#include <sys/vdev_raidz.h>
#include <sys/vdev_raidz_impl.h>
#include <sys/vdev_draid.h>

#ifdef ZFS_DEBUG
#include <sys/vdev.h>	/* For vdev_xlate() in vdev_raidz_io_verify() */
#endif

/*
 * Virtual device vector for RAID-Z.
 *
 * This vdev supports single, double, and triple parity. For single parity,
 * we use a simple XOR of all the data columns. For double or triple parity,
 * we use a special case of Reed-Solomon coding. This extends the
 * technique described in "The mathematics of RAID-6" by H. Peter Anvin by
 * drawing on the system described in "A Tutorial on Reed-Solomon Coding for
 * Fault-Tolerance in RAID-like Systems" by James S. Plank on which the
 * former is also based. The latter is designed to provide higher performance
 * for writes.
 *
 * Note that the Plank paper claimed to support arbitrary N+M, but was then
 * amended six years later identifying a critical flaw that invalidates its
 * claims. Nevertheless, the technique can be adapted to work for up to
 * triple parity. For additional parity, the amendment "Note: Correction to
 * the 1997 Tutorial on Reed-Solomon Coding" by James S. Plank and Ying Ding
 * is viable, but the additional complexity means that write performance will
 * suffer.
 *
 * All of the methods above operate on a Galois field, defined over the
 * integers mod 2^N. In our case we choose N=8 for GF(8) so that all elements
 * can be expressed with a single byte. Briefly, the operations on the
 * field are defined as follows:
 *
 *   o addition (+) is represented by a bitwise XOR
 *   o subtraction (-) is therefore identical to addition: A + B = A - B
 *   o multiplication of A by 2 is defined by the following bitwise expression:
 *
 *	(A * 2)_7 = A_6
 *	(A * 2)_6 = A_5
 *	(A * 2)_5 = A_4
 *	(A * 2)_4 = A_3 + A_7
 *	(A * 2)_3 = A_2 + A_7
 *	(A * 2)_2 = A_1 + A_7
 *	(A * 2)_1 = A_0
 *	(A * 2)_0 = A_7
 *
 * In C, multiplying by 2 is therefore ((a << 1) ^ ((a & 0x80) ? 0x1d : 0)).
 * As an aside, this multiplication is derived from the error correcting
 * primitive polynomial x^8 + x^4 + x^3 + x^2 + 1.
 *
 * Observe that any number in the field (except for 0) can be expressed as a
 * power of 2 -- a generator for the field. We store a table of the powers of
 * 2 and logs base 2 for quick look ups, and exploit the fact that A * B can
 * be rewritten as 2^(log_2(A) + log_2(B)) (where '+' is normal addition rather
 * than field addition). The inverse of a field element A (A^-1) is therefore
 * A ^ (255 - 1) = A^254.
 *
 * The up-to-three parity columns, P, Q, R over several data columns,
 * D_0, ... D_n-1, can be expressed by field operations:
 *
 *	P = D_0 + D_1 + ... + D_n-2 + D_n-1
 *	Q = 2^n-1 * D_0 + 2^n-2 * D_1 + ... + 2^1 * D_n-2 + 2^0 * D_n-1
 *	  = ((...((D_0) * 2 + D_1) * 2 + ...) * 2 + D_n-2) * 2 + D_n-1
 *	R = 4^n-1 * D_0 + 4^n-2 * D_1 + ... + 4^1 * D_n-2 + 4^0 * D_n-1
 *	  = ((...((D_0) * 4 + D_1) * 4 + ...) * 4 + D_n-2) * 4 + D_n-1
 *
 * We chose 1, 2, and 4 as our generators because 1 corresponds to the trivial
 * XOR operation, and 2 and 4 can be computed quickly and generate linearly-
 * independent coefficients. (There are no additional coefficients that have
 * this property which is why the uncorrected Plank method breaks down.)
 *
 * See the reconstruction code below for how P, Q and R can used individually
 * or in concert to recover missing data columns.
 */

#define	VDEV_RAIDZ_P		0
#define	VDEV_RAIDZ_Q		1
#define	VDEV_RAIDZ_R		2

#define	VDEV_RAIDZ_MUL_2(x)	(((x) << 1) ^ (((x) & 0x80) ? 0x1d : 0))
#define	VDEV_RAIDZ_MUL_4(x)	(VDEV_RAIDZ_MUL_2(VDEV_RAIDZ_MUL_2(x)))

/*
 * We provide a mechanism to perform the field multiplication operation on a
 * 64-bit value all at once rather than a byte at a time. This works by
 * creating a mask from the top bit in each byte and using that to
 * conditionally apply the XOR of 0x1d.
 */
#define	VDEV_RAIDZ_64MUL_2(x, mask) \
{ \
	(mask) = (x) & 0x8080808080808080ULL; \
	(mask) = ((mask) << 1) - ((mask) >> 7); \
	(x) = (((x) << 1) & 0xfefefefefefefefeULL) ^ \
	    ((mask) & 0x1d1d1d1d1d1d1d1dULL); \
}

#define	VDEV_RAIDZ_64MUL_4(x, mask) \
{ \
	VDEV_RAIDZ_64MUL_2((x), mask); \
	VDEV_RAIDZ_64MUL_2((x), mask); \
}

uint64_t zfs_raidz_expand_max_offset_pause = UINT64_MAX;
uint64_t zfs_raidz_expand_max_copy_bytes = 10 * SPA_MAXBLOCKSIZE;

/*
 * Apply raidz map abds aggregation if the number of rows in the map is equal
 * or greater than the value below.
 */
unsigned long raidz_io_aggregate_rows = 8;

/*
 * Aggregated IO statistics.
 */
unsigned long raidz_io_count_total = 0;
unsigned long raidz_io_count_aggregated = 0;

static void
vdev_raidz_row_free(raidz_row_t *rr, boolean_t aggregate)
{
	int c;

	for (c = 0; c < rr->rr_firstdatacol && c < rr->rr_cols; c++) {
		if (aggregate)
			abd_put_impl(rr->rr_col[c].rc_abd);
		else
			abd_free(rr->rr_col[c].rc_abd);

		if (rr->rr_col[c].rc_gdata != NULL) {
			abd_free(rr->rr_col[c].rc_gdata);
		}
		if (rr->rr_col[c].rc_orig_data != NULL) {
			zio_buf_free(rr->rr_col[c].rc_orig_data,
			    rr->rr_col[c].rc_size);
		}
	}
	for (c = rr->rr_firstdatacol; c < rr->rr_cols; c++) {
<<<<<<< HEAD
		if (rr->rr_col[c].rc_size != 0)
			abd_put_impl(rr->rr_col[c].rc_abd);
=======
		if (rr->rr_col[c].rc_size != 0) {
			if (abd_is_gang(rr->rr_col[c].rc_abd))
				abd_free(rr->rr_col[c].rc_abd);
			else
				abd_put(rr->rr_col[c].rc_abd);
		}
>>>>>>> d89fccfa
		if (rr->rr_col[c].rc_orig_data != NULL) {
			zio_buf_free(rr->rr_col[c].rc_orig_data,
			    rr->rr_col[c].rc_size);
		}
	}

	if (rr->rr_abd_copy != NULL)
		abd_free(rr->rr_abd_copy);

	if (rr->rr_abd_empty != NULL)
		abd_free(rr->rr_abd_empty);

	kmem_free(rr, offsetof(raidz_row_t, rr_col[rr->rr_cols]));
}

void
vdev_raidz_map_free(raidz_map_t *rm)
{
<<<<<<< HEAD
	for (int i = 0; i < rm->rm_nrows; i++) {
		vdev_raidz_row_free(rm->rm_row[i], rm->rm_io_aggregation);
	}

	if (rm->rm_nphys_cols) {
		for (int i = 0; i < rm->rm_nphys_cols; i++)
			if (rm->rm_phys_col[i].rc_abd)
				abd_free(rm->rm_phys_col[i].rc_abd);

		kmem_free(rm->rm_phys_col, sizeof (raidz_col_t) *
		    rm->rm_nphys_cols);
	}
=======
	for (int i = 0; i < rm->rm_nrows; i++)
		vdev_raidz_row_free(rm->rm_row[i]);
>>>>>>> d89fccfa

	ASSERT3P(rm->rm_lr, ==, NULL);
	kmem_free(rm, offsetof(raidz_map_t, rm_row[rm->rm_nrows]));
}

static void
vdev_raidz_map_free_vsd(zio_t *zio)
{
	raidz_map_t *rm = zio->io_vsd;

	ASSERT0(rm->rm_freed);
	rm->rm_freed = B_TRUE;

	if (rm->rm_reports == 0) {
		vdev_raidz_map_free(rm);
	}
}

static int
vedv_raidz_reflow_compare(const void *x1, const void *x2)
{
	const reflow_node_t *l = (reflow_node_t *)x1;
	const reflow_node_t *r = (reflow_node_t *)x2;

	return (TREE_CMP(l->re_txg, r->re_txg));
}

/*ARGSUSED*/
static void
vdev_raidz_cksum_free(void *arg, size_t ignored)
{
	raidz_map_t *rm = arg;

	ASSERT3U(rm->rm_reports, >, 0);

	if (--rm->rm_reports == 0 && rm->rm_freed)
		vdev_raidz_map_free(rm);
}

static void
vdev_raidz_cksum_finish(zio_cksum_report_t *zcr, const abd_t *good_data)
{
	raidz_map_t *rm = zcr->zcr_cbdata;
	zfs_dbgmsg("checksum error on rm=%llx", rm);

	if (good_data == NULL) {
		zfs_ereport_finish_checksum(zcr, NULL, NULL, B_FALSE);
		return;
	}

	zfs_ereport_finish_checksum(zcr, NULL, NULL, B_FALSE);
#if 0
	const size_t c = zcr->zcr_cbinfo;
	size_t x, offset;

	if (good_data == NULL) {
		zfs_ereport_finish_checksum(zcr, NULL, NULL, B_FALSE);
		return;
	}

	ASSERT3U(rm->rm_nrows, ==, 1);
	raidz_row_t *rr = rm->rm_row[0];

	const abd_t *good = NULL;
	const abd_t *bad = rr->rr_col[c].rc_abd;

	if (c < rr->rr_firstdatacol) {
		/*
		 * The first time through, calculate the parity blocks for
		 * the good data (this relies on the fact that the good
		 * data never changes for a given logical ZIO)
		 */
		if (rr->rr_col[0].rc_gdata == NULL) {
			abd_t *bad_parity[VDEV_RAIDZ_MAXPARITY];

			/*
			 * Set up the rr_col[]s to generate the parity for
			 * good_data, first saving the parity bufs and
			 * replacing them with buffers to hold the result.
			 */
			for (x = 0; x < rr->rr_firstdatacol; x++) {
				bad_parity[x] = rr->rr_col[x].rc_abd;
				rr->rr_col[x].rc_abd = rr->rr_col[x].rc_gdata =
				    abd_alloc_sametype(rr->rr_col[x].rc_abd,
				    rr->rr_col[x].rc_size);
			}

			/* fill in the data columns from good_data */
			offset = 0;
			for (; x < rr->rr_cols; x++) {
				abd_put(rr->rr_col[x].rc_abd);

				rr->rr_col[x].rc_abd =
				    abd_get_offset_size((abd_t *)good_data,
				    offset, rr->rr_col[x].rc_size);
				offset += rr->rr_col[x].rc_size;
			}

			/*
			 * Construct the parity from the good data.
			 */
			vdev_raidz_generate_parity_row(rm, rr);

			/* restore everything back to its original state */
			for (x = 0; x < rr->rr_firstdatacol; x++)
				rr->rr_col[x].rc_abd = bad_parity[x];

			offset = 0;
			for (x = rr->rr_firstdatacol; x < rr->rr_cols; x++) {
				abd_put(rr->rr_col[x].rc_abd);
				rr->rr_col[x].rc_abd = abd_get_offset_size(
				    rr->rr_abd_copy, offset,
				    rr->rr_col[x].rc_size);
				offset += rr->rr_col[x].rc_size;
			}
		}

		ASSERT3P(rr->rr_col[c].rc_gdata, !=, NULL);
		good = abd_get_offset_size(rr->rr_col[c].rc_gdata, 0,
		    rr->rr_col[c].rc_size);
	} else {
		/* adjust good_data to point at the start of our column */
		offset = 0;
		for (x = rr->rr_firstdatacol; x < c; x++)
			offset += rr->rr_col[x].rc_size;

		good = abd_get_offset_size((abd_t *)good_data, offset,
		    rr->rr_col[c].rc_size);
	}

	/* we drop the ereport if it ends up that the data was good */
	zfs_ereport_finish_checksum(zcr, good, bad, B_TRUE);
	abd_put((abd_t *)good);
#endif
}

/*
 * Invoked indirectly by zfs_ereport_start_checksum(), called
 * below when our read operation fails completely.  The main point
 * is to keep a copy of everything we read from disk, so that at
 * vdev_raidz_cksum_finish() time we can compare it with the good data.
 */
static void
vdev_raidz_cksum_report(zio_t *zio, zio_cksum_report_t *zcr, void *arg)
{
	size_t c = (size_t)(uintptr_t)arg;
	raidz_map_t *rm = zio->io_vsd;

	/* set up the report and bump the refcount  */
	zcr->zcr_cbdata = rm;
	zcr->zcr_cbinfo = c;
	zcr->zcr_finish = vdev_raidz_cksum_finish;
	zcr->zcr_free = vdev_raidz_cksum_free;

	rm->rm_reports++;
	ASSERT3U(rm->rm_reports, >, 0);
	ASSERT3U(rm->rm_nrows, ==, 1);

	if (rm->rm_row[0]->rr_abd_copy != NULL)
		return;

	/*
	 * It's the first time we're called for this raidz_map_t, so we need
	 * to copy the data aside; there's no guarantee that our zio's buffer
	 * won't be re-used for something else.
	 *
	 * Our parity data is already in separate buffers, so there's no need
	 * to copy them.
	 */
	for (int i = 0; i < rm->rm_nrows; i++) {
		raidz_row_t *rr = rm->rm_row[i];
		size_t offset = 0;
		size_t size = 0;

		for (c = rr->rr_firstdatacol; c < rr->rr_cols; c++)
			size += rr->rr_col[c].rc_size;

		rr->rr_abd_copy = abd_alloc_for_io(size, B_FALSE);

		for (c = rr->rr_firstdatacol; c < rr->rr_cols; c++) {
			raidz_col_t *col = &rr->rr_col[c];

			if (col->rc_size == 0)
				continue;

			abd_t *tmp = abd_get_offset_size(rr->rr_abd_copy,
			    offset, col->rc_size);

			abd_copy(tmp, col->rc_abd, col->rc_size);

			abd_put(col->rc_abd);
			col->rc_abd = tmp;

			offset += col->rc_size;
		}
		ASSERT3U(offset, ==, size);
	}
}

static const zio_vsd_ops_t vdev_raidz_vsd_ops = {
	.vsd_free = vdev_raidz_map_free_vsd,
	.vsd_cksum_report = vdev_raidz_cksum_report
};

/*
 * Divides the IO evenly across all child vdevs; usually, dcols is
 * the number of children in the target vdev.
 *
 * Avoid inlining the function to keep vdev_raidz_io_start(), which
 * is this functions only caller, as small as possible on the stack.
 */
noinline raidz_map_t *
vdev_raidz_map_alloc(zio_t *zio, uint64_t ashift, uint64_t dcols,
    uint64_t nparity)
{
	raidz_row_t *rr;
	/* The starting RAIDZ (parent) vdev sector of the block. */
	uint64_t b = zio->io_offset >> ashift;
	/* The zio's size in units of the vdev's minimum sector size. */
	uint64_t s = zio->io_size >> ashift;
	/* The first column for this stripe. */
	uint64_t f = b % dcols;
	/* The starting byte offset on each child vdev. */
	uint64_t o = (b / dcols) << ashift;
	uint64_t q, r, c, bc, col, acols, coff, devidx, asize, tot;
	uint64_t off = 0;

	raidz_map_t *rm =
	    kmem_zalloc(offsetof(raidz_map_t, rm_row[1]), KM_SLEEP);
	rm->rm_nrows = 1;

	/*
	 * "Quotient": The number of data sectors for this stripe on all but
	 * the "big column" child vdevs that also contain "remainder" data.
	 */
	q = s / (dcols - nparity);

	/*
	 * "Remainder": The number of partial stripe data sectors in this I/O.
	 * This will add a sector to some, but not all, child vdevs.
	 */
	r = s - q * (dcols - nparity);

	/* The number of "big columns" - those which contain remainder data. */
	bc = (r == 0 ? 0 : r + nparity);

	/*
	 * The total number of data and parity sectors associated with
	 * this I/O.
	 */
	tot = s + nparity * (q + (r == 0 ? 0 : 1));

	/*
	 * acols: The columns that will be accessed.
	 */
	if (q == 0) {
		/* Our I/O request doesn't span all child vdevs. */
		acols = bc;
	} else {
		acols = dcols;
	}

	rr = kmem_alloc(offsetof(raidz_row_t, rr_col[acols]), KM_SLEEP);
	rm->rm_row[0] = rr;

	rr->rr_cols = acols;
	rr->rr_missingdata = 0;
	rr->rr_missingparity = 0;
	rr->rr_firstdatacol = nparity;
	rr->rr_abd_copy = NULL;
	rr->rr_abd_empty = NULL;
	rr->rr_nempty = 0;
#ifdef ZFS_DEBUG
	rr->rr_offset = zio->io_offset;
	rr->rr_size = zio->io_size;
#endif

	asize = 0;

	for (c = 0; c < acols; c++) {
		raidz_col_t *rc = &rr->rr_col[c];
		col = f + c;
		coff = o;
		if (col >= dcols) {
			col -= dcols;
			coff += 1ULL << ashift;
		}
		rc->rc_devidx = col;
		rc->rc_offset = coff;
		rc->rc_abd = NULL;
		rc->rc_gdata = NULL;
		rc->rc_orig_data = NULL;
		rc->rc_error = 0;
		rc->rc_tried = 0;
		rc->rc_skipped = 0;
		rc->rc_repair = 0;
		rc->rc_need_orig_restore = B_FALSE;
		rc->rc_shadow_devidx = UINT64_MAX;
		rc->rc_shadow_offset = UINT64_MAX;
		rc->rc_shadow_error = 0;

		if (c < bc)
			rc->rc_size = (q + 1) << ashift;
		else
			rc->rc_size = q << ashift;

		asize += rc->rc_size;
	}

	ASSERT3U(asize, ==, tot << ashift);
	rm->rm_nskip = roundup(tot, nparity + 1) - tot;
	rm->rm_skipstart = bc;
	for (c = 0; c < rr->rr_firstdatacol; c++)
		rr->rr_col[c].rc_abd =
		    abd_alloc_linear(rr->rr_col[c].rc_size, B_FALSE);

	rr->rr_col[c].rc_abd = abd_get_offset_size(zio->io_abd, 0,
	    rr->rr_col[c].rc_size);
	off = rr->rr_col[c].rc_size;

	for (c = c + 1; c < acols; c++) {
		raidz_col_t *rc = &rr->rr_col[c];
		rc->rc_abd = abd_get_offset_size(zio->io_abd, off, rc->rc_size);
		off += rc->rc_size;
	}

	/*
	 * If all data stored spans all columns, there's a danger that parity
	 * will always be on the same device and, since parity isn't read
	 * during normal operation, that device's I/O bandwidth won't be
	 * used effectively. We therefore switch the parity every 1MB.
	 *
	 * ... at least that was, ostensibly, the theory. As a practical
	 * matter unless we juggle the parity between all devices evenly, we
	 * won't see any benefit. Further, occasional writes that aren't a
	 * multiple of the LCM of the number of children and the minimum
	 * stripe width are sufficient to avoid pessimal behavior.
	 * Unfortunately, this decision created an implicit on-disk format
	 * requirement that we need to support for all eternity, but only
	 * for single-parity RAID-Z.
	 *
	 * If we intend to skip a sector in the zeroth column for padding
	 * we must make sure to note this swap. We will never intend to
	 * skip the first column since at least one data and one parity
	 * column must appear in each row.
	 */
	ASSERT(rr->rr_cols >= 2);
	ASSERT(rr->rr_col[0].rc_size == rr->rr_col[1].rc_size);

	if (rr->rr_firstdatacol == 1 && (zio->io_offset & (1ULL << 20))) {
		devidx = rr->rr_col[0].rc_devidx;
		o = rr->rr_col[0].rc_offset;
		rr->rr_col[0].rc_devidx = rr->rr_col[1].rc_devidx;
		rr->rr_col[0].rc_offset = rr->rr_col[1].rc_offset;
		rr->rr_col[1].rc_devidx = devidx;
		rr->rr_col[1].rc_offset = o;
	}

	/* init RAIDZ parity ops */
	rm->rm_ops = vdev_raidz_math_get_ops();

	return (rm);
}

/*
 * If reflow is not in progress, reflow_offset_phys should be UINT64_MAX.
 * For each row, if the row is entirely before reflow_offset_phys, it will
 * come from the new location.  Otherwise this row will come from the
 * old location.  Therefore, rows that straddle the reflow_offset_phys will
 * come from the old location.
 *
 * For writes, reflow_offset_next is the next offset to copy.  If a sector has
 * been copied, but not yet reflected in the on-disk progress
 * (reflow_offset_phys), it will also be written to the new (already copied)
 * offset.
 */
noinline raidz_map_t *
vdev_raidz_map_alloc_expanded(abd_t *abd, uint64_t size, uint64_t offset,
    uint64_t ashift, uint64_t physical_cols, uint64_t logical_cols,
    uint64_t nparity, uint64_t reflow_offset_phys, uint64_t reflow_offset_next)
{
	/* The zio's size in units of the vdev's minimum sector size. */
	uint64_t s = size >> ashift;
	uint64_t q, r, bc, devidx, asize, tot;

	/*
	 * "Quotient": The number of data sectors for this stripe on all but
	 * the "big column" child vdevs that also contain "remainder" data.
	 * AKA "full rows"
	 */
	q = s / (logical_cols - nparity);

	/*
	 * "Remainder": The number of partial stripe data sectors in this I/O.
	 * This will add a sector to some, but not all, child vdevs.
	 */
	r = s - q * (logical_cols - nparity);

	/* The number of "big columns" - those which contain remainder data. */
	bc = (r == 0 ? 0 : r + nparity);

	/*
	 * The total number of data and parity sectors associated with
	 * this I/O.
	 */
	tot = s + nparity * (q + (r == 0 ? 0 : 1));

	/* How many rows contain data (not skip) */
	uint64_t rows = howmany(tot, logical_cols);
	int cols = MIN(tot, logical_cols);

	raidz_map_t *rm =
	    kmem_zalloc(offsetof(raidz_map_t, rm_row[rows]),
	    KM_SLEEP);
	rm->rm_nrows = rows;
	rm->rm_nskip = roundup(tot, nparity + 1) - tot;
	asize = 0;

<<<<<<< HEAD
	if (rows >= raidz_io_aggregate_rows) {
		rm->rm_io_aggregation = B_TRUE;
		rm->rm_nphys_cols = physical_cols;
		rm->rm_phys_col =
		    kmem_zalloc(sizeof (raidz_col_t) * rm->rm_nphys_cols,
		    KM_SLEEP);

		raidz_io_count_aggregated++;
	}

	raidz_io_count_total++;

#if 0
	zfs_dbgmsg("rm=%p s=%d q=%d r=%d bc=%d nrows=%d cols=%d rfo=%llx",
	    rm, (int)s, (int)q, (int)r, (int)bc, (int)rows, (int)cols,
	    (long long)reflow_offset);
#endif
=======
	zfs_dbgmsg("rm=%llx s=%d q=%d r=%d bc=%d nrows=%d cols=%d rfo=%llx",
	    rm, (int)s, (int)q, (int)r, (int)bc, (int)rows, (int)cols,
	    (long long)reflow_offset_phys);
>>>>>>> d89fccfa

	for (uint64_t row = 0; row < rows; row++) {
		raidz_row_t *rr = kmem_alloc(offsetof(raidz_row_t,
		    rr_col[cols]), KM_SLEEP);
		rm->rm_row[row] = rr;

		/* The starting RAIDZ (parent) vdev sector of the row. */
		uint64_t b = (offset >> ashift) + row * logical_cols;

		/*
		 * If we are in the middle of a reflow, and any part of this
		 * row has not been copied, then use the old location of
		 * this row.
		 */
		int row_phys_cols = physical_cols;
		if (b + cols > reflow_offset_phys >> ashift)
			row_phys_cols--;

		/* starting child of this row */
		uint64_t child_id = b % row_phys_cols;
		/* The starting byte offset on each child vdev. */
		uint64_t child_offset = (b / row_phys_cols) << ashift;

		/*
		 * We set cols to the entire width of the block, even
		 * if this row is shorter.  This is needed because parity
		 * generation (for Q and R) needs to know the entire width,
		 * because it treats the short row as though it was
		 * full-width (and the "phantom" sectors were zero-filled).
		 *
		 * Another approach to this would be to set cols shorter
		 * (to just the number of columns that we might do i/o to)
		 * and have another mechanism to tell the parity generation
		 * about the "entire width".  Reconstruction (at least
		 * vdev_raidz_reconstruct_general()) would also need to
		 * know about the "entire width".
		 */
		rr->rr_cols = cols;
		rr->rr_missingdata = 0;
		rr->rr_missingparity = 0;
		rr->rr_firstdatacol = nparity;
		rr->rr_abd_copy = NULL;
		rr->rr_abd_empty = NULL;
		rr->rr_nempty = 0;
#ifdef ZFS_DEBUG
		rr->rr_offset = offset;
		rr->rr_size = size;
#endif

		for (int c = 0; c < rr->rr_cols; c++, child_id++) {
			if (child_id >= row_phys_cols) {
				child_id -= row_phys_cols;
				child_offset += 1ULL << ashift;
			}
			raidz_col_t *rc = &rr->rr_col[c];
			rc->rc_devidx = child_id;
			rc->rc_offset = child_offset;
			rc->rc_gdata = NULL;
			rc->rc_orig_data = NULL;
			rc->rc_error = 0;
			rc->rc_tried = 0;
			rc->rc_skipped = 0;
			rc->rc_repair = 0;
			rc->rc_need_orig_restore = B_FALSE;
			rc->rc_shadow_devidx = UINT64_MAX;
			rc->rc_shadow_offset = UINT64_MAX;
			rc->rc_shadow_error = 0;

			list_link_init(&rr->rr_col[c].rc_abdstruct.abd_gang_link);
			mutex_init(&rr->rr_col[c].rc_abdstruct.abd_mtx, NULL, MUTEX_DEFAULT, NULL);

			uint64_t dc = c - rr->rr_firstdatacol;
			if (c < rr->rr_firstdatacol) {
<<<<<<< HEAD
				rr->rr_col[c].rc_size = 1ULL << ashift;

				/*
				 * Aggregations set their abd to point into the
				 * aggregate abd, below.
				 */
				if (!rm->rm_io_aggregation) {
					rr->rr_col[c].rc_abd =
					    abd_alloc_linear(rr->rr_col[c].rc_size,
					    B_TRUE);
				}
=======
				rc->rc_size = 1ULL << ashift;
				rc->rc_abd =
				    abd_alloc_linear(rc->rc_size, B_TRUE);
>>>>>>> d89fccfa
			} else if (row == rows - 1 && bc != 0 && c >= bc) {
				/*
				 * Past the end of the block (even including
				 * skip sectors).  This sector is part of the
				 * map so that we have full rows for p/q parity
				 * generation.
				 */
				rc->rc_size = 0;
				rc->rc_abd = NULL;
			} else {
				/* XXX ASCII art diagram here */
				/* "data column" (col excluding parity) */
				uint64_t off;

				if (c < bc || r == 0) {
					off = dc * rows + row;
				} else {
					off = r * rows +
					    (dc - r) * (rows - 1) + row;
				}
<<<<<<< HEAD
#if 0
				zfs_dbgmsg("rm=%p row=%d c=%d dc=%d off=%u "
				    "devidx=%u rpc=%u",
				    rm, (int)row, (int)c, (int)dc, (int)off,
				    (int)child_id, (int)row_phys_cols);
#endif
				rr->rr_col[c].rc_size = 1ULL << ashift;
				rr->rr_col[c].rc_abd =
				    abd_get_offset_impl(&rr->rr_col[c].rc_abdstruct,
				    abd, off << ashift, 1ULL << ashift);
=======
				zfs_dbgmsg("rm=%llx row=%d c=%d dc=%d off=%u "
				    "devidx=%u offset=%llu rpc=%u",
				    rm, (int)row, (int)c, (int)dc, (int)off,
				    (int)child_id, child_offset,
				    (int)row_phys_cols);
				rc->rc_size = 1ULL << ashift;
				rc->rc_abd = abd_get_offset(abd, off << ashift);
			}

			/*
			 * If any part of this row is in both old and new
			 * locations, the primary location is the old location.
			 * If we're in this situation (indicated by
			 * row_phys_cols != physical_cols) and this sector is in
			 * the new location, then we have to also write to the
			 * new "shadow" location.
			 */
			if (row_phys_cols != physical_cols &&
			    b + c < reflow_offset_next >> ashift) {
				/*
				 * This sector was already copied (or wasn't
				 * allocated at the time it would have been
				 * copied) (<offset_next), but that progress
				 * hasn't yet been reflected on disk
				 * (>=offset_phys), so the primary write is to
				 * the old location.  We need to also write to
				 * the already copied (new) location, which is
				 * represented as the "shadow" location.
				 */
				ASSERT3U(row_phys_cols, ==, physical_cols - 1);
				rc->rc_shadow_devidx = (b + c) % physical_cols;
				rc->rc_shadow_offset =
				    ((b + c) / physical_cols) << ashift;
				zfs_dbgmsg("rm=%llx row=%d b+c=%llu "
				    "shadow_devidx=%u shadow_offset=%llu",
				    rm, (int)row, b + c,
				    (int)rc->rc_shadow_devidx,
				    rc->rc_shadow_offset);
>>>>>>> d89fccfa
			}

			asize += rc->rc_size;
		}

		/*
		 * If all data stored spans all columns, there's a danger that
		 * parity will always be on the same device and, since parity
		 * isn't read during normal operation, that that device's I/O
		 * bandwidth won't be used effectively. We therefore switch the
		 * parity every 1MB.
		 *
		 * ... at least that was, ostensibly, the theory. As a
		 * practical matter unless we juggle the parity between all
		 * devices evenly, we won't see any benefit. Further,
		 * occasional writes that aren't a multiple of the LCM of the
		 * number of children and the minimum stripe width are
		 * sufficient to avoid pessimal behavior.
		 * Unfortunately, this decision created an implicit on-disk
		 * format requirement that we need to support for all eternity,
		 * but only for single-parity RAID-Z.
		 *
		 * If we intend to skip a sector in the zeroth column for
		 * padding we must make sure to note this swap. We will never
		 * intend to skip the first column since at least one data and
		 * one parity column must appear in each row.
		 */
		if (rr->rr_firstdatacol == 1 && rr->rr_cols > 1 &&
		    (offset & (1ULL << 20))) {
			ASSERT(rr->rr_cols >= 2);
			ASSERT(rr->rr_col[0].rc_size == rr->rr_col[1].rc_size);
			devidx = rr->rr_col[0].rc_devidx;
			uint64_t o = rr->rr_col[0].rc_offset;
			rr->rr_col[0].rc_devidx = rr->rr_col[1].rc_devidx;
			rr->rr_col[0].rc_offset = rr->rr_col[1].rc_offset;
			rr->rr_col[1].rc_devidx = devidx;
			rr->rr_col[1].rc_offset = o;
		}

	}
	ASSERT3U(asize, ==, tot << ashift);

	if (rm->rm_io_aggregation) {
		/*
		 * Determine the aggregate ABD's offset and size.
		 */
		for (int i = 0; i < rm->rm_nphys_cols; i++) {
			raidz_col_t *prc = &rm->rm_phys_col[i];
			prc->rc_offset = UINT64_MAX;
		}
		for (int i = 0; i < rm->rm_nrows; i++) {
			raidz_row_t *rr = rm->rm_row[i];
			for (int c = 0; c < rr->rr_cols; c++) {
				raidz_col_t *rc = &rr->rr_col[c];
				raidz_col_t *prc = &rm->rm_phys_col[rc->rc_devidx];

				if (rc->rc_size == 0)
					continue;

				prc->rc_offset = MIN(prc->rc_offset, rc->rc_offset);
				prc->rc_size += rc->rc_size;
			}
		}

		/*
		 * Allocate aggregate ABD's.
		 */
		for (int i = 0; i < rm->rm_nphys_cols; i++) {
			raidz_col_t *prc = &rm->rm_phys_col[i];

			if (prc->rc_size == 0)
				continue;

			prc->rc_abd =
			    abd_alloc_linear(rm->rm_phys_col[i].rc_size,
			    B_FALSE);
		}

		/*
		 * Point the parity abd's into the aggregate abd's.
		 */
		for (int i = 0; i < rm->rm_nrows; i++) {
			raidz_row_t *rr = rm->rm_row[i];
			for (int c = 0; c < rr->rr_firstdatacol; c++) {
				raidz_col_t *rc = &rr->rr_col[c];
				raidz_col_t *prc = &rm->rm_phys_col[rc->rc_devidx];
				rc->rc_abd =
				    abd_get_offset_impl(&rc->rc_abdstruct,
				    prc->rc_abd,
				    rc->rc_offset - prc->rc_offset,
				    rc->rc_size);
			}
		}
	}

	/* init RAIDZ parity ops */
	rm->rm_ops = vdev_raidz_math_get_ops();

	return (rm);
}

struct pqr_struct {
	uint64_t *p;
	uint64_t *q;
	uint64_t *r;
};

static int
vdev_raidz_p_func(void *buf, size_t size, void *private)
{
	struct pqr_struct *pqr = private;
	const uint64_t *src = buf;
	int i, cnt = size / sizeof (src[0]);

	ASSERT(pqr->p && !pqr->q && !pqr->r);

	for (i = 0; i < cnt; i++, src++, pqr->p++)
		*pqr->p ^= *src;

	return (0);
}

static int
vdev_raidz_pq_func(void *buf, size_t size, void *private)
{
	struct pqr_struct *pqr = private;
	const uint64_t *src = buf;
	uint64_t mask;
	int i, cnt = size / sizeof (src[0]);

	ASSERT(pqr->p && pqr->q && !pqr->r);

	for (i = 0; i < cnt; i++, src++, pqr->p++, pqr->q++) {
		*pqr->p ^= *src;
		VDEV_RAIDZ_64MUL_2(*pqr->q, mask);
		*pqr->q ^= *src;
	}

	return (0);
}

static int
vdev_raidz_pqr_func(void *buf, size_t size, void *private)
{
	struct pqr_struct *pqr = private;
	const uint64_t *src = buf;
	uint64_t mask;
	int i, cnt = size / sizeof (src[0]);

	ASSERT(pqr->p && pqr->q && pqr->r);

	for (i = 0; i < cnt; i++, src++, pqr->p++, pqr->q++, pqr->r++) {
		*pqr->p ^= *src;
		VDEV_RAIDZ_64MUL_2(*pqr->q, mask);
		*pqr->q ^= *src;
		VDEV_RAIDZ_64MUL_4(*pqr->r, mask);
		*pqr->r ^= *src;
	}

	return (0);
}

static void
vdev_raidz_generate_parity_p(raidz_row_t *rr)
{
	uint64_t *p = abd_to_buf(rr->rr_col[VDEV_RAIDZ_P].rc_abd);

	for (int c = rr->rr_firstdatacol; c < rr->rr_cols; c++) {
		abd_t *src = rr->rr_col[c].rc_abd;

		if (c == rr->rr_firstdatacol) {
			abd_copy_to_buf(p, src, rr->rr_col[c].rc_size);
		} else {
			struct pqr_struct pqr = { p, NULL, NULL };
			(void) abd_iterate_func(src, 0, rr->rr_col[c].rc_size,
			    vdev_raidz_p_func, &pqr);
		}
	}
}

static void
vdev_raidz_generate_parity_pq(raidz_row_t *rr)
{
	uint64_t *p = abd_to_buf(rr->rr_col[VDEV_RAIDZ_P].rc_abd);
	uint64_t *q = abd_to_buf(rr->rr_col[VDEV_RAIDZ_Q].rc_abd);
	uint64_t pcnt = rr->rr_col[VDEV_RAIDZ_P].rc_size / sizeof (p[0]);
	ASSERT(rr->rr_col[VDEV_RAIDZ_P].rc_size ==
	    rr->rr_col[VDEV_RAIDZ_Q].rc_size);

	for (int c = rr->rr_firstdatacol; c < rr->rr_cols; c++) {
		abd_t *src = rr->rr_col[c].rc_abd;

		uint64_t ccnt = rr->rr_col[c].rc_size / sizeof (p[0]);

		if (c == rr->rr_firstdatacol) {
			ASSERT(ccnt == pcnt || ccnt == 0);
			abd_copy_to_buf(p, src, rr->rr_col[c].rc_size);
			(void) memcpy(q, p, rr->rr_col[c].rc_size);

			for (uint64_t i = ccnt; i < pcnt; i++) {
				p[i] = 0;
				q[i] = 0;
			}
		} else {
			struct pqr_struct pqr = { p, q, NULL };

			ASSERT(ccnt <= pcnt);
			(void) abd_iterate_func(src, 0, rr->rr_col[c].rc_size,
			    vdev_raidz_pq_func, &pqr);

			/*
			 * Treat short columns as though they are full of 0s.
			 * Note that there's therefore nothing needed for P.
			 */
			uint64_t mask;
			for (uint64_t i = ccnt; i < pcnt; i++) {
				VDEV_RAIDZ_64MUL_2(q[i], mask);
			}
		}
	}
}

static void
vdev_raidz_generate_parity_pqr(raidz_row_t *rr)
{
	uint64_t *p = abd_to_buf(rr->rr_col[VDEV_RAIDZ_P].rc_abd);
	uint64_t *q = abd_to_buf(rr->rr_col[VDEV_RAIDZ_Q].rc_abd);
	uint64_t *r = abd_to_buf(rr->rr_col[VDEV_RAIDZ_R].rc_abd);
	uint64_t pcnt = rr->rr_col[VDEV_RAIDZ_P].rc_size / sizeof (p[0]);
	ASSERT(rr->rr_col[VDEV_RAIDZ_P].rc_size ==
	    rr->rr_col[VDEV_RAIDZ_Q].rc_size);
	ASSERT(rr->rr_col[VDEV_RAIDZ_P].rc_size ==
	    rr->rr_col[VDEV_RAIDZ_R].rc_size);

	for (int c = rr->rr_firstdatacol; c < rr->rr_cols; c++) {
		abd_t *src = rr->rr_col[c].rc_abd;

		uint64_t ccnt = rr->rr_col[c].rc_size / sizeof (p[0]);

		if (c == rr->rr_firstdatacol) {
			ASSERT(ccnt == pcnt || ccnt == 0);
			abd_copy_to_buf(p, src, rr->rr_col[c].rc_size);
			(void) memcpy(q, p, rr->rr_col[c].rc_size);
			(void) memcpy(r, p, rr->rr_col[c].rc_size);

			for (uint64_t i = ccnt; i < pcnt; i++) {
				/*
				 * XXX does this really happen?
				 * firstdatacol should be the same size as
				 * the parity cols
				 */
				p[i] = 0;
				q[i] = 0;
				r[i] = 0;
			}
		} else {
			struct pqr_struct pqr = { p, q, r };

			ASSERT(ccnt <= pcnt);
			(void) abd_iterate_func(src, 0, rr->rr_col[c].rc_size,
			    vdev_raidz_pqr_func, &pqr);

			/*
			 * Treat short columns as though they are full of 0s.
			 * Note that there's therefore nothing needed for P.
			 */
			uint64_t mask;
			for (uint64_t i = ccnt; i < pcnt; i++) {
				VDEV_RAIDZ_64MUL_2(q[i], mask);
				VDEV_RAIDZ_64MUL_4(r[i], mask);
			}
		}
	}
}

/*
 * Generate RAID parity in the first virtual columns according to the number of
 * parity columns available.
 */
void
vdev_raidz_generate_parity_row(raidz_map_t *rm, raidz_row_t *rr)
{
	if (rr->rr_cols == 0) {
		/*
		 * We are handling this block one row at a time (because
		 * this block has a different logical vs physical width,
		 * due to RAIDZ expansion), and this is a pad-only row,
		 * which has no parity.
		 */
		return;
	}

	/* Generate using the new math implementation */
	if (vdev_raidz_math_generate(rm, rr) != RAIDZ_ORIGINAL_IMPL)
		return;

	switch (rr->rr_firstdatacol) {
	case 1:
		vdev_raidz_generate_parity_p(rr);
		break;
	case 2:
		vdev_raidz_generate_parity_pq(rr);
		break;
	case 3:
		vdev_raidz_generate_parity_pqr(rr);
		break;
	default:
		cmn_err(CE_PANIC, "invalid RAID-Z configuration");
	}
}

void
vdev_raidz_generate_parity(raidz_map_t *rm)
{
	for (int i = 0; i < rm->rm_nrows; i++) {
		raidz_row_t *rr = rm->rm_row[i];
		vdev_raidz_generate_parity_row(rm, rr);
	}
}

/* ARGSUSED */
static int
vdev_raidz_reconst_p_func(void *dbuf, void *sbuf, size_t size, void *private)
{
	uint64_t *dst = dbuf;
	uint64_t *src = sbuf;
	int cnt = size / sizeof (src[0]);

	for (int i = 0; i < cnt; i++) {
		dst[i] ^= src[i];
	}

	return (0);
}

/* ARGSUSED */
static int
vdev_raidz_reconst_q_pre_func(void *dbuf, void *sbuf, size_t size,
    void *private)
{
	uint64_t *dst = dbuf;
	uint64_t *src = sbuf;
	uint64_t mask;
	int cnt = size / sizeof (dst[0]);

	for (int i = 0; i < cnt; i++, dst++, src++) {
		VDEV_RAIDZ_64MUL_2(*dst, mask);
		*dst ^= *src;
	}

	return (0);
}

/* ARGSUSED */
static int
vdev_raidz_reconst_q_pre_tail_func(void *buf, size_t size, void *private)
{
	uint64_t *dst = buf;
	uint64_t mask;
	int cnt = size / sizeof (dst[0]);

	for (int i = 0; i < cnt; i++, dst++) {
		/* same operation as vdev_raidz_reconst_q_pre_func() on dst */
		VDEV_RAIDZ_64MUL_2(*dst, mask);
	}

	return (0);
}

struct reconst_q_struct {
	uint64_t *q;
	int exp;
};

static int
vdev_raidz_reconst_q_post_func(void *buf, size_t size, void *private)
{
	struct reconst_q_struct *rq = private;
	uint64_t *dst = buf;
	int cnt = size / sizeof (dst[0]);

	for (int i = 0; i < cnt; i++, dst++, rq->q++) {
		int j;
		uint8_t *b;

		*dst ^= *rq->q;
		for (j = 0, b = (uint8_t *)dst; j < 8; j++, b++) {
			*b = vdev_raidz_exp2(*b, rq->exp);
		}
	}

	return (0);
}

struct reconst_pq_struct {
	uint8_t *p;
	uint8_t *q;
	uint8_t *pxy;
	uint8_t *qxy;
	int aexp;
	int bexp;
};

static int
vdev_raidz_reconst_pq_func(void *xbuf, void *ybuf, size_t size, void *private)
{
	struct reconst_pq_struct *rpq = private;
	uint8_t *xd = xbuf;
	uint8_t *yd = ybuf;

	for (int i = 0; i < size;
	    i++, rpq->p++, rpq->q++, rpq->pxy++, rpq->qxy++, xd++, yd++) {
		*xd = vdev_raidz_exp2(*rpq->p ^ *rpq->pxy, rpq->aexp) ^
		    vdev_raidz_exp2(*rpq->q ^ *rpq->qxy, rpq->bexp);
		*yd = *rpq->p ^ *rpq->pxy ^ *xd;
	}

	return (0);
}

static int
vdev_raidz_reconst_pq_tail_func(void *xbuf, size_t size, void *private)
{
	struct reconst_pq_struct *rpq = private;
	uint8_t *xd = xbuf;

	for (int i = 0; i < size;
	    i++, rpq->p++, rpq->q++, rpq->pxy++, rpq->qxy++, xd++) {
		/* same operation as vdev_raidz_reconst_pq_func() on xd */
		*xd = vdev_raidz_exp2(*rpq->p ^ *rpq->pxy, rpq->aexp) ^
		    vdev_raidz_exp2(*rpq->q ^ *rpq->qxy, rpq->bexp);
	}

	return (0);
}

static int
vdev_raidz_reconstruct_p(raidz_row_t *rr, int *tgts, int ntgts)
{
	int x = tgts[0];
	abd_t *dst, *src;

	zfs_dbgmsg("reconstruct_p(rm=%llx x=%u)",
	    rr, x);

	ASSERT3U(ntgts, ==, 1);
	ASSERT3U(x, >=, rr->rr_firstdatacol);
	ASSERT3U(x, <, rr->rr_cols);

	ASSERT3U(rr->rr_col[x].rc_size, <=, rr->rr_col[VDEV_RAIDZ_P].rc_size);

	src = rr->rr_col[VDEV_RAIDZ_P].rc_abd;
	dst = rr->rr_col[x].rc_abd;

	abd_copy_from_buf(dst, abd_to_buf(src), rr->rr_col[x].rc_size);

	for (int c = rr->rr_firstdatacol; c < rr->rr_cols; c++) {
		uint64_t size = MIN(rr->rr_col[x].rc_size,
		    rr->rr_col[c].rc_size);

		src = rr->rr_col[c].rc_abd;

		if (c == x)
			continue;

		(void) abd_iterate_func2(dst, src, 0, 0, size,
		    vdev_raidz_reconst_p_func, NULL);
	}

	return (1 << VDEV_RAIDZ_P);
}

static int
vdev_raidz_reconstruct_q(raidz_row_t *rr, int *tgts, int ntgts)
{
	int x = tgts[0];
	int c, exp;
	abd_t *dst, *src;

	zfs_dbgmsg("reconstruct_q(rm=%llx x=%u)",
	    rr, x);

	ASSERT(ntgts == 1);

	ASSERT(rr->rr_col[x].rc_size <= rr->rr_col[VDEV_RAIDZ_Q].rc_size);

	for (c = rr->rr_firstdatacol; c < rr->rr_cols; c++) {
		uint64_t size = (c == x) ? 0 : MIN(rr->rr_col[x].rc_size,
		    rr->rr_col[c].rc_size);

		src = rr->rr_col[c].rc_abd;
		dst = rr->rr_col[x].rc_abd;

		if (c == rr->rr_firstdatacol) {
			abd_copy(dst, src, size);
			if (rr->rr_col[x].rc_size > size) {
				abd_zero_off(dst, size,
				    rr->rr_col[x].rc_size - size);
			}
		} else {
			ASSERT3U(size, <=, rr->rr_col[x].rc_size);
			(void) abd_iterate_func2(dst, src, 0, 0, size,
			    vdev_raidz_reconst_q_pre_func, NULL);
			(void) abd_iterate_func(dst,
			    size, rr->rr_col[x].rc_size - size,
			    vdev_raidz_reconst_q_pre_tail_func, NULL);
		}
	}

	src = rr->rr_col[VDEV_RAIDZ_Q].rc_abd;
	dst = rr->rr_col[x].rc_abd;
	exp = 255 - (rr->rr_cols - 1 - x);

	struct reconst_q_struct rq = { abd_to_buf(src), exp };
	(void) abd_iterate_func(dst, 0, rr->rr_col[x].rc_size,
	    vdev_raidz_reconst_q_post_func, &rq);

	return (1 << VDEV_RAIDZ_Q);
}

static int
vdev_raidz_reconstruct_pq(raidz_row_t *rr, int *tgts, int ntgts)
{
	uint8_t *p, *q, *pxy, *qxy, tmp, a, b, aexp, bexp;
	abd_t *pdata, *qdata;
	uint64_t xsize, ysize;
	int x = tgts[0];
	int y = tgts[1];
	abd_t *xd, *yd;

	zfs_dbgmsg("reconstruct_pq(rm=%llx x=%u y=%u)",
	    rr, x, y);

	ASSERT(ntgts == 2);
	ASSERT(x < y);
	ASSERT(x >= rr->rr_firstdatacol);
	ASSERT(y < rr->rr_cols);

	ASSERT(rr->rr_col[x].rc_size >= rr->rr_col[y].rc_size);

	/*
	 * Move the parity data aside -- we're going to compute parity as
	 * though columns x and y were full of zeros -- Pxy and Qxy. We want to
	 * reuse the parity generation mechanism without trashing the actual
	 * parity so we make those columns appear to be full of zeros by
	 * setting their lengths to zero.
	 */
	pdata = rr->rr_col[VDEV_RAIDZ_P].rc_abd;
	qdata = rr->rr_col[VDEV_RAIDZ_Q].rc_abd;
	xsize = rr->rr_col[x].rc_size;
	ysize = rr->rr_col[y].rc_size;

	rr->rr_col[VDEV_RAIDZ_P].rc_abd =
	    abd_alloc_linear(rr->rr_col[VDEV_RAIDZ_P].rc_size, B_TRUE);
	rr->rr_col[VDEV_RAIDZ_Q].rc_abd =
	    abd_alloc_linear(rr->rr_col[VDEV_RAIDZ_Q].rc_size, B_TRUE);
	rr->rr_col[x].rc_size = 0;
	rr->rr_col[y].rc_size = 0;

	vdev_raidz_generate_parity_pq(rr);

	rr->rr_col[x].rc_size = xsize;
	rr->rr_col[y].rc_size = ysize;

	p = abd_to_buf(pdata);
	q = abd_to_buf(qdata);
	pxy = abd_to_buf(rr->rr_col[VDEV_RAIDZ_P].rc_abd);
	qxy = abd_to_buf(rr->rr_col[VDEV_RAIDZ_Q].rc_abd);
	xd = rr->rr_col[x].rc_abd;
	yd = rr->rr_col[y].rc_abd;

	/*
	 * We now have:
	 *	Pxy = P + D_x + D_y
	 *	Qxy = Q + 2^(ndevs - 1 - x) * D_x + 2^(ndevs - 1 - y) * D_y
	 *
	 * We can then solve for D_x:
	 *	D_x = A * (P + Pxy) + B * (Q + Qxy)
	 * where
	 *	A = 2^(x - y) * (2^(x - y) + 1)^-1
	 *	B = 2^(ndevs - 1 - x) * (2^(x - y) + 1)^-1
	 *
	 * With D_x in hand, we can easily solve for D_y:
	 *	D_y = P + Pxy + D_x
	 */

	a = vdev_raidz_pow2[255 + x - y];
	b = vdev_raidz_pow2[255 - (rr->rr_cols - 1 - x)];
	tmp = 255 - vdev_raidz_log2[a ^ 1];

	aexp = vdev_raidz_log2[vdev_raidz_exp2(a, tmp)];
	bexp = vdev_raidz_log2[vdev_raidz_exp2(b, tmp)];

	ASSERT3U(xsize, >=, ysize);
	struct reconst_pq_struct rpq = { p, q, pxy, qxy, aexp, bexp };

	(void) abd_iterate_func2(xd, yd, 0, 0, ysize,
	    vdev_raidz_reconst_pq_func, &rpq);
	(void) abd_iterate_func(xd, ysize, xsize - ysize,
	    vdev_raidz_reconst_pq_tail_func, &rpq);

	abd_free(rr->rr_col[VDEV_RAIDZ_P].rc_abd);
	abd_free(rr->rr_col[VDEV_RAIDZ_Q].rc_abd);

	/*
	 * Restore the saved parity data.
	 */
	rr->rr_col[VDEV_RAIDZ_P].rc_abd = pdata;
	rr->rr_col[VDEV_RAIDZ_Q].rc_abd = qdata;

	return ((1 << VDEV_RAIDZ_P) | (1 << VDEV_RAIDZ_Q));
}

/* BEGIN CSTYLED */
/*
 * In the general case of reconstruction, we must solve the system of linear
 * equations defined by the coefficients used to generate parity as well as
 * the contents of the data and parity disks. This can be expressed with
 * vectors for the original data (D) and the actual data (d) and parity (p)
 * and a matrix composed of the identity matrix (I) and a dispersal matrix (V):
 *
 *            __   __                     __     __
 *            |     |         __     __   |  p_0  |
 *            |  V  |         |  D_0  |   | p_m-1 |
 *            |     |    x    |   :   | = |  d_0  |
 *            |  I  |         | D_n-1 |   |   :   |
 *            |     |         ~~     ~~   | d_n-1 |
 *            ~~   ~~                     ~~     ~~
 *
 * I is simply a square identity matrix of size n, and V is a vandermonde
 * matrix defined by the coefficients we chose for the various parity columns
 * (1, 2, 4). Note that these values were chosen both for simplicity, speedy
 * computation as well as linear separability.
 *
 *      __               __               __     __
 *      |   1   ..  1 1 1 |               |  p_0  |
 *      | 2^n-1 ..  4 2 1 |   __     __   |   :   |
 *      | 4^n-1 .. 16 4 1 |   |  D_0  |   | p_m-1 |
 *      |   1   ..  0 0 0 |   |  D_1  |   |  d_0  |
 *      |   0   ..  0 0 0 | x |  D_2  | = |  d_1  |
 *      |   :       : : : |   |   :   |   |  d_2  |
 *      |   0   ..  1 0 0 |   | D_n-1 |   |   :   |
 *      |   0   ..  0 1 0 |   ~~     ~~   |   :   |
 *      |   0   ..  0 0 1 |               | d_n-1 |
 *      ~~               ~~               ~~     ~~
 *
 * Note that I, V, d, and p are known. To compute D, we must invert the
 * matrix and use the known data and parity values to reconstruct the unknown
 * data values. We begin by removing the rows in V|I and d|p that correspond
 * to failed or missing columns; we then make V|I square (n x n) and d|p
 * sized n by removing rows corresponding to unused parity from the bottom up
 * to generate (V|I)' and (d|p)'. We can then generate the inverse of (V|I)'
 * using Gauss-Jordan elimination. In the example below we use m=3 parity
 * columns, n=8 data columns, with errors in d_1, d_2, and p_1:
 *           __                               __
 *           |  1   1   1   1   1   1   1   1  |
 *           | 128  64  32  16  8   4   2   1  | <-----+-+-- missing disks
 *           |  19 205 116  29  64  16  4   1  |      / /
 *           |  1   0   0   0   0   0   0   0  |     / /
 *           |  0   1   0   0   0   0   0   0  | <--' /
 *  (V|I)  = |  0   0   1   0   0   0   0   0  | <---'
 *           |  0   0   0   1   0   0   0   0  |
 *           |  0   0   0   0   1   0   0   0  |
 *           |  0   0   0   0   0   1   0   0  |
 *           |  0   0   0   0   0   0   1   0  |
 *           |  0   0   0   0   0   0   0   1  |
 *           ~~                               ~~
 *           __                               __
 *           |  1   1   1   1   1   1   1   1  |
 *           | 128  64  32  16  8   4   2   1  |
 *           |  19 205 116  29  64  16  4   1  |
 *           |  1   0   0   0   0   0   0   0  |
 *           |  0   1   0   0   0   0   0   0  |
 *  (V|I)' = |  0   0   1   0   0   0   0   0  |
 *           |  0   0   0   1   0   0   0   0  |
 *           |  0   0   0   0   1   0   0   0  |
 *           |  0   0   0   0   0   1   0   0  |
 *           |  0   0   0   0   0   0   1   0  |
 *           |  0   0   0   0   0   0   0   1  |
 *           ~~                               ~~
 *
 * Here we employ Gauss-Jordan elimination to find the inverse of (V|I)'. We
 * have carefully chosen the seed values 1, 2, and 4 to ensure that this
 * matrix is not singular.
 * __                                                                 __
 * |  1   1   1   1   1   1   1   1     1   0   0   0   0   0   0   0  |
 * |  19 205 116  29  64  16  4   1     0   1   0   0   0   0   0   0  |
 * |  1   0   0   0   0   0   0   0     0   0   1   0   0   0   0   0  |
 * |  0   0   0   1   0   0   0   0     0   0   0   1   0   0   0   0  |
 * |  0   0   0   0   1   0   0   0     0   0   0   0   1   0   0   0  |
 * |  0   0   0   0   0   1   0   0     0   0   0   0   0   1   0   0  |
 * |  0   0   0   0   0   0   1   0     0   0   0   0   0   0   1   0  |
 * |  0   0   0   0   0   0   0   1     0   0   0   0   0   0   0   1  |
 * ~~                                                                 ~~
 * __                                                                 __
 * |  1   0   0   0   0   0   0   0     0   0   1   0   0   0   0   0  |
 * |  1   1   1   1   1   1   1   1     1   0   0   0   0   0   0   0  |
 * |  19 205 116  29  64  16  4   1     0   1   0   0   0   0   0   0  |
 * |  0   0   0   1   0   0   0   0     0   0   0   1   0   0   0   0  |
 * |  0   0   0   0   1   0   0   0     0   0   0   0   1   0   0   0  |
 * |  0   0   0   0   0   1   0   0     0   0   0   0   0   1   0   0  |
 * |  0   0   0   0   0   0   1   0     0   0   0   0   0   0   1   0  |
 * |  0   0   0   0   0   0   0   1     0   0   0   0   0   0   0   1  |
 * ~~                                                                 ~~
 * __                                                                 __
 * |  1   0   0   0   0   0   0   0     0   0   1   0   0   0   0   0  |
 * |  0   1   1   0   0   0   0   0     1   0   1   1   1   1   1   1  |
 * |  0  205 116  0   0   0   0   0     0   1   19  29  64  16  4   1  |
 * |  0   0   0   1   0   0   0   0     0   0   0   1   0   0   0   0  |
 * |  0   0   0   0   1   0   0   0     0   0   0   0   1   0   0   0  |
 * |  0   0   0   0   0   1   0   0     0   0   0   0   0   1   0   0  |
 * |  0   0   0   0   0   0   1   0     0   0   0   0   0   0   1   0  |
 * |  0   0   0   0   0   0   0   1     0   0   0   0   0   0   0   1  |
 * ~~                                                                 ~~
 * __                                                                 __
 * |  1   0   0   0   0   0   0   0     0   0   1   0   0   0   0   0  |
 * |  0   1   1   0   0   0   0   0     1   0   1   1   1   1   1   1  |
 * |  0   0  185  0   0   0   0   0    205  1  222 208 141 221 201 204 |
 * |  0   0   0   1   0   0   0   0     0   0   0   1   0   0   0   0  |
 * |  0   0   0   0   1   0   0   0     0   0   0   0   1   0   0   0  |
 * |  0   0   0   0   0   1   0   0     0   0   0   0   0   1   0   0  |
 * |  0   0   0   0   0   0   1   0     0   0   0   0   0   0   1   0  |
 * |  0   0   0   0   0   0   0   1     0   0   0   0   0   0   0   1  |
 * ~~                                                                 ~~
 * __                                                                 __
 * |  1   0   0   0   0   0   0   0     0   0   1   0   0   0   0   0  |
 * |  0   1   1   0   0   0   0   0     1   0   1   1   1   1   1   1  |
 * |  0   0   1   0   0   0   0   0    166 100  4   40 158 168 216 209 |
 * |  0   0   0   1   0   0   0   0     0   0   0   1   0   0   0   0  |
 * |  0   0   0   0   1   0   0   0     0   0   0   0   1   0   0   0  |
 * |  0   0   0   0   0   1   0   0     0   0   0   0   0   1   0   0  |
 * |  0   0   0   0   0   0   1   0     0   0   0   0   0   0   1   0  |
 * |  0   0   0   0   0   0   0   1     0   0   0   0   0   0   0   1  |
 * ~~                                                                 ~~
 * __                                                                 __
 * |  1   0   0   0   0   0   0   0     0   0   1   0   0   0   0   0  |
 * |  0   1   0   0   0   0   0   0    167 100  5   41 159 169 217 208 |
 * |  0   0   1   0   0   0   0   0    166 100  4   40 158 168 216 209 |
 * |  0   0   0   1   0   0   0   0     0   0   0   1   0   0   0   0  |
 * |  0   0   0   0   1   0   0   0     0   0   0   0   1   0   0   0  |
 * |  0   0   0   0   0   1   0   0     0   0   0   0   0   1   0   0  |
 * |  0   0   0   0   0   0   1   0     0   0   0   0   0   0   1   0  |
 * |  0   0   0   0   0   0   0   1     0   0   0   0   0   0   0   1  |
 * ~~                                                                 ~~
 *                   __                               __
 *                   |  0   0   1   0   0   0   0   0  |
 *                   | 167 100  5   41 159 169 217 208 |
 *                   | 166 100  4   40 158 168 216 209 |
 *       (V|I)'^-1 = |  0   0   0   1   0   0   0   0  |
 *                   |  0   0   0   0   1   0   0   0  |
 *                   |  0   0   0   0   0   1   0   0  |
 *                   |  0   0   0   0   0   0   1   0  |
 *                   |  0   0   0   0   0   0   0   1  |
 *                   ~~                               ~~
 *
 * We can then simply compute D = (V|I)'^-1 x (d|p)' to discover the values
 * of the missing data.
 *
 * As is apparent from the example above, the only non-trivial rows in the
 * inverse matrix correspond to the data disks that we're trying to
 * reconstruct. Indeed, those are the only rows we need as the others would
 * only be useful for reconstructing data known or assumed to be valid. For
 * that reason, we only build the coefficients in the rows that correspond to
 * targeted columns.
 */
/* END CSTYLED */

static void
vdev_raidz_matrix_init(raidz_row_t *rr, int n, int nmap, int *map,
    uint8_t **rows)
{
	int i, j;
	int pow;

	ASSERT(n == rr->rr_cols - rr->rr_firstdatacol);

	/*
	 * Fill in the missing rows of interest.
	 */
	for (i = 0; i < nmap; i++) {
		ASSERT3S(0, <=, map[i]);
		ASSERT3S(map[i], <=, 2);

		pow = map[i] * n;
		if (pow > 255)
			pow -= 255;
		ASSERT(pow <= 255);

		for (j = 0; j < n; j++) {
			pow -= map[i];
			if (pow < 0)
				pow += 255;
			rows[i][j] = vdev_raidz_pow2[pow];
		}
	}
}

static void
vdev_raidz_matrix_invert(raidz_row_t *rr, int n, int nmissing, int *missing,
    uint8_t **rows, uint8_t **invrows, const uint8_t *used)
{
	int i, j, ii, jj;
	uint8_t log;

	/*
	 * Assert that the first nmissing entries from the array of used
	 * columns correspond to parity columns and that subsequent entries
	 * correspond to data columns.
	 */
	for (i = 0; i < nmissing; i++) {
		ASSERT3S(used[i], <, rr->rr_firstdatacol);
	}
	for (; i < n; i++) {
		ASSERT3S(used[i], >=, rr->rr_firstdatacol);
	}

	/*
	 * First initialize the storage where we'll compute the inverse rows.
	 */
	for (i = 0; i < nmissing; i++) {
		for (j = 0; j < n; j++) {
			invrows[i][j] = (i == j) ? 1 : 0;
		}
	}

	/*
	 * Subtract all trivial rows from the rows of consequence.
	 */
	for (i = 0; i < nmissing; i++) {
		for (j = nmissing; j < n; j++) {
			ASSERT3U(used[j], >=, rr->rr_firstdatacol);
			jj = used[j] - rr->rr_firstdatacol;
			ASSERT3S(jj, <, n);
			invrows[i][j] = rows[i][jj];
			rows[i][jj] = 0;
		}
	}

	/*
	 * For each of the rows of interest, we must normalize it and subtract
	 * a multiple of it from the other rows.
	 */
	for (i = 0; i < nmissing; i++) {
		for (j = 0; j < missing[i]; j++) {
			ASSERT0(rows[i][j]);
		}
		ASSERT3U(rows[i][missing[i]], !=, 0);

		/*
		 * Compute the inverse of the first element and multiply each
		 * element in the row by that value.
		 */
		log = 255 - vdev_raidz_log2[rows[i][missing[i]]];

		for (j = 0; j < n; j++) {
			rows[i][j] = vdev_raidz_exp2(rows[i][j], log);
			invrows[i][j] = vdev_raidz_exp2(invrows[i][j], log);
		}

		for (ii = 0; ii < nmissing; ii++) {
			if (i == ii)
				continue;

			ASSERT3U(rows[ii][missing[i]], !=, 0);

			log = vdev_raidz_log2[rows[ii][missing[i]]];

			for (j = 0; j < n; j++) {
				rows[ii][j] ^=
				    vdev_raidz_exp2(rows[i][j], log);
				invrows[ii][j] ^=
				    vdev_raidz_exp2(invrows[i][j], log);
			}
		}
	}

	/*
	 * Verify that the data that is left in the rows are properly part of
	 * an identity matrix.
	 */
	for (i = 0; i < nmissing; i++) {
		for (j = 0; j < n; j++) {
			if (j == missing[i]) {
				ASSERT3U(rows[i][j], ==, 1);
			} else {
				ASSERT0(rows[i][j]);
			}
		}
	}
}

static void
vdev_raidz_matrix_reconstruct(raidz_row_t *rr, int n, int nmissing,
    int *missing, uint8_t **invrows, const uint8_t *used)
{
	int i, j, x, cc, c;
	uint8_t *src;
	uint64_t ccount;
	uint8_t *dst[VDEV_RAIDZ_MAXPARITY] = { NULL };
	uint64_t dcount[VDEV_RAIDZ_MAXPARITY] = { 0 };
	uint8_t log = 0;
	uint8_t val;
	int ll;
	uint8_t *invlog[VDEV_RAIDZ_MAXPARITY];
	uint8_t *p, *pp;
	size_t psize;

	psize = sizeof (invlog[0][0]) * n * nmissing;
	p = kmem_alloc(psize, KM_SLEEP);

	for (pp = p, i = 0; i < nmissing; i++) {
		invlog[i] = pp;
		pp += n;
	}

	for (i = 0; i < nmissing; i++) {
		for (j = 0; j < n; j++) {
			ASSERT3U(invrows[i][j], !=, 0);
			invlog[i][j] = vdev_raidz_log2[invrows[i][j]];
		}
	}

	for (i = 0; i < n; i++) {
		c = used[i];
		ASSERT3U(c, <, rr->rr_cols);

		ccount = rr->rr_col[c].rc_size;
		ASSERT(ccount >= rr->rr_col[missing[0]].rc_size || i > 0);
		if (ccount == 0)
			continue;
		src = abd_to_buf(rr->rr_col[c].rc_abd);
		for (j = 0; j < nmissing; j++) {
			cc = missing[j] + rr->rr_firstdatacol;
			ASSERT3U(cc, >=, rr->rr_firstdatacol);
			ASSERT3U(cc, <, rr->rr_cols);
			ASSERT3U(cc, !=, c);

			dcount[j] = rr->rr_col[cc].rc_size;
			if (dcount[j] != 0)
				dst[j] = abd_to_buf(rr->rr_col[cc].rc_abd);
		}

		for (x = 0; x < ccount; x++, src++) {
			if (*src != 0)
				log = vdev_raidz_log2[*src];

			for (cc = 0; cc < nmissing; cc++) {
				if (x >= dcount[cc])
					continue;

				if (*src == 0) {
					val = 0;
				} else {
					if ((ll = log + invlog[cc][i]) >= 255)
						ll -= 255;
					val = vdev_raidz_pow2[ll];
				}

				if (i == 0)
					dst[cc][x] = val;
				else
					dst[cc][x] ^= val;
			}
		}
	}

	kmem_free(p, psize);
}

static int
vdev_raidz_reconstruct_general(raidz_row_t *rr, int *tgts, int ntgts)
{
	int n, i, c, t, tt;
	int nmissing_rows;
	int missing_rows[VDEV_RAIDZ_MAXPARITY];
	int parity_map[VDEV_RAIDZ_MAXPARITY];
	zfs_dbgmsg("reconstruct_general(rm=%llx ntgts=%u)",
	    rr, ntgts);
	uint8_t *p, *pp;
	size_t psize;
	uint8_t *rows[VDEV_RAIDZ_MAXPARITY];
	uint8_t *invrows[VDEV_RAIDZ_MAXPARITY];
	uint8_t *used;

	abd_t **bufs = NULL;

	int code = 0;

	/*
	 * Matrix reconstruction can't use scatter ABDs yet, so we allocate
	 * temporary linear ABDs if any non-linear ABDs are found.
	 */
	for (i = rr->rr_firstdatacol; i < rr->rr_cols; i++) {
		if (!abd_is_linear(rr->rr_col[i].rc_abd)) {
			bufs = kmem_alloc(rr->rr_cols * sizeof (abd_t *),
			    KM_PUSHPAGE);

			for (c = rr->rr_firstdatacol; c < rr->rr_cols; c++) {
				raidz_col_t *col = &rr->rr_col[c];

				bufs[c] = col->rc_abd;
				if (bufs[c] != NULL) {
					col->rc_abd = abd_alloc_linear(
					    col->rc_size, B_TRUE);
					abd_copy(col->rc_abd, bufs[c],
					    col->rc_size);
				}
			}

			break;
		}
	}

	n = rr->rr_cols - rr->rr_firstdatacol;

	/*
	 * Figure out which data columns are missing.
	 */
	nmissing_rows = 0;
	for (t = 0; t < ntgts; t++) {
		if (tgts[t] >= rr->rr_firstdatacol) {
			missing_rows[nmissing_rows++] =
			    tgts[t] - rr->rr_firstdatacol;
		}
	}

	/*
	 * Figure out which parity columns to use to help generate the missing
	 * data columns.
	 */
	for (tt = 0, c = 0, i = 0; i < nmissing_rows; c++) {
		ASSERT(tt < ntgts);
		ASSERT(c < rr->rr_firstdatacol);

		/*
		 * Skip any targeted parity columns.
		 */
		if (c == tgts[tt]) {
			tt++;
			continue;
		}

		code |= 1 << c;

		parity_map[i] = c;
		i++;
	}

	ASSERT(code != 0);
	ASSERT3U(code, <, 1 << VDEV_RAIDZ_MAXPARITY);

	psize = (sizeof (rows[0][0]) + sizeof (invrows[0][0])) *
	    nmissing_rows * n + sizeof (used[0]) * n;
	p = kmem_alloc(psize, KM_SLEEP);

	for (pp = p, i = 0; i < nmissing_rows; i++) {
		rows[i] = pp;
		pp += n;
		invrows[i] = pp;
		pp += n;
	}
	used = pp;

	for (i = 0; i < nmissing_rows; i++) {
		used[i] = parity_map[i];
	}

	for (tt = 0, c = rr->rr_firstdatacol; c < rr->rr_cols; c++) {
		if (tt < nmissing_rows &&
		    c == missing_rows[tt] + rr->rr_firstdatacol) {
			tt++;
			continue;
		}

		ASSERT3S(i, <, n);
		used[i] = c;
		i++;
	}

	/*
	 * Initialize the interesting rows of the matrix.
	 */
	vdev_raidz_matrix_init(rr, n, nmissing_rows, parity_map, rows);

	/*
	 * Invert the matrix.
	 */
	vdev_raidz_matrix_invert(rr, n, nmissing_rows, missing_rows, rows,
	    invrows, used);

	/*
	 * Reconstruct the missing data using the generated matrix.
	 */
	vdev_raidz_matrix_reconstruct(rr, n, nmissing_rows, missing_rows,
	    invrows, used);

	kmem_free(p, psize);

	/*
	 * copy back from temporary linear abds and free them
	 */
	if (bufs) {
		for (c = rr->rr_firstdatacol; c < rr->rr_cols; c++) {
			raidz_col_t *col = &rr->rr_col[c];

			if (bufs[c] != NULL) {
				abd_copy(bufs[c], col->rc_abd, col->rc_size);
				abd_free(col->rc_abd);
			}
			col->rc_abd = bufs[c];
		}
		kmem_free(bufs, rr->rr_cols * sizeof (abd_t *));
	}

	return (code);
}

static int
vdev_raidz_reconstruct_row(raidz_map_t *rm, raidz_row_t *rr,
    const int *t, int nt)
{
	int tgts[VDEV_RAIDZ_MAXPARITY], *dt;
	int ntgts;
	int i, c, ret;
	int code;
	int nbadparity, nbaddata;
	int parity_valid[VDEV_RAIDZ_MAXPARITY];

	zfs_dbgmsg("reconstruct(rm=%llx nt=%u cols=%u md=%u mp=%u)",
	    rr, nt, (int)rr->rr_cols, (int)rr->rr_missingdata,
	    (int)rr->rr_missingparity);

	nbadparity = rr->rr_firstdatacol;
	nbaddata = rr->rr_cols - nbadparity;
	ntgts = 0;
	for (i = 0, c = 0; c < rr->rr_cols; c++) {
		zfs_dbgmsg("reconstruct(rm=%llx col=%u devid=%u "
		    "offset=%llx error=%u)",
		    rr, c,
		    (int)rr->rr_col[c].rc_devidx,
		    (long long)rr->rr_col[c].rc_offset,
		    (int)rr->rr_col[c].rc_error);
		if (c < rr->rr_firstdatacol)
			parity_valid[c] = B_FALSE;

		if (i < nt && c == t[i]) {
			tgts[ntgts++] = c;
			i++;
		} else if (rr->rr_col[c].rc_error != 0) {
			tgts[ntgts++] = c;
		} else if (c >= rr->rr_firstdatacol) {
			nbaddata--;
		} else {
			parity_valid[c] = B_TRUE;
			nbadparity--;
		}
	}

	ASSERT(ntgts >= nt);
	ASSERT(nbaddata >= 0);
	ASSERT(nbaddata + nbadparity == ntgts);

	dt = &tgts[nbadparity];

	/* Reconstruct using the new math implementation */
	ret = vdev_raidz_math_reconstruct(rm, rr, parity_valid, dt, nbaddata);
	if (ret != RAIDZ_ORIGINAL_IMPL)
		return (ret);

	/*
	 * See if we can use any of our optimized reconstruction routines.
	 */
	switch (nbaddata) {
	case 1:
		if (parity_valid[VDEV_RAIDZ_P])
			return (vdev_raidz_reconstruct_p(rr, dt, 1));

		ASSERT(rr->rr_firstdatacol > 1);

		if (parity_valid[VDEV_RAIDZ_Q])
			return (vdev_raidz_reconstruct_q(rr, dt, 1));

		ASSERT(rr->rr_firstdatacol > 2);
		break;

	case 2:
		ASSERT(rr->rr_firstdatacol > 1);

		if (parity_valid[VDEV_RAIDZ_P] &&
		    parity_valid[VDEV_RAIDZ_Q])
			return (vdev_raidz_reconstruct_pq(rr, dt, 2));

		ASSERT(rr->rr_firstdatacol > 2);

		break;
	}

	code = vdev_raidz_reconstruct_general(rr, tgts, ntgts);
	ASSERT(code < (1 << VDEV_RAIDZ_MAXPARITY));
	ASSERT(code > 0);
	return (code);
}

static int
vdev_raidz_open(vdev_t *vd, uint64_t *asize, uint64_t *max_asize,
    uint64_t *logical_ashift, uint64_t *physical_ashift)
{
	vdev_raidz_t *vdrz = vd->vdev_tsd;
	uint64_t nparity = vdrz->vd_nparity;
	int c;
	int lasterror = 0;
	int numerrors = 0;

	ASSERT(nparity > 0);

	if (nparity > VDEV_RAIDZ_MAXPARITY ||
	    vd->vdev_children < nparity + 1) {
		vd->vdev_stat.vs_aux = VDEV_AUX_BAD_LABEL;
		return (SET_ERROR(EINVAL));
	}

	vdev_open_children(vd);

	for (c = 0; c < vd->vdev_children; c++) {
		vdev_t *cvd = vd->vdev_child[c];

		if (cvd->vdev_open_error != 0) {
			lasterror = cvd->vdev_open_error;
			numerrors++;
			continue;
		}

		*asize = MIN(*asize - 1, cvd->vdev_asize - 1) + 1;
		*max_asize = MIN(*max_asize - 1, cvd->vdev_max_asize - 1) + 1;
		*logical_ashift = MAX(*logical_ashift, cvd->vdev_ashift);
		*physical_ashift = MAX(*physical_ashift,
		    cvd->vdev_physical_ashift);
	}

	*asize *= vd->vdev_children;
	*max_asize *= vd->vdev_children;

	if (numerrors > nparity) {
		vd->vdev_stat.vs_aux = VDEV_AUX_NO_REPLICAS;
		return (lasterror);
	}

	return (0);
}

static void
vdev_raidz_close(vdev_t *vd)
{
	for (int c = 0; c < vd->vdev_children; c++) {
		if (vd->vdev_child[c] != NULL)
			vdev_close(vd->vdev_child[c]);
	}
}

/*
 * Return the logical width to use, given the txg in which the allocation
 * happened.  Note that BP_PHYSICAL_BIRTH() is usually the txg in which the
 * BP was allocated.  Remapped BP's (that were relocated due to device
 * removal, see remap_blkptr_cb()), will have a more recent
 * BP_PHYSICAL_BIRTH() which reflects when the BP was relocated, but we can
 * ignore these because they can't be on RAIDZ (device removal doesn't
 * support RAIDZ).
 */
static uint64_t
vdev_raidz_get_logical_width(vdev_raidz_t *vdrz, uint64_t txg)
{
#if 1
	reflow_node_t lookup = {
		.re_txg = txg,
	};
	avl_index_t where;

	uint64_t width;
	mutex_enter(&vdrz->vd_expand_lock);
	reflow_node_t *re = avl_find(&vdrz->vd_expand_txgs, &lookup, &where);
	if (re != NULL) {
		width = re->re_logical_width;
	} else {
		re = avl_nearest(&vdrz->vd_expand_txgs, where, AVL_BEFORE);
		if (re != NULL)
			width = re->re_logical_width;
		else
			width = vdrz->vd_original_width;
	}
	mutex_exit(&vdrz->vd_expand_lock);
	return (width);

#else
	return (vdrz->vd_original_width);
#endif
}

/*
 * Note: If the RAIDZ vdev has been expanded, older BP's may have allocated
 * more space due to the lower data-to-parity ratio.  In this case it's
 * important to pass in the correct txg.  Note that vdev_gang_header_asize()
 * relies on a constant asize for psize=SPA_GANGBLOCKSIZE=SPA_MINBLOCKSIZE,
 * regardless of txg.  This is assured because for a single data sector, we
 * allocate P+1 sectors regardless of width ("cols", which is at least P+1).
 */
static uint64_t
vdev_raidz_asize(vdev_t *vd, uint64_t psize, uint64_t txg)
{
	vdev_raidz_t *vdrz = vd->vdev_tsd;
	uint64_t asize;
	uint64_t ashift = vd->vdev_top->vdev_ashift;
	uint64_t cols = vdrz->vd_original_width;
	uint64_t nparity = vdrz->vd_nparity;

	cols = vdev_raidz_get_logical_width(vdrz, txg);

	asize = ((psize - 1) >> ashift) + 1;
	asize += nparity * ((asize + cols - nparity - 1) / (cols - nparity));
	asize = roundup(asize, nparity + 1) << ashift;

#ifdef ZFS_DEBUG
	uint64_t asize_new = ((psize - 1) >> ashift) + 1;
	uint64_t ncols_new = vdrz->vd_physical_width;
	asize_new += nparity * ((asize_new + ncols_new - nparity - 1) / (ncols_new - nparity));
	asize_new = roundup(asize_new, nparity + 1) << ashift;
	VERIFY3U(asize_new, <=, asize);
#endif

	return (asize);
}

/*
 * The allocatable space for a raidz vdev is N * sizeof(smallest child)
 * so each child must provide at least 1/Nth of its asize.
 */
static uint64_t
vdev_raidz_min_asize(vdev_t *vd)
{
	return ((vd->vdev_min_asize + vd->vdev_children - 1) /
	    vd->vdev_children);
}

void
vdev_raidz_child_done(zio_t *zio)
{
	raidz_col_t *rc = zio->io_private;

	rc->rc_error = zio->io_error;
	rc->rc_tried = 1;
	rc->rc_skipped = 0;
}

static void
vdev_raidz_shadow_child_done(zio_t *zio)
{
	raidz_col_t *rc = zio->io_private;

	rc->rc_shadow_error = zio->io_error;
}

static void
vdev_raidz_io_verify(zio_t *zio, raidz_map_t *rm, raidz_row_t *rr, int col)
{
#if 0 // XXX vdev_xlate doesn't work right when block straddles the expansion progress
//#ifdef ZFS_DEBUG
	vdev_t *tvd = vd->vdev_top;

	range_seg64_t logical_rs, physical_rs, remain_rs;
	logical_rs.rs_start = rr->rr_offset;
	logical_rs.rs_end = logical_rs.rs_start +
	    vdev_raidz_asize(zio->io_vd, rr->rr_size),
	    BP_PHYSICAL_BIRTH(zio->io_bp));

	raidz_col_t *rc = &rr->rr_col[col];
	vdev_t *cvd = vd->vdev_child[rc->rc_devidx];

	vdev_xlate(cvd, &logical_rs, &physical_rs, &remain_rs);
	ASSERT(vdev_xlate_is_empty(&remain_rs));
	ASSERT3U(rc->rc_offset, ==, physical_rs.rs_start);
	ASSERT3U(rc->rc_offset, <, physical_rs.rs_end);
	/*
	 * It would be nice to assert that rs_end is equal
	 * to rc_offset + rc_size but there might be an
	 * optional I/O at the end that is not accounted in
	 * rc_size.
	 */
	if (physical_rs.rs_end > rc->rc_offset + rc->rc_size) {
		if (rm->rm_nrows == 1)
			ASSERT3U(physical_rs.rs_end, ==, rc->rc_offset +
			    rc->rc_size + (1 << tvd->vdev_ashift));
	} else {
		ASSERT3U(physical_rs.rs_end, ==, rc->rc_offset + rc->rc_size);
	}
#endif
}

static void
vdev_raidz_io_start_write(zio_t *zio, raidz_row_t *rr, uint64_t ashift)
{
	vdev_t *vd = zio->io_vd;
	raidz_map_t *rm = zio->io_vsd;

	vdev_raidz_generate_parity_row(rm, rr);

	for (int c = 0; c < rr->rr_cols; c++) {
		raidz_col_t *rc = &rr->rr_col[c];
		if (rc->rc_size == 0)
			continue;
		vdev_t *cvd = vd->vdev_child[rc->rc_devidx];

		/* Verify physical to logical translation */

		vdev_raidz_io_verify(zio, rm, rr, c);

		zio_nowait(zio_vdev_child_io(zio, NULL, cvd,
		    rc->rc_offset, rc->rc_abd, rc->rc_size,
		    zio->io_type, zio->io_priority, 0,
		    vdev_raidz_child_done, rc));

		if (rc->rc_shadow_devidx != UINT64_MAX) {
			vdev_t *cvd2 = vd->vdev_child[rc->rc_shadow_devidx];
			zio_nowait(zio_vdev_child_io(zio, NULL, cvd2,
			    rc->rc_shadow_offset, rc->rc_abd, rc->rc_size,
			    zio->io_type, zio->io_priority, 0,
			    vdev_raidz_shadow_child_done, rc));
		}
	}

	// XXX do this in vdev_raidz_io_start, based on rm->nskip
#if 0
	int c, i;
	/*
	 * Generate optional I/Os for skip sectors to improve aggregation
	 * contiguity.
	 */
	for (c = rm->rm_skipstart, i = 0; i < rm->rm_nskip; c++, i++) {
		ASSERT(c <= rr->rr_scols);
		if (c == rr->rr_scols)
			c = 0;

		raidz_col_t *rc = &rr->rr_col[c];
		vdev_t *cvd = vd->vdev_child[rc->rc_devidx];

		zio_nowait(zio_vdev_child_io(zio, NULL, cvd,
		    rc->rc_offset + rc->rc_size, NULL, 1ULL << ashift,
		    zio->io_type, zio->io_priority,
		    ZIO_FLAG_NODATA | ZIO_FLAG_OPTIONAL, NULL, NULL));
	}
#endif
}

static void
vdev_raidz_io_start_read_row(zio_t *zio, raidz_row_t *rr, boolean_t forceparity)
{
	vdev_t *vd = zio->io_vd;

	/*
	 * Iterate over the columns in reverse order so that we hit the parity
	 * last -- any errors along the way will force us to read the parity.
	 */
	for (int c = rr->rr_cols - 1; c >= 0; c--) {
		raidz_col_t *rc = &rr->rr_col[c];
		if (rc->rc_size == 0)
			continue;
		vdev_t *cvd = vd->vdev_child[rc->rc_devidx];
		if (!vdev_readable(cvd)) {
			if (c >= rr->rr_firstdatacol)
				rr->rr_missingdata++;
			else
				rr->rr_missingparity++;
			rc->rc_error = SET_ERROR(ENXIO);
			rc->rc_tried = 1;	/* don't even try */
			rc->rc_skipped = 1;
			continue;
		}
		if (vdev_dtl_contains(cvd, DTL_MISSING, zio->io_txg, 1)) {
			if (c >= rr->rr_firstdatacol)
				rr->rr_missingdata++;
			else
				rr->rr_missingparity++;
			rc->rc_error = SET_ERROR(ESTALE);
			rc->rc_skipped = 1;
			continue;
		}
		if (forceparity ||
		    c >= rr->rr_firstdatacol || rr->rr_missingdata > 0 ||
		    (zio->io_flags & (ZIO_FLAG_SCRUB | ZIO_FLAG_RESILVER))) {
			if (rc->rc_abd == NULL) {
				ASSERT3U(c, <, rr->rr_firstdatacol);
				rc->rc_abd = abd_alloc_linear(rc->rc_size,
				    B_TRUE);
			}
			zio_nowait(zio_vdev_child_io(zio, NULL, cvd,
			    rc->rc_offset, rc->rc_abd, rc->rc_size,
			    zio->io_type, zio->io_priority, 0,
			    vdev_raidz_child_done, rc));
		}
	}
}

static void
vdev_raidz_io_start_read_phys_col(zio_t *zio, raidz_map_t *rm)
{
	vdev_t *vd = zio->io_vd;

	for (int i = 0; i < rm->rm_nphys_cols; i++) {
		raidz_col_t *prc = &rm->rm_phys_col[i];
		if (prc->rc_size == 0)
			continue;

		vdev_t *cvd = vd->vdev_child[i];
		/*
		 * XXX The physcical column errors are ignored by *_io_done().
		 * If raidz_checksum_verify() will fail, the data will be
		 * re-read by vdev_raidz_read_all() without IO aggregation.
		 */
		if (!vdev_readable(cvd)) {
			prc->rc_error = SET_ERROR(ENXIO);
			prc->rc_tried = 1;	/* don't even try */
			prc->rc_skipped = 1;
			continue;
		}
		if (vdev_dtl_contains(cvd, DTL_MISSING, zio->io_txg, 1)) {
			prc->rc_error = SET_ERROR(ESTALE);
			prc->rc_skipped = 1;
			continue;
		}
		zio_nowait(zio_vdev_child_io(zio, NULL, cvd,
		    prc->rc_offset, prc->rc_abd, prc->rc_size,
		    zio->io_type, zio->io_priority, 0,
		    vdev_raidz_child_done, prc));
	}
}

static void
vdev_raidz_io_start_read(zio_t *zio, raidz_map_t *rm)
{
	/*
	 * If there are multiple rows, we will be hitting
	 * all disks, so go ahead and read the parity so
	 * that we are reading in decent size chunks.
	 * XXX maybe doesn't really matter?
	 */
	boolean_t forceparity = rm->rm_nrows > 1;

	if (rm->rm_io_aggregation) {
		vdev_raidz_io_start_read_phys_col(zio, rm);
	} else {
		for (int i = 0; i < rm->rm_nrows; i++) {
			raidz_row_t *rr = rm->rm_row[i];
			vdev_raidz_io_start_read_row(zio, rr, forceparity);
		}
	}

}

/*
 * Start an IO operation on a RAIDZ VDev
 *
 * Outline:
 * - For write operations:
 *   1. Generate the parity data
 *   2. Create child zio write operations to each column's vdev, for both
 *      data and parity.
 *   3. If the column skips any sectors for padding, create optional dummy
 *      write zio children for those areas to improve aggregation continuity.
 * - For read operations:
 *   1. Create child zio read operations to each data column's vdev to read
 *      the range of data required for zio.
 *   2. If this is a scrub or resilver operation, or if any of the data
 *      vdevs have had errors, then create zio read operations to the parity
 *      columns' VDevs as well.
 */
static void
vdev_raidz_io_start(zio_t *zio)
{
	vdev_t *vd = zio->io_vd;
	vdev_t *tvd = vd->vdev_top;
	vdev_raidz_t *vdrz = vd->vdev_tsd;
	raidz_map_t *rm;

	uint64_t logical_width = vdev_raidz_get_logical_width(vdrz,
	    BP_PHYSICAL_BIRTH(zio->io_bp));
	zfs_dbgmsg("zio=%llx bm=%llu/%llu/%llu/%llu phys_birth=%llu "
	    "logical_width=%llu",
	    zio,
	    zio->io_bookmark.zb_objset,
	    zio->io_bookmark.zb_object,
	    zio->io_bookmark.zb_level,
	    zio->io_bookmark.zb_blkid,
	    BP_PHYSICAL_BIRTH(zio->io_bp),
	    logical_width);
	if (logical_width != vdrz->vd_physical_width) {
		/* XXX rangelock not needed after expansion completes */
		zfs_locked_range_t *lr =
		    zfs_rangelock_enter(&vdrz->vn_vre.vre_rangelock,
		    zio->io_offset, zio->io_size, RL_READER);
		zfs_dbgmsg("zio=%llx %s io_offset=%llu vre_offset_phys=%llu "
		    "vre_offset=%llu",
		    zio,
		    zio->io_type == ZIO_TYPE_WRITE ? "WRITE" : "READ",
		    zio->io_offset,
		    vdrz->vn_vre.vre_offset_phys,
		    vdrz->vn_vre.vre_offset);

		rm = vdev_raidz_map_alloc_expanded(zio->io_abd,
		    zio->io_size, zio->io_offset,
		    tvd->vdev_ashift, vdrz->vd_physical_width,
		    logical_width, vdrz->vd_nparity,
		    vdrz->vn_vre.vre_offset_phys,
		    vdrz->vn_vre.vre_offset);
		rm->rm_lr = lr;
	} else {
		rm = vdev_raidz_map_alloc(zio,
		    tvd->vdev_ashift, logical_width, vdrz->vd_nparity);
	}
	rm->rm_original_width = vdrz->vd_original_width;

	zio->io_vsd = rm;
	zio->io_vsd_ops = &vdev_raidz_vsd_ops;
	if (zio->io_type == ZIO_TYPE_WRITE) {
		for (int i = 0; i < rm->rm_nrows; i++) {
			vdev_raidz_io_start_write(zio,
			    rm->rm_row[i], tvd->vdev_ashift);
		}
	} else {
		ASSERT(zio->io_type == ZIO_TYPE_READ);
		vdev_raidz_io_start_read(zio, rm);
	}

	zio_execute(zio);
}

/*
 * Report a checksum error for a child of a RAID-Z device.
 */
static void
raidz_checksum_error(zio_t *zio, raidz_col_t *rc, abd_t *bad_data)
{
	vdev_t *vd = zio->io_vd->vdev_child[rc->rc_devidx];

	if (!(zio->io_flags & ZIO_FLAG_SPECULATIVE) &&
	    zio->io_priority != ZIO_PRIORITY_REBUILD) {
		zio_bad_cksum_t zbc;
		raidz_map_t *rm = zio->io_vsd;

		zbc.zbc_has_cksum = 0;
		zbc.zbc_injected = rm->rm_ecksuminjected;

		int ret = zfs_ereport_post_checksum(zio->io_spa, vd,
		    &zio->io_bookmark, zio, rc->rc_offset, rc->rc_size,
		    rc->rc_abd, bad_data, &zbc);
		if (ret != EALREADY) {
			mutex_enter(&vd->vdev_stat_lock);
			vd->vdev_stat.vs_checksum_errors++;
			mutex_exit(&vd->vdev_stat_lock);
		}
	}
}

/*
 * We keep track of whether or not there were any injected errors, so that
 * any ereports we generate can note it.
 */
static int
raidz_checksum_verify(zio_t *zio)
{
	zio_bad_cksum_t zbc;
	raidz_map_t *rm = zio->io_vsd;

	bzero(&zbc, sizeof (zio_bad_cksum_t));

	int ret = zio_checksum_error(zio, &zbc);
	if (ret != 0 && zbc.zbc_injected != 0)
		rm->rm_ecksuminjected = 1;

	return (ret);
}

/*
 * Generate the parity from the data columns. If we tried and were able to
 * read the parity without error, verify that the generated parity matches the
 * data we read. If it doesn't, we fire off a checksum error. Return the
 * number of such failures.
 */
static int
raidz_parity_verify(zio_t *zio, raidz_row_t *rr)
{
	abd_t *orig[VDEV_RAIDZ_MAXPARITY];
	int c, ret = 0;
	raidz_map_t *rm = zio->io_vsd;
	raidz_col_t *rc;

	blkptr_t *bp = zio->io_bp;
	enum zio_checksum checksum = (bp == NULL ? zio->io_prop.zp_checksum :
	    (BP_IS_GANG(bp) ? ZIO_CHECKSUM_GANG_HEADER : BP_GET_CHECKSUM(bp)));

	if (checksum == ZIO_CHECKSUM_NOPARITY)
		return (ret);

	/*
	 * All data columns must have been successfully read in order
	 * to use them to generate parity columns for comparison.
	 */
	for (c = rr->rr_firstdatacol; c < rr->rr_cols; c++) {
		rc = &rr->rr_col[c];
		if (!rc->rc_tried || rc->rc_error != 0)
			return (ret);
	}

	for (c = 0; c < rr->rr_firstdatacol; c++) {
		rc = &rr->rr_col[c];
		if (!rc->rc_tried || rc->rc_error != 0)
			continue;

		orig[c] = abd_alloc_sametype(rc->rc_abd, rc->rc_size);
		abd_copy(orig[c], rc->rc_abd, rc->rc_size);
	}

	/*
	 * Regenerates parity even for !tried||rc_error!=0 columns.  This
	 * isn't harmful but it does have the side effect of fixing stuff
	 * we didn't realize was necessary (i.e. even if we return 0).
	 */
	vdev_raidz_generate_parity_row(rm, rr);

	for (c = 0; c < rr->rr_firstdatacol; c++) {
		rc = &rr->rr_col[c];

		if (!rc->rc_tried || rc->rc_error != 0)
			continue;

		if (abd_cmp(orig[c], rc->rc_abd) != 0) {
			zfs_dbgmsg("raidz_parity_verify found error on "
			    "col=%u devidx=%u",
			    c, (int)rc->rc_devidx);
			raidz_checksum_error(zio, rc, orig[c]);
			rc->rc_error = SET_ERROR(ECKSUM);
			ret++;
		}
		abd_free(orig[c]);
	}

	return (ret);
}

static int
vdev_raidz_worst_error(raidz_row_t *rr)
{
	int error = 0;

	for (int c = 0; c < rr->rr_cols; c++) {
		error = zio_worst_error(error, rr->rr_col[c].rc_error);
		error = zio_worst_error(error, rr->rr_col[c].rc_shadow_error);
	}

	return (error);
}

static void
vdev_raidz_io_done_verified(zio_t *zio, raidz_row_t *rr)
{
	int unexpected_errors = 0;
	int parity_errors = 0;
	int parity_untried = 0;
	int data_errors = 0;

	ASSERT3U(zio->io_type, ==, ZIO_TYPE_READ);

	for (int c = 0; c < rr->rr_cols; c++) {
		raidz_col_t *rc = &rr->rr_col[c];

		if (rc->rc_error) {
			if (c < rr->rr_firstdatacol)
				parity_errors++;
			else
				data_errors++;

			if (!rc->rc_skipped)
				unexpected_errors++;
		} else if (c < rr->rr_firstdatacol && !rc->rc_tried) {
			parity_untried++;
		}
	}

	/*
	 * If we read more parity disks than were used for
	 * reconstruction, confirm that the other parity disks produced
	 * correct data.
	 *
	 * Note that we also regenerate parity when resilvering so we
	 * can write it out to failed devices later.
	 */
#if 0
	zfs_dbgmsg("parity_errors=%u parity_untried=%u data_errors=%u "
	    "verifying=%s",
	    parity_errors, parity_untried, data_errors,
	    (parity_errors + parity_untried <
	    rr->rr_firstdatacol - data_errors) ? "yes" : "no");
#endif
#if 0
	if (parity_errors + parity_untried <
	    rr->rr_firstdatacol - data_errors ||
	    (zio->io_flags & ZIO_FLAG_RESILVER)) {
#else
	if ((zio->io_flags & ZIO_FLAG_RESILVER)) {
#endif
		int n = raidz_parity_verify(zio, rr);
		unexpected_errors += n;
		ASSERT3U(parity_errors + n, <=, rr->rr_firstdatacol);
	}

	if (zio->io_error == 0 && spa_writeable(zio->io_spa) &&
	    (unexpected_errors > 0 || (zio->io_flags & ZIO_FLAG_RESILVER))) {
		/*
		 * Use the good data we have in hand to repair damaged children.
		 */
		for (int c = 0; c < rr->rr_cols; c++) {
			raidz_col_t *rc = &rr->rr_col[c];
			vdev_t *vd = zio->io_vd;
			vdev_t *cvd = vd->vdev_child[rc->rc_devidx];

			if ((rc->rc_error == 0 || rc->rc_size == 0) &&
			    (rc->rc_repair == 0)) {
				continue;
			}

			zio_nowait(zio_vdev_child_io(zio, NULL, cvd,
			    rc->rc_offset, rc->rc_abd, rc->rc_size,
			    ZIO_TYPE_WRITE,
			    zio->io_priority == ZIO_PRIORITY_REBUILD ?
			    ZIO_PRIORITY_REBUILD : ZIO_PRIORITY_ASYNC_WRITE,
			    ZIO_FLAG_IO_REPAIR | (unexpected_errors ?
			    ZIO_FLAG_SELF_HEAL : 0), NULL, NULL));
		}
	}
}

static void
raidz_restore_orig_data(raidz_map_t *rm)
{
	for (int i = 0; i < rm->rm_nrows; i++) {
		raidz_row_t *rr = rm->rm_row[i];
		for (int c = 0; c < rr->rr_cols; c++) {
			raidz_col_t *rc = &rr->rr_col[c];
			if (rc->rc_need_orig_restore) {
				abd_copy_from_buf(rc->rc_abd,
				    rc->rc_orig_data, rc->rc_size);
				rc->rc_need_orig_restore = B_FALSE;
			}
		}
	}
}

static boolean_t
raidz_simulate_failure(int physical_width, int original_width, int ashift,
    int i, raidz_col_t *rc)
{
	uint64_t sector_id =
	    physical_width * (rc->rc_offset >> ashift) +
	    rc->rc_devidx;

#if 0
	zfs_dbgmsg("raidz_simulate_failure(pw=%u lw=%u ashift=%u i=%u "
	    "rc_offset=%llx rc_devidx=%u sector_id=%u",
	    vdrz->vd_physical_width,
	    vdrz->vd_original_width,
	    ashift,
	    i,
	    (long long)rc->rc_offset,
	    (int)rc->rc_devidx,
	    (long long)sector_id);
#endif

	for (int w = physical_width; w >= original_width; w--) {
		if (i < w) {
			return (sector_id % w == i);
		} else {
			i -= w;
		}
	}
	ASSERT(!"invalid logical child id");
	return (B_FALSE);
}

/*
 * returns EINVAL if reconstruction of the block will not be possible
 * returns ECKSUM if this specific reconstruction failed
 * returns 0 on successful reconstruction
 */
static int
raidz_reconstruct(zio_t *zio, int *ltgts, int ntgts, int nparity)
{
	raidz_map_t *rm = zio->io_vsd;
	int physical_width = zio->io_vd->vdev_children;
	int original_width = (rm->rm_original_width != 0) ?
	    rm->rm_original_width : physical_width;

	zfs_dbgmsg(
	    "raidz_reconstruct_expanded(zio=%llx ltgts=%u,%u,%u ntgts=%u",
	    zio, ltgts[0], ltgts[1], ltgts[2], ntgts);

	/* Reconstruct each row */
	for (int r = 0; r < rm->rm_nrows; r++) {
		raidz_row_t *rr = rm->rm_row[r];
		int my_tgts[VDEV_RAIDZ_MAXPARITY]; /* value is child id */
		int t = 0;
		int dead = 0;
		int dead_data = 0;

		zfs_dbgmsg("raidz_reconstruct_expanded(row=%u)",
		    r);

		for (int c = 0; c < rr->rr_cols; c++) {
			raidz_col_t *rc = &rr->rr_col[c];
			ASSERT0(rc->rc_need_orig_restore);
			if (rc->rc_error != 0) {
				dead++;
				if (c >= nparity)
					dead_data++;
				continue;
			}
			if (rc->rc_size == 0)
				continue;
			for (int lt = 0; lt < ntgts; lt++) {
				if (raidz_simulate_failure(physical_width,
				    original_width,
				    zio->io_vd->vdev_top->vdev_ashift,
				    ltgts[lt], rc)) {
					if (rc->rc_orig_data == NULL) {
						rc->rc_orig_data =
						    zio_buf_alloc(rc->rc_size);
						abd_copy_to_buf(
						    rc->rc_orig_data,
						    rc->rc_abd, rc->rc_size);
					}
					rc->rc_need_orig_restore = B_TRUE;

					dead++;
					if (c >= nparity)
						dead_data++;
					my_tgts[t++] = c;
					zfs_dbgmsg("simulating failure of "
					    "col %u devidx %u",
					    c, (int)rc->rc_devidx);
					break;
				}
			}
		}
		if (dead > nparity) {
			/* reconstruction not possible */
			zfs_dbgmsg("reconstruction not possible; "
			    "too many failures");
			raidz_restore_orig_data(rm);
			return (EINVAL);
		}
		/* XXX is rr_code used anywhere? */
		rr->rr_code = 0;
		if (dead_data > 0)
			rr->rr_code = vdev_raidz_reconstruct_row(rm, rr,
			    my_tgts, t);
	}

	/* Check for success */
	if (raidz_checksum_verify(zio) == 0) {

		/* Reconstruction succeeded - report errors */
		for (int i = 0; i < rm->rm_nrows; i++) {
			raidz_row_t *rr = rm->rm_row[i];

			for (int c = 0; c < rr->rr_cols; c++) {
				raidz_col_t *rc = &rr->rr_col[c];
				if (rc->rc_need_orig_restore) {
					/*
					 * Note: if this is a parity column,
					 * we don't really know if it's wrong.
					 * We need to let
					 * vdev_raidz_io_done_verified() check
					 * it, and if we set rc_error, it will
					 * think that it is a "known" error
					 * that doesn't need to be checked
					 * or corrected.
					 */
					if (rc->rc_error == 0 &&
					    c >= rr->rr_firstdatacol) {
						raidz_checksum_error(zio,
						    rc, rc->rc_gdata);
						rc->rc_error =
						    SET_ERROR(ECKSUM);
					}
					rc->rc_need_orig_restore = B_FALSE;
				}
			}

			vdev_raidz_io_done_verified(zio, rr);
		}

		zio_checksum_verified(zio);

		zfs_dbgmsg("reconstruction successful (checksum verified)");
		return (0);
	}

	/* Reconstruction failed - restore original data */
	raidz_restore_orig_data(rm);
	zfs_dbgmsg("raidz_reconstruct_expanded(zio=%llx) checksum failed",
	    zio);
	return (ECKSUM);
}

/*
 * Iterate over all combinations of N bad vdevs and attempt a reconstruction.
 * Note that the algorithm below is non-optimal because it doesn't take into
 * account how reconstruction is actually performed. For example, with
 * triple-parity RAID-Z the reconstruction procedure is the same if column 4
 * is targeted as invalid as if columns 1 and 4 are targeted since in both
 * cases we'd only use parity information in column 0.
 *
 * The order that we find the various possible combinations of failed
 * disks is dictated by these rules:
 * - Examine each "slot" (the "i" in tgts[i])
 *   - Try to increment this slot (tgts[i] = tgts[i] + 1)
 *   - if we can't increment because it runs into the next slot,
 *     reset our slot to the minimum, and examine the next slot
 *
 *  For example, with a 6-wide RAIDZ3, and no known errors (so we have to choose
 *  3 columns to reconstruct), we will generate the following sequence:
 *
 *  STATE        ACTION
 *  0 1 2        special case: skip since these are all parity
 *  0 1   3      first slot: reset to 0; middle slot: increment to 2
 *  0   2 3      first slot: increment to 1
 *    1 2 3      first: reset to 0; middle: reset to 1; last: increment to 4
 *  0 1     4    first: reset to 0; middle: increment to 2
 *  0   2   4    first: increment to 1
 *    1 2   4    first: reset to 0; middle: increment to 3
 *  0     3 4    first: increment to 1
 *    1   3 4    first: increment to 2
 *      2 3 4    first: reset to 0; middle: reset to 1; last: increment to 5
 *  0 1       5  first: reset to 0; middle: increment to 2
 *  0   2     5  first: increment to 1
 *    1 2     5  first: reset to 0; middle: increment to 3
 *  0     3   5  first: increment to 1
 *    1   3   5  first: increment to 2
 *      2 3   5  first: reset to 0; middle: increment to 4
 *  0       4 5  first: increment to 1
 *    1     4 5  first: increment to 2
 *      2   4 5  first: increment to 3
 *        3 4 5  done
 *
 * This strategy works for dRAID but is less efficient when there are a large
 * number of child vdevs and therefore permutations to check. Furthermore,
 * since the raidz_map_t rows likely do not overlap, reconstruction would be
 * possible as long as there are no more than nparity data errors per row.
 * These additional permutations are not currently checked but could be as
 * a future improvement.
 */

/*
 * Should this sector be considered failed for logical child ID i?
 * XXX comment explaining logical child ID's
 */
/*
 * return 0 on success, ECKSUM on failure
 */
static int
vdev_raidz_combrec(zio_t *zio)
{
	int nparity = vdev_get_nparity(zio->io_vd);
	raidz_map_t *rm = zio->io_vsd;
	int physical_width = zio->io_vd->vdev_children;
	int original_width = (rm->rm_original_width != 0) ?
	    rm->rm_original_width : physical_width;

	for (int i = 0; i < rm->rm_nrows; i++) {
		raidz_row_t *rr = rm->rm_row[i];
		int total_errors = 0;

		for (int c = 0; c < rr->rr_cols; c++) {
			if (rr->rr_col[c].rc_error)
				total_errors++;
		}

		if (total_errors > nparity)
			return (vdev_raidz_worst_error(rr));
	}

	for (int num_failures = 1; num_failures <= nparity; num_failures++) {
		int tstore[VDEV_RAIDZ_MAXPARITY + 2];
		int *ltgts = &tstore[1]; /* value is logical child ID */


		/* Determine number of logical children, n */
		int n = 0;
		for (int w = physical_width;
		    w >= original_width; w--) {
			n += w;
		}

		ASSERT3U(num_failures, <=, nparity);
		ASSERT3U(num_failures, <=, VDEV_RAIDZ_MAXPARITY);

		/* Handle corner cases in combrec logic */
		ltgts[-1] = -1;
		for (int i = 0; i < num_failures; i++) {
			ltgts[i] = i;
		}
		ltgts[num_failures] = n;

		for (;;) {
			int err = raidz_reconstruct(zio, ltgts, num_failures,
			    nparity);
			if (err == EINVAL) {
				/*
				 * Reconstruction not possible with this #
				 * failures; try more failures.
				 */
				break;
			} else if (err == 0)
				return (0);

			/* Compute next targets to try */
			for (int t = 0; ; t++) {
				ASSERT3U(t, <, num_failures);
				ltgts[t]++;
				if (ltgts[t] == n) {
					/* try more failures */
					ASSERT3U(t, ==, num_failures - 1);
					zfs_dbgmsg("reconstruction failed "
					    "for num_failures=%u; tried all "
					    "combinations",
					    num_failures);
					break;
				}

				ASSERT3U(ltgts[t], <, n);
				ASSERT3U(ltgts[t], <=, ltgts[t + 1]);

				/*
				 * If that spot is available, we're done here.
				 * Try the next combination.
				 */
				if (ltgts[t] != ltgts[t + 1])
					break; // found next combination

				/*
				 * Otherwise, reset this tgt to the minimum,
				 * and move on to the next tgt.
				 */
				ltgts[t] = ltgts[t - 1] + 1;
				ASSERT3U(ltgts[t], ==, t);
			}

			/* Increase the number of failures and keep trying. */
			if (ltgts[num_failures - 1] == n)
				break;
		}
	}
	zfs_dbgmsg("reconstruction failed for all num_failures");
	return (ECKSUM);
}

void
vdev_raidz_reconstruct(raidz_map_t *rm, const int *t, int nt)
{
	for (uint64_t row = 0; row < rm->rm_nrows; row++) {
		raidz_row_t *rr = rm->rm_row[row];
		vdev_raidz_reconstruct_row(rm, rr, t, nt);
	}
}

/*
 * Complete a write IO operation on a RAIDZ VDev
 *
 * Outline:
 *   1. Check for errors on the child IOs.
 *   2. Return, setting an error code if too few child VDevs were written
 *      to reconstruct the data later.  Note that partial writes are
 *      considered successful if they can be reconstructed at all.
 */
static void
vdev_raidz_io_done_write_impl(zio_t *zio, raidz_row_t *rr)
{
	int total_errors = 0;

	ASSERT3U(rr->rr_missingparity, <=, rr->rr_firstdatacol);
	ASSERT3U(rr->rr_missingdata, <=, rr->rr_cols - rr->rr_firstdatacol);
	ASSERT3U(zio->io_type, ==, ZIO_TYPE_WRITE);

	for (int c = 0; c < rr->rr_cols; c++) {
		raidz_col_t *rc = &rr->rr_col[c];

		if (rc->rc_error || rc->rc_shadow_error) {
			ASSERT(rc->rc_error != ECKSUM);	/* child has no bp */

			total_errors++;
		}
	}

	/*
	 * Treat partial writes as a success. If we couldn't write enough
	 * columns to reconstruct the data, the I/O failed.  Otherwise,
	 * good enough.
	 *
	 * Now that we support write reallocation, it would be better
	 * to treat partial failure as real failure unless there are
	 * no non-degraded top-level vdevs left, and not update DTLs
	 * if we intend to reallocate.
	 */
	if (total_errors > rr->rr_firstdatacol) {
		zio->io_error = zio_worst_error(zio->io_error,
		    vdev_raidz_worst_error(rr));
	}
}

/*
 * return 0 if no reconstruction occurred, otherwise the "code" from
 * vdev_raidz_reconstruct().
 */
static int
vdev_raidz_io_done_reconstruct_known_missing(raidz_map_t *rm,
    raidz_row_t *rr)
{
	int parity_errors = 0;
	int parity_untried = 0;
	int data_errors = 0;
	int total_errors = 0;
	int code = 0;

	ASSERT3U(rr->rr_missingparity, <=, rr->rr_firstdatacol);
	ASSERT3U(rr->rr_missingdata, <=, rr->rr_cols - rr->rr_firstdatacol);

	for (int c = 0; c < rr->rr_cols; c++) {
		raidz_col_t *rc = &rr->rr_col[c];

		if (rc->rc_error) {
			ASSERT(rc->rc_error != ECKSUM);	/* child has no bp */

			if (c < rr->rr_firstdatacol)
				parity_errors++;
			else
				data_errors++;

			total_errors++;
		} else if (c < rr->rr_firstdatacol && !rc->rc_tried) {
			parity_untried++;
		}
	}

	/*
	 * If there were data errors and the number of errors we saw was
	 * correctable -- less than or equal to the number of parity disks read
	 * -- reconstruct based on the missing data.
	 */
	if (data_errors != 0 &&
	    total_errors <= rr->rr_firstdatacol - parity_untried) {
		/*
		 * We either attempt to read all the parity columns or
		 * none of them. If we didn't try to read parity, we
		 * wouldn't be here in the correctable case. There must
		 * also have been fewer parity errors than parity
		 * columns or, again, we wouldn't be in this code path.
		 */
		ASSERT(parity_untried == 0);
		ASSERT(parity_errors < rr->rr_firstdatacol);

		/*
		 * Identify the data columns that reported an error.
		 */
		int n = 0;
		int tgts[VDEV_RAIDZ_MAXPARITY];
		for (int c = rr->rr_firstdatacol; c < rr->rr_cols; c++) {
			raidz_col_t *rc = &rr->rr_col[c];
			if (rc->rc_error != 0) {
				ASSERT(n < VDEV_RAIDZ_MAXPARITY);
				tgts[n++] = c;
			}
		}

		ASSERT(rr->rr_firstdatacol >= n);

		code = vdev_raidz_reconstruct_row(rm, rr, tgts, n);
	}

	return (code);
}

/*
 * Return the number of reads issued.
 */
static int
vdev_raidz_read_all(zio_t *zio, raidz_row_t *rr)
{
	vdev_t *vd = zio->io_vd;
	int nread = 0;

	rr->rr_missingdata = 0;
	rr->rr_missingparity = 0;


	/*
	 * If this rows contains empty sectors which are not required
	 * for a normal read then allocate an ABD for them now so they
	 * may be read, verified, and any needed repairs performed.
	 */
	if (rr->rr_nempty != 0 && rr->rr_abd_empty == NULL)
		vdev_draid_map_alloc_empty(zio, rr);

	for (int c = 0; c < rr->rr_cols; c++) {
		raidz_col_t *rc = &rr->rr_col[c];
		if (rc->rc_tried || rc->rc_size == 0)
			continue;

		zio_nowait(zio_vdev_child_io(zio, NULL,
		    vd->vdev_child[rc->rc_devidx],
		    rc->rc_offset, rc->rc_abd, rc->rc_size,
		    zio->io_type, zio->io_priority, 0,
		    vdev_raidz_child_done, rc));
		nread++;
	}
	return (nread);
}

/*
 * We're here because either there were too many errors to even attempt
 * reconstruction (total_errors == rm_first_datacol), or vdev_*_combrec()
 * failed. In either case, there is enough bad data to prevent reconstruction.
 * Start checksum ereports for all children which haven't failed.
 */
static void
vdev_raidz_io_done_unrecoverable(zio_t *zio)
{
	raidz_map_t *rm = zio->io_vsd;

	for (int i = 0; i < rm->rm_nrows; i++) {
		raidz_row_t *rr = rm->rm_row[i];

		for (int c = 0; c < rr->rr_cols; c++) {
			raidz_col_t *rc = &rr->rr_col[c];
			vdev_t *cvd = zio->io_vd->vdev_child[rc->rc_devidx];

			if (rc->rc_error != 0)
				continue;

			zio_bad_cksum_t zbc;
			zbc.zbc_has_cksum = 0;
			zbc.zbc_injected = rm->rm_ecksuminjected;

			int ret = zfs_ereport_start_checksum(zio->io_spa,
			    cvd, &zio->io_bookmark, zio, rc->rc_offset,
			    rc->rc_size, (void *)(uintptr_t)c, &zbc);
			if (ret != EALREADY) {
				mutex_enter(&cvd->vdev_stat_lock);
				cvd->vdev_stat.vs_checksum_errors++;
				mutex_exit(&cvd->vdev_stat_lock);
			}
		}
	}
}

void
vdev_raidz_io_done(zio_t *zio)
{
	raidz_map_t *rm = zio->io_vsd;

	ASSERT(zio->io_bp != NULL);  /* XXX need to add code to enforce this */
	if (zio->io_type == ZIO_TYPE_WRITE) {
		for (int i = 0; i < rm->rm_nrows; i++) {
			vdev_raidz_io_done_write_impl(zio, rm->rm_row[i]);
		}
	} else {
		if (rm->rm_io_aggregation) {
			for (int i = 0; i < rm->rm_nrows; i++) {
				raidz_row_t *rr = rm->rm_row[i];

				for (int c = rr->rr_firstdatacol;
				    c < rr->rr_cols; c++) {
					raidz_col_t *rc = &rr->rr_col[c];
					if (rc->rc_size == 0)
						continue;

					int idx = rc->rc_devidx;
					raidz_col_t *prc = &rm->rm_phys_col[idx];
#if 1
					char *physbuf = abd_to_buf(prc->rc_abd);
					void *physloc = physbuf +
					    rc->rc_offset - prc->rc_offset;

					abd_copy_from_buf(rc->rc_abd,
					    physloc, rc->rc_size);
#else
					abd_copy_off(rc->rc_abd, prc->rc_abd,
					    0,
					    rc->rc_offset - prc->rc_offset,
					    rc->rc_size);
#endif
				}
			}
		}

		for (int i = 0; i < rm->rm_nrows; i++) {
			raidz_row_t *rr = rm->rm_row[i];
			rr->rr_code =
			    vdev_raidz_io_done_reconstruct_known_missing(rm,
			    rr);
		}

		if (raidz_checksum_verify(zio) == 0) {
			for (int i = 0; i < rm->rm_nrows; i++) {
				raidz_row_t *rr = rm->rm_row[i];
				vdev_raidz_io_done_verified(zio, rr);
			}
			zio_checksum_verified(zio);
		} else {
			/*
			 * A sequential resilver has no checksum which makes
			 * combinatoral reconstruction impossible. This code
			 * path is unreachable since raidz_checksum_verify()
			 * has no checksum to verify and must succeed.
			 */
			ASSERT3U(zio->io_priority, !=, ZIO_PRIORITY_REBUILD);

			/*
			 * This isn't a typical situation -- either we got a
			 * read error or a child silently returned bad data.
			 * Read every block so we can try again with as much
			 * data and parity as we can track down. If we've
			 * already been through once before, all children will
			 * be marked as tried so we'll proceed to combinatorial
			 * reconstruction.
			 */
			rm->rm_io_aggregation = B_FALSE;
			int nread = 0;
			for (int i = 0; i < rm->rm_nrows; i++) {
				nread += vdev_raidz_read_all(zio,
				    rm->rm_row[i]);
			}
			if (nread != 0) {
				/*
				 * Normally our stage is VDEV_IO_DONE, but if
				 * we've already called redone(), it will have
				 * changed to VDEV_IO_START, in which case we
				 * don't want to call redone() again.
				 */
				if (zio->io_stage != ZIO_STAGE_VDEV_IO_START)
					zio_vdev_io_redone(zio);
				return;
			}
			/*
			 * It would be too expensive to try every possible
			 * combination of failed sectors in every row, so
			 * instead we try every combination of failed current or
			 * past physical disk. This means that if the incorrect
			 * sectors were all on Nparity disks at any point in the
			 * past, we will find the correct data.  I think that
			 * the only case where this is less durable than
			 * a non-expanded RAIDZ, is if we have a silent
			 * failure during expansion.  In that case, one block
			 * could be partially in the old format and partially
			 * in the new format, so we'd lost some sectors
			 * from the old format and some from the new format.
			 *
			 * e.g. logical_width=4 physical_width=6
			 * the 15 (6+5+4) possible failed disks are:
			 * width=6 child=0
			 * width=6 child=1
			 * width=6 child=2
			 * width=6 child=3
			 * width=6 child=4
			 * width=6 child=5
			 * width=5 child=0
			 * width=5 child=1
			 * width=5 child=2
			 * width=5 child=3
			 * width=5 child=4
			 * width=4 child=0
			 * width=4 child=1
			 * width=4 child=2
			 * width=4 child=3
			 * And we will try every combination of Nparity of these
			 * failing.
			 *
			 * As a first pass, we can generate every combo,
			 * and try reconstructing, ignoring any known
			 * failures.  If any row has too many known + simulated
			 * failures, then we bail on reconstructing with this
			 * number of simulated failures.  As an improvement,
			 * we could detect the number of whole known failures
			 * (i.e. we have known failures on these disks for
			 * every row; the disks never succeeded), and
			 * subtract that from the max # failures to simulate.
			 * We could go even further like the current
			 * combrec code, but that doesn't seem like it
			 * gains us very much.  If we simulate a failure
			 * that is also a known failure, that's fine.
			 */
			zio->io_error = vdev_raidz_combrec(zio);
			if (zio->io_error == ECKSUM &&
			    !(zio->io_flags & ZIO_FLAG_SPECULATIVE)) {
				vdev_raidz_io_done_unrecoverable(zio);
			}
		}
	}
	if (rm->rm_lr != NULL) {
		zfs_rangelock_exit(rm->rm_lr);
		rm->rm_lr = NULL;
	}
}

static void
vdev_raidz_state_change(vdev_t *vd, int faulted, int degraded)
{
	vdev_raidz_t *vdrz = vd->vdev_tsd;
	if (faulted > vdrz->vd_nparity)
		vdev_set_state(vd, B_FALSE, VDEV_STATE_CANT_OPEN,
		    VDEV_AUX_NO_REPLICAS);
	else if (degraded + faulted != 0)
		vdev_set_state(vd, B_FALSE, VDEV_STATE_DEGRADED, VDEV_AUX_NONE);
	else
		vdev_set_state(vd, B_FALSE, VDEV_STATE_HEALTHY, VDEV_AUX_NONE);
}

/*
 * Determine if any portion of the provided block resides on a child vdev
 * with a dirty DTL and therefore needs to be resilvered.  The function
 * assumes that at least one DTL is dirty which implies that full stripe
 * width blocks must be resilvered.
 */
static boolean_t
vdev_raidz_need_resilver(vdev_t *vd, const dva_t *dva, size_t psize,
    uint64_t phys_birth)
{
	vdev_raidz_t *vdrz = vd->vdev_tsd;
	uint64_t dcols = vd->vdev_children;
	uint64_t nparity = vdrz->vd_nparity;
	uint64_t ashift = vd->vdev_top->vdev_ashift;
	/* The starting RAIDZ (parent) vdev sector of the block. */
	uint64_t b = DVA_GET_OFFSET(dva) >> ashift;
	/* The zio's size in units of the vdev's minimum sector size. */
	uint64_t s = ((psize - 1) >> ashift) + 1;
	/* The first column for this stripe. */
	uint64_t f = b % dcols;

	/* Unreachable by sequential resilver. */
	ASSERT3U(phys_birth, !=, TXG_UNKNOWN);

	if (!vdev_dtl_contains(vd, DTL_PARTIAL, phys_birth, 1))
		return (B_FALSE);

	if (s + nparity >= dcols)
		return (B_TRUE);

	for (uint64_t c = 0; c < s + nparity; c++) {
		uint64_t devidx = (f + c) % dcols;
		vdev_t *cvd = vd->vdev_child[devidx];

		/*
		 * dsl_scan_need_resilver() already checked vd with
		 * vdev_dtl_contains(). So here just check cvd with
		 * vdev_dtl_empty(), cheaper and a good approximation.
		 */
		if (!vdev_dtl_empty(cvd, DTL_PARTIAL))
			return (B_TRUE);
	}

	return (B_FALSE);
}

static void
vdev_raidz_xlate(vdev_t *cvd, const range_seg64_t *logical_rs,
    range_seg64_t *physical_rs, range_seg64_t *remain_rs)
{
	vdev_t *raidvd = cvd->vdev_parent;
	ASSERT(raidvd->vdev_ops == &vdev_raidz_ops);

	vdev_raidz_t *vdrz = raidvd->vdev_tsd;
	uint64_t children = vdrz->vd_physical_width;
	/*
	 * XXX this seems wrong. we need to look at each row individually to see
	 * if it's before or after the expansion progress.  However, we can't
	 * really know where each row begins.  We could look at each sector
	 * individually, but then the mapped range will be disjoint.  But the
	 * reality is we probably shouldn't be using this function while
	 * expansion is in progress.
	 */
	if (logical_rs->rs_start > vdrz->vn_vre.vre_offset_phys)
		children--;

	uint64_t width = children;
	uint64_t tgt_col = cvd->vdev_id;
	uint64_t ashift = raidvd->vdev_top->vdev_ashift;

	/* make sure the offsets are block-aligned */
	ASSERT0(logical_rs->rs_start % (1 << ashift));
	ASSERT0(logical_rs->rs_end % (1 << ashift));
	uint64_t b_start = logical_rs->rs_start >> ashift;
	uint64_t b_end = logical_rs->rs_end >> ashift;

	uint64_t start_row = 0;
	if (b_start > tgt_col) /* avoid underflow */
		start_row = ((b_start - tgt_col - 1) / width) + 1;

	uint64_t end_row = 0;
	if (b_end > tgt_col)
		end_row = ((b_end - tgt_col - 1) / width) + 1;

	physical_rs->rs_start = start_row << ashift;
	physical_rs->rs_end = end_row << ashift;

	ASSERT3U(physical_rs->rs_start, <=, logical_rs->rs_start);
	ASSERT3U(physical_rs->rs_end - physical_rs->rs_start, <=,
	    logical_rs->rs_end - logical_rs->rs_start);
}

static void
raidz_reflow_sync(void *arg, dmu_tx_t *tx)
{
	spa_t *spa = arg;
	int txgoff = dmu_tx_get_txg(tx) & TXG_MASK;
	vdev_raidz_expand_t *vre = spa->spa_raidz_expand;
	ASSERT3U(vre->vre_offset_pertxg[txgoff], >=, vre->vre_offset_phys);

	/*
	 * Ensure there are no i/os to the range that is being committed.
	 * XXX This might be overkill?
	 */
	zfs_locked_range_t *lr = zfs_rangelock_enter(&vre->vre_rangelock,
	    vre->vre_offset_phys,
	    vre->vre_offset_pertxg[txgoff] - vre->vre_offset_phys,
	    RL_WRITER);
	/*
	 * XXX this needs to happen after the txg is synced, for
	 * purposes of determining if we can overwrite it.
	 */
	vre->vre_offset_phys = vre->vre_offset_pertxg[txgoff];
	vre->vre_offset_pertxg[txgoff] = 0;
	zfs_rangelock_exit(lr);

	/*
	 * vre_offset_phys will be added to the on-disk config by
	 * vdev_raidz_config_generate().
	 * XXX updating the label config every txg, and relying on it
	 * to be able to read from this RAIDZ, seems not great.  Should
	 * we just try both old and new locations until we can read the
	 * real offset from the MOS?  Or rely on ditto blocks?
	 */
	vdev_t *vd = vdev_lookup_top(spa, vre->vre_vdev_id);
	vdev_config_dirty(vd);
}

static void
raidz_reflow_complete_sync(void *arg, dmu_tx_t *tx)
{
	spa_t *spa = arg;
	vdev_raidz_expand_t *vre = spa->spa_raidz_expand;
	vdev_t *raidvd = vdev_lookup_top(spa, vre->vre_vdev_id);
	vdev_raidz_t *vdrz = raidvd->vdev_tsd;

	for (int i = 0; i < TXG_SIZE; i++)
		ASSERT0(vre->vre_offset_pertxg[i]);

	vre->vre_offset_phys = UINT64_MAX;

	reflow_node_t *re = kmem_zalloc(sizeof (*re), KM_SLEEP);
	re->re_txg = tx->tx_txg + 1;
	re->re_logical_width = vdrz->vd_physical_width;
	mutex_enter(&vdrz->vd_expand_lock);
	avl_add(&vdrz->vd_expand_txgs, re);
	mutex_exit(&vdrz->vd_expand_lock);

	/*
	 * vre_offset_phys will be removed from the on-disk config by
	 * vdev_raidz_config_generate().
	 */
	vdev_t *vd = vdev_lookup_top(spa, vre->vre_vdev_id);
	vdev_config_dirty(vd);

	vre->vre_end_time = gethrestime_sec();
	vre->vre_state = DSS_FINISHED;

	uint64_t state = vre->vre_state;
	VERIFY0(zap_update(spa->spa_meta_objset,
	    vd->vdev_top_zap, VDEV_TOP_ZAP_RAIDZ_EXPAND_STATE,
	    sizeof (state), 1, &state, tx));

	uint64_t end_time = vre->vre_end_time;
	VERIFY0(zap_update(spa->spa_meta_objset,
	    vd->vdev_top_zap, VDEV_TOP_ZAP_RAIDZ_EXPAND_END_TIME,
	    sizeof (end_time), 1, &end_time, tx));

	spa_history_log_internal(spa, "raidz vdev expansion completed",  tx,
	    "%s vdev %llu new width %llu", spa_name(spa),
	    (unsigned long long)vd->vdev_id,
	    (unsigned long long)vd->vdev_children);
}

/*
 * Struct for one copy zio.
 */
typedef struct raidz_reflow_arg {
	vdev_raidz_expand_t *rra_vre;
	zfs_locked_range_t *rra_lr;
} raidz_reflow_arg_t;

/*
 * The write of the new location is done.
 */
static void
raidz_reflow_write_done(zio_t *zio)
{
	raidz_reflow_arg_t *rra = zio->io_private;
	vdev_raidz_expand_t *vre = rra->rra_vre;

	abd_free(zio->io_abd);

	zfs_dbgmsg("completed reflow offset=%llu size=%llu",
	    rra->rra_lr->lr_offset,
	    rra->rra_lr->lr_length);

	mutex_enter(&vre->vre_lock);
	ASSERT3U(vre->vre_outstanding_bytes, >=, zio->io_size);
	vre->vre_outstanding_bytes -= zio->io_size;
	cv_signal(&vre->vre_cv);
	mutex_exit(&vre->vre_lock);

	zfs_rangelock_exit(rra->rra_lr);

	kmem_free(rra, sizeof (*rra));
	spa_config_exit(zio->io_spa, SCL_STATE, zio->io_spa);
}

/*
 * The read of the old location is done.  The parent zio is the write to
 * the new location.  Allow it to start.
 */
static void
raidz_reflow_read_done(zio_t *zio)
{
	zio_nowait(zio_unique_parent(zio));
}

static void
raidz_reflow_record_progress(vdev_raidz_expand_t *vre, uint64_t offset,
    dmu_tx_t *tx)
{
	int txgoff = dmu_tx_get_txg(tx) & TXG_MASK;
	spa_t *spa = dmu_tx_pool(tx)->dp_spa;

	if (offset == 0)
		return;

	mutex_enter(&vre->vre_lock);
	ASSERT3U(vre->vre_offset, <=, offset);
	vre->vre_offset = offset;
	mutex_exit(&vre->vre_lock);

	if (vre->vre_offset_pertxg[txgoff] == 0) {
		dsl_sync_task_nowait(dmu_tx_pool(tx), raidz_reflow_sync,
		    spa, tx);
	}
	vre->vre_offset_pertxg[txgoff] = offset;
}

static boolean_t
raidz_reflow_impl(vdev_t *vd, vdev_raidz_expand_t *vre, range_tree_t *rt,
    dmu_tx_t *tx)
{
	spa_t *spa = vd->vdev_spa;
	int ashift = vd->vdev_top->vdev_ashift;
	uint64_t offset, size;

	if (!range_tree_find_in(rt, 0, vd->vdev_top->vdev_asize,
	    &offset, &size)) {
		return (B_FALSE);
	}
	ASSERT(IS_P2ALIGNED(offset, 1 << ashift));
	ASSERT3U(size, >=, 1 << ashift);
	uint64_t length = 1 << ashift;
	int txgoff = dmu_tx_get_txg(tx) & TXG_MASK;

	uint64_t blkid = offset >> ashift;

	int old_children = vd->vdev_children - 1;

	/*
	 * We can only progress to the point that writes will not overlap with
	 * blocks whose progress has not yet been recorded on disk
	 * (vre_offset_phys).  Note that even if we are skipping over a large
	 * unallocated region, we can't move the on-disk progress to `offset`,
	 * because concurrent writes/allocations could still use the
	 * currently-unallocated region.
	 */
	uint64_t vre_offset_phys_blkid =
	    MAX(old_children, vre->vre_offset_phys >> ashift);
	uint64_t next_overwrite_blkid = vre_offset_phys_blkid +
	    vre_offset_phys_blkid / old_children;
	if (blkid >= next_overwrite_blkid) {
		raidz_reflow_record_progress(vre,
		    next_overwrite_blkid << ashift, tx);

		zfs_dbgmsg("copying offset %llu, vre_offset_phys %llu, "
		    "max_overwrite = %llu wait for txg %llu",
		    (long long)offset,
		    (long long)vre->vre_offset_phys,
		    (long long)next_overwrite_blkid << ashift,
		    (long long)dmu_tx_get_txg(tx));
		return (B_TRUE);
	}

	range_tree_remove(rt, offset, length);

	raidz_reflow_arg_t *rra = kmem_zalloc(sizeof (*rra), KM_SLEEP);
	rra->rra_vre = vre;
	rra->rra_lr = zfs_rangelock_enter(&vre->vre_rangelock,
	    offset, length, RL_WRITER);

	zfs_dbgmsg("initiating reflow write offset=%llu length=%llu",
	    offset, length);

	raidz_reflow_record_progress(vre, offset + length, tx);

	mutex_enter(&vre->vre_lock);
	vre->vre_outstanding_bytes += length;
	mutex_exit(&vre->vre_lock);

	/*
	 * SCL_STATE will be released when the read and write are done,
	 * by raidz_reflow_write_done().
	 */
	spa_config_enter(spa, SCL_STATE, spa, RW_READER);

	zio_t *pio = spa->spa_txg_zio[txgoff];
	abd_t *abd = abd_alloc_for_io(length, B_FALSE);
	zio_t *write_zio = zio_vdev_child_io(pio, NULL,
	    vd->vdev_child[blkid % vd->vdev_children],
	    (blkid / vd->vdev_children) << ashift,
	    abd, length,
	    ZIO_TYPE_WRITE, ZIO_PRIORITY_REMOVAL,
	    ZIO_FLAG_CANFAIL,
	    raidz_reflow_write_done, rra);

	zio_nowait(zio_vdev_child_io(write_zio, NULL,
	    vd->vdev_child[blkid % old_children],
	    (blkid / old_children) << ashift,
	    abd, length,
	    ZIO_TYPE_READ, ZIO_PRIORITY_REMOVAL,
	    ZIO_FLAG_CANFAIL,
	    raidz_reflow_read_done, rra));

	return (B_FALSE);
}

/* ARGSUSED */
static boolean_t
spa_raidz_expand_cb_check(void *arg, zthr_t *zthr)
{
	spa_t *spa = arg;

	return (spa->spa_raidz_expand != NULL);
}

/* ARGSUSED */
static void
spa_raidz_expand_cb(void *arg, zthr_t *zthr)
{
	spa_t *spa = arg;
	vdev_raidz_expand_t *vre = spa->spa_raidz_expand;

	spa_config_enter(spa, SCL_CONFIG, FTAG, RW_READER);
	vdev_t *raidvd = vdev_lookup_top(spa, vre->vre_vdev_id);

	uint64_t guid = raidvd->vdev_guid;

	for (uint64_t i = vre->vre_offset >> raidvd->vdev_ms_shift;
	    i < raidvd->vdev_ms_count &&
	    !zthr_iscancelled(spa->spa_raidz_expand_zthr); i++) {
		metaslab_t *msp = raidvd->vdev_ms[i];

		metaslab_disable(msp);
		mutex_enter(&msp->ms_lock);

		/*
		 * The metaslab may be newly created (for the expanded
		 * space), in which case its trees won't exist yet,
		 * so we need to bail out early.
		 */
		if (msp->ms_new) {
			mutex_exit(&msp->ms_lock);
			metaslab_enable(msp, B_FALSE, B_FALSE);
			continue;
		}

		VERIFY0(metaslab_load(msp));

		/*
		 * We want to copy everything except the free (allocatable)
		 * space.  Note that there may be a little bit more free
		 * space (e.g. in ms_defer), and it's fine to copy that too.
		 */
		range_tree_t *rt = range_tree_create(NULL, RANGE_SEG64,
		    NULL, 0, 0);
		range_tree_add(rt, msp->ms_start, msp->ms_size);
		range_tree_walk(msp->ms_allocatable, range_tree_remove, rt);
		mutex_exit(&msp->ms_lock);

		/*
		 * Force the last sector of each metaslab to be copied.  This
		 * ensures that we advance the on-disk progress to the end of
		 * this metaslab while the metaslab is disabled.  Otherwise, we
		 * could move past this metaslab without advancing the on-disk
		 * progress, and then an allocation to this metaslab would not
		 * be copied.
		 */
		int sectorsz = 1 << raidvd->vdev_ashift;
		uint64_t ms_last_offset = msp->ms_start +
		    msp->ms_size - sectorsz;
		if (!range_tree_contains(rt, ms_last_offset, sectorsz)) {
			range_tree_add(rt, ms_last_offset, sectorsz);
		}

		/*
		 * When we are resuming from a paused expansion (i.e.
		 * when importing a pool with a expansion in progress),
		 * discard any state that we have already processed.
		 */
		range_tree_clear(rt, 0, vre->vre_offset);

		while (!zthr_iscancelled(spa->spa_raidz_expand_zthr) &&
		    !range_tree_is_empty(rt)) {

			/*
			 * We need to periodically drop the config lock so that
			 * writers can get in.  Additionally, we can't wait
			 * for a txg to sync while holding a config lock
			 * (since a waiting writer could cause a 3-way deadlock
			 * with the sync thread, which also gets a config
			 * lock for reader).  So we can't hold the config lock
			 * while calling dmu_tx_assign().
			 */
			spa_config_exit(spa, SCL_CONFIG, FTAG);

			/*
			 * This delay will pause the removal around the point
			 * specified by zfs_remove_max_bytes_pause. We do this
			 * solely from the test suite or during debugging.
			 */
			/* XXX change to amount copied? */
			while (zfs_raidz_expand_max_offset_pause <=
			    vre->vre_offset &&
			    !zthr_iscancelled(spa->spa_raidz_expand_zthr))
				delay(hz);

			mutex_enter(&vre->vre_lock);
			while (vre->vre_outstanding_bytes >
			    zfs_raidz_expand_max_copy_bytes) {
				cv_wait(&vre->vre_cv, &vre->vre_lock);
			}

			mutex_exit(&vre->vre_lock);

			dmu_tx_t *tx =
			    dmu_tx_create_dd(spa_get_dsl(spa)->dp_mos_dir);

			VERIFY0(dmu_tx_assign(tx, TXG_WAIT));
			uint64_t txg = dmu_tx_get_txg(tx);

			/*
			 * Reacquire the vdev_config lock.  Theoretically, the
			 * vdev_t that we're expanding may have changed.
			 */
			spa_config_enter(spa, SCL_CONFIG, FTAG, RW_READER);
			raidvd = vdev_lookup_top(spa, vre->vre_vdev_id);

			boolean_t needsync =
			    raidz_reflow_impl(raidvd, vre, rt, tx);

			dmu_tx_commit(tx);

			if (needsync) {
				spa_config_exit(spa, SCL_CONFIG, FTAG);
				txg_wait_synced(spa->spa_dsl_pool, txg);
				spa_config_enter(spa, SCL_CONFIG, FTAG,
				    RW_READER);
			}
		}

		spa_config_exit(spa, SCL_CONFIG, FTAG);

		/*
		 * XXX If we did a txg sync (at least) once per metaslab,
		 * (e.g. by passing TRUE to metaslab_enable)
		 * then we should be able to rely on the triple-dittoing
		 * of the MOS to ensure we can read the MOS config telling
		 * us how far we've copied.  That's assuming that we are
		 * able to allocate the different DVA's on different metaslabs.
		 */

#if 0 /* XXX should not be necessary */
		mutex_enter(&vre->vre_lock);
		vre->vre_offset = (msp->ms_id + 1) * msp->ms_size;
		mutex_exit(&vre->vre_lock);
#endif

		metaslab_enable(msp, B_FALSE, B_FALSE);
		range_tree_vacate(rt, NULL, NULL);
		range_tree_destroy(rt);

		spa_config_enter(spa, SCL_CONFIG, FTAG, RW_READER);
		raidvd = vdev_lookup_top(spa, vre->vre_vdev_id);
	}

	spa_config_exit(spa, SCL_CONFIG, FTAG);

	/*
	 * Wait for all copy zio's to complete and for all the
	 * raidz_reflow_sync() synctasks to be run.  If we are not being
	 * canceled, then the reflow must be complete.  In that case also
	 * mark it as completed on disk.
	 */
	if (!zthr_iscancelled(spa->spa_raidz_expand_zthr)) {
		VERIFY0(dsl_sync_task(spa_name(spa), NULL,
		    raidz_reflow_complete_sync, spa,
		    0, ZFS_SPACE_CHECK_NONE));
		(void) vdev_online(spa, guid, ZFS_ONLINE_EXPAND, NULL);
	} else {
		txg_wait_synced(spa->spa_dsl_pool, 0);
	}

	spa->spa_raidz_expand = NULL;
}

void
spa_start_raidz_expansion_thread(spa_t *spa)
{
	ASSERT3P(spa->spa_raidz_expand_zthr, ==, NULL);
	spa->spa_raidz_expand_zthr = zthr_create("raidz_expand",
	    spa_raidz_expand_cb_check, spa_raidz_expand_cb, spa);
}

void
vdev_raidz_attach_sync(void *arg, dmu_tx_t *tx)
{
	vdev_t *new_child = arg;
	spa_t *spa = new_child->vdev_spa;
	vdev_t *raidvd = new_child->vdev_parent;
	vdev_raidz_t *vdrz = raidvd->vdev_tsd;
	ASSERT3P(raidvd->vdev_ops, ==, &vdev_raidz_ops);
	ASSERT3P(raidvd->vdev_top, ==, raidvd);
	ASSERT3U(raidvd->vdev_children, >, vdrz->vd_original_width);
	ASSERT3U(raidvd->vdev_children, ==, vdrz->vd_physical_width + 1);
	ASSERT3P(raidvd->vdev_child[raidvd->vdev_children - 1], ==,
	    new_child);

	vdrz->vd_physical_width++;

	vdrz->vn_vre.vre_vdev_id = raidvd->vdev_id;
	vdrz->vn_vre.vre_offset = 0;
	vdrz->vn_vre.vre_offset_phys = 0;
	spa->spa_raidz_expand = &vdrz->vn_vre;
	zthr_wakeup(spa->spa_raidz_expand_zthr);

	/* Ensure that widths get written to label config */
	vdev_config_dirty(raidvd);

	vdrz->vn_vre.vre_start_time = gethrestime_sec();
	vdrz->vn_vre.vre_end_time = 0;
	vdrz->vn_vre.vre_state = DSS_SCANNING;

	uint64_t state = vdrz->vn_vre.vre_state;
	VERIFY0(zap_update(spa->spa_meta_objset,
	    raidvd->vdev_top_zap, VDEV_TOP_ZAP_RAIDZ_EXPAND_STATE,
	    sizeof (state), 1, &state, tx));

	uint64_t start_time = vdrz->vn_vre.vre_start_time;
	VERIFY0(zap_update(spa->spa_meta_objset,
	    raidvd->vdev_top_zap, VDEV_TOP_ZAP_RAIDZ_EXPAND_START_TIME,
	    sizeof (start_time), 1, &start_time, tx));

	(void) zap_remove(spa->spa_meta_objset,
	    raidvd->vdev_top_zap, VDEV_TOP_ZAP_RAIDZ_EXPAND_END_TIME, tx);

	spa_history_log_internal(spa, "raidz vdev expansion started",  tx,
	    "%s vdev %llu new width %llu", spa_name(spa),
	    (unsigned long long)raidvd->vdev_id,
	    (unsigned long long)raidvd->vdev_children);
}

int
vdev_raidz_load(vdev_t *vd)
{
	vdev_raidz_t *vdrz = vd->vdev_tsd;
	int err;

	/*
	 * XXX is it possible for the expansion to have started but
	 * offset==0 because we haven't made any progress yet?
	 *
	 * The offset is stored in the config, so we already have it from
	 * vdev_raidz_get_tsd().
	 */
	if (vdrz->vn_vre.vre_offset != UINT64_MAX) {
		ASSERT3U(vdrz->vn_vre.vre_vdev_id, ==, vd->vdev_id);
		/* There can only be one expansion at a time. */
		ASSERT3P(vd->vdev_spa->spa_raidz_expand, ==, NULL);

		vd->vdev_spa->spa_raidz_expand = &vdrz->vn_vre;
	}

	uint64_t state = DSS_NONE;
	uint64_t start_time = 0;
	uint64_t end_time = 0;

	if (vd->vdev_top_zap != 0) {
		err = zap_lookup(vd->vdev_spa->spa_meta_objset,
		    vd->vdev_top_zap, VDEV_TOP_ZAP_RAIDZ_EXPAND_STATE,
		    sizeof (state), 1, &state);
		if (err != 0 && err != ENOENT)
			return (err);

		err = zap_lookup(vd->vdev_spa->spa_meta_objset,
		    vd->vdev_top_zap, VDEV_TOP_ZAP_RAIDZ_EXPAND_START_TIME,
		    sizeof (start_time), 1, &start_time);
		if (err != 0 && err != ENOENT)
			return (err);

		err = zap_lookup(vd->vdev_spa->spa_meta_objset,
		    vd->vdev_top_zap, VDEV_TOP_ZAP_RAIDZ_EXPAND_END_TIME,
		    sizeof (end_time), 1, &end_time);
		if (err != 0 && err != ENOENT)
			return (err);
	}

	vdrz->vn_vre.vre_state = (dsl_scan_state_t)state;
	vdrz->vn_vre.vre_start_time = (time_t)start_time;
	vdrz->vn_vre.vre_end_time = (time_t)end_time;

	return (0);
}

int
spa_raidz_expand_get_stats(spa_t *spa, pool_raidz_expand_stat_t *pres)
{
	vdev_raidz_expand_t *vre = spa->spa_raidz_expand;

	if (vre == NULL) {
		/* no removal in progress; find most recent completed */
		for (int c = 0; c < spa->spa_root_vdev->vdev_children; c++) {
			vdev_t *vd = spa->spa_root_vdev->vdev_child[c];
			if (vd->vdev_ops == &vdev_raidz_ops) {
				vdev_raidz_t *vdrz = vd->vdev_tsd;

				if (vdrz->vn_vre.vre_end_time != 0 &&
				    (vre == NULL ||
				    vdrz->vn_vre.vre_end_time >
				    vre->vre_end_time)) {
					vre = &vdrz->vn_vre;
				}
			}
		}
	}

	if (vre == NULL) {
		return (SET_ERROR(ENOENT));
	}

	pres->pres_state = vre->vre_state;
	pres->pres_expanding_vdev = vre->vre_vdev_id;

	/* XXX convert this to be bytes copied rather than offset reached */
	vdev_t *vd = vdev_lookup_top(spa, vre->vre_vdev_id);
	pres->pres_to_reflow = vd->vdev_asize;
	if (pres->pres_state == DSS_FINISHED) {
		/* XXX store bytes copied on disk? */
		pres->pres_reflowed = vd->vdev_asize;
	} else {
		pres->pres_reflowed = vre->vre_offset;
	}

	pres->pres_start_time = vre->vre_start_time;
	pres->pres_end_time = vre->vre_end_time;

	return (0);
}

/*
 * Initialize private RAIDZ specific fields from the nvlist.
 */
static int
vdev_raidz_init(spa_t *spa, nvlist_t *nv, void **tsd)
{
	uint_t children;
	nvlist_t **child;
	int error = nvlist_lookup_nvlist_array(nv,
	    ZPOOL_CONFIG_CHILDREN, &child, &children);
	if (error != 0)
		return (SET_ERROR(EINVAL));

	uint64_t nparity;
	if (nvlist_lookup_uint64(nv, ZPOOL_CONFIG_NPARITY, &nparity) == 0) {
		if (nparity == 0 || nparity > VDEV_RAIDZ_MAXPARITY)
			return (SET_ERROR(EINVAL));

		/*
		 * Previous versions could only support 1 or 2 parity
		 * device.
		 */
		if (nparity > 1 && spa_version(spa) < SPA_VERSION_RAIDZ2)
			return (SET_ERROR(EINVAL));
		else if (nparity > 2 && spa_version(spa) < SPA_VERSION_RAIDZ3)
			return (SET_ERROR(EINVAL));
	} else {
		/*
		 * We require the parity to be specified for SPAs that
		 * support multiple parity levels.
		 */
		if (spa_version(spa) >= SPA_VERSION_RAIDZ2)
			return (SET_ERROR(EINVAL));

		/*
		 * Otherwise, we default to 1 parity device for RAID-Z.
		 */
		nparity = 1;
	}

	vdev_raidz_t *vdrz = kmem_zalloc(sizeof (*vdrz), KM_SLEEP);
	vdrz->vn_vre.vre_vdev_id = -1;
	vdrz->vn_vre.vre_offset = UINT64_MAX;
	vdrz->vn_vre.vre_offset_phys = UINT64_MAX;
	mutex_init(&vdrz->vn_vre.vre_lock, NULL, MUTEX_DEFAULT, NULL);
	cv_init(&vdrz->vn_vre.vre_cv, NULL, CV_DEFAULT, NULL);
	zfs_rangelock_init(&vdrz->vn_vre.vre_rangelock, NULL, NULL);
	mutex_init(&vdrz->vd_expand_lock, NULL, MUTEX_DEFAULT, NULL);
	avl_create(&vdrz->vd_expand_txgs, vedv_raidz_reflow_compare,
	    sizeof (reflow_node_t), offsetof(reflow_node_t, re_link));

	vdrz->vd_physical_width = children;
	vdrz->vd_nparity = nparity;

	/* note, the ID does not exist when creating a pool */
	(void) nvlist_lookup_uint64(nv, ZPOOL_CONFIG_ID,
	    &vdrz->vn_vre.vre_vdev_id);

	boolean_t reflow_in_progress = B_FALSE;
	if (nvlist_lookup_uint64(nv, ZPOOL_CONFIG_RAIDZ_EXPAND_OFFSET,
	    &vdrz->vn_vre.vre_offset_phys) == 0) {
		vdrz->vn_vre.vre_offset = vdrz->vn_vre.vre_offset_phys;
		ASSERT3U(vdrz->vn_vre.vre_offset, !=, UINT64_MAX);
		reflow_in_progress = B_TRUE;

		/*
		 * vdev_load() will set spa_raidz_expand.
		 */
	}

	vdrz->vd_original_width = children;
	uint64_t *txgs;
	unsigned int txgs_size;
	error = nvlist_lookup_uint64_array(nv, ZPOOL_CONFIG_RAIDZ_EXPAND_TXGS,
	    &txgs, &txgs_size);
	if (error == 0) {
		for (int i = 0; i < txgs_size; i++) {
			reflow_node_t *re = kmem_zalloc(sizeof (*re), KM_SLEEP);
			re->re_txg = txgs[txgs_size - i - 1];
			re->re_logical_width = vdrz->vd_physical_width - i;

			if (reflow_in_progress)
				re->re_logical_width--;

			avl_add(&vdrz->vd_expand_txgs, re);
		}

		vdrz->vd_original_width = vdrz->vd_physical_width - txgs_size;
	}
	if (reflow_in_progress)
		vdrz->vd_original_width--;

	*tsd = vdrz;

	return (0);
}

static void
vdev_raidz_fini(vdev_t *vd)
{
	vdev_raidz_t *vdrz = vd->vdev_tsd;
	reflow_node_t *re;
	void *cookie = NULL;
	avl_tree_t *tree = &vdrz->vd_expand_txgs;
	while ((re = avl_destroy_nodes(tree, &cookie)) != NULL)
		kmem_free(re, sizeof (*re));
	avl_destroy(&vdrz->vd_expand_txgs);
	mutex_destroy(&vdrz->vd_expand_lock);
	mutex_destroy(&vdrz->vn_vre.vre_lock);
	cv_destroy(&vdrz->vn_vre.vre_cv);
	zfs_rangelock_fini(&vdrz->vn_vre.vre_rangelock);
	kmem_free(vdrz, sizeof (*vdrz));
}

/*
 * Add RAIDZ specific fields to the config nvlist.
 */
static void
vdev_raidz_config_generate(vdev_t *vd, nvlist_t *nv)
{
	ASSERT3P(vd->vdev_ops, ==, &vdev_raidz_ops);
	vdev_raidz_t *vdrz = vd->vdev_tsd;

	/*
	 * Make sure someone hasn't managed to sneak a fancy new vdev
	 * into a crufty old storage pool.
	 */
	ASSERT(vdrz->vd_nparity == 1 ||
	    (vdrz->vd_nparity <= 2 &&
	    spa_version(vd->vdev_spa) >= SPA_VERSION_RAIDZ2) ||
	    (vdrz->vd_nparity <= 3 &&
	    spa_version(vd->vdev_spa) >= SPA_VERSION_RAIDZ3));

	/*
	 * Note that we'll add these even on storage pools where they
	 * aren't strictly required -- older software will just ignore
	 * it.
	 */
	fnvlist_add_uint64(nv, ZPOOL_CONFIG_NPARITY, vdrz->vd_nparity);

	if (vdrz->vn_vre.vre_offset_phys != UINT64_MAX) {
		fnvlist_add_uint64(nv, ZPOOL_CONFIG_RAIDZ_EXPAND_OFFSET,
		    vdrz->vn_vre.vre_offset_phys);
	}

	mutex_enter(&vdrz->vd_expand_lock);
	if (!avl_is_empty(&vdrz->vd_expand_txgs)) {
		uint64_t count = avl_numnodes(&vdrz->vd_expand_txgs);
		uint64_t *txgs = kmem_alloc(sizeof (uint64_t) * count,
		    KM_SLEEP);
		uint64_t i = 0;

		for (reflow_node_t *re = avl_first(&vdrz->vd_expand_txgs);
		    re != NULL; re = AVL_NEXT(&vdrz->vd_expand_txgs, re)) {
			txgs[i++] = re->re_txg;
		}

		fnvlist_add_uint64_array(nv, ZPOOL_CONFIG_RAIDZ_EXPAND_TXGS,
		    txgs, count);

		kmem_free(txgs, sizeof (uint64_t) * count);
	}
	mutex_exit(&vdrz->vd_expand_lock);
}

static uint64_t
vdev_raidz_nparity(vdev_t *vd)
{
	vdev_raidz_t *vdrz = vd->vdev_tsd;
	return (vdrz->vd_nparity);
}

static uint64_t
vdev_raidz_ndisks(vdev_t *vd)
{
	return (vd->vdev_children);
}

vdev_ops_t vdev_raidz_ops = {
	.vdev_op_init = vdev_raidz_init,
	.vdev_op_fini = vdev_raidz_fini,
	.vdev_op_open = vdev_raidz_open,
	.vdev_op_close = vdev_raidz_close,
	.vdev_op_asize = vdev_raidz_asize,
	.vdev_op_min_asize = vdev_raidz_min_asize,
	.vdev_op_min_alloc = NULL,
	.vdev_op_io_start = vdev_raidz_io_start,
	.vdev_op_io_done = vdev_raidz_io_done,
	.vdev_op_state_change = vdev_raidz_state_change,
	.vdev_op_need_resilver = vdev_raidz_need_resilver,
	.vdev_op_hold = NULL,
	.vdev_op_rele = NULL,
	.vdev_op_remap = NULL,
	.vdev_op_xlate = vdev_raidz_xlate,
	.vdev_op_rebuild_asize = NULL,
	.vdev_op_metaslab_init = NULL,
	.vdev_op_config_generate = vdev_raidz_config_generate,
	.vdev_op_nparity = vdev_raidz_nparity,
	.vdev_op_ndisks = vdev_raidz_ndisks,
	.vdev_op_type = VDEV_TYPE_RAIDZ,	/* name of this vdev type */
	.vdev_op_leaf = B_FALSE			/* not a leaf vdev */
};

ZFS_MODULE_PARAM(zfs_vdev, raidz_, io_aggregate_rows, ULONG, ZMOD_RW,
    "Apply raidz map abds aggregation if the map contain more rows than value");

ZFS_MODULE_PARAM(zfs_vdev, raidz_, io_count_total, ULONG, ZMOD_RD,
    "Expanded reads total");
ZFS_MODULE_PARAM(zfs_vdev, raidz_, io_count_aggregated, ULONG, ZMOD_RD,
    "Expanded reads aggregated");<|MERGE_RESOLUTION|>--- conflicted
+++ resolved
@@ -175,17 +175,12 @@
 		}
 	}
 	for (c = rr->rr_firstdatacol; c < rr->rr_cols; c++) {
-<<<<<<< HEAD
-		if (rr->rr_col[c].rc_size != 0)
-			abd_put_impl(rr->rr_col[c].rc_abd);
-=======
 		if (rr->rr_col[c].rc_size != 0) {
 			if (abd_is_gang(rr->rr_col[c].rc_abd))
 				abd_free(rr->rr_col[c].rc_abd);
 			else
-				abd_put(rr->rr_col[c].rc_abd);
-		}
->>>>>>> d89fccfa
+				abd_put_impl(rr->rr_col[c].rc_abd);
+		}
 		if (rr->rr_col[c].rc_orig_data != NULL) {
 			zio_buf_free(rr->rr_col[c].rc_orig_data,
 			    rr->rr_col[c].rc_size);
@@ -204,10 +199,8 @@
 void
 vdev_raidz_map_free(raidz_map_t *rm)
 {
-<<<<<<< HEAD
-	for (int i = 0; i < rm->rm_nrows; i++) {
+	for (int i = 0; i < rm->rm_nrows; i++)
 		vdev_raidz_row_free(rm->rm_row[i], rm->rm_io_aggregation);
-	}
 
 	if (rm->rm_nphys_cols) {
 		for (int i = 0; i < rm->rm_nphys_cols; i++)
@@ -217,10 +210,6 @@
 		kmem_free(rm->rm_phys_col, sizeof (raidz_col_t) *
 		    rm->rm_nphys_cols);
 	}
-=======
-	for (int i = 0; i < rm->rm_nrows; i++)
-		vdev_raidz_row_free(rm->rm_row[i]);
->>>>>>> d89fccfa
 
 	ASSERT3P(rm->rm_lr, ==, NULL);
 	kmem_free(rm, offsetof(raidz_map_t, rm_row[rm->rm_nrows]));
@@ -639,7 +628,6 @@
 	rm->rm_nskip = roundup(tot, nparity + 1) - tot;
 	asize = 0;
 
-<<<<<<< HEAD
 	if (rows >= raidz_io_aggregate_rows) {
 		rm->rm_io_aggregation = B_TRUE;
 		rm->rm_nphys_cols = physical_cols;
@@ -653,15 +641,10 @@
 	raidz_io_count_total++;
 
 #if 0
-	zfs_dbgmsg("rm=%p s=%d q=%d r=%d bc=%d nrows=%d cols=%d rfo=%llx",
-	    rm, (int)s, (int)q, (int)r, (int)bc, (int)rows, (int)cols,
-	    (long long)reflow_offset);
-#endif
-=======
 	zfs_dbgmsg("rm=%llx s=%d q=%d r=%d bc=%d nrows=%d cols=%d rfo=%llx",
 	    rm, (int)s, (int)q, (int)r, (int)bc, (int)rows, (int)cols,
 	    (long long)reflow_offset_phys);
->>>>>>> d89fccfa
+#endif
 
 	for (uint64_t row = 0; row < rows; row++) {
 		raidz_row_t *rr = kmem_alloc(offsetof(raidz_row_t,
@@ -735,23 +718,17 @@
 
 			uint64_t dc = c - rr->rr_firstdatacol;
 			if (c < rr->rr_firstdatacol) {
-<<<<<<< HEAD
-				rr->rr_col[c].rc_size = 1ULL << ashift;
+				rc->rc_size = 1ULL << ashift;
 
 				/*
 				 * Aggregations set their abd to point into the
 				 * aggregate abd, below.
 				 */
 				if (!rm->rm_io_aggregation) {
-					rr->rr_col[c].rc_abd =
-					    abd_alloc_linear(rr->rr_col[c].rc_size,
+					rc->rc_abd =
+					    abd_alloc_linear(rc->rc_size,
 					    B_TRUE);
 				}
-=======
-				rc->rc_size = 1ULL << ashift;
-				rc->rc_abd =
-				    abd_alloc_linear(rc->rc_size, B_TRUE);
->>>>>>> d89fccfa
 			} else if (row == rows - 1 && bc != 0 && c >= bc) {
 				/*
 				 * Past the end of the block (even including
@@ -772,25 +749,17 @@
 					off = r * rows +
 					    (dc - r) * (rows - 1) + row;
 				}
-<<<<<<< HEAD
 #if 0
-				zfs_dbgmsg("rm=%p row=%d c=%d dc=%d off=%u "
-				    "devidx=%u rpc=%u",
-				    rm, (int)row, (int)c, (int)dc, (int)off,
-				    (int)child_id, (int)row_phys_cols);
-#endif
-				rr->rr_col[c].rc_size = 1ULL << ashift;
-				rr->rr_col[c].rc_abd =
-				    abd_get_offset_impl(&rr->rr_col[c].rc_abdstruct,
-				    abd, off << ashift, 1ULL << ashift);
-=======
 				zfs_dbgmsg("rm=%llx row=%d c=%d dc=%d off=%u "
 				    "devidx=%u offset=%llu rpc=%u",
 				    rm, (int)row, (int)c, (int)dc, (int)off,
 				    (int)child_id, child_offset,
 				    (int)row_phys_cols);
+#endif
 				rc->rc_size = 1ULL << ashift;
-				rc->rc_abd = abd_get_offset(abd, off << ashift);
+				rc->rc_abd = abd_get_offset_impl(
+				    &rc->rc_abdstruct, abd,
+				    off << ashift, 1 << ashift);
 			}
 
 			/*
@@ -822,7 +791,6 @@
 				    rm, (int)row, b + c,
 				    (int)rc->rc_shadow_devidx,
 				    rc->rc_shadow_offset);
->>>>>>> d89fccfa
 			}
 
 			asize += rc->rc_size;
@@ -2310,7 +2278,9 @@
 		if (forceparity ||
 		    c >= rr->rr_firstdatacol || rr->rr_missingdata > 0 ||
 		    (zio->io_flags & (ZIO_FLAG_SCRUB | ZIO_FLAG_RESILVER))) {
+			ASSERT(rc->rc_abd != NULL);
 			if (rc->rc_abd == NULL) {
+				// XXX does this really happen?
 				ASSERT3U(c, <, rr->rr_firstdatacol);
 				rc->rc_abd = abd_alloc_linear(rc->rc_size,
 				    B_TRUE);
