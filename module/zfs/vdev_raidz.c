--- conflicted
+++ resolved
@@ -141,7 +141,6 @@
 	VDEV_RAIDZ_64MUL_2((x), mask); \
 }
 
-<<<<<<< HEAD
 /*
  * For testing only: logical offset at which to pause the expansion.
  */
@@ -150,9 +149,6 @@
 /*
  * Maximum amount of copy io's outstanding at once.
  */
-=======
-unsigned long raidz_expand_max_offset_pause = 0;
->>>>>>> 80301d78
 unsigned long raidz_expand_max_copy_bytes = 10 * SPA_MAXBLOCKSIZE;
 
 /*
@@ -176,7 +172,7 @@
 	if (rr->rr_abd_empty != NULL)
 		abd_free(rr->rr_abd_empty);
 
-	kmem_free(rr, offsetof(raidz_row_t, rr_col[rr->rr_cols]));
+	kmem_free(rr, offsetof(raidz_row_t, rr_col[rr->rr_scols]));
 }
 
 void
@@ -210,13 +206,8 @@
 static int
 vdev_raidz_reflow_compare(const void *x1, const void *x2)
 {
-<<<<<<< HEAD
 	const reflow_node_t *l = x1;
 	const reflow_node_t *r = x2;
-=======
-	const reflow_node_t *l = (reflow_node_t *)x1;
-	const reflow_node_t *r = (reflow_node_t *)x2;
->>>>>>> 80301d78
 
 	return (TREE_CMP(l->re_txg, r->re_txg));
 }
@@ -232,19 +223,13 @@
 	    kmem_zalloc(offsetof(raidz_row_t, rr_col[cols]), KM_SLEEP);
 
 	rr->rr_cols = cols;
-<<<<<<< HEAD
 	rr->rr_scols = cols;
-=======
->>>>>>> 80301d78
 
 	for (int c = 0; c < cols; c++) {
 		raidz_col_t *rc = &rr->rr_col[c];
 		rc->rc_shadow_devidx = INT_MAX;
 		rc->rc_shadow_offset = UINT64_MAX;
-<<<<<<< HEAD
 		rc->rc_allow_repair = 1;
-=======
->>>>>>> 80301d78
 	}
 	return (rr);
 }
@@ -269,7 +254,7 @@
 	uint64_t f = b % dcols;
 	/* The starting byte offset on each child vdev. */
 	uint64_t o = (b / dcols) << ashift;
-	uint64_t q, r, c, bc, col, acols, coff, devidx, asize, tot;
+	uint64_t q, r, c, bc, col, acols, scols, coff, devidx, asize, tot;
 
 	raidz_map_t *rm =
 	    kmem_zalloc(offsetof(raidz_map_t, rm_row[1]), KM_SLEEP);
@@ -298,23 +283,21 @@
 
 	/*
 	 * acols: The columns that will be accessed.
+	 * scols: The columns that will be accessed or skipped.
 	 */
 	if (q == 0) {
 		/* Our I/O request doesn't span all child vdevs. */
 		acols = bc;
+		scols = MIN(dcols, roundup(bc, nparity + 1));
 	} else {
 		acols = dcols;
-	}
-
-<<<<<<< HEAD
+		scols = dcols;
+	}
+
 	ASSERT3U(acols, <=, scols);
 	rr = vdev_raidz_row_alloc(scols);
 	rm->rm_row[0] = rr;
 	rr->rr_cols = acols;
-=======
-	rr = vdev_raidz_row_alloc(acols);
-	rm->rm_row[0] = rr;
->>>>>>> 80301d78
 	rr->rr_firstdatacol = nparity;
 #ifdef ZFS_DEBUG
 	rr->rr_offset = zio->io_offset;
@@ -323,7 +306,7 @@
 
 	asize = 0;
 
-	for (c = 0; c < acols; c++) {
+	for (c = 0; c < scols; c++) {
 		raidz_col_t *rc = &rr->rr_col[c];
 		col = f + c;
 		coff = o;
@@ -334,13 +317,7 @@
 		rc->rc_devidx = col;
 		rc->rc_offset = coff;
 
-<<<<<<< HEAD
-		if (c >= acols)
-			rc->rc_size = 0;
-		else if (c < bc)
-=======
 		if (c < bc)
->>>>>>> 80301d78
 			rc->rc_size = (q + 1) << ashift;
 		else
 			rc->rc_size = q << ashift;
@@ -351,6 +328,7 @@
 	ASSERT3U(asize, ==, tot << ashift);
 	rm->rm_nskip = roundup(tot, nparity + 1) - tot;
 	rm->rm_skipstart = bc;
+
 	for (c = 0; c < rr->rr_firstdatacol; c++)
 		rr->rr_col[c].rc_abd =
 		    abd_alloc_linear(rr->rr_col[c].rc_size, B_FALSE);
@@ -392,10 +370,8 @@
 		rr->rr_col[0].rc_offset = rr->rr_col[1].rc_offset;
 		rr->rr_col[1].rc_devidx = devidx;
 		rr->rr_col[1].rc_offset = o;
-<<<<<<< HEAD
 		if (rm->rm_skipstart == 0)
 			rm->rm_skipstart = 1;
-=======
 	}
 
 	/* init RAIDZ parity ops */
@@ -464,6 +440,7 @@
 	    KM_SLEEP);
 	rm->rm_nrows = rows;
 	rm->rm_nskip = roundup(tot, nparity + 1) - tot;
+	rm->rm_skipstart = bc;
 	asize = 0;
 
 #if 1
@@ -518,13 +495,10 @@
 		rr->rr_firstdatacol = nparity;
 #ifdef ZFS_DEBUG
 		/*
-		 * XXX offset and size here are for the whole i/o, not this row
+		 * note: rr_size is PSIZE, not ASIZE
 		 */
-		/*
-		 * XXX note: size is PSIZE, not ASIZE
-		 */
-		rr->rr_offset = offset;
-		rr->rr_size = size;
+		rr->rr_offset = b << ashift;
+		rr->rr_size = (rr->rr_cols - rr->rr_firstdatacol) << ashift;
 #endif
 
 		for (int c = 0; c < rr->rr_cols; c++, child_id++) {
@@ -767,376 +741,6 @@
 				    B_TRUE);
 			}
 		}
->>>>>>> 80301d78
-	}
-
-	/* init RAIDZ parity ops */
-	rm->rm_ops = vdev_raidz_math_get_ops();
-
-	return (rm);
-}
-
-/*
- * Everything before reflow_offset_synced should have been moved to the new
- * location (read and write completed).  However, this may not yet be reflected
- * in the on-disk format (e.g. raidz_reflow_sync() has been called but the
- * uberblock has not yet been written). If reflow is not in progress,
- * reflow_offset_synced should be UINT64_MAX. For each row, if the row is
- * entirely before reflow_offset_synced, it will come from the new location.
- * Otherwise this row will come from the old location.  Therefore, rows that
- * straddle the reflow_offset_synced will come from the old location.
- *
- * For writes, reflow_offset_next is the next offset to copy.  If a sector has
- * been copied, but not yet reflected in the on-disk progress
- * (reflow_offset_synced), it will also be written to the new (already copied)
- * offset.
- */
-noinline raidz_map_t *
-vdev_raidz_map_alloc_expanded(zio_t *zio,
-    uint64_t ashift, uint64_t physical_cols, uint64_t logical_cols,
-    uint64_t nparity, uint64_t reflow_offset_synced,
-    uint64_t reflow_offset_next, boolean_t use_scratch)
-{
-	abd_t *abd = zio->io_abd;
-	uint64_t offset = zio->io_offset;
-	uint64_t size = zio->io_size;
-
-	/* The zio's size in units of the vdev's minimum sector size. */
-	uint64_t s = size >> ashift;
-	uint64_t q, r, bc, asize, tot;
-
-	/*
-	 * "Quotient": The number of data sectors for this stripe on all but
-	 * the "big column" child vdevs that also contain "remainder" data.
-	 * AKA "full rows"
-	 */
-	q = s / (logical_cols - nparity);
-
-	/*
-	 * "Remainder": The number of partial stripe data sectors in this I/O.
-	 * This will add a sector to some, but not all, child vdevs.
-	 */
-	r = s - q * (logical_cols - nparity);
-
-	/* The number of "big columns" - those which contain remainder data. */
-	bc = (r == 0 ? 0 : r + nparity);
-
-	/*
-	 * The total number of data and parity sectors associated with
-	 * this I/O.
-	 */
-	tot = s + nparity * (q + (r == 0 ? 0 : 1));
-
-	/* How many rows contain data (not skip) */
-	uint64_t rows = howmany(tot, logical_cols);
-	int cols = MIN(tot, logical_cols);
-
-	raidz_map_t *rm =
-	    kmem_zalloc(offsetof(raidz_map_t, rm_row[rows]),
-	    KM_SLEEP);
-	rm->rm_nrows = rows;
-	rm->rm_nskip = roundup(tot, nparity + 1) - tot;
-	rm->rm_skipstart = bc;
-	asize = 0;
-
-#if 1
-	zfs_dbgmsg("rm=%llx s=%d q=%d r=%d bc=%d nrows=%d cols=%d rfo=%llx",
-	    rm, (int)s, (int)q, (int)r, (int)bc, (int)rows, (int)cols,
-	    (long long)reflow_offset_synced);
-#endif
-
-	for (uint64_t row = 0; row < rows; row++) {
-		raidz_row_t *rr = vdev_raidz_row_alloc(cols);
-		rm->rm_row[row] = rr;
-
-		/* The starting RAIDZ (parent) vdev sector of the row. */
-		uint64_t b = (offset >> ashift) + row * logical_cols;
-
-		/*
-		 * If we are in the middle of a reflow, and the copying has
-		 * not yet completed for any part of this row, then use the
-		 * old location of this row.  Note that reflow_offset_synced
-		 * reflects the i/o that's been completed, because it's
-		 * updated by a synctask, after zio_wait(spa_txg_zio[]).
-		 * This is sufficient for our check, even if that progress
-		 * has not yet been recorded to disk (reflected in
-		 * spa_ubsync).  Also note that we consider the last row to
-		 * be "full width" (`cols`-wide rather than `bc`-wide) for
-		 * this calculation. This causes a tiny bit of unnecessary
-		 * double-writes but is safe and simpler to calculate.
-		 */
-		int row_phys_cols = physical_cols;
-		if (b + cols > reflow_offset_synced >> ashift)
-			row_phys_cols--;
-
-		/* starting child of this row */
-		uint64_t child_id = b % row_phys_cols;
-		/* The starting byte offset on each child vdev. */
-		uint64_t child_offset = (b / row_phys_cols) << ashift;
-
-		/*
-		 * Note, rr_cols is the entire width of the block, even
-		 * if this row is shorter.  This is needed because parity
-		 * generation (for Q and R) needs to know the entire width,
-		 * because it treats the short row as though it was
-		 * full-width (and the "phantom" sectors were zero-filled).
-		 *
-		 * Another approach to this would be to set cols shorter
-		 * (to just the number of columns that we might do i/o to)
-		 * and have another mechanism to tell the parity generation
-		 * about the "entire width".  Reconstruction (at least
-		 * vdev_raidz_reconstruct_general()) would also need to
-		 * know about the "entire width".
-		 */
-		rr->rr_firstdatacol = nparity;
-#ifdef ZFS_DEBUG
-		/*
-		 * note: rr_size is PSIZE, not ASIZE
-		 */
-		rr->rr_offset = b << ashift;
-		rr->rr_size = (rr->rr_cols - rr->rr_firstdatacol) << ashift;
-#endif
-
-		for (int c = 0; c < rr->rr_cols; c++, child_id++) {
-			if (child_id >= row_phys_cols) {
-				child_id -= row_phys_cols;
-				child_offset += 1ULL << ashift;
-			}
-			raidz_col_t *rc = &rr->rr_col[c];
-			rc->rc_devidx = child_id;
-			rc->rc_offset = child_offset;
-
-			/*
-			 * Get this from the scratch space if appropriate. We
-			 * should only be doing reads if this is the case.
-			 * This only happens if we crashed in the middle of
-			 * raidz_reflow_scratch_sync() (while it's running,
-			 * the rangelock prevents us from doing concurrent
-			 * io), and even then only during zpool import or
-			 * when the pool is imported readonly.
-			 */
-			if (use_scratch &&
-			    (b + c) << ashift < reflow_offset_synced) {
-				rc->rc_offset -= VDEV_BOOT_SIZE;
-			}
-
-			uint64_t dc = c - rr->rr_firstdatacol;
-			if (c < rr->rr_firstdatacol) {
-				rc->rc_size = 1ULL << ashift;
-
-				/*
-				 * Parity sectors' rc_abd's  and are set
-				 * below after determining if this is an
-				 * aggregation.
-				 */
-			} else if (row == rows - 1 && bc != 0 && c >= bc) {
-				/*
-				 * Past the end of the block (even including
-				 * skip sectors).  This sector is part of the
-				 * map so that we have full rows for p/q parity
-				 * generation.
-				 */
-				rc->rc_size = 0;
-				rc->rc_abd = NULL;
-			} else {
-				/* XXX ASCII art diagram here */
-				/* "data column" (col excluding parity) */
-				uint64_t off;
-
-				if (c < bc || r == 0) {
-					off = dc * rows + row;
-				} else {
-					off = r * rows +
-					    (dc - r) * (rows - 1) + row;
-				}
-#if 1
-				zfs_dbgmsg("rm=%llx row=%d c=%d dc=%d off=%u "
-				    "devidx=%u offset=%llu rpc=%u",
-				    rm, (int)row, (int)c, (int)dc, (int)off,
-				    (int)child_id, child_offset,
-				    (int)row_phys_cols);
-#endif
-				rc->rc_size = 1ULL << ashift;
-				rc->rc_abd = abd_get_offset_struct(
-				    &rc->rc_abdstruct, abd, off << ashift,
-				    rc->rc_size);
-			}
-
-			/*
-			 * If any part of this row is in both old and new
-			 * locations, the primary location is the old
-			 * location. If this sector was already copied to the
-			 * new location, we need to also write to the new,
-			 * "shadow" location.
-			 *
-			 * Note, `row_phys_cols != physical_cols` indicates
-			 * that the primary location is the old location.
-			 * `b+c < reflow_offset_next` indicates that the copy
-			 * to the new location has been initiated. We know
-			 * that the copy has completed because we have the
-			 * rangelock, which is held exclusively while the
-			 * copy is in progress.
-			 */
-			if (rc->rc_size != 0 &&
-			    row_phys_cols != physical_cols &&
-			    b + c < reflow_offset_next >> ashift) {
-				ASSERT3U(row_phys_cols, ==, physical_cols - 1);
-				rc->rc_shadow_devidx = (b + c) % physical_cols;
-				rc->rc_shadow_offset =
-				    ((b + c) / physical_cols) << ashift;
-				zfs_dbgmsg("rm=%llx row=%d b+c=%llu "
-				    "shadow_devidx=%u shadow_offset=%llu",
-				    rm, (int)row, b + c,
-				    (int)rc->rc_shadow_devidx,
-				    rc->rc_shadow_offset);
-			}
-
-			asize += rc->rc_size;
-		}
-
-		/*
-		 * If all data stored spans all columns, there's a danger that
-		 * parity will always be on the same device and, since parity
-		 * isn't read during normal operation, that that device's I/O
-		 * bandwidth won't be used effectively. We therefore switch the
-		 * parity every 1MB.
-		 *
-		 * ... at least that was, ostensibly, the theory. As a
-		 * practical matter unless we juggle the parity between all
-		 * devices evenly, we won't see any benefit. Further,
-		 * occasional writes that aren't a multiple of the LCM of the
-		 * number of children and the minimum stripe width are
-		 * sufficient to avoid pessimal behavior.
-		 * Unfortunately, this decision created an implicit on-disk
-		 * format requirement that we need to support for all eternity,
-		 * but only for single-parity RAID-Z.
-		 *
-		 * If we intend to skip a sector in the zeroth column for
-		 * padding we must make sure to note this swap. We will never
-		 * intend to skip the first column since at least one data and
-		 * one parity column must appear in each row.
-		 */
-		if (rr->rr_firstdatacol == 1 && rr->rr_cols > 1 &&
-		    (offset & (1ULL << 20))) {
-			ASSERT(rr->rr_cols >= 2);
-			ASSERT(rr->rr_col[0].rc_size == rr->rr_col[1].rc_size);
-
-			int devidx0 = rr->rr_col[0].rc_devidx;
-			uint64_t offset0 = rr->rr_col[0].rc_offset;
-			int shadow_devidx0 = rr->rr_col[0].rc_shadow_devidx;
-			uint64_t shadow_offset0 =
-			    rr->rr_col[0].rc_shadow_offset;
-
-			rr->rr_col[0].rc_devidx = rr->rr_col[1].rc_devidx;
-			rr->rr_col[0].rc_offset = rr->rr_col[1].rc_offset;
-			rr->rr_col[0].rc_shadow_devidx =
-			    rr->rr_col[1].rc_shadow_devidx;
-			rr->rr_col[0].rc_shadow_offset =
-			    rr->rr_col[1].rc_shadow_offset;
-
-			rr->rr_col[1].rc_devidx = devidx0;
-			rr->rr_col[1].rc_offset = offset0;
-			rr->rr_col[1].rc_shadow_devidx = shadow_devidx0;
-			rr->rr_col[1].rc_shadow_offset = shadow_offset0;
-		}
-	}
-	ASSERT3U(asize, ==, tot << ashift);
-
-	/*
-	 * Determine if the block is contiguous, in which case we can use
-	 * an aggregation.
-	 */
-	if (rows >= raidz_io_aggregate_rows) {
-		rm->rm_nphys_cols = physical_cols;
-		rm->rm_phys_col =
-		    kmem_zalloc(sizeof (raidz_col_t) * rm->rm_nphys_cols,
-		    KM_SLEEP);
-
-		/*
-		 * Determine the aggregate io's offset and size, and check
-		 * that the io is contiguous.
-		 */
-		for (int i = 0;
-		    i < rm->rm_nrows && rm->rm_phys_col != NULL; i++) {
-			raidz_row_t *rr = rm->rm_row[i];
-			for (int c = 0; c < rr->rr_cols; c++) {
-				raidz_col_t *rc = &rr->rr_col[c];
-				raidz_col_t *prc =
-				    &rm->rm_phys_col[rc->rc_devidx];
-
-				if (rc->rc_size == 0)
-					continue;
-
-				if (prc->rc_size == 0) {
-					ASSERT0(prc->rc_offset);
-					prc->rc_offset = rc->rc_offset;
-				} else if (prc->rc_offset + prc->rc_size !=
-				    rc->rc_offset) {
-					/*
-					 * This block is not contiguous and
-					 * therefore can't be aggregated.
-					 * This is expected to be rare, so
-					 * the cost of allocating and then
-					 * freeing rm_phys_col is not
-					 * significant.
-					 */
-					kmem_free(rm->rm_phys_col,
-					    sizeof (raidz_col_t) *
-					    rm->rm_nphys_cols);
-					rm->rm_phys_col = NULL;
-					rm->rm_nphys_cols = 0;
-					break;
-				}
-				prc->rc_size += rc->rc_size;
-			}
-		}
-	}
-	if (rm->rm_phys_col != NULL) {
-		/*
-		 * Allocate aggregate ABD's.
-		 */
-		for (int i = 0; i < rm->rm_nphys_cols; i++) {
-			raidz_col_t *prc = &rm->rm_phys_col[i];
-
-			prc->rc_devidx = i;
-
-			if (prc->rc_size == 0)
-				continue;
-
-			prc->rc_abd =
-			    abd_alloc_linear(rm->rm_phys_col[i].rc_size,
-			    B_FALSE);
-		}
-
-		/*
-		 * Point the parity abd's into the aggregate abd's.
-		 */
-		for (int i = 0; i < rm->rm_nrows; i++) {
-			raidz_row_t *rr = rm->rm_row[i];
-			for (int c = 0; c < rr->rr_firstdatacol; c++) {
-				raidz_col_t *rc = &rr->rr_col[c];
-				raidz_col_t *prc =
-				    &rm->rm_phys_col[rc->rc_devidx];
-				rc->rc_abd =
-				    abd_get_offset_struct(&rc->rc_abdstruct,
-				    prc->rc_abd,
-				    rc->rc_offset - prc->rc_offset,
-				    rc->rc_size);
-			}
-		}
-	} else {
-		/*
-		 * Allocate new abd's for the parity sectors.
-		 */
-		for (int i = 0; i < rm->rm_nrows; i++) {
-			raidz_row_t *rr = rm->rm_row[i];
-			for (int c = 0; c < rr->rr_firstdatacol; c++) {
-				raidz_col_t *rc = &rr->rr_col[c];
-				rc->rc_abd =
-				    abd_alloc_linear(rc->rc_size,
-				    B_TRUE);
-			}
-		}
 	}
 
 	/* init RAIDZ parity ops */
@@ -1290,11 +894,6 @@
 			(void) memcpy(r, p, rr->rr_col[c].rc_size);
 
 			for (uint64_t i = ccnt; i < pcnt; i++) {
-				/*
-				 * XXX does this really happen?
-				 * firstdatacol should be the same size as
-				 * the parity cols
-				 */
 				p[i] = 0;
 				q[i] = 0;
 				r[i] = 0;
@@ -2302,10 +1901,6 @@
 static uint64_t
 vdev_raidz_get_logical_width(vdev_raidz_t *vdrz, uint64_t txg)
 {
-<<<<<<< HEAD
-=======
-#if 1
->>>>>>> 80301d78
 	reflow_node_t lookup = {
 		.re_txg = txg,
 	};
@@ -2325,13 +1920,6 @@
 	}
 	mutex_exit(&vdrz->vd_expand_lock);
 	return (width);
-<<<<<<< HEAD
-=======
-
-#else
-	return (vdrz->vd_original_width);
-#endif
->>>>>>> 80301d78
 }
 
 /*
@@ -2392,7 +1980,6 @@
 
 static void
 vdev_raidz_shadow_child_done(zio_t *zio)
-<<<<<<< HEAD
 {
 	raidz_col_t *rc = zio->io_private;
 
@@ -2404,34 +1991,11 @@
 {
 #ifdef ZFS_DEBUG
 	vdev_t *tvd = zio->io_vd->vdev_top;
-=======
-{
-	raidz_col_t *rc = zio->io_private;
-
-	rc->rc_shadow_error = zio->io_error;
-}
-
-static void
-vdev_raidz_io_verify(zio_t *zio, raidz_map_t *rm, raidz_row_t *rr, int col)
-{
-	/*
-	 * XXX vdev_xlate doesn't work right when block
-	 * straddles the expansion progress
-	 */
-#if 0
-
-//#ifdef ZFS_DEBUG
-	vdev_t *tvd = vd->vdev_top;
->>>>>>> 80301d78
 
 	range_seg64_t logical_rs, physical_rs, remain_rs;
 	logical_rs.rs_start = rr->rr_offset;
 	logical_rs.rs_end = logical_rs.rs_start +
-<<<<<<< HEAD
 	    vdev_raidz_asize(zio->io_vd, rr->rr_size,
-=======
-	    vdev_raidz_asize(zio->io_vd, rr->rr_size),
->>>>>>> 80301d78
 	    BP_PHYSICAL_BIRTH(zio->io_bp));
 
 	raidz_col_t *rc = &rr->rr_col[col];
@@ -2456,9 +2020,8 @@
 	 * rc_size.
 	 */
 	if (physical_rs.rs_end > rc->rc_offset + rc->rc_size) {
-		if (rm->rm_nrows == 1)
-			ASSERT3U(physical_rs.rs_end, ==, rc->rc_offset +
-			    rc->rc_size + (1 << tvd->vdev_ashift));
+		ASSERT3U(physical_rs.rs_end, ==, rc->rc_offset +
+		    rc->rc_size + (1 << tvd->vdev_ashift));
 	} else {
 		ASSERT3U(physical_rs.rs_end, ==, rc->rc_offset + rc->rc_size);
 	}
@@ -2498,7 +2061,6 @@
 	}
 }
 
-<<<<<<< HEAD
 /*
  * Generate optional I/Os for skip sectors to improve aggregation contiguity.
  * This only works for vdev_raidz_map_alloc() (not _expanded()).
@@ -2512,15 +2074,6 @@
 	int c, i;
 	ASSERT3U(rm->rm_nrows, ==, 1);
 	raidz_row_t *rr = rm->rm_row[0];
-=======
-	// XXX do this in vdev_raidz_io_start, based on rm->nskip
-#if 0
-	int c, i;
-	/*
-	 * Generate optional I/Os for skip sectors to improve aggregation
-	 * contiguity.
-	 */
->>>>>>> 80301d78
 	for (c = rm->rm_skipstart, i = 0; i < rm->rm_nskip; c++, i++) {
 		ASSERT3U(c, <=, rr->rr_scols);
 		if (c == rr->rr_scols)
@@ -2534,7 +2087,6 @@
 		    zio->io_type, zio->io_priority,
 		    ZIO_FLAG_NODATA | ZIO_FLAG_OPTIONAL, NULL, NULL));
 	}
-#endif
 }
 
 
@@ -2619,10 +2171,6 @@
 	 * If there are multiple rows, we will be hitting
 	 * all disks, so go ahead and read the parity so
 	 * that we are reading in decent size chunks.
-<<<<<<< HEAD
-=======
-	 * XXX maybe doesn't really matter?
->>>>>>> 80301d78
 	 */
 	boolean_t forceparity = rm->rm_nrows > 1;
 
@@ -2734,16 +2282,11 @@
 	zio->io_vsd_ops = &vdev_raidz_vsd_ops;
 	if (zio->io_type == ZIO_TYPE_WRITE) {
 		for (int i = 0; i < rm->rm_nrows; i++) {
-<<<<<<< HEAD
 			vdev_raidz_io_start_write(zio, rm->rm_row[i]);
 		}
 
 		if (logical_width == vdrz->vd_physical_width) {
 			raidz_start_skip_writes(zio);
-=======
-			vdev_raidz_io_start_write(zio,
-			    rm->rm_row[i], tvd->vdev_ashift);
->>>>>>> 80301d78
 		}
 	} else {
 		ASSERT(zio->io_type == ZIO_TYPE_READ);
@@ -2946,7 +2489,6 @@
 			    ZIO_FLAG_SELF_HEAL : 0), NULL, NULL));
 		}
 	}
-<<<<<<< HEAD
 
 	/*
 	 * Scrub or resilver i/o's: overwrite any shadow locations with the
@@ -2976,43 +2518,6 @@
 			    rc->rc_shadow_offset, rc->rc_abd, rc->rc_size,
 			    ZIO_TYPE_WRITE, ZIO_PRIORITY_ASYNC_WRITE,
 			    ZIO_FLAG_IO_REPAIR, NULL, NULL);
-			cio->io_flags &= ~ZIO_FLAG_SCAN_THREAD;
-			zio_nowait(cio);
-		}
-	}
-}
-=======
->>>>>>> 80301d78
-
-	/*
-	 * Scrub or resilver i/o's: overwrite any shadow locations with the
-	 * good data.  This ensures that if we've already copied this sector,
-	 * it'll be corrected if it was damaged.  This writes more than is
-	 * necessary, but since expansion is paused during scrub/resilver, at
-	 * most a single row will have a shadow location.
-	 */
-	if (zio->io_error == 0 && spa_writeable(zio->io_spa) &&
-	    (zio->io_flags & (ZIO_FLAG_RESILVER | ZIO_FLAG_SCRUB))) {
-		for (int c = 0; c < rr->rr_cols; c++) {
-			raidz_col_t *rc = &rr->rr_col[c];
-			vdev_t *vd = zio->io_vd;
-
-			if (rc->rc_shadow_devidx == INT_MAX || rc->rc_size == 0)
-				continue;
-			vdev_t *cvd2 = vd->vdev_child[rc->rc_shadow_devidx];
-
-			/*
-			 * Note: We don't want to update the repair stats
-			 * because that would incorrectly indicate that there
-			 * was bad data to repair. By clearing the
-			 * SCAN_THREAD flag, we prevent this from happening,
-			 * despite having the REPAIR flag set.
-			 */
-			zio_t *cio = zio_vdev_child_io(zio, NULL, cvd2,
-			    rc->rc_shadow_offset, rc->rc_abd, rc->rc_size,
-			    ZIO_TYPE_WRITE, ZIO_PRIORITY_ASYNC_WRITE,
-			    ZIO_FLAG_IO_REPAIR, NULL, NULL);
-			    //vdev_raidz_shadow_child_done, rc);
 			cio->io_flags &= ~ZIO_FLAG_SCAN_THREAD;
 			zio_nowait(cio);
 		}
@@ -3402,12 +2907,7 @@
 }
 
 static void
-<<<<<<< HEAD
 vdev_raidz_io_done_reconstruct_known_missing(raidz_map_t *rm, raidz_row_t *rr)
-=======
-vdev_raidz_io_done_reconstruct_known_missing(raidz_map_t *rm,
-    raidz_row_t *rr)
->>>>>>> 80301d78
 {
 	int parity_errors = 0;
 	int parity_untried = 0;
@@ -3545,24 +3045,17 @@
 {
 	raidz_map_t *rm = zio->io_vsd;
 
-<<<<<<< HEAD
 	ASSERT(zio->io_bp != NULL);
-=======
-	ASSERT(zio->io_bp != NULL);  /* XXX need to add code to enforce this */
->>>>>>> 80301d78
 	if (zio->io_type == ZIO_TYPE_WRITE) {
 		for (int i = 0; i < rm->rm_nrows; i++) {
 			vdev_raidz_io_done_write_impl(zio, rm->rm_row[i]);
 		}
 	} else {
 		if (rm->rm_phys_col) {
-<<<<<<< HEAD
 			/*
 			 * This is an aggregated read.  Copy the data and status
 			 * from the aggregate abd's to the individual rows.
 			 */
-=======
->>>>>>> 80301d78
 			for (int i = 0; i < rm->rm_nrows; i++) {
 				raidz_row_t *rr = rm->rm_row[i];
 
@@ -3578,19 +3071,9 @@
 					rc->rc_skipped = prc->rc_skipped;
 					if (c >= rr->rr_firstdatacol) {
 						/*
-<<<<<<< HEAD
 						 * Note: this is slightly faster
 						 * than using abd_copy_off().
 						 */
-=======
-						 * XXX evaluate perf impact.
-						 * If it matters then make a
-						 * fast-path in abd_copy_off
-						 * where one of the abd's
-						 * is linear?
-						 */
-#if 1
->>>>>>> 80301d78
 						char *physbuf = abd_to_buf(
 						    prc->rc_abd);
 						void *physloc = physbuf +
@@ -3599,16 +3082,6 @@
 
 						abd_copy_from_buf(rc->rc_abd,
 						    physloc, rc->rc_size);
-<<<<<<< HEAD
-=======
-#else
-						abd_copy_off(rc->rc_abd,
-						    prc->rc_abd, 0,
-						    rc->rc_offset -
-						    prc->rc_offset,
-						    rc->rc_size);
-#endif
->>>>>>> 80301d78
 					}
 				}
 			}
@@ -3801,7 +3274,6 @@
 	ASSERT(raidvd->vdev_ops == &vdev_raidz_ops);
 
 	vdev_raidz_t *vdrz = raidvd->vdev_tsd;
-<<<<<<< HEAD
 
 	if (vdrz->vn_vre.vre_state == DSS_SCANNING) {
 		/*
@@ -3819,23 +3291,6 @@
 	}
 
 	uint64_t width = vdrz->vd_physical_width;
-=======
-	uint64_t children = vdrz->vd_physical_width;
-#if 0
-	/*
-	 * XXX this seems wrong. we need to look at each row individually to see
-	 * if it's before or after the expansion progress.  However, we can't
-	 * really know where each row begins.  We could look at each sector
-	 * individually, but then the mapped range will be disjoint.  But the
-	 * reality is we probably shouldn't be using this function while
-	 * expansion is in progress.
-	 */
-	if (logical_rs->rs_start > vdrz->vn_vre.vre_offset_phys)
-		children--;
-#endif
-
-	uint64_t width = children;
->>>>>>> 80301d78
 	uint64_t tgt_col = cvd->vdev_id;
 	uint64_t ashift = raidvd->vdev_top->vdev_ashift;
 
@@ -4110,19 +3565,9 @@
 	 */
 	uint64_t ubsync_blkid =
 	    RRSS_GET_OFFSET(&spa->spa_ubsync) >> ashift;
-<<<<<<< HEAD
 	uint64_t next_overwrite_blkid = ubsync_blkid +
 	    ubsync_blkid / old_children - old_children;
 	VERIFY3U(next_overwrite_blkid, >, ubsync_blkid);
-=======
-#if 1
-	uint64_t next_overwrite_blkid = ubsync_blkid +
-	    ubsync_blkid / old_children - old_children;
-	VERIFY3U(next_overwrite_blkid, >, ubsync_blkid);
-#else // XXX for testing
-	uint64_t next_overwrite_blkid = ubsync_blkid + 1;
-#endif
->>>>>>> 80301d78
 
 	if (blkid >= next_overwrite_blkid) {
 		raidz_reflow_record_progress(vre,
@@ -4192,7 +3637,6 @@
 		delay(hz);
 }
 
-<<<<<<< HEAD
 static void
 raidz_scratch_child_done(zio_t *zio)
 {
@@ -4202,8 +3646,6 @@
 	pio->io_error = zio_worst_error(pio->io_error, zio->io_error);
 	mutex_exit(&pio->io_lock);
 }
-=======
->>>>>>> 80301d78
 
 static void
 raidz_reflow_scratch_sync(void *arg, dmu_tx_t *tx)
@@ -4246,22 +3688,16 @@
 	 */
 	pio = zio_root(spa, NULL, NULL, 0);
 	for (int i = 0; i < raidvd->vdev_children - 1; i++) {
-<<<<<<< HEAD
 #if 0
-=======
->>>>>>> 80301d78
 		zio_nowait(zio_read_phys(pio, raidvd->vdev_child[i],
 		    VDEV_LABEL_START_SIZE, read_size, abds[i],
 		    ZIO_CHECKSUM_OFF, NULL, NULL, ZIO_PRIORITY_ASYNC_READ,
 		    0, B_FALSE));
-<<<<<<< HEAD
 #else
 		zio_nowait(zio_vdev_child_io(pio, NULL, raidvd->vdev_child[i],
 		    0, abds[i], read_size, ZIO_TYPE_READ,
 		    ZIO_PRIORITY_ASYNC_READ, 0, raidz_scratch_child_done, pio));
 #endif
-=======
->>>>>>> 80301d78
 	}
 	zio_wait(pio);
 
@@ -4297,15 +3733,11 @@
 	 */
 	pio = zio_root(spa, NULL, NULL, 0);
 	for (int i = 0; i < raidvd->vdev_children; i++) {
-<<<<<<< HEAD
 #if 0
-=======
->>>>>>> 80301d78
 		zio_nowait(zio_write_phys(pio, raidvd->vdev_child[i],
 		    VDEV_BOOT_OFFSET, write_size, abds[i],
 		    ZIO_CHECKSUM_OFF, NULL, NULL, ZIO_PRIORITY_ASYNC_WRITE,
 		    0, B_TRUE));
-<<<<<<< HEAD
 #else
 		/*
 		 * Note: zio_vdev_child_io() adds VDEV_LABEL_START_SIZE to
@@ -4319,9 +3751,6 @@
 		    raidz_scratch_child_done, pio));
 	}
 #endif
-=======
-	}
->>>>>>> 80301d78
 	zio_wait(pio);
 	pio = zio_root(spa, NULL, NULL, 0);
 	zio_flush(pio, raidvd);
@@ -4358,23 +3787,17 @@
 	 */
 	pio = zio_root(spa, NULL, NULL, 0);
 	for (int i = 0; i < raidvd->vdev_children; i++) {
-<<<<<<< HEAD
 #if 0
-=======
->>>>>>> 80301d78
 		zio_nowait(zio_write_phys(pio, raidvd->vdev_child[i],
 		    VDEV_LABEL_START_SIZE, write_size, abds[i],
 		    ZIO_CHECKSUM_OFF, NULL, NULL, ZIO_PRIORITY_ASYNC_WRITE,
 		    0, B_FALSE));
-<<<<<<< HEAD
 #else
 		zio_nowait(zio_vdev_child_io(pio, NULL, raidvd->vdev_child[i],
 		    0, abds[i], write_size, ZIO_TYPE_WRITE,
 		    ZIO_PRIORITY_ASYNC_WRITE, 0,
 		    raidz_scratch_child_done, pio));
 #endif
-=======
->>>>>>> 80301d78
 	}
 	zio_wait(pio);
 	pio = zio_root(spa, NULL, NULL, 0);
@@ -4456,15 +3879,11 @@
 	raidz_expand_pause(spa, 8);
 	pio = zio_root(spa, NULL, NULL, 0);
 	for (int i = 0; i < raidvd->vdev_children; i++) {
-<<<<<<< HEAD
 #if 0
-=======
->>>>>>> 80301d78
 		zio_nowait(zio_read_phys(pio, raidvd->vdev_child[i],
 		    VDEV_BOOT_OFFSET, write_size, abds[i],
 		    ZIO_CHECKSUM_OFF, NULL, NULL, ZIO_PRIORITY_ASYNC_READ,
 		    0, B_TRUE));
-<<<<<<< HEAD
 #else
 		/*
 		 * Note: zio_vdev_child_io() adds VDEV_LABEL_START_SIZE to
@@ -4477,8 +3896,6 @@
 		    ZIO_PRIORITY_ASYNC_READ, 0,
 		    raidz_scratch_child_done, pio));
 #endif
-=======
->>>>>>> 80301d78
 	}
 	zio_wait(pio);
 	raidz_expand_pause(spa, 9);
@@ -4488,37 +3905,25 @@
 	 */
 	pio = zio_root(spa, NULL, NULL, 0);
 	for (int i = 0; i < raidvd->vdev_children; i++) {
-<<<<<<< HEAD
 #if 0
-=======
->>>>>>> 80301d78
 		zio_nowait(zio_write_phys(pio, raidvd->vdev_child[i],
 		    VDEV_LABEL_START_SIZE, write_size, abds[i],
 		    ZIO_CHECKSUM_OFF, NULL, NULL, ZIO_PRIORITY_ASYNC_WRITE,
 		    0, B_FALSE));
-<<<<<<< HEAD
 #else
 		zio_nowait(zio_vdev_child_io(pio, NULL, raidvd->vdev_child[i],
 		    0, abds[i], write_size, ZIO_TYPE_WRITE,
 		    ZIO_PRIORITY_ASYNC_WRITE, 0,
 		    raidz_scratch_child_done, pio));
 #endif
-=======
->>>>>>> 80301d78
 	}
 	zio_wait(pio);
 	pio = zio_root(spa, NULL, NULL, 0);
 	zio_flush(pio, raidvd);
 	zio_wait(pio);
 
-<<<<<<< HEAD
 	zfs_dbgmsg("reflow recovery: overwrote %llu bytes (logical) "
 	    "to real location", logical_size);
-=======
-	zfs_dbgmsg("reflow recovery: overwrote %llu bytes (logical) \
-to real location",
-	    logical_size);
->>>>>>> 80301d78
 
 	for (int i = 0; i < raidvd->vdev_children; i++)
 		abd_free(abds[i]);
@@ -4534,13 +3939,8 @@
 	VERIFY0(vdev_uberblock_sync_list(&spa->spa_root_vdev, 1,
 	    &spa->spa_ubsync, ZIO_FLAG_CONFIG_WRITER));
 
-<<<<<<< HEAD
 	zfs_dbgmsg("reflow recovery: uberblock updated "
 	    "(txg %llu, SCRATCH_NOT_IN_USE, size %llu, ts %llu)",
-=======
-	zfs_dbgmsg("reflow recovery: uberblock updated \
-(txg %llu, SCRATCH_NOT_IN_USE, size %llu, ts %llu)",
->>>>>>> 80301d78
 	    spa->spa_ubsync.ub_txg, logical_size, spa->spa_ubsync.ub_timestamp);
 
 	spa_config_exit(spa, SCL_STATE, FTAG);
@@ -4714,7 +4114,6 @@
 
 	spa_config_exit(spa, SCL_CONFIG, FTAG);
 
-<<<<<<< HEAD
 	/*
 	 * The txg_wait_synced() here ensures that all reflow zio's have
 	 * completed, and vre_failed_offset has been set if necessary.  It
@@ -4729,31 +4128,12 @@
 	 */
 	txg_wait_synced(spa->spa_dsl_pool, 0);
 
-=======
->>>>>>> 80301d78
 	if (!zthr_iscancelled(spa->spa_raidz_expand_zthr) &&
 	    vre->vre_failed_offset == UINT64_MAX) {
 		/*
 		 * We are not being canceled, so the reflow must be
 		 * complete. In that case also mark it as completed on disk.
-<<<<<<< HEAD
 		 */
-=======
-		 *
-		 * The txg_wait_synced() here ensures that the progress of
-		 * the last raidz_reflow_sync() is written to disk before
-		 * raidz_reflow_complete_sync() changes the in-memory
-		 * vre_state.  vdev_raidz_io_start() uses vre_state to
-		 * determine if a reflow is in progress, in which case we may
-		 * need to write to both old and new locations.  Therefore we
-		 * can only change vre_state once this is not necessary,
-		 * which is once the on-disk progress (in spa_ubsync) has
-		 * been set past any possible writes (to the end of the last
-		 * metaslab).
-		 */
-		txg_wait_synced(spa->spa_dsl_pool, 0);
-
->>>>>>> 80301d78
 		VERIFY0(dsl_sync_task(spa_name(spa), NULL,
 		    raidz_reflow_complete_sync, spa,
 		    0, ZFS_SPACE_CHECK_NONE));
@@ -4767,10 +4147,6 @@
 		    NULL, "offset=%llu failed_offset=%lld",
 		    (long long)vre->vre_offset,
 		    (long long)vre->vre_failed_offset);
-<<<<<<< HEAD
-=======
-		txg_wait_synced(spa->spa_dsl_pool, 0);
->>>>>>> 80301d78
 		mutex_enter(&vre->vre_lock);
 		if (vre->vre_failed_offset != UINT64_MAX) {
 			/*
@@ -5025,17 +4401,6 @@
 	    nvlist_exists(nv, ZPOOL_CONFIG_RAIDZ_EXPANDING);
 	zfs_dbgmsg("reflow_in_progress=%u", (int)reflow_in_progress);
 	if (reflow_in_progress) {
-<<<<<<< HEAD
-=======
-		/*
-		 * XXX we parse the mos config while the vdevs for the
-		 * label config still exist, so spa_raidz_expand will be
-		 * set to the label config vdev.  we just overwrite it here.
-		 * should find a cleaner way to do this.
-		 */
-
-		//ASSERT3P(spa->spa_raidz_expand, ==, NULL);
->>>>>>> 80301d78
 		spa->spa_raidz_expand = &vdrz->vn_vre;
 		vdrz->vn_vre.vre_state = DSS_SCANNING;
 	}
@@ -5175,16 +4540,8 @@
 };
 
 ZFS_MODULE_PARAM(zfs_vdev, raidz_, expand_max_offset_pause, ULONG, ZMOD_RW,
-<<<<<<< HEAD
     "For testing, pause RAIDZ expansion at this offset");
 ZFS_MODULE_PARAM(zfs_vdev, raidz_, expand_max_copy_bytes, ULONG, ZMOD_RW,
     "Max amount of concurrent i/o for RAIDZ expansion");
 ZFS_MODULE_PARAM(zfs_vdev, raidz_, io_aggregate_rows, ULONG, ZMOD_RW,
-    "For expanded RAIDZ, aggregate reads that have more rows than this");
-=======
-	"For testing, pause RAIDZ expansion at this offset");
-ZFS_MODULE_PARAM(zfs_vdev, raidz_, expand_max_copy_bytes, ULONG, ZMOD_RW,
-	"Max amount of concurrent i/o for RAIDZ expansion");
-ZFS_MODULE_PARAM(zfs_vdev, raidz_, io_aggregate_rows, ULONG, ZMOD_RW,
-	"Apply raidz map abds aggregation if the map contain more rows than value");
->>>>>>> 80301d78
+    "For expanded RAIDZ, aggregate reads that have more rows than this");