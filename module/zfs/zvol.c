--- conflicted
+++ resolved
@@ -1115,10 +1115,7 @@
 	zv->zv_queue = blk_init_queue(zvol_request, &zv->zv_lock);
 	if (zv->zv_queue == NULL)
 		goto out_kmem;
-<<<<<<< HEAD
-=======
 	zv->zv_queue->flush_flags = REQ_FLUSH | REQ_FUA;
->>>>>>> c902f40f
 	queue_flag_set_unlocked(QUEUE_FLAG_DISCARD, zv->zv_queue);
 	blk_queue_max_discard_sectors(zv->zv_queue, UINT_MAX);
 
