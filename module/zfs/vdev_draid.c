/*
 * CDDL HEADER START
 *
 * The contents of this file are subject to the terms of the
 * Common Development and Distribution License (the "License").
 * You may not use this file except in compliance with the License.
 *
 * You can obtain a copy of the license at usr/src/OPENSOLARIS.LICENSE
 * or http://www.opensolaris.org/os/licensing.
 * See the License for the specific language governing permissions
 * and limitations under the License.
 *
 * When distributing Covered Code, include this CDDL HEADER in each
 * file and include the License file at usr/src/OPENSOLARIS.LICENSE.
 * If applicable, add the following below this CDDL HEADER, with the
 * fields enclosed by brackets "[]" replaced with your own identifying
 * information: Portions Copyright [yyyy] [name of copyright owner]
 *
 * CDDL HEADER END
 */
/*
 * Copyright (c) 2018 Intel Corporation.
 * Copyright (c) 2020 by Lawrence Livermore National Security, LLC.
 */

#include <sys/zfs_context.h>
#include <sys/spa.h>
#include <sys/spa_impl.h>
#include <sys/vdev_impl.h>
#include <sys/vdev_draid.h>
#include <sys/vdev_raidz.h>
#include <sys/vdev_rebuild.h>
#include <sys/abd.h>
#include <sys/zio.h>
#include <sys/nvpair.h>
#include <sys/zio_checksum.h>
#include <sys/fs/zfs.h>
#include <sys/fm/fs/zfs.h>
#include <zfs_fletcher.h>

#ifdef ZFS_DEBUG
#include <sys/vdev.h>	/* For vdev_xlate() in vdev_draid_io_verify() */
#endif

/*
 * dRAID is a distributed spare implementation for ZFS. A dRAID vdev is
 * comprised of multiple raidz redundancy groups which are spread over the
 * dRAID children. To ensure an even distribution, and avoid hot spots, a
 * permutation mapping is applied to the order of the dRAID children.
 * This mixing effectively distributes the parity columns evenly over all
 * of the disks in the dRAID.
 *
 * This is beneficial because it means when resilvering all of the disks
 * can participate thereby increasing the available IOPs and bandwidth.
 * Furthermore, by reserving a small fraction of each child's total capacity
 * virtual distributed spare disks can be created. These spares similarly
 * benefit from the performance gains of spanning all of the children. The
 * consequence of which is that resilvering to a distributed spare can
 * substantially reduce the time required to restore full parity to pool
 * with a failed disks.
 *
 * === dRAID group layout ===
 *
 * First, let's define a "row" in the configuration to be a 16M chunk from
 * each physical drive at the same offset. This is the minimum allowable
 * size since it must be possible to store a full 16M block when there is
 * only a single data column. Next, we define a "group" to be a set of
 * sequential disks containing both the parity and data columns. We allow
 * groups to span multiple rows in order to align any group size to any
 * number of physical drives. Finally, a "slice" is comprised of the rows
 * which contain the target number of groups. The permutation mappings
 * are applied in a round robin fashion to each slice.
 *
 * Given D+P drives in a group (including parity drives) and C-S physical
 * drives (not including the spare drives), we can distribute the groups
 * across R rows without remainder by selecting the least common multiple
 * of D+P and C-S as the number of groups; i.e. ngroups = LCM(D+P, C-S).
 *
 * In the example below, there are C=14 physical drives in the configuration
 * with S=2 drives worth of spare capacity. Each group has a width of 9
 * which includes D=8 data and P=1 parity drive. There are 4 groups and
 * 3 rows per slice.  Each group has a size of 144M (16M * 9) and a slice
 * size is 576M (144M * 4). When allocating from a dRAID each group is
 * filled before moving on to the next as show in slice0 below.
 *
 *             data disks (8 data + 1 parity)          spares (2)
 *     +===+===+===+===+===+===+===+===+===+===+===+===+===+===+
 *  ^  | 2 | 6 | 1 | 11| 4 | 0 | 7 | 10| 8 | 9 | 13| 5 | 12| 3 | device map 0
 *  |  +===+===+===+===+===+===+===+===+===+===+===+===+===+===+
 *  |  |              group 0              |  group 1..|       |
 *  |  +-----------------------------------+-----------+-------|
 *  |  | 0   1   2   3   4   5   6   7   8 | 36  37  38|       |  r
 *  |  | 9   10  11  12  13  14  15  16  17| 45  46  47|       |  o
 *  |  | 18  19  20  21  22  23  24  25  26| 54  55  56|       |  w
 *     | 27  28  29  30  31  32  33  34  35| 63  64  65|       |  0
 *  s  +-----------------------+-----------------------+-------+
 *  l  |       ..group 1       |        group 2..      |       |
 *  i  +-----------------------+-----------------------+-------+
 *  c  | 39  40  41  42  43  44| 72  73  74  75  76  77|       |  r
 *  e  | 48  49  50  51  52  53| 81  82  83  84  85  86|       |  o
 *  0  | 57  58  59  60  61  62| 90  91  92  93  94  95|       |  w
 *     | 66  67  68  69  70  71| 99 100 101 102 103 104|       |  1
 *  |  +-----------+-----------+-----------------------+-------+
 *  |  |..group 2  |            group 3                |       |
 *  |  +-----------+-----------+-----------------------+-------+
 *  |  | 78  79  80|108 109 110 111 112 113 114 115 116|       |  r
 *  |  | 87  88  89|117 118 119 120 121 122 123 124 125|       |  o
 *  |  | 96  97  98|126 127 128 129 130 131 132 133 134|       |  w
 *  v  |105 106 107|135 136 137 138 139 140 141 142 143|       |  2
 *     +===+===+===+===+===+===+===+===+===+===+===+===+===+===+
 *     | 9 | 11| 12| 2 | 4 | 1 | 3 | 0 | 10| 13| 8 | 5 | 6 | 7 | device map 1
 *  s  +===+===+===+===+===+===+===+===+===+===+===+===+===+===+
 *  l  |              group 4              |  group 5..|       | row 3
 *  i  +-----------------------+-----------+-----------+-------|
 *  c  |       ..group 5       |        group 6..      |       | row 4
 *  e  +-----------+-----------+-----------------------+-------+
 *  1  |..group 6  |            group 7                |       | row 5
 *     +===+===+===+===+===+===+===+===+===+===+===+===+===+===+
 *     | 3 | 5 | 10| 8 | 6 | 11| 12| 0 | 2 | 4 | 7 | 1 | 9 | 13| device map 2
 *  s  +===+===+===+===+===+===+===+===+===+===+===+===+===+===+
 *  l  |              group 8              |  group 9..|       | row 6
 *  i  +-----------------------------------------------+-------|
 *  c  |       ..group 9       |        group 10..     |       | row 7
 *  e  +-----------------------+-----------------------+-------+
 *  2  |..group 10 |            group 11               |       | row 8
 *     +-----------+-----------------------------------+-------+
 *
 * This layout has several advantages over requiring that each row contain
 * a whole number of groups.
 *
 * 1. The group count is not a relevant parameter when defining a dRAID
 *    layout. Only the group width is needed, and *all* groups will have
 *    the desired size.
 *
 * 2. All possible group widths (<= physical disk count) can be supported.
 *
 * 3. The logic within vdev_draid.c is simplified when the group width is
 *    the same for all groups (although some of the logic around computing
 *    permutation numbers and drive offsets is more complicated).
 *
 * N.B. The following array describes all valid dRAID permutation maps.
 * Each row is used to generate a permutation map for a different number
 * of children from a unique seed. The seeds were generated and carefully
 * evaluated by the 'draid' utility in order to provide balanced mappings.
 * In addition to the seed a checksum of the in-memory mapping is stored
 * for verification.
 *
 * The imbalance ratio of a given failure (e.g. 5 disks wide, child 3 failed,
 * with a given permutation map) is the ratio of the amounts of I/O that will
 * be sent to the least and most busy disks when resilvering. The average
 * imbalance ratio (of a given number of disks and permutation map) is the
 * average of the ratios of all possible single and double disk failures.
 *
 * In order to achieve a low imbalance ratio the number of permutations in
 * the mapping must be significantly larger than the number of children.
 * For dRAID the number of permutations has been limited to 512 to minimize
 * the map size. This does result in a gradually increasing imbalance ratio
 * as seen in the table below. Increasing the number of permutations for
 * larger child counts would reduce the imbalance ratio. However, in practice
 * when there are a large number of children each child is responsible for
 * fewer total IOs so it's less of a concern.
 *
 * Note these values are hard coded and must never be changed.  Existing
 * pools depend on the same mapping always being generated in order to
 * read and write from the correct locations.  Any change would make
 * existing pools completely inaccessible.
 */
static const draid_map_t draid_maps[VDEV_DRAID_MAX_MAPS] = {
	{   2, 256, 0x89ef3dabbcc7de37, 0x00000000433d433d },	/* 1.000 */
	{   3, 256, 0x89a57f3de98121b4, 0x00000000bcd8b7b5 },	/* 1.000 */
	{   4, 256, 0xc9ea9ec82340c885, 0x00000001819d7c69 },	/* 1.000 */
	{   5, 256, 0xf46733b7f4d47dfd, 0x00000002a1648d74 },	/* 1.010 */
	{   6, 256, 0x88c3c62d8585b362, 0x00000003d3b0c2c4 },	/* 1.031 */
	{   7, 256, 0x3a65d809b4d1b9d5, 0x000000055c4183ee },	/* 1.043 */
	{   8, 256, 0xe98930e3c5d2e90a, 0x00000006edfb0329 },	/* 1.059 */
	{   9, 256, 0x5a5430036b982ccb, 0x00000008ceaf6934 },	/* 1.056 */
	{  10, 256, 0x92bf389e9eadac74, 0x0000000b26668c09 },	/* 1.072 */
	{  11, 256, 0x74ccebf1dcf3ae80, 0x0000000dd691358c },	/* 1.083 */
	{  12, 256, 0x8847e41a1a9f5671, 0x00000010a0c63c8e },	/* 1.097 */
	{  13, 256, 0x7481b56debf0e637, 0x0000001424121fe4 },	/* 1.100 */
	{  14, 256, 0x559b8c44065f8967, 0x00000016ab2ff079 },	/* 1.121 */
	{  15, 256, 0x34c49545a2ee7f01, 0x0000001a6028efd6 },	/* 1.103 */
	{  16, 256, 0xb85f4fa81a7698f7, 0x0000001e95ff5e66 },	/* 1.111 */
	{  17, 256, 0x6353e47b7e47aba0, 0x00000021a81fa0fe },	/* 1.133 */
	{  18, 256, 0xaa549746b1cbb81c, 0x00000026f02494c9 },	/* 1.131 */
	{  19, 256, 0x892e343f2f31d690, 0x00000029eb392835 },	/* 1.130 */
	{  20, 256, 0x76914824db98cc3f, 0x0000003004f31a7c },	/* 1.141 */
	{  21, 256, 0x4b3cbabf9cfb1d0f, 0x00000036363a2408 },	/* 1.139 */
	{  22, 256, 0xf45c77abb4f035d4, 0x00000038dd0f3e84 },	/* 1.150 */
	{  23, 256, 0x5e18bd7f3fd4baf4, 0x0000003f0660391f },	/* 1.174 */
	{  24, 256, 0xa7b3a4d285d6503b, 0x000000443dfc9ff6 },	/* 1.168 */
	{  25, 256, 0x56ac7dd967521f5a, 0x0000004b03a87eb7 },	/* 1.180 */
	{  26, 256, 0x3a42dfda4eb880f7, 0x000000522c719bba },	/* 1.226 */
	{  27, 256, 0xd200d2fc6b54bf60, 0x0000005760b4fdf5 },	/* 1.228 */
	{  28, 256, 0xc52605bbd486c546, 0x0000005e00d8f74c },	/* 1.217 */
	{  29, 256, 0xc761779e63cd762f, 0x00000067be3cd85c },	/* 1.239 */
	{  30, 256, 0xca577b1e07f85ca5, 0x0000006f5517f3e4 },	/* 1.238 */
	{  31, 256, 0xfd50a593c518b3d4, 0x0000007370e7778f },	/* 1.273 */
	{  32, 512, 0xc6c87ba5b042650b, 0x000000f7eb08a156 },	/* 1.191 */
	{  33, 512, 0xc3880d0c9d458304, 0x0000010734b5d160 },	/* 1.199 */
	{  34, 512, 0xe920927e4d8b2c97, 0x00000118c1edbce0 },	/* 1.195 */
	{  35, 512, 0x8da7fcda87bde316, 0x0000012a3e9f9110 },	/* 1.201 */
	{  36, 512, 0xcf09937491514a29, 0x0000013bd6a24bef },	/* 1.194 */
	{  37, 512, 0x9b5abbf345cbd7cc, 0x0000014b9d90fac3 },	/* 1.237 */
	{  38, 512, 0x506312a44668d6a9, 0x0000015e1b5f6148 },	/* 1.242 */
	{  39, 512, 0x71659ede62b4755f, 0x00000173ef029bcd },	/* 1.231 */
	{  40, 512, 0xa7fde73fb74cf2d7, 0x000001866fb72748 },	/* 1.233 */
	{  41, 512, 0x19e8b461a1dea1d3, 0x000001a046f76b23 },	/* 1.271 */
	{  42, 512, 0x031c9b868cc3e976, 0x000001afa64c49d3 },	/* 1.263 */
	{  43, 512, 0xbaa5125faa781854, 0x000001c76789e278 },	/* 1.270 */
	{  44, 512, 0x4ed55052550d721b, 0x000001d800ccd8eb },	/* 1.281 */
	{  45, 512, 0x0fd63ddbdff90677, 0x000001f08ad59ed2 },	/* 1.282 */
	{  46, 512, 0x36d66546de7fdd6f, 0x000002016f09574b },	/* 1.286 */
	{  47, 512, 0x99f997e7eafb69d7, 0x0000021e42e47cb6 },	/* 1.329 */
	{  48, 512, 0xbecd9c2571312c5d, 0x000002320fe2872b },	/* 1.286 */
	{  49, 512, 0xd97371329e488a32, 0x0000024cd73f2ca7 },	/* 1.322 */
	{  50, 512, 0x30e9b136670749ee, 0x000002681c83b0e0 },	/* 1.335 */
	{  51, 512, 0x11ad6bc8f47aaeb4, 0x0000027e9261b5d5 },	/* 1.305 */
	{  52, 512, 0x68e445300af432c1, 0x0000029aa0eb7dbf },	/* 1.330 */
	{  53, 512, 0x910fb561657ea98c, 0x000002b3dca04853 },	/* 1.365 */
	{  54, 512, 0xd619693d8ce5e7a5, 0x000002cc280e9c97 },	/* 1.334 */
	{  55, 512, 0x24e281f564dbb60a, 0x000002e9fa842713 },	/* 1.364 */
	{  56, 512, 0x947a7d3bdaab44c5, 0x000003046680f72e },	/* 1.374 */
	{  57, 512, 0x2d44fec9c093e0de, 0x00000324198ba810 },	/* 1.363 */
	{  58, 512, 0x87743c272d29bb4c, 0x0000033ec48c9ac9 },	/* 1.401 */
	{  59, 512, 0x96aa3b6f67f5d923, 0x0000034faead902c },	/* 1.392 */
	{  60, 512, 0x94a4f1faf520b0d3, 0x0000037d713ab005 },	/* 1.360 */
	{  61, 512, 0xb13ed3a272f711a2, 0x00000397368f3cbd },	/* 1.396 */
	{  62, 512, 0x3b1b11805fa4a64a, 0x000003b8a5e2840c },	/* 1.453 */
	{  63, 512, 0x4c74caad9172ba71, 0x000003d4be280290 },	/* 1.437 */
	{  64, 512, 0x035ff643923dd29e, 0x000003fad6c355e1 },	/* 1.402 */
	{  65, 512, 0x768e9171b11abd3c, 0x0000040eb07fed20 },	/* 1.459 */
	{  66, 512, 0x75880e6f78a13ddd, 0x000004433d6acf14 },	/* 1.423 */
	{  67, 512, 0x910b9714f698a877, 0x00000451ea65d5db },	/* 1.447 */
	{  68, 512, 0x87f5db6f9fdcf5c7, 0x000004732169e3f7 },	/* 1.450 */
	{  69, 512, 0x836d4968fbaa3706, 0x000004954068a380 },	/* 1.455 */
	{  70, 512, 0xc567d73a036421ab, 0x000004bd7cb7bd3d },	/* 1.463 */
	{  71, 512, 0x619df40f240b8fed, 0x000004e376c2e972 },	/* 1.463 */
	{  72, 512, 0x42763a680d5bed8e, 0x000005084275c680 },	/* 1.452 */
	{  73, 512, 0x5866f064b3230431, 0x0000052906f2c9ab },	/* 1.498 */
	{  74, 512, 0x9fa08548b1621a44, 0x0000054708019247 },	/* 1.526 */
	{  75, 512, 0xb6053078ce0fc303, 0x00000572cc5c72b0 },	/* 1.491 */
	{  76, 512, 0x4a7aad7bf3890923, 0x0000058e987bc8e9 },	/* 1.470 */
	{  77, 512, 0xe165613fd75b5a53, 0x000005c20473a211 },	/* 1.527 */
	{  78, 512, 0x3ff154ac878163a6, 0x000005d659194bf3 },	/* 1.509 */
	{  79, 512, 0x24b93ade0aa8a532, 0x0000060a201c4f8e },	/* 1.569 */
	{  80, 512, 0xc18e2d14cd9bb554, 0x0000062c55cfe48c },	/* 1.555 */
	{  81, 512, 0x98cc78302feb58b6, 0x0000066656a07194 },	/* 1.509 */
	{  82, 512, 0xc6c5fd5a2abc0543, 0x0000067cff94fbf8 },	/* 1.596 */
	{  83, 512, 0xa7962f514acbba21, 0x000006ab7b5afa2e },	/* 1.568 */
	{  84, 512, 0xba02545069ddc6dc, 0x000006d19861364f },	/* 1.541 */
	{  85, 512, 0x447c73192c35073e, 0x000006fce315ce35 },	/* 1.623 */
	{  86, 512, 0x48beef9e2d42b0c2, 0x00000720a8e38b6b },	/* 1.620 */
	{  87, 512, 0x4874cf98541a35e0, 0x00000758382a2273 },	/* 1.597 */
	{  88, 512, 0xad4cf8333a31127a, 0x00000781e1651b1b },	/* 1.575 */
	{  89, 512, 0x47ae4859d57888c1, 0x000007b27edbe5bc },	/* 1.627 */
	{  90, 512, 0x06f7723cfe5d1891, 0x000007dc2a96d8eb },	/* 1.596 */
	{  91, 512, 0xd4e44218d660576d, 0x0000080ac46f02d5 },	/* 1.622 */
	{  92, 512, 0x7066702b0d5be1f2, 0x00000832c96d154e },	/* 1.695 */
	{  93, 512, 0x011209b4f9e11fb9, 0x0000085eefda104c },	/* 1.605 */
	{  94, 512, 0x47ffba30a0b35708, 0x00000899badc32dc },	/* 1.625 */
	{  95, 512, 0x1a95a6ac4538aaa8, 0x000008b6b69a42b2 },	/* 1.687 */
	{  96, 512, 0xbda2b239bb2008eb, 0x000008f22d2de38a },	/* 1.621 */
	{  97, 512, 0x7ffa0bea90355c6c, 0x0000092e5b23b816 },	/* 1.699 */
	{  98, 512, 0x1d56ba34be426795, 0x0000094f482e5d1b },	/* 1.688 */
	{  99, 512, 0x0aa89d45c502e93d, 0x00000977d94a98ce },	/* 1.642 */
	{ 100, 512, 0x54369449f6857774, 0x000009c06c9b34cc },	/* 1.683 */
	{ 101, 512, 0xf7d4dd8445b46765, 0x000009e5dc542259 },	/* 1.755 */
	{ 102, 512, 0xfa8866312f169469, 0x00000a16b54eae93 },	/* 1.692 */
	{ 103, 512, 0xd8a5aea08aef3ff9, 0x00000a381d2cbfe7 },	/* 1.747 */
	{ 104, 512, 0x66bcd2c3d5f9ef0e, 0x00000a8191817be7 },	/* 1.751 */
	{ 105, 512, 0x3fb13a47a012ec81, 0x00000ab562b9a254 },	/* 1.751 */
	{ 106, 512, 0x43100f01c9e5e3ca, 0x00000aeee84c185f },	/* 1.726 */
	{ 107, 512, 0xca09c50ccee2d054, 0x00000b1c359c047d },	/* 1.788 */
	{ 108, 512, 0xd7176732ac503f9b, 0x00000b578bc52a73 },	/* 1.740 */
	{ 109, 512, 0xed206e51f8d9422d, 0x00000b8083e0d960 },	/* 1.780 */
	{ 110, 512, 0x17ead5dc6ba0dcd6, 0x00000bcfb1a32ca8 },	/* 1.836 */
	{ 111, 512, 0x5f1dc21e38a969eb, 0x00000c0171becdd6 },	/* 1.778 */
	{ 112, 512, 0xddaa973de33ec528, 0x00000c3edaba4b95 },	/* 1.831 */
	{ 113, 512, 0x2a5eccd7735a3630, 0x00000c630664e7df },	/* 1.825 */
	{ 114, 512, 0xafcccee5c0b71446, 0x00000cb65392f6e4 },	/* 1.826 */
	{ 115, 512, 0x8fa30c5e7b147e27, 0x00000cd4db391e55 },	/* 1.843 */
	{ 116, 512, 0x5afe0711fdfafd82, 0x00000d08cb4ec35d },	/* 1.826 */
	{ 117, 512, 0x533a6090238afd4c, 0x00000d336f115d1b },	/* 1.803 */
	{ 118, 512, 0x90cf11b595e39a84, 0x00000d8e041c2048 },	/* 1.857 */
	{ 119, 512, 0x0d61a3b809444009, 0x00000dcb798afe35 },	/* 1.877 */
	{ 120, 512, 0x7f34da0f54b0d114, 0x00000df3922664e1 },	/* 1.849 */
	{ 121, 512, 0xa52258d5b72f6551, 0x00000e4d37a9872d },	/* 1.867 */
	{ 122, 512, 0xc1de54d7672878db, 0x00000e6583a94cf6 },	/* 1.978 */
	{ 123, 512, 0x1d03354316a414ab, 0x00000ebffc50308d },	/* 1.947 */
	{ 124, 512, 0xcebdcc377665412c, 0x00000edee1997cea },	/* 1.865 */
	{ 125, 512, 0x4ddd4c04b1a12344, 0x00000f21d64b373f },	/* 1.881 */
	{ 126, 512, 0x64fc8f94e3973658, 0x00000f8f87a8896b },	/* 1.882 */
	{ 127, 512, 0x68765f78034a334e, 0x00000fb8fe62197e },	/* 1.867 */
	{ 128, 512, 0xaf36b871a303e816, 0x00000fec6f3afb1e },	/* 1.972 */
	{ 129, 512, 0x2a4cbf73866c3a28, 0x00001027febfe4e5 },	/* 1.896 */
	{ 130, 512, 0x9cb128aacdcd3b2f, 0x0000106aa8ac569d },	/* 1.965 */
	{ 131, 512, 0x5511d41c55869124, 0x000010bbd755ddf1 },	/* 1.963 */
	{ 132, 512, 0x42f92461937f284a, 0x000010fb8bceb3b5 },	/* 1.925 */
	{ 133, 512, 0xe2d89a1cf6f1f287, 0x0000114cf5331e34 },	/* 1.862 */
	{ 134, 512, 0xdc631a038956200e, 0x0000116428d2adc5 },	/* 2.042 */
	{ 135, 512, 0xb2e5ac222cd236be, 0x000011ca88e4d4d2 },	/* 1.935 */
	{ 136, 512, 0xbc7d8236655d88e7, 0x000011e39cb94e66 },	/* 2.005 */
	{ 137, 512, 0x073e02d88d2d8e75, 0x0000123136c7933c },	/* 2.041 */
	{ 138, 512, 0x3ddb9c3873166be0, 0x00001280e4ec6d52 },	/* 1.997 */
	{ 139, 512, 0x7d3b1a845420e1b5, 0x000012c2e7cd6a44 },	/* 1.996 */
	{ 140, 512, 0x60102308aa7b2a6c, 0x000012fc490e6c7d },	/* 2.053 */
	{ 141, 512, 0xdb22bb2f9eb894aa, 0x00001343f5a85a1a },	/* 1.971 */
	{ 142, 512, 0xd853f879a13b1606, 0x000013bb7d5f9048 },	/* 2.018 */
	{ 143, 512, 0x001620a03f804b1d, 0x000013e74cc794fd },	/* 1.961 */
	{ 144, 512, 0xfdb52dda76fbf667, 0x00001442d2f22480 },	/* 2.046 */
	{ 145, 512, 0xa9160110f66e24ff, 0x0000144b899f9dbb },	/* 1.968 */
	{ 146, 512, 0x77306a30379ae03b, 0x000014cb98eb1f81 },	/* 2.143 */
	{ 147, 512, 0x14f5985d2752319d, 0x000014feab821fc9 },	/* 2.064 */
	{ 148, 512, 0xa4b8ff11de7863f8, 0x0000154a0e60b9c9 },	/* 2.023 */
	{ 149, 512, 0x44b345426455c1b3, 0x000015999c3c569c },	/* 2.136 */
	{ 150, 512, 0x272677826049b46c, 0x000015c9697f4b92 },	/* 2.063 */
	{ 151, 512, 0x2f9216e2cd74fe40, 0x0000162b1f7bbd39 },	/* 1.974 */
	{ 152, 512, 0x706ae3e763ad8771, 0x00001661371c55e1 },	/* 2.210 */
	{ 153, 512, 0xf7fd345307c2480e, 0x000016e251f28b6a },	/* 2.006 */
	{ 154, 512, 0x6e94e3d26b3139eb, 0x000016f2429bb8c6 },	/* 2.193 */
	{ 155, 512, 0x5458bbfbb781fcba, 0x0000173efdeca1b9 },	/* 2.163 */
	{ 156, 512, 0xa80e2afeccd93b33, 0x000017bfdcb78adc },	/* 2.046 */
	{ 157, 512, 0x1e4ccbb22796cf9d, 0x00001826fdcc39c9 },	/* 2.084 */
	{ 158, 512, 0x8fba4b676aaa3663, 0x00001841a1379480 },	/* 2.264 */
	{ 159, 512, 0xf82b843814b315fa, 0x000018886e19b8a3 },	/* 2.074 */
	{ 160, 512, 0x7f21e920ecf753a3, 0x0000191812ca0ea7 },	/* 2.282 */
	{ 161, 512, 0x48bb8ea2c4caa620, 0x0000192f310faccf },	/* 2.148 */
	{ 162, 512, 0x5cdb652b4952c91b, 0x0000199e1d7437c7 },	/* 2.355 */
	{ 163, 512, 0x6ac1ba6f78c06cd4, 0x000019cd11f82c70 },	/* 2.164 */
	{ 164, 512, 0x9faf5f9ca2669a56, 0x00001a18d5431f6a },	/* 2.393 */
	{ 165, 512, 0xaa57e9383eb01194, 0x00001a9e7d253d85 },	/* 2.178 */
	{ 166, 512, 0x896967bf495c34d2, 0x00001afb8319b9fc },	/* 2.334 */
	{ 167, 512, 0xdfad5f05de225f1b, 0x00001b3a59c3093b },	/* 2.266 */
	{ 168, 512, 0xfd299a99f9f2abdd, 0x00001bb6f1a10799 },	/* 2.304 */
	{ 169, 512, 0xdda239e798fe9fd4, 0x00001bfae0c9692d },	/* 2.218 */
	{ 170, 512, 0x5fca670414a32c3e, 0x00001c22129dbcff },	/* 2.377 */
	{ 171, 512, 0x1bb8934314b087de, 0x00001c955db36cd0 },	/* 2.155 */
	{ 172, 512, 0xd96394b4b082200d, 0x00001cfc8619b7e6 },	/* 2.404 */
	{ 173, 512, 0xb612a7735b1c8cbc, 0x00001d303acdd585 },	/* 2.205 */
	{ 174, 512, 0x28e7430fe5875fe1, 0x00001d7ed5b3697d },	/* 2.359 */
	{ 175, 512, 0x5038e89efdd981b9, 0x00001dc40ec35c59 },	/* 2.158 */
	{ 176, 512, 0x075fd78f1d14db7c, 0x00001e31c83b4a2b },	/* 2.614 */
	{ 177, 512, 0xc50fafdb5021be15, 0x00001e7cdac82fbc },	/* 2.239 */
	{ 178, 512, 0xe6dc7572ce7b91c7, 0x00001edd8bb454fc },	/* 2.493 */
	{ 179, 512, 0x21f7843e7beda537, 0x00001f3a8e019d6c },	/* 2.327 */
	{ 180, 512, 0xc83385e20b43ec82, 0x00001f70735ec137 },	/* 2.231 */
	{ 181, 512, 0xca818217dddb21fd, 0x0000201ca44c5a3c },	/* 2.237 */
	{ 182, 512, 0xe6035defea48f933, 0x00002038e3346658 },	/* 2.691 */
	{ 183, 512, 0x47262a4f953dac5a, 0x000020c2e554314e },	/* 2.170 */
	{ 184, 512, 0xe24c7246260873ea, 0x000021197e618d64 },	/* 2.600 */
	{ 185, 512, 0xeef6b57c9b58e9e1, 0x0000217ea48ecddc },	/* 2.391 */
	{ 186, 512, 0x2becd3346e386142, 0x000021c496d4a5f9 },	/* 2.677 */
	{ 187, 512, 0x63c6207bdf3b40a3, 0x0000220e0f2eec0c },	/* 2.410 */
	{ 188, 512, 0x3056ce8989767d4b, 0x0000228eb76cd137 },	/* 2.776 */
	{ 189, 512, 0x91af61c307cee780, 0x000022e17e2ea501 },	/* 2.266 */
	{ 190, 512, 0xda359da225f6d54f, 0x00002358a2debc19 },	/* 2.717 */
	{ 191, 512, 0x0a5f7a2a55607ba0, 0x0000238a79dac18c },	/* 2.474 */
	{ 192, 512, 0x27bb75bf5224638a, 0x00002403a58e2351 },	/* 2.673 */
	{ 193, 512, 0x1ebfdb94630f5d0f, 0x00002492a10cb339 },	/* 2.420 */
	{ 194, 512, 0x6eae5e51d9c5f6fb, 0x000024ce4bf98715 },	/* 2.898 */
	{ 195, 512, 0x08d903b4daedc2e0, 0x0000250d1e15886c },	/* 2.363 */
	{ 196, 512, 0xc722a2f7fa7cd686, 0x0000258a99ed0c9e },	/* 2.747 */
	{ 197, 512, 0x8f71faf0e54e361d, 0x000025dee11976f5 },	/* 2.531 */
	{ 198, 512, 0x87f64695c91a54e7, 0x0000264e00a43da0 },	/* 2.707 */
	{ 199, 512, 0xc719cbac2c336b92, 0x000026d327277ac1 },	/* 2.315 */
	{ 200, 512, 0xe7e647afaf771ade, 0x000027523a5c44bf },	/* 3.012 */
	{ 201, 512, 0x12d4b5c38ce8c946, 0x0000273898432545 },	/* 2.378 */
	{ 202, 512, 0xf2e0cd4067bdc94a, 0x000027e47bb2c935 },	/* 2.969 */
	{ 203, 512, 0x21b79f14d6d947d3, 0x0000281e64977f0d },	/* 2.594 */
	{ 204, 512, 0x515093f952f18cd6, 0x0000289691a473fd },	/* 2.763 */
	{ 205, 512, 0xd47b160a1b1022c8, 0x00002903e8b52411 },	/* 2.457 */
	{ 206, 512, 0xc02fc96684715a16, 0x0000297515608601 },	/* 3.057 */
	{ 207, 512, 0xef51e68efba72ed0, 0x000029ef73604804 },	/* 2.590 */
	{ 208, 512, 0x9e3be6e5448b4f33, 0x00002a2846ed074b },	/* 3.047 */
	{ 209, 512, 0x81d446c6d5fec063, 0x00002a92ca693455 },	/* 2.676 */
	{ 210, 512, 0xff215de8224e57d5, 0x00002b2271fe3729 },	/* 2.993 */
	{ 211, 512, 0xe2524d9ba8f69796, 0x00002b64b99c3ba2 },	/* 2.457 */
	{ 212, 512, 0xf6b28e26097b7e4b, 0x00002bd768b6e068 },	/* 3.182 */
	{ 213, 512, 0x893a487f30ce1644, 0x00002c67f722b4b2 },	/* 2.563 */
	{ 214, 512, 0x386566c3fc9871df, 0x00002cc1cf8b4037 },	/* 3.025 */
	{ 215, 512, 0x1e0ed78edf1f558a, 0x00002d3948d36c7f },	/* 2.730 */
	{ 216, 512, 0xe3bc20c31e61f113, 0x00002d6d6b12e025 },	/* 3.036 */
	{ 217, 512, 0xd6c3ad2e23021882, 0x00002deff7572241 },	/* 2.722 */
	{ 218, 512, 0xb4a9f95cf0f69c5a, 0x00002e67d537aa36 },	/* 3.356 */
	{ 219, 512, 0x6e98ed6f6c38e82f, 0x00002e9720626789 },	/* 2.697 */
	{ 220, 512, 0x2e01edba33fddac7, 0x00002f407c6b0198 },	/* 2.979 */
	{ 221, 512, 0x559d02e1f5f57ccc, 0x00002fb6a5ab4f24 },	/* 2.858 */
	{ 222, 512, 0xac18f5a916adcd8e, 0x0000304ae1c5c57e },	/* 3.258 */
	{ 223, 512, 0x15789fbaddb86f4b, 0x0000306f6e019c78 },	/* 2.693 */
	{ 224, 512, 0xf4a9c36d5bc4c408, 0x000030da40434213 },	/* 3.259 */
	{ 225, 512, 0xf640f90fd2727f44, 0x00003189ed37b90c },	/* 2.733 */
	{ 226, 512, 0xb5313d390d61884a, 0x000031e152616b37 },	/* 3.235 */
	{ 227, 512, 0x4bae6b3ce9160939, 0x0000321f40aeac42 },	/* 2.983 */
	{ 228, 512, 0x838c34480f1a66a1, 0x000032f389c0f78e },	/* 3.308 */
	{ 229, 512, 0xb1c4a52c8e3d6060, 0x0000330062a40284 },	/* 2.715 */
	{ 230, 512, 0xe0f1110c6d0ed822, 0x0000338be435644f },	/* 3.540 */
	{ 231, 512, 0x9f1a8ccdcea68d4b, 0x000034045a4e97e1 },	/* 2.779 */
	{ 232, 512, 0x3261ed62223f3099, 0x000034702cfc401c },	/* 3.084 */
	{ 233, 512, 0xf2191e2311022d65, 0x00003509dd19c9fc },	/* 2.987 */
	{ 234, 512, 0xf102a395c2033abc, 0x000035654dc96fae },	/* 3.341 */
	{ 235, 512, 0x11fe378f027906b6, 0x000035b5193b0264 },	/* 2.793 */
	{ 236, 512, 0xf777f2c026b337aa, 0x000036704f5d9297 },	/* 3.518 */
	{ 237, 512, 0x1b04e9c2ee143f32, 0x000036dfbb7af218 },	/* 2.962 */
	{ 238, 512, 0x2fcec95266f9352c, 0x00003785c8df24a9 },	/* 3.196 */
	{ 239, 512, 0xfe2b0e47e427dd85, 0x000037cbdf5da729 },	/* 2.914 */
	{ 240, 512, 0x72b49bf2225f6c6d, 0x0000382227c15855 },	/* 3.408 */
	{ 241, 512, 0x50486b43df7df9c7, 0x0000389b88be6453 },	/* 2.903 */
	{ 242, 512, 0x5192a3e53181c8ab, 0x000038ddf3d67263 },	/* 3.778 */
	{ 243, 512, 0xe9f5d8365296fd5e, 0x0000399f1c6c9e9c },	/* 3.026 */
	{ 244, 512, 0xc740263f0301efa8, 0x00003a147146512d },	/* 3.347 */
	{ 245, 512, 0x23cd0f2b5671e67d, 0x00003ab10bcc0d9d },	/* 3.212 */
	{ 246, 512, 0x002ccc7e5cd41390, 0x00003ad6cd14a6c0 },	/* 3.482 */
	{ 247, 512, 0x9aafb3c02544b31b, 0x00003b8cb8779fb0 },	/* 3.146 */
	{ 248, 512, 0x72ba07a78b121999, 0x00003c24142a5a3f },	/* 3.626 */
	{ 249, 512, 0x3d784aa58edfc7b4, 0x00003cd084817d99 },	/* 2.952 */
	{ 250, 512, 0xaab750424d8004af, 0x00003d506a8e098e },	/* 3.463 */
	{ 251, 512, 0x84403fcf8e6b5ca2, 0x00003d4c54c2aec4 },	/* 3.131 */
	{ 252, 512, 0x71eb7455ec98e207, 0x00003e655715cf2c },	/* 3.538 */
	{ 253, 512, 0xd752b4f19301595b, 0x00003ecd7b2ca5ac },	/* 2.974 */
	{ 254, 512, 0xc4674129750499de, 0x00003e99e86d3e95 },	/* 3.843 */
	{ 255, 512, 0x9772baff5cd12ef5, 0x00003f895c019841 },	/* 3.088 */
};

/*
 * Verify the map is valid. Each device index must appear exactly
 * once in every row, and the permutation array checksum must match.
 */
static int
verify_perms(uint8_t *perms, uint64_t children, uint64_t nperms,
    uint64_t checksum)
{
	int countssz = sizeof (uint16_t) * children;
	uint16_t *counts = kmem_zalloc(countssz, KM_SLEEP);

	for (int i = 0; i < nperms; i++) {
		for (int j = 0; j < children; j++) {
			uint8_t val = perms[(i * children) + j];

			if (val >= children || counts[val] != i) {
				kmem_free(counts, countssz);
				return (EINVAL);
			}

			counts[val]++;
		}
	}

	if (checksum != 0) {
		int permssz = sizeof (uint8_t) * children * nperms;
		zio_cksum_t cksum;

		fletcher_4_native_varsize(perms, permssz, &cksum);

		if (checksum != cksum.zc_word[0]) {
			kmem_free(counts, countssz);
			return (ECKSUM);
		}
	}

	kmem_free(counts, countssz);

	return (0);
}

/*
 * Generate the permutation array for the draid_map_t.  These maps control
 * the placement of all data in a dRAID.  Therefore it's critical that the
 * seed always generates the same mapping.  We provide our own pseudo-random
 * number generator for this purpose.
 */
int
vdev_draid_generate_perms(const draid_map_t *map, uint8_t **permsp)
{
	VERIFY3U(map->dm_children, >=, VDEV_DRAID_MIN_CHILDREN);
	VERIFY3U(map->dm_children, <=, VDEV_DRAID_MAX_CHILDREN);
	VERIFY3U(map->dm_seed, !=, 0);
	VERIFY3U(map->dm_nperms, !=, 0);
	VERIFY3P(map->dm_perms, ==, NULL);

#ifdef _KERNEL
	/*
	 * The kernel code always provides both a map_seed and checksum.
	 * Only the tests/zfs-tests/cmd/draid/draid.c utility will provide
	 * a zero checksum when generating new candidate maps.
	 */
	VERIFY3U(map->dm_checksum, !=, 0);
#endif
	uint64_t children = map->dm_children;
	uint64_t nperms = map->dm_nperms;
	int rowsz = sizeof (uint8_t) * children;
	int permssz = rowsz * nperms;
	uint8_t *perms;

	/* Allocate the permutation array */
	perms = vmem_alloc(permssz, KM_SLEEP);

	/* Setup an initial row with a known pattern */
	uint8_t *initial_row = kmem_alloc(rowsz, KM_SLEEP);
	for (int i = 0; i < children; i++)
		initial_row[i] = i;

	uint64_t draid_seed[2] = { VDEV_DRAID_SEED, map->dm_seed };
	uint8_t *current_row, *previous_row = initial_row;

	/*
	 * Perform a Fisher-Yates shuffle of each row using the previous
	 * row as the starting point.  An initial_row with known pattern
	 * is used as the input for the first row.
	 */
	for (int i = 0; i < nperms; i++) {
		current_row = &perms[i * children];
		memcpy(current_row, previous_row, rowsz);

		for (int j = children - 1; j > 0; j--) {
			uint64_t k = vdev_draid_rand(draid_seed) % (j + 1);
			uint8_t val = current_row[j];
			current_row[j] = current_row[k];
			current_row[k] = val;
		}

		previous_row = current_row;
	}

	kmem_free(initial_row, rowsz);

	int error = verify_perms(perms, children, nperms, map->dm_checksum);
	if (error) {
		vmem_free(perms, permssz);
		return (error);
	}

	*permsp = perms;

	return (0);
}

/*
 * Lookup the fixed draid_map_t for the requested number of children.
 */
int
vdev_draid_lookup_map(uint64_t children, const draid_map_t **mapp)
{
	for (int i = 0; i <= VDEV_DRAID_MAX_MAPS; i++) {
		if (draid_maps[i].dm_children == children) {
			*mapp = &draid_maps[i];
			return (0);
		}
	}

	return (ENOENT);
}

/*
 * Lookup the permutation array and iteration id for the provided offset.
 */
static void
vdev_draid_get_perm(vdev_draid_config_t *vdc, uint64_t pindex,
    uint8_t **base, uint64_t *iter)
{
	uint64_t ncols = vdc->vdc_children;
	uint64_t poff = pindex % (vdc->vdc_nperms * ncols);

	*base = vdc->vdc_perms + (poff / ncols) * ncols;
	*iter = poff % ncols;
}

static inline uint64_t
vdev_draid_permute_id(vdev_draid_config_t *vdc,
    uint8_t *base, uint64_t iter, uint64_t index)
{
	return ((base[index] + iter) % vdc->vdc_children);
}

/*
 * Return the asize which is the psize rounded up to a full group width.
 * i.e. vdev_draid_psize_to_asize().
 */
static uint64_t
vdev_draid_asize(vdev_t *vd, uint64_t psize, uint64_t txg)
{
	vdev_draid_config_t *vdc = vd->vdev_tsd;
	uint64_t ashift = vd->vdev_ashift;

	ASSERT3P(vd->vdev_ops, ==, &vdev_draid_ops);

	uint64_t rows = ((psize - 1) / (vdc->vdc_ndata << ashift)) + 1;
	uint64_t asize = (rows * vdc->vdc_groupwidth) << ashift;

	ASSERT3U(asize, !=, 0);
	ASSERT3U(asize % (vdc->vdc_groupwidth), ==, 0);

	return (asize);
}

/*
 * Deflate the asize to the psize, this includes stripping parity.
 */
uint64_t
vdev_draid_asize_to_psize(vdev_t *vd, uint64_t asize)
{
	vdev_draid_config_t *vdc = vd->vdev_tsd;

	ASSERT0(asize % vdc->vdc_groupwidth);

	return ((asize / vdc->vdc_groupwidth) * vdc->vdc_ndata);
}

/*
 * Convert a logical offset to the corresponding group number.
 */
static uint64_t
vdev_draid_offset_to_group(vdev_t *vd, uint64_t offset)
{
	vdev_draid_config_t *vdc = vd->vdev_tsd;

	ASSERT3P(vd->vdev_ops, ==, &vdev_draid_ops);

	return (offset / vdc->vdc_groupsz);
}

/*
 * Convert a group number to the logical starting offset for that group.
 */
static uint64_t
vdev_draid_group_to_offset(vdev_t *vd, uint64_t group)
{
	vdev_draid_config_t *vdc = vd->vdev_tsd;

	ASSERT3P(vd->vdev_ops, ==, &vdev_draid_ops);

	return (group * vdc->vdc_groupsz);
}

/*
 * Full stripe writes.  When writing, all columns (D+P) are required.  Parity
 * is calculated over all the columns, including empty zero filled sectors,
 * and each is written to disk.  While only the data columns are needed for
 * a normal read, all of the columns are required for reconstruction when
 * performing a sequential resilver.
 *
 * For "big columns" it's sufficient to map the correct range of the zio ABD.
 * Partial columns require allocating a gang ABD in order to zero fill the
 * empty sectors.  When the column is empty a zero filled sector must be
 * mapped.  In all cases the data ABDs must be the same size as the parity
 * ABDs (e.g. rc->rc_size == parity_size).
 */
static void
vdev_draid_map_alloc_write(zio_t *zio, uint64_t abd_offset, raidz_row_t *rr)
{
	uint64_t skip_size = 1ULL << zio->io_vd->vdev_top->vdev_ashift;
	uint64_t parity_size = rr->rr_col[0].rc_size;
	uint64_t abd_off = abd_offset;

	ASSERT3U(zio->io_type, ==, ZIO_TYPE_WRITE);
	ASSERT3U(parity_size, ==, abd_get_size(rr->rr_col[0].rc_abd));

	for (uint64_t c = rr->rr_firstdatacol; c < rr->rr_cols; c++) {
		raidz_col_t *rc = &rr->rr_col[c];

		if (rc->rc_size == 0) {
			/* empty data column (small write), add a skip sector */
			ASSERT3U(skip_size, ==, parity_size);
			rc->rc_abd = abd_get_zeros(skip_size);
		} else if (rc->rc_size == parity_size) {
			/* this is a "big column" */
			rc->rc_abd = abd_get_offset_struct(&rc->rc_abdstruct,
			    zio->io_abd, abd_off, rc->rc_size);
		} else {
			/* short data column, add a skip sector */
			ASSERT3U(rc->rc_size + skip_size, ==, parity_size);
			rc->rc_abd = abd_alloc_gang();
			abd_gang_add(rc->rc_abd, abd_get_offset_size(
			    zio->io_abd, abd_off, rc->rc_size), B_TRUE);
			abd_gang_add(rc->rc_abd, abd_get_zeros(skip_size),
			    B_TRUE);
		}

		ASSERT3U(abd_get_size(rc->rc_abd), ==, parity_size);

		abd_off += rc->rc_size;
		rc->rc_size = parity_size;
	}

	IMPLY(abd_offset != 0, abd_off == zio->io_size);
}

/*
 * Scrub/resilver reads.  In order to store the contents of the skip sectors
 * an additional ABD is allocated.  The columns are handled in the same way
 * as a full stripe write except instead of using the zero ABD the newly
 * allocated skip ABD is used to back the skip sectors.  In all cases the
 * data ABD must be the same size as the parity ABDs.
 */
static void
vdev_draid_map_alloc_scrub(zio_t *zio, uint64_t abd_offset, raidz_row_t *rr)
{
	uint64_t skip_size = 1ULL << zio->io_vd->vdev_top->vdev_ashift;
	uint64_t parity_size = rr->rr_col[0].rc_size;
	uint64_t abd_off = abd_offset;
	uint64_t skip_off = 0;

	ASSERT3U(zio->io_type, ==, ZIO_TYPE_READ);
	ASSERT3P(rr->rr_abd_empty, ==, NULL);

	if (rr->rr_nempty > 0) {
		rr->rr_abd_empty = abd_alloc_linear(rr->rr_nempty * skip_size,
		    B_FALSE);
	}

	for (uint64_t c = rr->rr_firstdatacol; c < rr->rr_cols; c++) {
		raidz_col_t *rc = &rr->rr_col[c];

		if (rc->rc_size == 0) {
			/* empty data column (small read), add a skip sector */
			ASSERT3U(skip_size, ==, parity_size);
			ASSERT3U(rr->rr_nempty, !=, 0);
			rc->rc_abd = abd_get_offset_size(rr->rr_abd_empty,
			    skip_off, skip_size);
			skip_off += skip_size;
		} else if (rc->rc_size == parity_size) {
			/* this is a "big column" */
			rc->rc_abd = abd_get_offset_struct(&rc->rc_abdstruct,
			    zio->io_abd, abd_off, rc->rc_size);
		} else {
			/* short data column, add a skip sector */
			ASSERT3U(rc->rc_size + skip_size, ==, parity_size);
			ASSERT3U(rr->rr_nempty, !=, 0);
			rc->rc_abd = abd_alloc_gang();
			abd_gang_add(rc->rc_abd, abd_get_offset_size(
			    zio->io_abd, abd_off, rc->rc_size), B_TRUE);
			abd_gang_add(rc->rc_abd, abd_get_offset_size(
			    rr->rr_abd_empty, skip_off, skip_size), B_TRUE);
			skip_off += skip_size;
		}

		uint64_t abd_size = abd_get_size(rc->rc_abd);
		ASSERT3U(abd_size, ==, abd_get_size(rr->rr_col[0].rc_abd));

		/*
		 * Increase rc_size so the skip ABD is included in subsequent
		 * parity calculations.
		 */
		abd_off += rc->rc_size;
		rc->rc_size = abd_size;
	}

	IMPLY(abd_offset != 0, abd_off == zio->io_size);
	ASSERT3U(skip_off, ==, rr->rr_nempty * skip_size);
}

/*
 * Normal reads.  In this common case only the columns containing data
 * are read in to the zio ABDs.  Neither the parity columns or empty skip
 * sectors are read unless the checksum fails verification.  In which case
 * vdev_raidz_read_all() will call vdev_draid_map_alloc_empty() to expand
 * the raid map in order to allow reconstruction using the parity data and
 * skip sectors.
 */
static void
vdev_draid_map_alloc_read(zio_t *zio, uint64_t abd_offset, raidz_row_t *rr)
{
	uint64_t abd_off = abd_offset;

	ASSERT3U(zio->io_type, ==, ZIO_TYPE_READ);

	for (uint64_t c = rr->rr_firstdatacol; c < rr->rr_cols; c++) {
		raidz_col_t *rc = &rr->rr_col[c];

		if (rc->rc_size > 0) {
			rc->rc_abd = abd_get_offset_struct(&rc->rc_abdstruct,
			    zio->io_abd, abd_off, rc->rc_size);
			abd_off += rc->rc_size;
		}
	}

	IMPLY(abd_offset != 0, abd_off == zio->io_size);
}

/*
 * Converts a normal "read" raidz_row_t to a "scrub" raidz_row_t. The key
 * difference is that an ABD is allocated to back skip sectors so they may
 * be read in to memory, verified, and repaired if needed.
 */
void
vdev_draid_map_alloc_empty(zio_t *zio, raidz_row_t *rr)
{
	uint64_t skip_size = 1ULL << zio->io_vd->vdev_top->vdev_ashift;
	uint64_t parity_size = rr->rr_col[0].rc_size;
	uint64_t skip_off = 0;

	ASSERT3U(zio->io_type, ==, ZIO_TYPE_READ);
	ASSERT3P(rr->rr_abd_empty, ==, NULL);

	if (rr->rr_nempty > 0) {
		rr->rr_abd_empty = abd_alloc_linear(rr->rr_nempty * skip_size,
		    B_FALSE);
	}

	for (uint64_t c = rr->rr_firstdatacol; c < rr->rr_cols; c++) {
		raidz_col_t *rc = &rr->rr_col[c];

		if (rc->rc_size == 0) {
			/* empty data column (small read), add a skip sector */
			ASSERT3U(skip_size, ==, parity_size);
			ASSERT3U(rr->rr_nempty, !=, 0);
			ASSERT3P(rc->rc_abd, ==, NULL);
			rc->rc_abd = abd_get_offset_size(rr->rr_abd_empty,
			    skip_off, skip_size);
			skip_off += skip_size;
		} else if (rc->rc_size == parity_size) {
			/* this is a "big column", nothing to add */
			ASSERT3P(rc->rc_abd, !=, NULL);
		} else {
			/*
			 * short data column, add a skip sector and clear
			 * rc_tried to force the entire column to be re-read
			 * thereby including the missing skip sector data
			 * which is needed for reconstruction.
			 */
			ASSERT3U(rc->rc_size + skip_size, ==, parity_size);
			ASSERT3U(rr->rr_nempty, !=, 0);
			ASSERT3P(rc->rc_abd, !=, NULL);
			ASSERT(!abd_is_gang(rc->rc_abd));
			abd_t *read_abd = rc->rc_abd;
			rc->rc_abd = abd_alloc_gang();
			abd_gang_add(rc->rc_abd, read_abd, B_TRUE);
			abd_gang_add(rc->rc_abd, abd_get_offset_size(
			    rr->rr_abd_empty, skip_off, skip_size), B_TRUE);
			skip_off += skip_size;
			rc->rc_tried = 0;
		}

		/*
		 * Increase rc_size so the empty ABD is included in subsequent
		 * parity calculations.
		 */
		rc->rc_size = parity_size;
	}

	ASSERT3U(skip_off, ==, rr->rr_nempty * skip_size);
}

/*
 * Given a logical address within a dRAID configuration, return the physical
 * address on the first drive in the group that this address maps to
 * (at position 'start' in permutation number 'perm').
 */
static uint64_t
vdev_draid_logical_to_physical(vdev_t *vd, uint64_t logical_offset,
    uint64_t *perm, uint64_t *start)
{
	vdev_draid_config_t *vdc = vd->vdev_tsd;

	/* b is the dRAID (parent) sector offset. */
	uint64_t ashift = vd->vdev_top->vdev_ashift;
	uint64_t b_offset = logical_offset >> ashift;

	/*
	 * The height of a row in units of the vdev's minimum sector size.
	 * This is the amount of data written to each disk of each group
	 * in a given permutation.
	 */
	uint64_t rowheight_sectors = VDEV_DRAID_ROWHEIGHT >> ashift;

	/*
	 * We cycle through a disk permutation every groupsz * ngroups chunk
	 * of address space. Note that ngroups * groupsz must be a multiple
	 * of the number of data drives (ndisks) in order to guarantee
	 * alignment. So, for example, if our row height is 16MB, our group
	 * size is 10, and there are 13 data drives in the draid, then ngroups
	 * will be 13, we will change permutation every 2.08GB and each
	 * disk will have 160MB of data per chunk.
	 */
	uint64_t groupwidth = vdc->vdc_groupwidth;
	uint64_t ngroups = vdc->vdc_ngroups;
	uint64_t ndisks = vdc->vdc_ndisks;

	/*
	 * groupstart is where the group this IO will land in "starts" in
	 * the permutation array.
	 */
	uint64_t group = logical_offset / vdc->vdc_groupsz;
	uint64_t groupstart = (group * groupwidth) % ndisks;
	ASSERT3U(groupstart + groupwidth, <=, ndisks + groupstart);
	*start = groupstart;

	/* b_offset is the sector offset within a group chunk */
	b_offset = b_offset % (rowheight_sectors * groupwidth);
	ASSERT0(b_offset % groupwidth);

	/*
	 * Find the starting byte offset on each child vdev:
	 * - within a permutation there are ngroups groups spread over the
	 *   rows, where each row covers a slice portion of the disk
	 * - each permutation has (groupwidth * ngroups) / ndisks rows
	 * - so each permutation covers rows * slice portion of the disk
	 * - so we need to find the row where this IO group target begins
	 */
	*perm = group / ngroups;
	uint64_t row = (*perm * ((groupwidth * ngroups) / ndisks)) +
	    (((group % ngroups) * groupwidth) / ndisks);

	return (((rowheight_sectors * row) +
	    (b_offset / groupwidth)) << ashift);
}

static uint64_t
vdev_draid_map_alloc_row(zio_t *zio, raidz_row_t **rrp, uint64_t io_offset,
    uint64_t abd_offset, uint64_t abd_size)
{
	vdev_t *vd = zio->io_vd;
	vdev_draid_config_t *vdc = vd->vdev_tsd;
	uint64_t ashift = vd->vdev_top->vdev_ashift;
	uint64_t io_size = abd_size;
	uint64_t io_asize = vdev_draid_asize(vd, io_size, 0);
	uint64_t group = vdev_draid_offset_to_group(vd, io_offset);
	uint64_t start_offset = vdev_draid_group_to_offset(vd, group + 1);

	/*
	 * Limit the io_size to the space remaining in the group.  A second
	 * row in the raidz_map_t is created for the remainder.
	 */
	if (io_offset + io_asize > start_offset) {
		io_size = vdev_draid_asize_to_psize(vd,
		    start_offset - io_offset);
	}

	/*
	 * At most a block may span the logical end of one group and the start
	 * of the next group. Therefore, at the end of a group the io_size must
	 * span the group width evenly and the remainder must be aligned to the
	 * start of the next group.
	 */
	IMPLY(abd_offset == 0 && io_size < zio->io_size,
	    (io_asize >> ashift) % vdc->vdc_groupwidth == 0);
	IMPLY(abd_offset != 0,
	    vdev_draid_group_to_offset(vd, group) == io_offset);

	/* Lookup starting byte offset on each child vdev */
	uint64_t groupstart, perm;
	uint64_t physical_offset = vdev_draid_logical_to_physical(vd,
	    io_offset, &perm, &groupstart);

	/*
	 * If there is less than groupwidth drives available after the group
	 * start, the group is going to wrap onto the next row. 'wrap' is the
	 * group disk number that starts on the next row.
	 */
	uint64_t ndisks = vdc->vdc_ndisks;
	uint64_t groupwidth = vdc->vdc_groupwidth;
	uint64_t wrap = groupwidth;

	if (groupstart + groupwidth > ndisks)
		wrap = ndisks - groupstart;

	/* The io size in units of the vdev's minimum sector size. */
	const uint64_t psize = io_size >> ashift;

	/*
	 * "Quotient": The number of data sectors for this stripe on all but
	 * the "big column" child vdevs that also contain "remainder" data.
	 */
	uint64_t q = psize / vdc->vdc_ndata;

	/*
	 * "Remainder": The number of partial stripe data sectors in this I/O.
	 * This will add a sector to some, but not all, child vdevs.
	 */
	uint64_t r = psize - q * vdc->vdc_ndata;

	/* The number of "big columns" - those which contain remainder data. */
	uint64_t bc = (r == 0 ? 0 : r + vdc->vdc_nparity);
	ASSERT3U(bc, <, groupwidth);

	/* The total number of data and parity sectors for this I/O. */
	uint64_t tot = psize + (vdc->vdc_nparity * (q + (r == 0 ? 0 : 1)));

	raidz_row_t *rr = vdev_raidz_row_alloc(groupwidth);
	rr->rr_scols = groupwidth;
	rr->rr_firstdatacol = vdc->vdc_nparity;
#ifdef ZFS_DEBUG
	rr->rr_offset = io_offset;
	rr->rr_size = io_size;
#endif
	*rrp = rr;

	uint8_t *base;
	uint64_t iter, asize = 0;
	vdev_draid_get_perm(vdc, perm, &base, &iter);
	for (uint64_t i = 0; i < groupwidth; i++) {
		raidz_col_t *rc = &rr->rr_col[i];
		uint64_t c = (groupstart + i) % ndisks;

		/* increment the offset if we wrap to the next row */
		if (i == wrap)
			physical_offset += VDEV_DRAID_ROWHEIGHT;

		rc->rc_devidx = vdev_draid_permute_id(vdc, base, iter, c);
		rc->rc_offset = physical_offset;
<<<<<<< HEAD
=======
		rc->rc_abd = NULL;
		rc->rc_orig_data = NULL;
		rc->rc_error = 0;
		rc->rc_tried = 0;
		rc->rc_skipped = 0;
		rc->rc_force_repair = 0;
		rc->rc_allow_repair = 1;
		rc->rc_need_orig_restore = B_FALSE;
>>>>>>> 6c7c7201

		if (q == 0 && i >= bc)
			rc->rc_size = 0;
		else if (i < bc)
			rc->rc_size = (q + 1) << ashift;
		else
			rc->rc_size = q << ashift;

		asize += rc->rc_size;
	}

	ASSERT3U(asize, ==, tot << ashift);
	rr->rr_nempty = roundup(tot, groupwidth) - tot;
	IMPLY(bc > 0, rr->rr_nempty == groupwidth - bc);

	/* Allocate buffers for the parity columns */
	for (uint64_t c = 0; c < rr->rr_firstdatacol; c++) {
		raidz_col_t *rc = &rr->rr_col[c];
		rc->rc_abd = abd_alloc_linear(rc->rc_size, B_FALSE);
	}

	/*
	 * Map buffers for data columns and allocate/map buffers for skip
	 * sectors.  There are three distinct cases for dRAID which are
	 * required to support sequential rebuild.
	 */
	if (zio->io_type == ZIO_TYPE_WRITE) {
		vdev_draid_map_alloc_write(zio, abd_offset, rr);
	} else if ((rr->rr_nempty > 0) &&
	    (zio->io_flags & (ZIO_FLAG_SCRUB | ZIO_FLAG_RESILVER))) {
		vdev_draid_map_alloc_scrub(zio, abd_offset, rr);
	} else {
		ASSERT3U(zio->io_type, ==, ZIO_TYPE_READ);
		vdev_draid_map_alloc_read(zio, abd_offset, rr);
	}

	return (io_size);
}

/*
 * Allocate the raidz mapping to be applied to the dRAID I/O.  The parity
 * calculations for dRAID are identical to raidz however there are a few
 * differences in the layout.
 *
 * - dRAID always allocates a full stripe width. Any extra sectors due
 *   this padding are zero filled and written to disk. They will be read
 *   back during a scrub or repair operation since they are included in
 *   the parity calculation. This property enables sequential resilvering.
 *
 * - When the block at the logical offset spans redundancy groups then two
 *   rows are allocated in the raidz_map_t. One row resides at the end of
 *   the first group and the other at the start of the following group.
 */
static raidz_map_t *
vdev_draid_map_alloc(zio_t *zio)
{
	raidz_row_t *rr[2];
	uint64_t abd_offset = 0;
	uint64_t abd_size = zio->io_size;
	uint64_t io_offset = zio->io_offset;
	uint64_t size;
	int nrows = 1;

	size = vdev_draid_map_alloc_row(zio, &rr[0], io_offset,
	    abd_offset, abd_size);
	if (size < abd_size) {
		vdev_t *vd = zio->io_vd;

		io_offset += vdev_draid_asize(vd, size, 0);
		abd_offset += size;
		abd_size -= size;
		nrows++;

		ASSERT3U(io_offset, ==, vdev_draid_group_to_offset(
		    vd, vdev_draid_offset_to_group(vd, io_offset)));
		ASSERT3U(abd_offset, <, zio->io_size);
		ASSERT3U(abd_size, !=, 0);

		size = vdev_draid_map_alloc_row(zio, &rr[1],
		    io_offset, abd_offset, abd_size);
		VERIFY3U(size, ==, abd_size);
	}

	raidz_map_t *rm;
	rm = kmem_zalloc(offsetof(raidz_map_t, rm_row[nrows]), KM_SLEEP);
	rm->rm_ops = vdev_raidz_math_get_ops();
	rm->rm_nrows = nrows;
	rm->rm_row[0] = rr[0];
	if (nrows == 2)
		rm->rm_row[1] = rr[1];
	return (rm);
}

/*
 * Given an offset into a dRAID return the next group width aligned offset
 * which can be used to start an allocation.
 */
static uint64_t
vdev_draid_get_astart(vdev_t *vd, const uint64_t start)
{
	vdev_draid_config_t *vdc = vd->vdev_tsd;

	ASSERT3P(vd->vdev_ops, ==, &vdev_draid_ops);

	return (roundup(start, vdc->vdc_groupwidth << vd->vdev_ashift));
}

/*
 * Allocatable space for dRAID is (children - nspares) * sizeof(smallest child)
 * rounded down to the last full slice.  So each child must provide at least
 * 1 / (children - nspares) of its asize.
 */
static uint64_t
vdev_draid_min_asize(vdev_t *vd)
{
	vdev_draid_config_t *vdc = vd->vdev_tsd;

	ASSERT3P(vd->vdev_ops, ==, &vdev_draid_ops);

	return ((vd->vdev_min_asize + vdc->vdc_ndisks - 1) / (vdc->vdc_ndisks));
}

/*
 * When using dRAID the minimum allocation size is determined by the number
 * of data disks in the redundancy group.  Full stripes are always used.
 */
static uint64_t
vdev_draid_min_alloc(vdev_t *vd)
{
	vdev_draid_config_t *vdc = vd->vdev_tsd;

	ASSERT3P(vd->vdev_ops, ==, &vdev_draid_ops);

	return (vdc->vdc_ndata << vd->vdev_ashift);
}

/*
 * Returns true if the txg range does not exist on any leaf vdev.
 *
 * A dRAID spare does not fit into the DTL model. While it has child vdevs
 * there is no redundancy among them, and the effective child vdev is
 * determined by offset. Essentially we do a vdev_dtl_reassess() on the
 * fly by replacing a dRAID spare with the child vdev under the offset.
 * Note that it is a recursive process because the child vdev can be
 * another dRAID spare and so on.
 */
boolean_t
vdev_draid_missing(vdev_t *vd, uint64_t physical_offset, uint64_t txg,
    uint64_t size)
{
	if (vd->vdev_ops == &vdev_spare_ops ||
	    vd->vdev_ops == &vdev_replacing_ops) {
		/*
		 * Check all of the readable children, if any child
		 * contains the txg range the data it is not missing.
		 */
		for (int c = 0; c < vd->vdev_children; c++) {
			vdev_t *cvd = vd->vdev_child[c];

			if (!vdev_readable(cvd))
				continue;

			if (!vdev_draid_missing(cvd, physical_offset,
			    txg, size))
				return (B_FALSE);
		}

		return (B_TRUE);
	}

	if (vd->vdev_ops == &vdev_draid_spare_ops) {
		/*
		 * When sequentially resilvering we don't have a proper
		 * txg range so instead we must presume all txgs are
		 * missing on this vdev until the resilver completes.
		 */
		if (vd->vdev_rebuild_txg != 0)
			return (B_TRUE);

		/*
		 * DTL_MISSING is set for all prior txgs when a resilver
		 * is started in spa_vdev_attach().
		 */
		if (vdev_dtl_contains(vd, DTL_MISSING, txg, size))
			return (B_TRUE);

		/*
		 * Consult the DTL on the relevant vdev. Either a vdev
		 * leaf or spare/replace mirror child may be returned so
		 * we must recursively call vdev_draid_missing_impl().
		 */
		vd = vdev_draid_spare_get_child(vd, physical_offset);
		if (vd == NULL)
			return (B_TRUE);

		return (vdev_draid_missing(vd, physical_offset,
		    txg, size));
	}

	return (vdev_dtl_contains(vd, DTL_MISSING, txg, size));
}

/*
 * Returns true if the txg is only partially replicated on the leaf vdevs.
 */
static boolean_t
vdev_draid_partial(vdev_t *vd, uint64_t physical_offset, uint64_t txg,
    uint64_t size)
{
	if (vd->vdev_ops == &vdev_spare_ops ||
	    vd->vdev_ops == &vdev_replacing_ops) {
		/*
		 * Check all of the readable children, if any child is
		 * missing the txg range then it is partially replicated.
		 */
		for (int c = 0; c < vd->vdev_children; c++) {
			vdev_t *cvd = vd->vdev_child[c];

			if (!vdev_readable(cvd))
				continue;

			if (vdev_draid_partial(cvd, physical_offset, txg, size))
				return (B_TRUE);
		}

		return (B_FALSE);
	}

	if (vd->vdev_ops == &vdev_draid_spare_ops) {
		/*
		 * When sequentially resilvering we don't have a proper
		 * txg range so instead we must presume all txgs are
		 * missing on this vdev until the resilver completes.
		 */
		if (vd->vdev_rebuild_txg != 0)
			return (B_TRUE);

		/*
		 * DTL_MISSING is set for all prior txgs when a resilver
		 * is started in spa_vdev_attach().
		 */
		if (vdev_dtl_contains(vd, DTL_MISSING, txg, size))
			return (B_TRUE);

		/*
		 * Consult the DTL on the relevant vdev. Either a vdev
		 * leaf or spare/replace mirror child may be returned so
		 * we must recursively call vdev_draid_missing_impl().
		 */
		vd = vdev_draid_spare_get_child(vd, physical_offset);
		if (vd == NULL)
			return (B_TRUE);

		return (vdev_draid_partial(vd, physical_offset, txg, size));
	}

	return (vdev_dtl_contains(vd, DTL_MISSING, txg, size));
}

/*
 * Determine if the vdev is readable at the given offset.
 */
boolean_t
vdev_draid_readable(vdev_t *vd, uint64_t physical_offset)
{
	if (vd->vdev_ops == &vdev_draid_spare_ops) {
		vd = vdev_draid_spare_get_child(vd, physical_offset);
		if (vd == NULL)
			return (B_FALSE);
	}

	if (vd->vdev_ops == &vdev_spare_ops ||
	    vd->vdev_ops == &vdev_replacing_ops) {

		for (int c = 0; c < vd->vdev_children; c++) {
			vdev_t *cvd = vd->vdev_child[c];

			if (!vdev_readable(cvd))
				continue;

			if (vdev_draid_readable(cvd, physical_offset))
				return (B_TRUE);
		}

		return (B_FALSE);
	}

	return (vdev_readable(vd));
}

/*
 * Returns the first distributed spare found under the provided vdev tree.
 */
static vdev_t *
vdev_draid_find_spare(vdev_t *vd)
{
	if (vd->vdev_ops == &vdev_draid_spare_ops)
		return (vd);

	for (int c = 0; c < vd->vdev_children; c++) {
		vdev_t *svd = vdev_draid_find_spare(vd->vdev_child[c]);
		if (svd != NULL)
			return (svd);
	}

	return (NULL);
}

/*
 * Returns B_TRUE if the passed in vdev is currently "faulted".
 * Faulted, in this context, means that the vdev represents a
 * replacing or sparing vdev tree.
 */
static boolean_t
vdev_draid_faulted(vdev_t *vd, uint64_t physical_offset)
{
	if (vd->vdev_ops == &vdev_draid_spare_ops) {
		vd = vdev_draid_spare_get_child(vd, physical_offset);
		if (vd == NULL)
			return (B_FALSE);

		/*
		 * After resolving the distributed spare to a leaf vdev
		 * check the parent to determine if it's "faulted".
		 */
		vd = vd->vdev_parent;
	}

	return (vd->vdev_ops == &vdev_replacing_ops ||
	    vd->vdev_ops == &vdev_spare_ops);
}

/*
 * Determine if the dRAID block at the logical offset is degraded.
 * Used by sequential resilver.
 */
static boolean_t
vdev_draid_group_degraded(vdev_t *vd, uint64_t offset)
{
	vdev_draid_config_t *vdc = vd->vdev_tsd;

	ASSERT3P(vd->vdev_ops, ==, &vdev_draid_ops);
	ASSERT3U(vdev_draid_get_astart(vd, offset), ==, offset);

	uint64_t groupstart, perm;
	uint64_t physical_offset = vdev_draid_logical_to_physical(vd,
	    offset, &perm, &groupstart);

	uint8_t *base;
	uint64_t iter;
	vdev_draid_get_perm(vdc, perm, &base, &iter);

	for (uint64_t i = 0; i < vdc->vdc_groupwidth; i++) {
		uint64_t c = (groupstart + i) % vdc->vdc_ndisks;
		uint64_t cid = vdev_draid_permute_id(vdc, base, iter, c);
		vdev_t *cvd = vd->vdev_child[cid];

		/* Group contains a faulted vdev. */
		if (vdev_draid_faulted(cvd, physical_offset))
			return (B_TRUE);

		/*
		 * Always check groups with active distributed spares
		 * because any vdev failure in the pool will affect them.
		 */
		if (vdev_draid_find_spare(cvd) != NULL)
			return (B_TRUE);
	}

	return (B_FALSE);
}

/*
 * Determine if the txg is missing.  Used by healing resilver.
 */
static boolean_t
vdev_draid_group_missing(vdev_t *vd, uint64_t offset, uint64_t txg,
    uint64_t size)
{
	vdev_draid_config_t *vdc = vd->vdev_tsd;

	ASSERT3P(vd->vdev_ops, ==, &vdev_draid_ops);
	ASSERT3U(vdev_draid_get_astart(vd, offset), ==, offset);

	uint64_t groupstart, perm;
	uint64_t physical_offset = vdev_draid_logical_to_physical(vd,
	    offset, &perm, &groupstart);

	uint8_t *base;
	uint64_t iter;
	vdev_draid_get_perm(vdc, perm, &base, &iter);

	for (uint64_t i = 0; i < vdc->vdc_groupwidth; i++) {
		uint64_t c = (groupstart + i) % vdc->vdc_ndisks;
		uint64_t cid = vdev_draid_permute_id(vdc, base, iter, c);
		vdev_t *cvd = vd->vdev_child[cid];

		/* Transaction group is known to be partially replicated. */
		if (vdev_draid_partial(cvd, physical_offset, txg, size))
			return (B_TRUE);

		/*
		 * Always check groups with active distributed spares
		 * because any vdev failure in the pool will affect them.
		 */
		if (vdev_draid_find_spare(cvd) != NULL)
			return (B_TRUE);
	}

	return (B_FALSE);
}

/*
 * Find the smallest child asize and largest sector size to calculate the
 * available capacity.  Distributed spares are ignored since their capacity
 * is also based of the minimum child size in the top-level dRAID.
 */
static void
vdev_draid_calculate_asize(vdev_t *vd, uint64_t *asizep, uint64_t *max_asizep,
    uint64_t *logical_ashiftp, uint64_t *physical_ashiftp)
{
	uint64_t logical_ashift = 0, physical_ashift = 0;
	uint64_t asize = 0, max_asize = 0;

	ASSERT3P(vd->vdev_ops, ==, &vdev_draid_ops);

	for (int c = 0; c < vd->vdev_children; c++) {
		vdev_t *cvd = vd->vdev_child[c];

		if (cvd->vdev_ops == &vdev_draid_spare_ops)
			continue;

		asize = MIN(asize - 1, cvd->vdev_asize - 1) + 1;
		max_asize = MIN(max_asize - 1, cvd->vdev_max_asize - 1) + 1;
		logical_ashift = MAX(logical_ashift, cvd->vdev_ashift);
		physical_ashift = MAX(physical_ashift,
		    cvd->vdev_physical_ashift);
	}

	*asizep = asize;
	*max_asizep = max_asize;
	*logical_ashiftp = logical_ashift;
	*physical_ashiftp = physical_ashift;
}

/*
 * Open spare vdevs.
 */
static boolean_t
vdev_draid_open_spares(vdev_t *vd)
{
	return (vd->vdev_ops == &vdev_draid_spare_ops ||
	    vd->vdev_ops == &vdev_replacing_ops ||
	    vd->vdev_ops == &vdev_spare_ops);
}

/*
 * Open all children, excluding spares.
 */
static boolean_t
vdev_draid_open_children(vdev_t *vd)
{
	return (!vdev_draid_open_spares(vd));
}

/*
 * Open a top-level dRAID vdev.
 */
static int
vdev_draid_open(vdev_t *vd, uint64_t *asize, uint64_t *max_asize,
    uint64_t *logical_ashift, uint64_t *physical_ashift)
{
	vdev_draid_config_t *vdc =  vd->vdev_tsd;
	uint64_t nparity = vdc->vdc_nparity;
	int open_errors = 0;

	if (nparity > VDEV_DRAID_MAXPARITY ||
	    vd->vdev_children < nparity + 1) {
		vd->vdev_stat.vs_aux = VDEV_AUX_BAD_LABEL;
		return (SET_ERROR(EINVAL));
	}

	/*
	 * First open the normal children then the distributed spares.  This
	 * ordering is important to ensure the distributed spares calculate
	 * the correct psize in the event that the dRAID vdevs were expanded.
	 */
	vdev_open_children_subset(vd, vdev_draid_open_children);
	vdev_open_children_subset(vd, vdev_draid_open_spares);

	/* Verify enough of the children are available to continue. */
	for (int c = 0; c < vd->vdev_children; c++) {
		if (vd->vdev_child[c]->vdev_open_error != 0) {
			if ((++open_errors) > nparity) {
				vd->vdev_stat.vs_aux = VDEV_AUX_NO_REPLICAS;
				return (SET_ERROR(ENXIO));
			}
		}
	}

	/*
	 * Allocatable capacity is the sum of the space on all children less
	 * the number of distributed spares rounded down to last full row
	 * and then to the last full group. An additional 32MB of scratch
	 * space is reserved at the end of each child for use by the dRAID
	 * expansion feature.
	 */
	uint64_t child_asize, child_max_asize;
	vdev_draid_calculate_asize(vd, &child_asize, &child_max_asize,
	    logical_ashift, physical_ashift);

	/*
	 * Should be unreachable since the minimum child size is 64MB, but
	 * we want to make sure an underflow absolutely cannot occur here.
	 */
	if (child_asize < VDEV_DRAID_REFLOW_RESERVE ||
	    child_max_asize < VDEV_DRAID_REFLOW_RESERVE) {
		return (SET_ERROR(ENXIO));
	}

	child_asize = ((child_asize - VDEV_DRAID_REFLOW_RESERVE) /
	    VDEV_DRAID_ROWHEIGHT) * VDEV_DRAID_ROWHEIGHT;
	child_max_asize = ((child_max_asize - VDEV_DRAID_REFLOW_RESERVE) /
	    VDEV_DRAID_ROWHEIGHT) * VDEV_DRAID_ROWHEIGHT;

	*asize = (((child_asize * vdc->vdc_ndisks) / vdc->vdc_groupsz) *
	    vdc->vdc_groupsz);
	*max_asize = (((child_max_asize * vdc->vdc_ndisks) / vdc->vdc_groupsz) *
	    vdc->vdc_groupsz);

	return (0);
}

/*
 * Close a top-level dRAID vdev.
 */
static void
vdev_draid_close(vdev_t *vd)
{
	for (int c = 0; c < vd->vdev_children; c++) {
		if (vd->vdev_child[c] != NULL)
			vdev_close(vd->vdev_child[c]);
	}
}

/*
 * Return the maximum asize for a rebuild zio in the provided range
 * given the following constraints.  A dRAID chunks may not:
 *
 * - Exceed the maximum allowed block size (SPA_MAXBLOCKSIZE), or
 * - Span dRAID redundancy groups.
 */
static uint64_t
vdev_draid_rebuild_asize(vdev_t *vd, uint64_t start, uint64_t asize,
    uint64_t max_segment)
{
	vdev_draid_config_t *vdc = vd->vdev_tsd;

	ASSERT3P(vd->vdev_ops, ==, &vdev_draid_ops);

	uint64_t ashift = vd->vdev_ashift;
	uint64_t ndata = vdc->vdc_ndata;
	uint64_t psize = MIN(P2ROUNDUP(max_segment * ndata, 1 << ashift),
	    SPA_MAXBLOCKSIZE);

	ASSERT3U(vdev_draid_get_astart(vd, start), ==, start);
	ASSERT3U(asize % (vdc->vdc_groupwidth << ashift), ==, 0);

	/* Chunks must evenly span all data columns in the group. */
	psize = (((psize >> ashift) / ndata) * ndata) << ashift;
	uint64_t chunk_size = MIN(asize, vdev_psize_to_asize(vd, psize));

	/* Reduce the chunk size to the group space remaining. */
	uint64_t group = vdev_draid_offset_to_group(vd, start);
	uint64_t left = vdev_draid_group_to_offset(vd, group + 1) - start;
	chunk_size = MIN(chunk_size, left);

	ASSERT3U(chunk_size % (vdc->vdc_groupwidth << ashift), ==, 0);
	ASSERT3U(vdev_draid_offset_to_group(vd, start), ==,
	    vdev_draid_offset_to_group(vd, start + chunk_size - 1));

	return (chunk_size);
}

/*
 * Align the start of the metaslab to the group width and slightly reduce
 * its size to a multiple of the group width.  Since full stripe writes are
 * required by dRAID this space is unallocable.  Furthermore, aligning the
 * metaslab start is important for vdev initialize and TRIM which both operate
 * on metaslab boundaries which vdev_xlate() expects to be aligned.
 */
static void
vdev_draid_metaslab_init(vdev_t *vd, uint64_t *ms_start, uint64_t *ms_size)
{
	vdev_draid_config_t *vdc = vd->vdev_tsd;

	ASSERT3P(vd->vdev_ops, ==, &vdev_draid_ops);

	uint64_t sz = vdc->vdc_groupwidth << vd->vdev_ashift;
	uint64_t astart = vdev_draid_get_astart(vd, *ms_start);
	uint64_t asize = ((*ms_size - (astart - *ms_start)) / sz) * sz;

	*ms_start = astart;
	*ms_size = asize;

	ASSERT0(*ms_start % sz);
	ASSERT0(*ms_size % sz);
}

/*
 * Add virtual dRAID spares to the list of valid spares. In order to accomplish
 * this the existing array must be freed and reallocated with the additional
 * entries.
 */
int
vdev_draid_spare_create(nvlist_t *nvroot, vdev_t *vd, uint64_t *ndraidp,
    uint64_t next_vdev_id)
{
	uint64_t draid_nspares = 0;
	uint64_t ndraid = 0;
	int error;

	for (uint64_t i = 0; i < vd->vdev_children; i++) {
		vdev_t *cvd = vd->vdev_child[i];

		if (cvd->vdev_ops == &vdev_draid_ops) {
			vdev_draid_config_t *vdc = cvd->vdev_tsd;
			draid_nspares += vdc->vdc_nspares;
			ndraid++;
		}
	}

	if (draid_nspares == 0) {
		*ndraidp = ndraid;
		return (0);
	}

	nvlist_t **old_spares, **new_spares;
	uint_t old_nspares;
	error = nvlist_lookup_nvlist_array(nvroot, ZPOOL_CONFIG_SPARES,
	    &old_spares, &old_nspares);
	if (error)
		old_nspares = 0;

	/* Allocate memory and copy of the existing spares. */
	new_spares = kmem_alloc(sizeof (nvlist_t *) *
	    (draid_nspares + old_nspares), KM_SLEEP);
	for (uint_t i = 0; i < old_nspares; i++)
		new_spares[i] = fnvlist_dup(old_spares[i]);

	/* Add new distributed spares to ZPOOL_CONFIG_SPARES. */
	uint64_t n = old_nspares;
	for (uint64_t vdev_id = 0; vdev_id < vd->vdev_children; vdev_id++) {
		vdev_t *cvd = vd->vdev_child[vdev_id];
		char path[64];

		if (cvd->vdev_ops != &vdev_draid_ops)
			continue;

		vdev_draid_config_t *vdc = cvd->vdev_tsd;
		uint64_t nspares = vdc->vdc_nspares;
		uint64_t nparity = vdc->vdc_nparity;

		for (uint64_t spare_id = 0; spare_id < nspares; spare_id++) {
			bzero(path, sizeof (path));
			(void) snprintf(path, sizeof (path) - 1,
			    "%s%llu-%llu-%llu", VDEV_TYPE_DRAID,
			    (u_longlong_t)nparity,
			    (u_longlong_t)next_vdev_id + vdev_id,
			    (u_longlong_t)spare_id);

			nvlist_t *spare = fnvlist_alloc();
			fnvlist_add_string(spare, ZPOOL_CONFIG_PATH, path);
			fnvlist_add_string(spare, ZPOOL_CONFIG_TYPE,
			    VDEV_TYPE_DRAID_SPARE);
			fnvlist_add_uint64(spare, ZPOOL_CONFIG_TOP_GUID,
			    cvd->vdev_guid);
			fnvlist_add_uint64(spare, ZPOOL_CONFIG_SPARE_ID,
			    spare_id);
			fnvlist_add_uint64(spare, ZPOOL_CONFIG_IS_LOG, 0);
			fnvlist_add_uint64(spare, ZPOOL_CONFIG_IS_SPARE, 1);
			fnvlist_add_uint64(spare, ZPOOL_CONFIG_WHOLE_DISK, 1);
			fnvlist_add_uint64(spare, ZPOOL_CONFIG_ASHIFT,
			    cvd->vdev_ashift);

			new_spares[n] = spare;
			n++;
		}
	}

	if (n > 0) {
		(void) nvlist_remove_all(nvroot, ZPOOL_CONFIG_SPARES);
		fnvlist_add_nvlist_array(nvroot, ZPOOL_CONFIG_SPARES,
		    new_spares, n);
	}

	for (int i = 0; i < n; i++)
		nvlist_free(new_spares[i]);

	kmem_free(new_spares, sizeof (*new_spares) * n);
	*ndraidp = ndraid;

	return (0);
}

/*
 * Determine if any portion of the provided block resides on a child vdev
 * with a dirty DTL and therefore needs to be resilvered.
 */
static boolean_t
vdev_draid_need_resilver(vdev_t *vd, const dva_t *dva, size_t psize,
    uint64_t phys_birth)
{
	uint64_t offset = DVA_GET_OFFSET(dva);
	uint64_t asize = vdev_draid_asize(vd, psize, 0);

	if (phys_birth == TXG_UNKNOWN) {
		/*
		 * Sequential resilver.  There is no meaningful phys_birth
		 * for this block, we can only determine if block resides
		 * in a degraded group in which case it must be resilvered.
		 */
		ASSERT3U(vdev_draid_offset_to_group(vd, offset), ==,
		    vdev_draid_offset_to_group(vd, offset + asize - 1));

		return (vdev_draid_group_degraded(vd, offset));
	} else {
		/*
		 * Healing resilver.  TXGs not in DTL_PARTIAL are intact,
		 * as are blocks in non-degraded groups.
		 */
		if (!vdev_dtl_contains(vd, DTL_PARTIAL, phys_birth, 1))
			return (B_FALSE);

		if (vdev_draid_group_missing(vd, offset, phys_birth, 1))
			return (B_TRUE);

		/* The block may span groups in which case check both. */
		if (vdev_draid_offset_to_group(vd, offset) !=
		    vdev_draid_offset_to_group(vd, offset + asize - 1)) {
			if (vdev_draid_group_missing(vd,
			    offset + asize, phys_birth, 1))
				return (B_TRUE);
		}

		return (B_FALSE);
	}
}

static boolean_t
vdev_draid_rebuilding(vdev_t *vd)
{
	if (vd->vdev_ops->vdev_op_leaf && vd->vdev_rebuild_txg)
		return (B_TRUE);

	for (int i = 0; i < vd->vdev_children; i++) {
		if (vdev_draid_rebuilding(vd->vdev_child[i])) {
			return (B_TRUE);
		}
	}

	return (B_FALSE);
}

static void
vdev_draid_io_verify(vdev_t *vd, raidz_row_t *rr, int col)
{
#ifdef ZFS_DEBUG
	range_seg64_t logical_rs, physical_rs, remain_rs;
	logical_rs.rs_start = rr->rr_offset;
	logical_rs.rs_end = logical_rs.rs_start +
	    vdev_draid_asize(vd, rr->rr_size, 0);

	raidz_col_t *rc = &rr->rr_col[col];
	vdev_t *cvd = vd->vdev_child[rc->rc_devidx];

	vdev_xlate(cvd, &logical_rs, &physical_rs, &remain_rs);
	ASSERT(vdev_xlate_is_empty(&remain_rs));
	ASSERT3U(rc->rc_offset, ==, physical_rs.rs_start);
	ASSERT3U(rc->rc_offset, <, physical_rs.rs_end);
	ASSERT3U(rc->rc_offset + rc->rc_size, ==, physical_rs.rs_end);
#endif
}

/*
 * For write operations:
 * 1. Generate the parity data
 * 2. Create child zio write operations to each column's vdev, for both
 *    data and parity.  A gang ABD is allocated by vdev_draid_map_alloc()
 *    if a skip sector needs to be added to a column.
 */
static void
vdev_draid_io_start_write(zio_t *zio, raidz_row_t *rr)
{
	vdev_t *vd = zio->io_vd;
	raidz_map_t *rm = zio->io_vsd;

	vdev_raidz_generate_parity_row(rm, rr);

	for (int c = 0; c < rr->rr_cols; c++) {
		raidz_col_t *rc = &rr->rr_col[c];

		/*
		 * Empty columns are zero filled and included in the parity
		 * calculation and therefore must be written.
		 */
		ASSERT3U(rc->rc_size, !=, 0);

		/* Verify physical to logical translation */
		vdev_draid_io_verify(vd, rr, c);

		zio_nowait(zio_vdev_child_io(zio, NULL,
		    vd->vdev_child[rc->rc_devidx], rc->rc_offset,
		    rc->rc_abd, rc->rc_size, zio->io_type, zio->io_priority,
		    0, vdev_raidz_child_done, rc));
	}
}

/*
 * For read operations:
 * 1. The vdev_draid_map_alloc() function will create a minimal raidz
 *    mapping for the read based on the zio->io_flags.  There are two
 *    possible mappings either 1) a normal read, or 2) a scrub/resilver.
 * 2. Create the zio read operations.  This will include all parity
 *    columns and skip sectors for a scrub/resilver.
 */
static void
vdev_draid_io_start_read(zio_t *zio, raidz_row_t *rr)
{
	vdev_t *vd = zio->io_vd;

	/* Sequential rebuild must do IO at redundancy group boundary. */
	IMPLY(zio->io_priority == ZIO_PRIORITY_REBUILD, rr->rr_nempty == 0);

	/*
	 * Iterate over the columns in reverse order so that we hit the parity
	 * last.  Any errors along the way will force us to read the parity.
	 * For scrub/resilver IOs which verify skip sectors, a gang ABD will
	 * have been allocated to store them and rc->rc_size is increased.
	 */
	for (int c = rr->rr_cols - 1; c >= 0; c--) {
		raidz_col_t *rc = &rr->rr_col[c];
		vdev_t *cvd = vd->vdev_child[rc->rc_devidx];

		if (!vdev_draid_readable(cvd, rc->rc_offset)) {
			if (c >= rr->rr_firstdatacol)
				rr->rr_missingdata++;
			else
				rr->rr_missingparity++;
			rc->rc_error = SET_ERROR(ENXIO);
			rc->rc_tried = 1;
			rc->rc_skipped = 1;
			continue;
		}

		if (vdev_draid_missing(cvd, rc->rc_offset, zio->io_txg, 1)) {
			if (c >= rr->rr_firstdatacol)
				rr->rr_missingdata++;
			else
				rr->rr_missingparity++;
			rc->rc_error = SET_ERROR(ESTALE);
			rc->rc_skipped = 1;
			continue;
		}

		/*
		 * Empty columns may be read during vdev_draid_io_done().
		 * Only skip them after the readable and missing checks
		 * verify they are available.
		 */
		if (rc->rc_size == 0) {
			rc->rc_skipped = 1;
			continue;
		}

		if (zio->io_flags & ZIO_FLAG_RESILVER) {
			vdev_t *svd;

			/*
			 * Sequential rebuilds need to always consider the data
			 * on the child being rebuilt to be stale.  This is
			 * important when all columns are available to aid
			 * known reconstruction in identifing which columns
			 * contain incorrect data.
			 *
			 * Furthermore, all repairs need to be constrained to
			 * the devices being rebuilt because without a checksum
			 * we cannot verify the data is actually correct and
			 * performing an incorrect repair could result in
			 * locking in damage and making the data unrecoverable.
			 */
			if (zio->io_priority == ZIO_PRIORITY_REBUILD) {
				if (vdev_draid_rebuilding(cvd)) {
					if (c >= rr->rr_firstdatacol)
						rr->rr_missingdata++;
					else
						rr->rr_missingparity++;
					rc->rc_error = SET_ERROR(ESTALE);
					rc->rc_skipped = 1;
					rc->rc_allow_repair = 1;
					continue;
				} else {
					rc->rc_allow_repair = 0;
				}
			} else {
				rc->rc_allow_repair = 1;
			}

			/*
			 * If this child is a distributed spare then the
			 * offset might reside on the vdev being replaced.
			 * In which case this data must be written to the
			 * new device.  Failure to do so would result in
			 * checksum errors when the old device is detached
			 * and the pool is scrubbed.
			 */
			if ((svd = vdev_draid_find_spare(cvd)) != NULL) {
				svd = vdev_draid_spare_get_child(svd,
				    rc->rc_offset);
				if (svd && (svd->vdev_ops == &vdev_spare_ops ||
				    svd->vdev_ops == &vdev_replacing_ops)) {
					rc->rc_force_repair = 1;

					if (vdev_draid_rebuilding(svd))
						rc->rc_allow_repair = 1;
				}
			}

			/*
			 * Always issue a repair IO to this child when its
			 * a spare or replacing vdev with an active rebuild.
			 */
			if ((cvd->vdev_ops == &vdev_spare_ops ||
			    cvd->vdev_ops == &vdev_replacing_ops) &&
			    vdev_draid_rebuilding(cvd)) {
				rc->rc_force_repair = 1;
				rc->rc_allow_repair = 1;
			}
		}
	}

	/*
	 * Either a parity or data column is missing this means a repair
	 * may be attempted by vdev_draid_io_done().  Expand the raid map
	 * to read in empty columns which are needed along with the parity
	 * during reconstruction.
	 */
	if ((rr->rr_missingdata > 0 || rr->rr_missingparity > 0) &&
	    rr->rr_nempty > 0 && rr->rr_abd_empty == NULL) {
		vdev_draid_map_alloc_empty(zio, rr);
	}

	for (int c = rr->rr_cols - 1; c >= 0; c--) {
		raidz_col_t *rc = &rr->rr_col[c];
		vdev_t *cvd = vd->vdev_child[rc->rc_devidx];

		if (rc->rc_error || rc->rc_size == 0)
			continue;

		if (c >= rr->rr_firstdatacol || rr->rr_missingdata > 0 ||
		    (zio->io_flags & (ZIO_FLAG_SCRUB | ZIO_FLAG_RESILVER))) {
			zio_nowait(zio_vdev_child_io(zio, NULL, cvd,
			    rc->rc_offset, rc->rc_abd, rc->rc_size,
			    zio->io_type, zio->io_priority, 0,
			    vdev_raidz_child_done, rc));
		}
	}
}

extern const zio_vsd_ops_t vdev_raidz_vsd_ops;

/*
 * Start an IO operation to a dRAID vdev.
 */
static void
vdev_draid_io_start(zio_t *zio)
{
	vdev_t *vd __maybe_unused = zio->io_vd;

	ASSERT3P(vd->vdev_ops, ==, &vdev_draid_ops);
	ASSERT3U(zio->io_offset, ==, vdev_draid_get_astart(vd, zio->io_offset));

	raidz_map_t *rm = vdev_draid_map_alloc(zio);
	zio->io_vsd = rm;
	zio->io_vsd_ops = &vdev_raidz_vsd_ops;

	if (zio->io_type == ZIO_TYPE_WRITE) {
		for (int i = 0; i < rm->rm_nrows; i++) {
			vdev_draid_io_start_write(zio, rm->rm_row[i]);
		}
	} else {
		ASSERT(zio->io_type == ZIO_TYPE_READ);

		for (int i = 0; i < rm->rm_nrows; i++) {
			vdev_draid_io_start_read(zio, rm->rm_row[i]);
		}
	}

	zio_execute(zio);
}

/*
 * Complete an IO operation on a dRAID vdev.  The raidz logic can be applied
 * to dRAID since the layout is fully described by the raidz_map_t.
 */
static void
vdev_draid_io_done(zio_t *zio)
{
	vdev_raidz_io_done(zio);
}

static void
vdev_draid_state_change(vdev_t *vd, int faulted, int degraded)
{
	vdev_draid_config_t *vdc = vd->vdev_tsd;
	ASSERT(vd->vdev_ops == &vdev_draid_ops);

	if (faulted > vdc->vdc_nparity)
		vdev_set_state(vd, B_FALSE, VDEV_STATE_CANT_OPEN,
		    VDEV_AUX_NO_REPLICAS);
	else if (degraded + faulted != 0)
		vdev_set_state(vd, B_FALSE, VDEV_STATE_DEGRADED, VDEV_AUX_NONE);
	else
		vdev_set_state(vd, B_FALSE, VDEV_STATE_HEALTHY, VDEV_AUX_NONE);
}

static void
vdev_draid_xlate(vdev_t *cvd, const range_seg64_t *logical_rs,
    range_seg64_t *physical_rs, range_seg64_t *remain_rs)
{
	vdev_t *raidvd = cvd->vdev_parent;
	ASSERT(raidvd->vdev_ops == &vdev_draid_ops);

	vdev_draid_config_t *vdc = raidvd->vdev_tsd;
	uint64_t ashift = raidvd->vdev_top->vdev_ashift;

	/* Make sure the offsets are block-aligned */
	ASSERT0(logical_rs->rs_start % (1 << ashift));
	ASSERT0(logical_rs->rs_end % (1 << ashift));

	uint64_t logical_start = logical_rs->rs_start;
	uint64_t logical_end = logical_rs->rs_end;

	/*
	 * Unaligned ranges must be skipped. All metaslabs are correctly
	 * aligned so this should not happen, but this case is handled in
	 * case it's needed by future callers.
	 */
	uint64_t astart = vdev_draid_get_astart(raidvd, logical_start);
	if (astart != logical_start) {
		physical_rs->rs_start = logical_start;
		physical_rs->rs_end = logical_start;
		remain_rs->rs_start = MIN(astart, logical_end);
		remain_rs->rs_end = logical_end;
		return;
	}

	/*
	 * Unlike with mirrors and raidz a dRAID logical range can map
	 * to multiple non-contiguous physical ranges. This is handled by
	 * limiting the size of the logical range to a single group and
	 * setting the remain argument such that it describes the remaining
	 * unmapped logical range. This is stricter than absolutely
	 * necessary but helps simplify the logic below.
	 */
	uint64_t group = vdev_draid_offset_to_group(raidvd, logical_start);
	uint64_t nextstart = vdev_draid_group_to_offset(raidvd, group + 1);
	if (logical_end > nextstart)
		logical_end = nextstart;

	/* Find the starting offset for each vdev in the group */
	uint64_t perm, groupstart;
	uint64_t start = vdev_draid_logical_to_physical(raidvd,
	    logical_start, &perm, &groupstart);
	uint64_t end = start;

	uint8_t *base;
	uint64_t iter, id;
	vdev_draid_get_perm(vdc, perm, &base, &iter);

	/*
	 * Check if the passed child falls within the group.  If it does
	 * update the start and end to reflect the physical range.
	 * Otherwise, leave them unmodified which will result in an empty
	 * (zero-length) physical range being returned.
	 */
	for (uint64_t i = 0; i < vdc->vdc_groupwidth; i++) {
		uint64_t c = (groupstart + i) % vdc->vdc_ndisks;

		if (c == 0 && i != 0) {
			/* the group wrapped, increment the start */
			start += VDEV_DRAID_ROWHEIGHT;
			end = start;
		}

		id = vdev_draid_permute_id(vdc, base, iter, c);
		if (id == cvd->vdev_id) {
			uint64_t b_size = (logical_end >> ashift) -
			    (logical_start >> ashift);
			ASSERT3U(b_size, >, 0);
			end = start + ((((b_size - 1) /
			    vdc->vdc_groupwidth) + 1) << ashift);
			break;
		}
	}
	physical_rs->rs_start = start;
	physical_rs->rs_end = end;

	/*
	 * Only top-level vdevs are allowed to set remain_rs because
	 * when .vdev_op_xlate() is called for their children the full
	 * logical range is not provided by vdev_xlate().
	 */
	remain_rs->rs_start = logical_end;
	remain_rs->rs_end = logical_rs->rs_end;

	ASSERT3U(physical_rs->rs_start, <=, logical_start);
	ASSERT3U(physical_rs->rs_end - physical_rs->rs_start, <=,
	    logical_end - logical_start);
}

/*
 * Add dRAID specific fields to the config nvlist.
 */
static void
vdev_draid_config_generate(vdev_t *vd, nvlist_t *nv)
{
	ASSERT3P(vd->vdev_ops, ==, &vdev_draid_ops);
	vdev_draid_config_t *vdc = vd->vdev_tsd;

	fnvlist_add_uint64(nv, ZPOOL_CONFIG_NPARITY, vdc->vdc_nparity);
	fnvlist_add_uint64(nv, ZPOOL_CONFIG_DRAID_NDATA, vdc->vdc_ndata);
	fnvlist_add_uint64(nv, ZPOOL_CONFIG_DRAID_NSPARES, vdc->vdc_nspares);
	fnvlist_add_uint64(nv, ZPOOL_CONFIG_DRAID_NGROUPS, vdc->vdc_ngroups);
}

/*
 * Initialize private dRAID specific fields from the nvlist.
 */
static int
vdev_draid_init(spa_t *spa, nvlist_t *nv, void **tsd)
{
	uint64_t ndata, nparity, nspares, ngroups;
	int error;

	if (nvlist_lookup_uint64(nv, ZPOOL_CONFIG_DRAID_NDATA, &ndata))
		return (SET_ERROR(EINVAL));

	if (nvlist_lookup_uint64(nv, ZPOOL_CONFIG_NPARITY, &nparity) ||
	    nparity == 0 || nparity > VDEV_DRAID_MAXPARITY) {
		return (SET_ERROR(EINVAL));
	}

	uint_t children;
	nvlist_t **child;
	if (nvlist_lookup_nvlist_array(nv, ZPOOL_CONFIG_CHILDREN,
	    &child, &children) != 0 || children == 0 ||
	    children > VDEV_DRAID_MAX_CHILDREN) {
		return (SET_ERROR(EINVAL));
	}

	if (nvlist_lookup_uint64(nv, ZPOOL_CONFIG_DRAID_NSPARES, &nspares) ||
	    nspares > 100 || nspares > (children - (ndata + nparity))) {
		return (SET_ERROR(EINVAL));
	}

	if (nvlist_lookup_uint64(nv, ZPOOL_CONFIG_DRAID_NGROUPS, &ngroups) ||
	    ngroups == 0 || ngroups > VDEV_DRAID_MAX_CHILDREN) {
		return (SET_ERROR(EINVAL));
	}

	/*
	 * Validate the minimum number of children exist per group for the
	 * specified parity level (draid1 >= 2, draid2 >= 3, draid3 >= 4).
	 */
	if (children < (ndata + nparity + nspares))
		return (SET_ERROR(EINVAL));

	/*
	 * Create the dRAID configuration using the pool nvlist configuration
	 * and the fixed mapping for the correct number of children.
	 */
	vdev_draid_config_t *vdc;
	const draid_map_t *map;

	error = vdev_draid_lookup_map(children, &map);
	if (error)
		return (SET_ERROR(EINVAL));

	vdc = kmem_zalloc(sizeof (*vdc), KM_SLEEP);
	vdc->vdc_ndata = ndata;
	vdc->vdc_nparity = nparity;
	vdc->vdc_nspares = nspares;
	vdc->vdc_children = children;
	vdc->vdc_ngroups = ngroups;
	vdc->vdc_nperms = map->dm_nperms;

	error = vdev_draid_generate_perms(map, &vdc->vdc_perms);
	if (error) {
		kmem_free(vdc, sizeof (*vdc));
		return (SET_ERROR(EINVAL));
	}

	/*
	 * Derived constants.
	 */
	vdc->vdc_groupwidth = vdc->vdc_ndata + vdc->vdc_nparity;
	vdc->vdc_ndisks = vdc->vdc_children - vdc->vdc_nspares;
	vdc->vdc_groupsz = vdc->vdc_groupwidth * VDEV_DRAID_ROWHEIGHT;
	vdc->vdc_devslicesz = (vdc->vdc_groupsz * vdc->vdc_ngroups) /
	    vdc->vdc_ndisks;

	ASSERT3U(vdc->vdc_groupwidth, >=, 2);
	ASSERT3U(vdc->vdc_groupwidth, <=, vdc->vdc_ndisks);
	ASSERT3U(vdc->vdc_groupsz, >=, 2 * VDEV_DRAID_ROWHEIGHT);
	ASSERT3U(vdc->vdc_devslicesz, >=, VDEV_DRAID_ROWHEIGHT);
	ASSERT3U(vdc->vdc_devslicesz % VDEV_DRAID_ROWHEIGHT, ==, 0);
	ASSERT3U((vdc->vdc_groupwidth * vdc->vdc_ngroups) %
	    vdc->vdc_ndisks, ==, 0);

	*tsd = vdc;

	return (0);
}

static void
vdev_draid_fini(vdev_t *vd)
{
	vdev_draid_config_t *vdc = vd->vdev_tsd;

	vmem_free(vdc->vdc_perms, sizeof (uint8_t) *
	    vdc->vdc_children * vdc->vdc_nperms);
	kmem_free(vdc, sizeof (*vdc));
}

static uint64_t
vdev_draid_nparity(vdev_t *vd)
{
	vdev_draid_config_t *vdc = vd->vdev_tsd;

	return (vdc->vdc_nparity);
}

static uint64_t
vdev_draid_ndisks(vdev_t *vd)
{
	vdev_draid_config_t *vdc = vd->vdev_tsd;

	return (vdc->vdc_ndisks);
}

vdev_ops_t vdev_draid_ops = {
	.vdev_op_init = vdev_draid_init,
	.vdev_op_fini = vdev_draid_fini,
	.vdev_op_open = vdev_draid_open,
	.vdev_op_close = vdev_draid_close,
	.vdev_op_asize = vdev_draid_asize,
	.vdev_op_min_asize = vdev_draid_min_asize,
	.vdev_op_min_alloc = vdev_draid_min_alloc,
	.vdev_op_io_start = vdev_draid_io_start,
	.vdev_op_io_done = vdev_draid_io_done,
	.vdev_op_state_change = vdev_draid_state_change,
	.vdev_op_need_resilver = vdev_draid_need_resilver,
	.vdev_op_hold = NULL,
	.vdev_op_rele = NULL,
	.vdev_op_remap = NULL,
	.vdev_op_xlate = vdev_draid_xlate,
	.vdev_op_rebuild_asize = vdev_draid_rebuild_asize,
	.vdev_op_metaslab_init = vdev_draid_metaslab_init,
	.vdev_op_config_generate = vdev_draid_config_generate,
	.vdev_op_nparity = vdev_draid_nparity,
	.vdev_op_ndisks = vdev_draid_ndisks,
	.vdev_op_type = VDEV_TYPE_DRAID,
	.vdev_op_leaf = B_FALSE,
};


/*
 * A dRAID distributed spare is a virtual leaf vdev which is included in the
 * parent dRAID configuration.  The last N columns of the dRAID permutation
 * table are used to determine on which dRAID children a specific offset
 * should be written.  These spare leaf vdevs can only be used to replace
 * faulted children in the same dRAID configuration.
 */

/*
 * Distributed spare state.  All fields are set when the distributed spare is
 * first opened and are immutable.
 */
typedef struct {
	vdev_t *vds_draid_vdev;		/* top-level parent dRAID vdev */
	uint64_t vds_top_guid;		/* top-level parent dRAID guid */
	uint64_t vds_spare_id;		/* spare id (0 - vdc->vdc_nspares-1) */
} vdev_draid_spare_t;

/*
 * Returns the parent dRAID vdev to which the distributed spare belongs.
 * This may be safely called even when the vdev is not open.
 */
vdev_t *
vdev_draid_spare_get_parent(vdev_t *vd)
{
	vdev_draid_spare_t *vds = vd->vdev_tsd;

	ASSERT3P(vd->vdev_ops, ==, &vdev_draid_spare_ops);

	if (vds->vds_draid_vdev != NULL)
		return (vds->vds_draid_vdev);

	return (vdev_lookup_by_guid(vd->vdev_spa->spa_root_vdev,
	    vds->vds_top_guid));
}

/*
 * A dRAID space is active when it's the child of a vdev using the
 * vdev_spare_ops, vdev_replacing_ops or vdev_draid_ops.
 */
static boolean_t
vdev_draid_spare_is_active(vdev_t *vd)
{
	vdev_t *pvd = vd->vdev_parent;

	if (pvd != NULL && (pvd->vdev_ops == &vdev_spare_ops ||
	    pvd->vdev_ops == &vdev_replacing_ops ||
	    pvd->vdev_ops == &vdev_draid_ops)) {
		return (B_TRUE);
	} else {
		return (B_FALSE);
	}
}

/*
 * Given a dRAID distribute spare vdev, returns the physical child vdev
 * on which the provided offset resides.  This may involve recursing through
 * multiple layers of distributed spares.  Note that offset is relative to
 * this vdev.
 */
vdev_t *
vdev_draid_spare_get_child(vdev_t *vd, uint64_t physical_offset)
{
	vdev_draid_spare_t *vds = vd->vdev_tsd;

	ASSERT3P(vd->vdev_ops, ==, &vdev_draid_spare_ops);

	/* The vdev is closed */
	if (vds->vds_draid_vdev == NULL)
		return (NULL);

	vdev_t *tvd = vds->vds_draid_vdev;
	vdev_draid_config_t *vdc = tvd->vdev_tsd;

	ASSERT3P(tvd->vdev_ops, ==, &vdev_draid_ops);
	ASSERT3U(vds->vds_spare_id, <, vdc->vdc_nspares);

	uint8_t *base;
	uint64_t iter;
	uint64_t perm = physical_offset / vdc->vdc_devslicesz;

	vdev_draid_get_perm(vdc, perm, &base, &iter);

	uint64_t cid = vdev_draid_permute_id(vdc, base, iter,
	    (tvd->vdev_children - 1) - vds->vds_spare_id);
	vdev_t *cvd = tvd->vdev_child[cid];

	if (cvd->vdev_ops == &vdev_draid_spare_ops)
		return (vdev_draid_spare_get_child(cvd, physical_offset));

	return (cvd);
}

/* ARGSUSED */
static void
vdev_draid_spare_close(vdev_t *vd)
{
	vdev_draid_spare_t *vds = vd->vdev_tsd;
	vds->vds_draid_vdev = NULL;
}

/*
 * Opening a dRAID spare device is done by looking up the associated dRAID
 * top-level vdev guid from the spare configuration.
 */
static int
vdev_draid_spare_open(vdev_t *vd, uint64_t *psize, uint64_t *max_psize,
    uint64_t *logical_ashift, uint64_t *physical_ashift)
{
	vdev_draid_spare_t *vds = vd->vdev_tsd;
	vdev_t *rvd = vd->vdev_spa->spa_root_vdev;
	uint64_t asize, max_asize;

	vdev_t *tvd = vdev_lookup_by_guid(rvd, vds->vds_top_guid);
	if (tvd == NULL) {
		/*
		 * When spa_vdev_add() is labeling new spares the
		 * associated dRAID is not attached to the root vdev
		 * nor does this spare have a parent.  Simulate a valid
		 * device in order to allow the label to be initialized
		 * and the distributed spare added to the configuration.
		 */
		if (vd->vdev_parent == NULL) {
			*psize = *max_psize = SPA_MINDEVSIZE;
			*logical_ashift = *physical_ashift = ASHIFT_MIN;
			return (0);
		}

		return (SET_ERROR(EINVAL));
	}

	vdev_draid_config_t *vdc = tvd->vdev_tsd;
	if (tvd->vdev_ops != &vdev_draid_ops || vdc == NULL)
		return (SET_ERROR(EINVAL));

	if (vds->vds_spare_id >= vdc->vdc_nspares)
		return (SET_ERROR(EINVAL));

	/*
	 * Neither tvd->vdev_asize or tvd->vdev_max_asize can be used here
	 * because the caller may be vdev_draid_open() in which case the
	 * values are stale as they haven't yet been updated by vdev_open().
	 * To avoid this always recalculate the dRAID asize and max_asize.
	 */
	vdev_draid_calculate_asize(tvd, &asize, &max_asize,
	    logical_ashift, physical_ashift);

	*psize = asize + VDEV_LABEL_START_SIZE + VDEV_LABEL_END_SIZE;
	*max_psize = max_asize + VDEV_LABEL_START_SIZE + VDEV_LABEL_END_SIZE;

	vds->vds_draid_vdev = tvd;

	return (0);
}

/*
 * Completed distributed spare IO.  Store the result in the parent zio
 * as if it had performed the operation itself.  Only the first error is
 * preserved if there are multiple errors.
 */
static void
vdev_draid_spare_child_done(zio_t *zio)
{
	zio_t *pio = zio->io_private;

	/*
	 * IOs are issued to non-writable vdevs in order to keep their
	 * DTLs accurate.  However, we don't want to propagate the
	 * error in to the distributed spare's DTL.  When resilvering
	 * vdev_draid_need_resilver() will consult the relevant DTL
	 * to determine if the data is missing and must be repaired.
	 */
	if (!vdev_writeable(zio->io_vd))
		return;

	if (pio->io_error == 0)
		pio->io_error = zio->io_error;
}

/*
 * Returns a valid label nvlist for the distributed spare vdev.  This is
 * used to bypass the IO pipeline to avoid the complexity of constructing
 * a complete label with valid checksum to return when read.
 */
nvlist_t *
vdev_draid_read_config_spare(vdev_t *vd)
{
	spa_t *spa = vd->vdev_spa;
	spa_aux_vdev_t *sav = &spa->spa_spares;
	uint64_t guid = vd->vdev_guid;

	nvlist_t *nv = fnvlist_alloc();
	fnvlist_add_uint64(nv, ZPOOL_CONFIG_IS_SPARE, 1);
	fnvlist_add_uint64(nv, ZPOOL_CONFIG_CREATE_TXG, vd->vdev_crtxg);
	fnvlist_add_uint64(nv, ZPOOL_CONFIG_VERSION, spa_version(spa));
	fnvlist_add_string(nv, ZPOOL_CONFIG_POOL_NAME, spa_name(spa));
	fnvlist_add_uint64(nv, ZPOOL_CONFIG_POOL_GUID, spa_guid(spa));
	fnvlist_add_uint64(nv, ZPOOL_CONFIG_POOL_TXG, spa->spa_config_txg);
	fnvlist_add_uint64(nv, ZPOOL_CONFIG_TOP_GUID, vd->vdev_top->vdev_guid);
	fnvlist_add_uint64(nv, ZPOOL_CONFIG_POOL_STATE,
	    vdev_draid_spare_is_active(vd) ?
	    POOL_STATE_ACTIVE : POOL_STATE_SPARE);

	/* Set the vdev guid based on the vdev list in sav_count. */
	for (int i = 0; i < sav->sav_count; i++) {
		if (sav->sav_vdevs[i]->vdev_ops == &vdev_draid_spare_ops &&
		    strcmp(sav->sav_vdevs[i]->vdev_path, vd->vdev_path) == 0) {
			guid = sav->sav_vdevs[i]->vdev_guid;
			break;
		}
	}

	fnvlist_add_uint64(nv, ZPOOL_CONFIG_GUID, guid);

	return (nv);
}

/*
 * Handle any ioctl requested of the distributed spare.  Only flushes
 * are supported in which case all children must be flushed.
 */
static int
vdev_draid_spare_ioctl(zio_t *zio)
{
	vdev_t *vd = zio->io_vd;
	int error = 0;

	if (zio->io_cmd == DKIOCFLUSHWRITECACHE) {
		for (int c = 0; c < vd->vdev_children; c++) {
			zio_nowait(zio_vdev_child_io(zio, NULL,
			    vd->vdev_child[c], zio->io_offset, zio->io_abd,
			    zio->io_size, zio->io_type, zio->io_priority, 0,
			    vdev_draid_spare_child_done, zio));
		}
	} else {
		error = SET_ERROR(ENOTSUP);
	}

	return (error);
}

/*
 * Initiate an IO to the distributed spare.  For normal IOs this entails using
 * the zio->io_offset and permutation table to calculate which child dRAID vdev
 * is responsible for the data.  Then passing along the zio to that child to
 * perform the actual IO.  The label ranges are not stored on disk and require
 * some special handling which is described below.
 */
static void
vdev_draid_spare_io_start(zio_t *zio)
{
	vdev_t *cvd = NULL, *vd = zio->io_vd;
	vdev_draid_spare_t *vds = vd->vdev_tsd;
	uint64_t offset = zio->io_offset - VDEV_LABEL_START_SIZE;

	/*
	 * If the vdev is closed, it's likely in the REMOVED or FAULTED state.
	 * Nothing to be done here but return failure.
	 */
	if (vds == NULL) {
		zio->io_error = ENXIO;
		zio_interrupt(zio);
		return;
	}

	switch (zio->io_type) {
	case ZIO_TYPE_IOCTL:
		zio->io_error = vdev_draid_spare_ioctl(zio);
		break;

	case ZIO_TYPE_WRITE:
		if (VDEV_OFFSET_IS_LABEL(vd, zio->io_offset)) {
			/*
			 * Accept probe IOs and config writers to simulate the
			 * existence of an on disk label.  vdev_label_sync(),
			 * vdev_uberblock_sync() and vdev_copy_uberblocks()
			 * skip the distributed spares.  This only leaves
			 * vdev_label_init() which is allowed to succeed to
			 * avoid adding special cases the function.
			 */
			if (zio->io_flags & ZIO_FLAG_PROBE ||
			    zio->io_flags & ZIO_FLAG_CONFIG_WRITER) {
				zio->io_error = 0;
			} else {
				zio->io_error = SET_ERROR(EIO);
			}
		} else {
			cvd = vdev_draid_spare_get_child(vd, offset);

			if (cvd == NULL) {
				zio->io_error = SET_ERROR(ENXIO);
			} else {
				zio_nowait(zio_vdev_child_io(zio, NULL, cvd,
				    offset, zio->io_abd, zio->io_size,
				    zio->io_type, zio->io_priority, 0,
				    vdev_draid_spare_child_done, zio));
			}
		}
		break;

	case ZIO_TYPE_READ:
		if (VDEV_OFFSET_IS_LABEL(vd, zio->io_offset)) {
			/*
			 * Accept probe IOs to simulate the existence of a
			 * label.  vdev_label_read_config() bypasses the
			 * pipeline to read the label configuration and
			 * vdev_uberblock_load() skips distributed spares
			 * when attempting to locate the best uberblock.
			 */
			if (zio->io_flags & ZIO_FLAG_PROBE) {
				zio->io_error = 0;
			} else {
				zio->io_error = SET_ERROR(EIO);
			}
		} else {
			cvd = vdev_draid_spare_get_child(vd, offset);

			if (cvd == NULL || !vdev_readable(cvd)) {
				zio->io_error = SET_ERROR(ENXIO);
			} else {
				zio_nowait(zio_vdev_child_io(zio, NULL, cvd,
				    offset, zio->io_abd, zio->io_size,
				    zio->io_type, zio->io_priority, 0,
				    vdev_draid_spare_child_done, zio));
			}
		}
		break;

	case ZIO_TYPE_TRIM:
		/* The vdev label ranges are never trimmed */
		ASSERT0(VDEV_OFFSET_IS_LABEL(vd, zio->io_offset));

		cvd = vdev_draid_spare_get_child(vd, offset);

		if (cvd == NULL || !cvd->vdev_has_trim) {
			zio->io_error = SET_ERROR(ENXIO);
		} else {
			zio_nowait(zio_vdev_child_io(zio, NULL, cvd,
			    offset, zio->io_abd, zio->io_size,
			    zio->io_type, zio->io_priority, 0,
			    vdev_draid_spare_child_done, zio));
		}
		break;

	default:
		zio->io_error = SET_ERROR(ENOTSUP);
		break;
	}

	zio_execute(zio);
}

/* ARGSUSED */
static void
vdev_draid_spare_io_done(zio_t *zio)
{
}

/*
 * Lookup the full spare config in spa->spa_spares.sav_config and
 * return the top_guid and spare_id for the named spare.
 */
static int
vdev_draid_spare_lookup(spa_t *spa, nvlist_t *nv, uint64_t *top_guidp,
    uint64_t *spare_idp)
{
	nvlist_t **spares;
	uint_t nspares;
	int error;

	if ((spa->spa_spares.sav_config == NULL) ||
	    (nvlist_lookup_nvlist_array(spa->spa_spares.sav_config,
	    ZPOOL_CONFIG_SPARES, &spares, &nspares) != 0)) {
		return (SET_ERROR(ENOENT));
	}

	char *spare_name;
	error = nvlist_lookup_string(nv, ZPOOL_CONFIG_PATH, &spare_name);
	if (error != 0)
		return (SET_ERROR(EINVAL));

	for (int i = 0; i < nspares; i++) {
		nvlist_t *spare = spares[i];
		uint64_t top_guid, spare_id;
		char *type, *path;

		/* Skip non-distributed spares */
		error = nvlist_lookup_string(spare, ZPOOL_CONFIG_TYPE, &type);
		if (error != 0 || strcmp(type, VDEV_TYPE_DRAID_SPARE) != 0)
			continue;

		/* Skip spares with the wrong name */
		error = nvlist_lookup_string(spare, ZPOOL_CONFIG_PATH, &path);
		if (error != 0 || strcmp(path, spare_name) != 0)
			continue;

		/* Found the matching spare */
		error = nvlist_lookup_uint64(spare,
		    ZPOOL_CONFIG_TOP_GUID, &top_guid);
		if (error == 0) {
			error = nvlist_lookup_uint64(spare,
			    ZPOOL_CONFIG_SPARE_ID, &spare_id);
		}

		if (error != 0) {
			return (SET_ERROR(EINVAL));
		} else {
			*top_guidp = top_guid;
			*spare_idp = spare_id;
			return (0);
		}
	}

	return (SET_ERROR(ENOENT));
}

/*
 * Initialize private dRAID spare specific fields from the nvlist.
 */
static int
vdev_draid_spare_init(spa_t *spa, nvlist_t *nv, void **tsd)
{
	vdev_draid_spare_t *vds;
	uint64_t top_guid = 0;
	uint64_t spare_id;

	/*
	 * In the normal case check the list of spares stored in the spa
	 * to lookup the top_guid and spare_id for provided spare config.
	 * When creating a new pool or adding vdevs the spare list is not
	 * yet populated and the values are provided in the passed config.
	 */
	if (vdev_draid_spare_lookup(spa, nv, &top_guid, &spare_id) != 0) {
		if (nvlist_lookup_uint64(nv, ZPOOL_CONFIG_TOP_GUID,
		    &top_guid) != 0)
			return (SET_ERROR(EINVAL));

		if (nvlist_lookup_uint64(nv, ZPOOL_CONFIG_SPARE_ID,
		    &spare_id) != 0)
			return (SET_ERROR(EINVAL));
	}

	vds = kmem_alloc(sizeof (vdev_draid_spare_t), KM_SLEEP);
	vds->vds_draid_vdev = NULL;
	vds->vds_top_guid = top_guid;
	vds->vds_spare_id = spare_id;

	*tsd = vds;

	return (0);
}

static void
vdev_draid_spare_fini(vdev_t *vd)
{
	kmem_free(vd->vdev_tsd, sizeof (vdev_draid_spare_t));
}

static void
vdev_draid_spare_config_generate(vdev_t *vd, nvlist_t *nv)
{
	vdev_draid_spare_t *vds = vd->vdev_tsd;

	ASSERT3P(vd->vdev_ops, ==, &vdev_draid_spare_ops);

	fnvlist_add_uint64(nv, ZPOOL_CONFIG_TOP_GUID, vds->vds_top_guid);
	fnvlist_add_uint64(nv, ZPOOL_CONFIG_SPARE_ID, vds->vds_spare_id);
}

vdev_ops_t vdev_draid_spare_ops = {
	.vdev_op_init = vdev_draid_spare_init,
	.vdev_op_fini = vdev_draid_spare_fini,
	.vdev_op_open = vdev_draid_spare_open,
	.vdev_op_close = vdev_draid_spare_close,
	.vdev_op_asize = vdev_default_asize,
	.vdev_op_min_asize = vdev_default_min_asize,
	.vdev_op_min_alloc = NULL,
	.vdev_op_io_start = vdev_draid_spare_io_start,
	.vdev_op_io_done = vdev_draid_spare_io_done,
	.vdev_op_state_change = NULL,
	.vdev_op_need_resilver = NULL,
	.vdev_op_hold = NULL,
	.vdev_op_rele = NULL,
	.vdev_op_remap = NULL,
	.vdev_op_xlate = vdev_default_xlate,
	.vdev_op_rebuild_asize = NULL,
	.vdev_op_metaslab_init = NULL,
	.vdev_op_config_generate = vdev_draid_spare_config_generate,
	.vdev_op_nparity = NULL,
	.vdev_op_ndisks = NULL,
	.vdev_op_type = VDEV_TYPE_DRAID_SPARE,
	.vdev_op_leaf = B_TRUE,
};<|MERGE_RESOLUTION|>--- conflicted
+++ resolved
@@ -998,17 +998,6 @@
 
 		rc->rc_devidx = vdev_draid_permute_id(vdc, base, iter, c);
 		rc->rc_offset = physical_offset;
-<<<<<<< HEAD
-=======
-		rc->rc_abd = NULL;
-		rc->rc_orig_data = NULL;
-		rc->rc_error = 0;
-		rc->rc_tried = 0;
-		rc->rc_skipped = 0;
-		rc->rc_force_repair = 0;
-		rc->rc_allow_repair = 1;
-		rc->rc_need_orig_restore = B_FALSE;
->>>>>>> 6c7c7201
 
 		if (q == 0 && i >= bc)
 			rc->rc_size = 0;
