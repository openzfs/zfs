/*
 * CDDL HEADER START
 *
 * The contents of this file are subject to the terms of the
 * Common Development and Distribution License (the "License").
 * You may not use this file except in compliance with the License.
 *
 * You can obtain a copy of the license at usr/src/OPENSOLARIS.LICENSE
 * or http://www.opensolaris.org/os/licensing.
 * See the License for the specific language governing permissions
 * and limitations under the License.
 *
 * When distributing Covered Code, include this CDDL HEADER in each
 * file and include the License file at usr/src/OPENSOLARIS.LICENSE.
 * If applicable, add the following below this CDDL HEADER, with the
 * fields enclosed by brackets "[]" replaced with your own identifying
 * information: Portions Copyright [yyyy] [name of copyright owner]
 *
 * CDDL HEADER END
 */
/*
 * Copyright (c) 2014 by Chunwei Chen. All rights reserved.
 * Copyright (c) 2019 by Delphix. All rights reserved.
 */

/*
 * ARC buffer data (ABD).
 *
 * ABDs are an abstract data structure for the ARC which can use two
 * different ways of storing the underlying data:
 *
 * (a) Linear buffer. In this case, all the data in the ABD is stored in one
 *     contiguous buffer in memory (from a zio_[data_]buf_* kmem cache).
 *
 *         +-------------------+
 *         | ABD (linear)      |
 *         |   abd_flags = ... |
 *         |   abd_size = ...  |     +--------------------------------+
 *         |   abd_buf ------------->| raw buffer of size abd_size    |
 *         +-------------------+     +--------------------------------+
 *              no abd_chunks
 *
 * (b) Scattered buffer. In this case, the data in the ABD is split into
 *     equal-sized chunks (from the abd_chunk_cache kmem_cache), with pointers
 *     to the chunks recorded in an array at the end of the ABD structure.
 *
 *         +-------------------+
 *         | ABD (scattered)   |
 *         |   abd_flags = ... |
 *         |   abd_size = ...  |
 *         |   abd_offset = 0  |                           +-----------+
 *         |   abd_chunks[0] ----------------------------->| chunk 0   |
 *         |   abd_chunks[1] ---------------------+        +-----------+
 *         |   ...             |                  |        +-----------+
 *         |   abd_chunks[N-1] ---------+         +------->| chunk 1   |
 *         +-------------------+        |                  +-----------+
 *                                      |                      ...
 *                                      |                  +-----------+
 *                                      +----------------->| chunk N-1 |
 *                                                         +-----------+
 *
 * In addition to directly allocating a linear or scattered ABD, it is also
 * possible to create an ABD by requesting the "sub-ABD" starting at an offset
 * within an existing ABD. In linear buffers this is simple (set abd_buf of
 * the new ABD to the starting point within the original raw buffer), but
 * scattered ABDs are a little more complex. The new ABD makes a copy of the
 * relevant abd_chunks pointers (but not the underlying data). However, to
 * provide arbitrary rather than only chunk-aligned starting offsets, it also
 * tracks an abd_offset field which represents the starting point of the data
 * within the first chunk in abd_chunks. For both linear and scattered ABDs,
 * creating an offset ABD marks the original ABD as the offset's parent, and the
 * original ABD's abd_children refcount is incremented. This data allows us to
 * ensure the root ABD isn't deleted before its children.
 *
 * Most consumers should never need to know what type of ABD they're using --
 * the ABD public API ensures that it's possible to transparently switch from
 * using a linear ABD to a scattered one when doing so would be beneficial.
 *
 * If you need to use the data within an ABD directly, if you know it's linear
 * (because you allocated it) you can use abd_to_buf() to access the underlying
 * raw buffer. Otherwise, you should use one of the abd_borrow_buf* functions
 * which will allocate a raw buffer if necessary. Use the abd_return_buf*
 * functions to return any raw buffers that are no longer necessary when you're
 * done using them.
 *
 * There are a variety of ABD APIs that implement basic buffer operations:
 * compare, copy, read, write, and fill with zeroes. If you need a custom
 * function which progressively accesses the whole ABD, use the abd_iterate_*
 * functions.
 *
 * As an additional feature, linear and scatter ABD's can be stitched together
 * by using the gang ABD type (abd_alloc_gang_abd()). This allows for
 * multiple ABDs to be viewed as a singular ABD.
 *
 * It is possible to make all ABDs linear by setting zfs_abd_scatter_enabled to
 * B_FALSE.
 */

#include <sys/abd_impl.h>
#include <sys/param.h>
#include <sys/zio.h>
#include <sys/zfs_context.h>
#include <sys/zfs_znode.h>

/* see block comment above for description */
int zfs_abd_scatter_enabled = B_TRUE;

boolean_t
abd_is_linear(abd_t *abd)
{
	return ((abd->abd_flags & ABD_FLAG_LINEAR) != 0 ? B_TRUE : B_FALSE);
}

boolean_t
abd_is_linear_page(abd_t *abd)
{
	return ((abd->abd_flags & ABD_FLAG_LINEAR_PAGE) != 0 ?
	    B_TRUE : B_FALSE);
}

boolean_t
abd_is_gang(abd_t *abd)
{
	return ((abd->abd_flags & ABD_FLAG_GANG) != 0 ? B_TRUE :
	    B_FALSE);
}

void
abd_verify(abd_t *abd)
{
	ASSERT3U(abd->abd_size, >, 0);
	ASSERT3U(abd->abd_size, <=, SPA_MAXBLOCKSIZE);
	ASSERT3U(abd->abd_flags, ==, abd->abd_flags & (ABD_FLAG_LINEAR |
	    ABD_FLAG_OWNER | ABD_FLAG_META | ABD_FLAG_MULTI_ZONE |
	    ABD_FLAG_MULTI_CHUNK | ABD_FLAG_LINEAR_PAGE | ABD_FLAG_GANG |
	    ABD_FLAG_GANG_FREE | ABD_FLAG_ZEROS));
	IMPLY(abd->abd_parent != NULL, !(abd->abd_flags & ABD_FLAG_OWNER));
	IMPLY(abd->abd_flags & ABD_FLAG_META, abd->abd_flags & ABD_FLAG_OWNER);
	if (abd_is_linear(abd)) {
		ASSERT3P(ABD_LINEAR_BUF(abd), !=, NULL);
	} else if (abd_is_gang(abd)) {
		uint_t child_sizes = 0;
		for (abd_t *cabd = list_head(&ABD_GANG(abd).abd_gang_chain);
		    cabd != NULL;
		    cabd = list_next(&ABD_GANG(abd).abd_gang_chain, cabd)) {
			ASSERT(list_link_active(&cabd->abd_gang_link));
			child_sizes += cabd->abd_size;
			abd_verify(cabd);
		}
		ASSERT3U(abd->abd_size, ==, child_sizes);
	} else {
		abd_verify_scatter(abd);
	}
}

uint_t
abd_get_size(abd_t *abd)
{
	abd_verify(abd);
	return (abd->abd_size);
}

/*
 * Allocate an ABD, along with its own underlying data buffers. Use this if you
 * don't care whether the ABD is linear or not.
 */
abd_t *
abd_alloc(size_t size, boolean_t is_metadata)
{
	if (!zfs_abd_scatter_enabled || abd_size_alloc_linear(size))
		return (abd_alloc_linear(size, is_metadata));

	VERIFY3U(size, <=, SPA_MAXBLOCKSIZE);

	abd_t *abd = abd_alloc_struct(size);
	abd->abd_flags = ABD_FLAG_OWNER;
	abd->abd_u.abd_scatter.abd_offset = 0;
	abd_alloc_chunks(abd, size);

	if (is_metadata) {
		abd->abd_flags |= ABD_FLAG_META;
	}
	abd->abd_size = size;
	abd->abd_parent = NULL;
	zfs_refcount_create(&abd->abd_children);

	abd_update_scatter_stats(abd, ABDSTAT_INCR);

	return (abd);
}

static void
abd_free_scatter(abd_t *abd)
{
	abd_free_chunks(abd);

	zfs_refcount_destroy(&abd->abd_children);
	abd_update_scatter_stats(abd, ABDSTAT_DECR);
	abd_free_struct(abd);
}

static void
abd_put_gang_abd(abd_t *abd)
{
	ASSERT(abd_is_gang(abd));
	abd_t *cabd;

	while ((cabd = list_remove_head(&ABD_GANG(abd).abd_gang_chain))
	    != NULL) {
		ASSERT0(cabd->abd_flags & ABD_FLAG_GANG_FREE);
		abd->abd_size -= cabd->abd_size;
		abd_put(cabd);
	}
	ASSERT0(abd->abd_size);
	list_destroy(&ABD_GANG(abd).abd_gang_chain);
}

/*
 * Free an ABD allocated from abd_get_offset() or abd_get_from_buf(). Will not
 * free the underlying scatterlist or buffer.
 */
void
abd_put(abd_t *abd)
{
	if (abd == NULL)
		return;

	abd_verify(abd);
	ASSERT(!(abd->abd_flags & ABD_FLAG_OWNER));

	if (abd->abd_parent != NULL) {
		(void) zfs_refcount_remove_many(&abd->abd_parent->abd_children,
		    abd->abd_size, abd);
	}

	if (abd_is_gang(abd))
		abd_put_gang_abd(abd);

	zfs_refcount_destroy(&abd->abd_children);
	abd_free_struct(abd);
}

/*
 * Allocate an ABD that must be linear, along with its own underlying data
 * buffer. Only use this when it would be very annoying to write your ABD
 * consumer with a scattered ABD.
 */
abd_t *
abd_alloc_linear(size_t size, boolean_t is_metadata)
{
	abd_t *abd = abd_alloc_struct(0);

	VERIFY3U(size, <=, SPA_MAXBLOCKSIZE);

	abd->abd_flags = ABD_FLAG_LINEAR | ABD_FLAG_OWNER;
	if (is_metadata) {
		abd->abd_flags |= ABD_FLAG_META;
	}
	abd->abd_size = size;
	abd->abd_parent = NULL;
	zfs_refcount_create(&abd->abd_children);

	if (is_metadata) {
		ABD_LINEAR_BUF(abd) = zio_buf_alloc(size);
	} else {
		ABD_LINEAR_BUF(abd) = zio_data_buf_alloc(size);
	}

	abd_update_linear_stats(abd, ABDSTAT_INCR);

	return (abd);
}

static void
abd_free_linear(abd_t *abd)
{
	if (abd_is_linear_page(abd)) {
		abd_free_linear_page(abd);
		return;
	}
	if (abd->abd_flags & ABD_FLAG_META) {
		zio_buf_free(ABD_LINEAR_BUF(abd), abd->abd_size);
	} else {
		zio_data_buf_free(ABD_LINEAR_BUF(abd), abd->abd_size);
	}

	zfs_refcount_destroy(&abd->abd_children);
	abd_update_linear_stats(abd, ABDSTAT_DECR);

	abd_free_struct(abd);
}

static void
abd_free_gang_abd(abd_t *abd)
{
	ASSERT(abd_is_gang(abd));
	abd_t *cabd = list_head(&ABD_GANG(abd).abd_gang_chain);

	while (cabd != NULL) {
		/*
		 * We must acquire the child ABDs mutex to ensure that if it
		 * is being added to another gang ABD we will set the link
		 * as inactive when removing it from this gang ABD and before
		 * adding it to the other gang ABD.
		 */
		mutex_enter(&cabd->abd_mtx);
		ASSERT(list_link_active(&cabd->abd_gang_link));
		list_remove(&ABD_GANG(abd).abd_gang_chain, cabd);
		mutex_exit(&cabd->abd_mtx);
		abd->abd_size -= cabd->abd_size;
		if (cabd->abd_flags & ABD_FLAG_GANG_FREE) {
			if (cabd->abd_flags & ABD_FLAG_OWNER)
				abd_free(cabd);
			else
				abd_put(cabd);
		}
		cabd = list_head(&ABD_GANG(abd).abd_gang_chain);
	}
	ASSERT0(abd->abd_size);
	list_destroy(&ABD_GANG(abd).abd_gang_chain);
	zfs_refcount_destroy(&abd->abd_children);
	abd_free_struct(abd);
}

/*
 * Free an ABD. Only use this on ABDs allocated with abd_alloc(),
 * abd_alloc_linear(), or abd_alloc_gang_abd().
 */
void
abd_free(abd_t *abd)
{
	if (abd == NULL)
		return;

	abd_verify(abd);
	ASSERT3P(abd->abd_parent, ==, NULL);
	ASSERT(abd->abd_flags & ABD_FLAG_OWNER);
	if (abd_is_linear(abd))
		abd_free_linear(abd);
	else if (abd_is_gang(abd))
		abd_free_gang_abd(abd);
	else
		abd_free_scatter(abd);
}

/*
 * Allocate an ABD of the same format (same metadata flag, same scatterize
 * setting) as another ABD.
 */
abd_t *
abd_alloc_sametype(abd_t *sabd, size_t size)
{
	boolean_t is_metadata = (sabd->abd_flags & ABD_FLAG_META) != 0;
	if (abd_is_linear(sabd) &&
	    !abd_is_linear_page(sabd)) {
		return (abd_alloc_linear(size, is_metadata));
	} else {
		return (abd_alloc(size, is_metadata));
	}
}


/*
 * Create gang ABD that will be the head of a list of ABD's. This is used
 * to "chain" scatter/gather lists together when constructing aggregated
 * IO's. To free this abd, abd_free() must be called.
 */
abd_t *
abd_alloc_gang_abd(void)
{
	abd_t *abd;

	abd = abd_alloc_struct(0);
	abd->abd_flags = ABD_FLAG_GANG | ABD_FLAG_OWNER;
	abd->abd_size = 0;
	abd->abd_parent = NULL;
	list_create(&ABD_GANG(abd).abd_gang_chain,
	    sizeof (abd_t), offsetof(abd_t, abd_gang_link));
	zfs_refcount_create(&abd->abd_children);
	return (abd);
}

/*
 * Add a child gang ABD to a parent gang ABDs chained list.
 */
static void
abd_gang_add_gang(abd_t *pabd, abd_t *cabd, boolean_t free_on_free)
{
	ASSERT(abd_is_gang(pabd));
	ASSERT(abd_is_gang(cabd));

	if (free_on_free) {
		/*
		 * If the parent is responsible for freeing the child gang
		 * ABD we will just splice the childs children ABD list to
		 * the parents list and immediately free the child gang ABD
		 * struct. The parent gang ABDs children from the child gang
		 * will retain all the free_on_free settings after being
		 * added to the parents list.
		 */
		pabd->abd_size += cabd->abd_size;
		list_move_tail(&ABD_GANG(pabd).abd_gang_chain,
		    &ABD_GANG(cabd).abd_gang_chain);
		ASSERT(list_is_empty(&ABD_GANG(cabd).abd_gang_chain));
		abd_verify(pabd);
		abd_free_struct(cabd);
	} else {
		for (abd_t *child = list_head(&ABD_GANG(cabd).abd_gang_chain);
		    child != NULL;
		    child = list_next(&ABD_GANG(cabd).abd_gang_chain, child)) {
			/*
			 * We always pass B_FALSE for free_on_free as it is the
			 * original child gang ABDs responsibilty to determine
			 * if any of its child ABDs should be free'd on the call
			 * to abd_free().
			 */
			abd_gang_add(pabd, child, B_FALSE);
		}
		abd_verify(pabd);
	}
}

/*
 * Add a child ABD to a gang ABD's chained list.
 */
void
abd_gang_add(abd_t *pabd, abd_t *cabd, boolean_t free_on_free)
{
	ASSERT(abd_is_gang(pabd));
	abd_t *child_abd = NULL;

	/*
	 * If the child being added is a gang ABD, we will add the
	 * childs ABDs to the parent gang ABD. This alllows us to account
	 * for the offset correctly in the parent gang ABD.
	 */
	if (abd_is_gang(cabd)) {
		ASSERT(!list_link_active(&cabd->abd_gang_link));
		ASSERT(!list_is_empty(&ABD_GANG(cabd).abd_gang_chain));
		return (abd_gang_add_gang(pabd, cabd, free_on_free));
	}
	ASSERT(!abd_is_gang(cabd));

	/*
	 * In order to verify that an ABD is not already part of
	 * another gang ABD, we must lock the child ABD's abd_mtx
	 * to check its abd_gang_link status. We unlock the abd_mtx
	 * only after it is has been added to a gang ABD, which
	 * will update the abd_gang_link's status. See comment below
	 * for how an ABD can be in multiple gang ABD's simultaneously.
	 */
	mutex_enter(&cabd->abd_mtx);
	if (list_link_active(&cabd->abd_gang_link)) {
		/*
		 * If the child ABD is already part of another
		 * gang ABD then we must allocate a new
		 * ABD to use a separate link. We mark the newly
		 * allocated ABD with ABD_FLAG_GANG_FREE, before
		 * adding it to the gang ABD's list, to make the
		 * gang ABD aware that it is responsible to call
		 * abd_put(). We use abd_get_offset() in order
		 * to just allocate a new ABD but avoid copying the
		 * data over into the newly allocated ABD.
		 *
		 * An ABD may become part of multiple gang ABD's. For
		 * example, when writing ditto bocks, the same ABD
		 * is used to write 2 or 3 locations with 2 or 3
		 * zio_t's. Each of the zio's may be aggregated with
		 * different adjacent zio's. zio aggregation uses gang
		 * zio's, so the single ABD can become part of multiple
		 * gang zio's.
		 *
		 * The ASSERT below is to make sure that if
		 * free_on_free is passed as B_TRUE, the ABD can
		 * not be in multiple gang ABD's. The gang ABD
		 * can not be responsible for cleaning up the child
		 * ABD memory allocation if the ABD can be in
		 * multiple gang ABD's at one time.
		 */
		ASSERT3B(free_on_free, ==, B_FALSE);
		child_abd = abd_get_offset(cabd, 0);
		child_abd->abd_flags |= ABD_FLAG_GANG_FREE;
	} else {
		child_abd = cabd;
		if (free_on_free)
			child_abd->abd_flags |= ABD_FLAG_GANG_FREE;
	}
	ASSERT3P(child_abd, !=, NULL);

	list_insert_tail(&ABD_GANG(pabd).abd_gang_chain, child_abd);
	mutex_exit(&cabd->abd_mtx);
	pabd->abd_size += child_abd->abd_size;
}

/*
 * Locate the ABD for the supplied offset in the gang ABD.
 * Return a new offset relative to the returned ABD.
 */
abd_t *
abd_gang_get_offset(abd_t *abd, size_t *off)
{
	abd_t *cabd;

	ASSERT(abd_is_gang(abd));
	ASSERT3U(*off, <, abd->abd_size);
	for (cabd = list_head(&ABD_GANG(abd).abd_gang_chain); cabd != NULL;
	    cabd = list_next(&ABD_GANG(abd).abd_gang_chain, cabd)) {
		if (*off >= cabd->abd_size)
			*off -= cabd->abd_size;
		else
			return (cabd);
	}
	VERIFY3P(cabd, !=, NULL);
	return (cabd);
}

/*
 * Allocate a new ABD to point to offset off of sabd. It shares the underlying
 * buffer data with sabd. Use abd_put() to free. sabd must not be freed while
 * any derived ABDs exist.
 */
static abd_t *
abd_get_offset_impl(abd_t *sabd, size_t off, size_t size)
{
	abd_t *abd = NULL;

	abd_verify(sabd);
	ASSERT3U(off, <=, sabd->abd_size);

	if (abd_is_linear(sabd)) {
		abd = abd_alloc_struct(0);

		/*
		 * Even if this buf is filesystem metadata, we only track that
		 * if we own the underlying data buffer, which is not true in
		 * this case. Therefore, we don't ever use ABD_FLAG_META here.
		 */
		abd->abd_flags = ABD_FLAG_LINEAR;

		ABD_LINEAR_BUF(abd) = (char *)ABD_LINEAR_BUF(sabd) + off;
	} else if (abd_is_gang(sabd)) {
		size_t left = size;
		abd = abd_alloc_gang_abd();
		abd->abd_flags &= ~ABD_FLAG_OWNER;
		for (abd_t *cabd = abd_gang_get_offset(sabd, &off);
		    cabd != NULL && left > 0;
		    cabd = list_next(&ABD_GANG(sabd).abd_gang_chain, cabd)) {
			int csize = MIN(left, cabd->abd_size - off);

			abd_t *nabd = abd_get_offset_impl(cabd, off, csize);
			abd_gang_add(abd, nabd, B_FALSE);
			left -= csize;
			off = 0;
		}
		ASSERT3U(left, ==, 0);
	} else {
		abd = abd_get_offset_scatter(sabd, off);
	}

	abd->abd_size = size;
	abd->abd_parent = sabd;
	zfs_refcount_create(&abd->abd_children);
	(void) zfs_refcount_add_many(&sabd->abd_children, abd->abd_size, abd);
	return (abd);
}

abd_t *
abd_get_offset(abd_t *sabd, size_t off)
{
	size_t size = sabd->abd_size > off ? sabd->abd_size - off : 0;
	VERIFY3U(size, >, 0);
	return (abd_get_offset_impl(sabd, off, size));
}

abd_t *
abd_get_offset_size(abd_t *sabd, size_t off, size_t size)
{
	ASSERT3U(off + size, <=, sabd->abd_size);
	return (abd_get_offset_impl(sabd, off, size));
}

/*
 * Return a size scatter ABD. In order to free the returned
 * ABD abd_put() must be called.
 */
abd_t *
abd_get_zeros(size_t size)
{
	ASSERT3P(abd_zero_scatter, !=, NULL);
	ASSERT3U(size, <=, SPA_MAXBLOCKSIZE);
	return (abd_get_offset_size(abd_zero_scatter, 0, size));
}

/*
 * Allocate a linear ABD structure for buf. You must free this with abd_put()
 * since the resulting ABD doesn't own its own buffer.
 */
abd_t *
abd_get_from_buf(void *buf, size_t size)
{
	abd_t *abd = abd_alloc_struct(0);

	VERIFY3U(size, <=, SPA_MAXBLOCKSIZE);

	/*
	 * Even if this buf is filesystem metadata, we only track that if we
	 * own the underlying data buffer, which is not true in this case.
	 * Therefore, we don't ever use ABD_FLAG_META here.
	 */
	abd->abd_flags = ABD_FLAG_LINEAR;
	abd->abd_size = size;
	abd->abd_parent = NULL;
	zfs_refcount_create(&abd->abd_children);

	ABD_LINEAR_BUF(abd) = buf;

	return (abd);
}

/*
 * Get the raw buffer associated with a linear ABD.
 */
void *
abd_to_buf(abd_t *abd)
{
	ASSERT(abd_is_linear(abd));
	abd_verify(abd);
	return (ABD_LINEAR_BUF(abd));
}

/*
 * Borrow a raw buffer from an ABD without copying the contents of the ABD
 * into the buffer. If the ABD is scattered, this will allocate a raw buffer
 * whose contents are undefined. To copy over the existing data in the ABD, use
 * abd_borrow_buf_copy() instead.
 */
void *
abd_borrow_buf(abd_t *abd, size_t n)
{
	void *buf;
	abd_verify(abd);
	ASSERT3U(abd->abd_size, >=, n);
	if (abd_is_linear(abd)) {
		buf = abd_to_buf(abd);
	} else {
		buf = zio_buf_alloc(n);
	}
	(void) zfs_refcount_add_many(&abd->abd_children, n, buf);
	return (buf);
}

void *
abd_borrow_buf_copy(abd_t *abd, size_t n)
{
	void *buf = abd_borrow_buf(abd, n);
	if (!abd_is_linear(abd)) {
		abd_copy_to_buf(buf, abd, n);
	}
	return (buf);
}

/*
 * Return a borrowed raw buffer to an ABD. If the ABD is scattered, this will
 * not change the contents of the ABD and will ASSERT that you didn't modify
 * the buffer since it was borrowed. If you want any changes you made to buf to
 * be copied back to abd, use abd_return_buf_copy() instead.
 */
void
abd_return_buf(abd_t *abd, void *buf, size_t n)
{
	abd_verify(abd);
	ASSERT3U(abd->abd_size, >=, n);
	if (abd_is_linear(abd)) {
		ASSERT3P(buf, ==, abd_to_buf(abd));
	} else {
		ASSERT0(abd_cmp_buf(abd, buf, n));
		zio_buf_free(buf, n);
	}
	(void) zfs_refcount_remove_many(&abd->abd_children, n, buf);
}

void
abd_return_buf_copy(abd_t *abd, void *buf, size_t n)
{
	if (!abd_is_linear(abd)) {
		abd_copy_from_buf(abd, buf, n);
	}
	abd_return_buf(abd, buf, n);
}

void
abd_release_ownership_of_buf(abd_t *abd)
{
	ASSERT(abd_is_linear(abd));
	ASSERT(abd->abd_flags & ABD_FLAG_OWNER);

	/*
	 * abd_free() needs to handle LINEAR_PAGE ABD's specially.
	 * Since that flag does not survive the
	 * abd_release_ownership_of_buf() -> abd_get_from_buf() ->
	 * abd_take_ownership_of_buf() sequence, we don't allow releasing
	 * these "linear but not zio_[data_]buf_alloc()'ed" ABD's.
	 */
	ASSERT(!abd_is_linear_page(abd));

	abd_verify(abd);

	abd->abd_flags &= ~ABD_FLAG_OWNER;
	/* Disable this flag since we no longer own the data buffer */
	abd->abd_flags &= ~ABD_FLAG_META;

	abd_update_linear_stats(abd, ABDSTAT_DECR);
}


/*
 * Give this ABD ownership of the buffer that it's storing. Can only be used on
 * linear ABDs which were allocated via abd_get_from_buf(), or ones allocated
 * with abd_alloc_linear() which subsequently released ownership of their buf
 * with abd_release_ownership_of_buf().
 */
void
abd_take_ownership_of_buf(abd_t *abd, boolean_t is_metadata)
{
	ASSERT(abd_is_linear(abd));
	ASSERT(!(abd->abd_flags & ABD_FLAG_OWNER));
	abd_verify(abd);

	abd->abd_flags |= ABD_FLAG_OWNER;
	if (is_metadata) {
		abd->abd_flags |= ABD_FLAG_META;
	}

	abd_update_linear_stats(abd, ABDSTAT_INCR);
}

/*
 * Initializes an abd_iter based on whether the abd is a gang ABD
 * or just a single ABD.
 */
static inline abd_t *
abd_init_abd_iter(abd_t *abd, struct abd_iter *aiter, size_t off)
{
	abd_t *cabd = NULL;

	if (abd_is_gang(abd)) {
		cabd = abd_gang_get_offset(abd, &off);
		if (cabd) {
			abd_iter_init(aiter, cabd);
			abd_iter_advance(aiter, off);
		}
	} else {
		abd_iter_init(aiter, abd);
		abd_iter_advance(aiter, off);
	}
	return (cabd);
}

/*
 * Advances an abd_iter. We have to be careful with gang ABD as
 * advancing could mean that we are at the end of a particular ABD and
 * must grab the ABD in the gang ABD's list.
 */
static inline abd_t *
abd_advance_abd_iter(abd_t *abd, abd_t *cabd, struct abd_iter *aiter,
    size_t len)
{
	abd_iter_advance(aiter, len);
	if (abd_is_gang(abd) && abd_iter_at_end(aiter)) {
		ASSERT3P(cabd, !=, NULL);
		cabd = list_next(&ABD_GANG(abd).abd_gang_chain, cabd);
		if (cabd) {
			abd_iter_init(aiter, cabd);
			abd_iter_advance(aiter, 0);
		}
	}
	return (cabd);
}

int
abd_iterate_func(abd_t *abd, size_t off, size_t size,
    abd_iter_func_t *func, void *private)
{
	struct abd_iter aiter;
	int ret = 0;

	if (size == 0)
		return (0);

	if (size == 0)
		return (ret);

	abd_verify(abd);
	ASSERT3U(off + size, <=, abd->abd_size);

	boolean_t abd_multi = abd_is_gang(abd);
	abd_t *c_abd = abd_init_abd_iter(abd, &aiter, off);

	while (size > 0) {
		/* If we are at the end of the gang ABD we are done */
		if (abd_multi && !c_abd)
			break;

		abd_iter_map(&aiter);

		size_t len = MIN(aiter.iter_mapsize, size);
		ASSERT3U(len, >, 0);

		ret = func(aiter.iter_mapaddr, len, private);

		abd_iter_unmap(&aiter);

		if (ret != 0)
			break;

		size -= len;
		c_abd = abd_advance_abd_iter(abd, c_abd, &aiter, len);
	}

	return (ret);
}

struct buf_arg {
	void *arg_buf;
};

static int
abd_copy_to_buf_off_cb(void *buf, size_t size, void *private)
{
	struct buf_arg *ba_ptr = private;

	(void) memcpy(ba_ptr->arg_buf, buf, size);
	ba_ptr->arg_buf = (char *)ba_ptr->arg_buf + size;

	return (0);
}

/*
 * Copy abd to buf. (off is the offset in abd.)
 */
void
abd_copy_to_buf_off(void *buf, abd_t *abd, size_t off, size_t size)
{
	struct buf_arg ba_ptr = { buf };

	(void) abd_iterate_func(abd, off, size, abd_copy_to_buf_off_cb,
	    &ba_ptr);
}

static int
abd_cmp_buf_off_cb(void *buf, size_t size, void *private)
{
	int ret;
	struct buf_arg *ba_ptr = private;

	ret = memcmp(buf, ba_ptr->arg_buf, size);
	ba_ptr->arg_buf = (char *)ba_ptr->arg_buf + size;

	return (ret);
}

/*
 * Compare the contents of abd to buf. (off is the offset in abd.)
 */
int
abd_cmp_buf_off(abd_t *abd, const void *buf, size_t off, size_t size)
{
	struct buf_arg ba_ptr = { (void *) buf };

	return (abd_iterate_func(abd, off, size, abd_cmp_buf_off_cb, &ba_ptr));
}

static int
abd_copy_from_buf_off_cb(void *buf, size_t size, void *private)
{
	struct buf_arg *ba_ptr = private;

	(void) memcpy(buf, ba_ptr->arg_buf, size);
	ba_ptr->arg_buf = (char *)ba_ptr->arg_buf + size;

	return (0);
}

/*
 * Copy from buf to abd. (off is the offset in abd.)
 */
void
abd_copy_from_buf_off(abd_t *abd, const void *buf, size_t off, size_t size)
{
	struct buf_arg ba_ptr = { (void *) buf };

	(void) abd_iterate_func(abd, off, size, abd_copy_from_buf_off_cb,
	    &ba_ptr);
}

/*ARGSUSED*/
static int
abd_zero_off_cb(void *buf, size_t size, void *private)
{
	(void) memset(buf, 0, size);
	return (0);
}

/*
 * Zero out the abd from a particular offset to the end.
 */
void
abd_zero_off(abd_t *abd, size_t off, size_t size)
{
	(void) abd_iterate_func(abd, off, size, abd_zero_off_cb, NULL);
}

/*
 * Iterate over two ABDs and call func incrementally on the two ABDs' data in
 * equal-sized chunks (passed to func as raw buffers). func could be called many
 * times during this iteration.
 */
int
abd_iterate_func2(abd_t *dabd, abd_t *sabd, size_t doff, size_t soff,
    size_t size, abd_iter_func2_t *func, void *private)
{
	int ret = 0;
	struct abd_iter daiter, saiter;
	boolean_t dabd_is_gang_abd, sabd_is_gang_abd;
	abd_t *c_dabd, *c_sabd;

	if (size == 0)
<<<<<<< HEAD
		return (ret);
=======
		return (0);
>>>>>>> b2255edc

	abd_verify(dabd);
	abd_verify(sabd);

	ASSERT3U(doff + size, <=, dabd->abd_size);
	ASSERT3U(soff + size, <=, sabd->abd_size);

	dabd_is_gang_abd = abd_is_gang(dabd);
	sabd_is_gang_abd = abd_is_gang(sabd);
	c_dabd = abd_init_abd_iter(dabd, &daiter, doff);
	c_sabd = abd_init_abd_iter(sabd, &saiter, soff);

	while (size > 0) {
		/* if we are at the end of the gang ABD we are done */
		if ((dabd_is_gang_abd && !c_dabd) ||
		    (sabd_is_gang_abd && !c_sabd))
			break;

		abd_iter_map(&daiter);
		abd_iter_map(&saiter);

		size_t dlen = MIN(daiter.iter_mapsize, size);
		size_t slen = MIN(saiter.iter_mapsize, size);
		size_t len = MIN(dlen, slen);
		ASSERT(dlen > 0 || slen > 0);

		ret = func(daiter.iter_mapaddr, saiter.iter_mapaddr, len,
		    private);

		abd_iter_unmap(&saiter);
		abd_iter_unmap(&daiter);

		if (ret != 0)
			break;

		size -= len;
		c_dabd =
		    abd_advance_abd_iter(dabd, c_dabd, &daiter, len);
		c_sabd =
		    abd_advance_abd_iter(sabd, c_sabd, &saiter, len);
	}

	return (ret);
}

/*ARGSUSED*/
static int
abd_copy_off_cb(void *dbuf, void *sbuf, size_t size, void *private)
{
	(void) memcpy(dbuf, sbuf, size);
	return (0);
}

/*
 * Copy from sabd to dabd starting from soff and doff.
 */
void
abd_copy_off(abd_t *dabd, abd_t *sabd, size_t doff, size_t soff, size_t size)
{
	(void) abd_iterate_func2(dabd, sabd, doff, soff, size,
	    abd_copy_off_cb, NULL);
}

/*ARGSUSED*/
static int
abd_cmp_cb(void *bufa, void *bufb, size_t size, void *private)
{
	return (memcmp(bufa, bufb, size));
}

/*
 * Compares the contents of two ABDs.
 */
int
abd_cmp(abd_t *dabd, abd_t *sabd)
{
	ASSERT3U(dabd->abd_size, ==, sabd->abd_size);
	return (abd_iterate_func2(dabd, sabd, 0, 0, dabd->abd_size,
	    abd_cmp_cb, NULL));
}

/*
 * Iterate over code ABDs and a data ABD and call @func_raidz_gen.
 *
 * @cabds          parity ABDs, must have equal size
 * @dabd           data ABD. Can be NULL (in this case @dsize = 0)
 * @func_raidz_gen should be implemented so that its behaviour
 *                 is the same when taking linear and when taking scatter
 */
void
abd_raidz_gen_iterate(abd_t **cabds, abd_t *dabd,
    ssize_t csize, ssize_t dsize, const unsigned parity,
    void (*func_raidz_gen)(void **, const void *, size_t, size_t))
{
	int i;
	ssize_t len, dlen;
	struct abd_iter caiters[3];
	struct abd_iter daiter = {0};
	void *caddrs[3];
	unsigned long flags __maybe_unused = 0;
	abd_t *c_cabds[3];
	abd_t *c_dabd = NULL;
	boolean_t cabds_is_gang_abd[3];
	boolean_t dabd_is_gang_abd = B_FALSE;

	ASSERT3U(parity, <=, 3);

	for (i = 0; i < parity; i++) {
		cabds_is_gang_abd[i] = abd_is_gang(cabds[i]);
		c_cabds[i] = abd_init_abd_iter(cabds[i], &caiters[i], 0);
	}

	if (dabd) {
		dabd_is_gang_abd = abd_is_gang(dabd);
		c_dabd = abd_init_abd_iter(dabd, &daiter, 0);
	}

	ASSERT3S(dsize, >=, 0);

	abd_enter_critical(flags);
	while (csize > 0) {
		/* if we are at the end of the gang ABD we are done */
		if (dabd_is_gang_abd && !c_dabd)
			break;

		for (i = 0; i < parity; i++) {
			/*
			 * If we are at the end of the gang ABD we are
			 * done.
			 */
			if (cabds_is_gang_abd[i] && !c_cabds[i])
				break;
			abd_iter_map(&caiters[i]);
			caddrs[i] = caiters[i].iter_mapaddr;
		}

		len = csize;

		if (dabd && dsize > 0)
			abd_iter_map(&daiter);

		switch (parity) {
			case 3:
				len = MIN(caiters[2].iter_mapsize, len);
				/* falls through */
			case 2:
				len = MIN(caiters[1].iter_mapsize, len);
				/* falls through */
			case 1:
				len = MIN(caiters[0].iter_mapsize, len);
		}

		/* must be progressive */
		ASSERT3S(len, >, 0);

		if (dabd && dsize > 0) {
			/* this needs precise iter.length */
			len = MIN(daiter.iter_mapsize, len);
			dlen = len;
		} else
			dlen = 0;

		/* must be progressive */
		ASSERT3S(len, >, 0);
		/*
		 * The iterated function likely will not do well if each
		 * segment except the last one is not multiple of 512 (raidz).
		 */
		ASSERT3U(((uint64_t)len & 511ULL), ==, 0);

		func_raidz_gen(caddrs, daiter.iter_mapaddr, len, dlen);

		for (i = parity-1; i >= 0; i--) {
			abd_iter_unmap(&caiters[i]);
			c_cabds[i] =
			    abd_advance_abd_iter(cabds[i], c_cabds[i],
			    &caiters[i], len);
		}

		if (dabd && dsize > 0) {
			abd_iter_unmap(&daiter);
			c_dabd =
			    abd_advance_abd_iter(dabd, c_dabd, &daiter,
			    dlen);
			dsize -= dlen;
		}

		csize -= len;

		ASSERT3S(dsize, >=, 0);
		ASSERT3S(csize, >=, 0);
	}
	abd_exit_critical(flags);
}

/*
 * Iterate over code ABDs and data reconstruction target ABDs and call
 * @func_raidz_rec. Function maps at most 6 pages atomically.
 *
 * @cabds           parity ABDs, must have equal size
 * @tabds           rec target ABDs, at most 3
 * @tsize           size of data target columns
 * @func_raidz_rec  expects syndrome data in target columns. Function
 *                  reconstructs data and overwrites target columns.
 */
void
abd_raidz_rec_iterate(abd_t **cabds, abd_t **tabds,
    ssize_t tsize, const unsigned parity,
    void (*func_raidz_rec)(void **t, const size_t tsize, void **c,
    const unsigned *mul),
    const unsigned *mul)
{
	int i;
	ssize_t len;
	struct abd_iter citers[3];
	struct abd_iter xiters[3];
	void *caddrs[3], *xaddrs[3];
	unsigned long flags __maybe_unused = 0;
	boolean_t cabds_is_gang_abd[3];
	boolean_t tabds_is_gang_abd[3];
	abd_t *c_cabds[3];
	abd_t *c_tabds[3];

	ASSERT3U(parity, <=, 3);

	for (i = 0; i < parity; i++) {
		cabds_is_gang_abd[i] = abd_is_gang(cabds[i]);
		tabds_is_gang_abd[i] = abd_is_gang(tabds[i]);
		c_cabds[i] =
		    abd_init_abd_iter(cabds[i], &citers[i], 0);
		c_tabds[i] =
		    abd_init_abd_iter(tabds[i], &xiters[i], 0);
	}

	abd_enter_critical(flags);
	while (tsize > 0) {

		for (i = 0; i < parity; i++) {
			/*
			 * If we are at the end of the gang ABD we
			 * are done.
			 */
			if (cabds_is_gang_abd[i] && !c_cabds[i])
				break;
			if (tabds_is_gang_abd[i] && !c_tabds[i])
				break;
			abd_iter_map(&citers[i]);
			abd_iter_map(&xiters[i]);
			caddrs[i] = citers[i].iter_mapaddr;
			xaddrs[i] = xiters[i].iter_mapaddr;
		}

		len = tsize;
		switch (parity) {
			case 3:
				len = MIN(xiters[2].iter_mapsize, len);
				len = MIN(citers[2].iter_mapsize, len);
				/* falls through */
			case 2:
				len = MIN(xiters[1].iter_mapsize, len);
				len = MIN(citers[1].iter_mapsize, len);
				/* falls through */
			case 1:
				len = MIN(xiters[0].iter_mapsize, len);
				len = MIN(citers[0].iter_mapsize, len);
		}
		/* must be progressive */
		ASSERT3S(len, >, 0);
		/*
		 * The iterated function likely will not do well if each
		 * segment except the last one is not multiple of 512 (raidz).
		 */
		ASSERT3U(((uint64_t)len & 511ULL), ==, 0);

		func_raidz_rec(xaddrs, len, caddrs, mul);

		for (i = parity-1; i >= 0; i--) {
			abd_iter_unmap(&xiters[i]);
			abd_iter_unmap(&citers[i]);
			c_tabds[i] =
			    abd_advance_abd_iter(tabds[i], c_tabds[i],
			    &xiters[i], len);
			c_cabds[i] =
			    abd_advance_abd_iter(cabds[i], c_cabds[i],
			    &citers[i], len);
		}

		tsize -= len;
		ASSERT3S(tsize, >=, 0);
	}
	abd_exit_critical(flags);
}<|MERGE_RESOLUTION|>--- conflicted
+++ resolved
@@ -787,9 +787,6 @@
 	if (size == 0)
 		return (0);
 
-	if (size == 0)
-		return (ret);
-
 	abd_verify(abd);
 	ASSERT3U(off + size, <=, abd->abd_size);
 
@@ -925,11 +922,7 @@
 	abd_t *c_dabd, *c_sabd;
 
 	if (size == 0)
-<<<<<<< HEAD
-		return (ret);
-=======
 		return (0);
->>>>>>> b2255edc
 
 	abd_verify(dabd);
 	abd_verify(sabd);
