--- conflicted
+++ resolved
@@ -3444,12 +3444,8 @@
 
 #if 0
 	if (!vd->vdev_ops->vdev_op_leaf)
-<<<<<<< HEAD
-		return (spa_vdev_state_exit(spa, NULL, ENOTSUP));
+		return (spa_vdev_state_exit(spa, NULL, SET_ERROR(ENOTSUP)));
 #endif
-=======
-		return (spa_vdev_state_exit(spa, NULL, SET_ERROR(ENOTSUP)));
->>>>>>> 5a42ef04
 
 	wasoffline = (vd->vdev_offline || vd->vdev_tmpoffline);
 	oldstate = vd->vdev_state;
