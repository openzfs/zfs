--- conflicted
+++ resolved
@@ -766,14 +766,12 @@
 		}
 	}
 
-<<<<<<< HEAD
+	vd = vdev_alloc_common(spa, id, guid, ops);
+	vd->vdev_tsd = tsd;
+
 	if (islog)
 		spa->spa_log_devices++;
 
-=======
-	vd = vdev_alloc_common(spa, id, guid, ops);
-	vd->vdev_tsd = tsd;
->>>>>>> b2255edc
 	vd->vdev_islog = islog;
 
 	if (top_level && alloc_bias != VDEV_BIAS_NONE)
