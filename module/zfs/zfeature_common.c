--- conflicted
+++ resolved
@@ -223,7 +223,6 @@
 	zfeature_register(SPA_FEATURE_EXTENSIBLE_DATASET,
 	    "com.delphix:extensible_dataset", "extensible_dataset",
 	    "Enhanced dataset functionality, used by other features.",
-<<<<<<< HEAD
 	    0, NULL);
 
 	{
@@ -320,12 +319,8 @@
 	    userobj_accounting_deps);
 	}
 }
-=======
-	    B_FALSE, B_FALSE, B_FALSE, NULL);
-}
 
 #if defined(_KERNEL)
 module_param(zfeature_checks_disable, int, 0644);
 MODULE_PARM_DESC(zfeature_checks_disable, "Disable all feature checks while opening pools");
-#endif
->>>>>>> 7f88b914
+#endif