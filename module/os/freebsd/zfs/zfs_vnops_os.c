--- conflicted
+++ resolved
@@ -4594,11 +4594,7 @@
 	strlcpy(nm, cnp->cn_nameptr, MIN(cnp->cn_namelen + 1, sizeof (nm)));
 
 	return (zfs_lookup(ap->a_dvp, nm, ap->a_vpp, cnp, cnp->cn_nameiop,
-<<<<<<< HEAD
-	    cnp->cn_cred, curthread, 0, cached));
-=======
 	    cnp->cn_cred, 0, cached));
->>>>>>> af88d47f
 }
 
 static int
@@ -5367,16 +5363,12 @@
 		return (error);
 
 	flags = FREAD;
-<<<<<<< HEAD
-	NDINIT_ATVP(&nd, LOOKUP, NOFOLLOW, UIO_SYSSPACE, attrname, xvp, td);
-=======
 #if __FreeBSD_version < 1400043
 	NDINIT_ATVP(&nd, LOOKUP, NOFOLLOW, UIO_SYSSPACE, attrname,
 	    xvp, td);
 #else
 	NDINIT_ATVP(&nd, LOOKUP, NOFOLLOW, UIO_SYSSPACE, attrname, xvp);
 #endif
->>>>>>> af88d47f
 	error = vn_open_cred(&nd, &flags, 0, VN_OPEN_INVFS, ap->a_cred, NULL);
 	vp = nd.ni_vp;
 	NDFREE(&nd, NDF_ONLY_PNBUF);
