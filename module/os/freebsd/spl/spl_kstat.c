/*
 * Copyright (c) 2007 Pawel Jakub Dawidek <pjd@FreeBSD.org>
 * All rights reserved.
 *
 * Redistribution and use in source and binary forms, with or without
 * modification, are permitted provided that the following conditions
 * are met:
 * 1. Redistributions of source code must retain the above copyright
 *    notice, this list of conditions and the following disclaimer.
 * 2. Redistributions in binary form must reproduce the above copyright
 *    notice, this list of conditions and the following disclaimer in the
 *    documentation and/or other materials provided with the distribution.
 *
 * THIS SOFTWARE IS PROVIDED BY THE AUTHORS AND CONTRIBUTORS ``AS IS'' AND
 * ANY EXPRESS OR IMPLIED WARRANTIES, INCLUDING, BUT NOT LIMITED TO, THE
 * IMPLIED WARRANTIES OF MERCHANTABILITY AND FITNESS FOR A PARTICULAR PURPOSE
 * ARE DISCLAIMED.  IN NO EVENT SHALL THE AUTHORS OR CONTRIBUTORS BE LIABLE
 * FOR ANY DIRECT, INDIRECT, INCIDENTAL, SPECIAL, EXEMPLARY, OR CONSEQUENTIAL
 * DAMAGES (INCLUDING, BUT NOT LIMITED TO, PROCUREMENT OF SUBSTITUTE GOODS
 * OR SERVICES; LOSS OF USE, DATA, OR PROFITS; OR BUSINESS INTERRUPTION)
 * HOWEVER CAUSED AND ON ANY THEORY OF LIABILITY, WHETHER IN CONTRACT, STRICT
 * LIABILITY, OR TORT (INCLUDING NEGLIGENCE OR OTHERWISE) ARISING IN ANY WAY
 * OUT OF THE USE OF THIS SOFTWARE, EVEN IF ADVISED OF THE POSSIBILITY OF
 * SUCH DAMAGE.
 *
 * Links to Illumos.org for more information on kstat function:
 * [1] https://illumos.org/man/1M/kstat
 * [2] https://illumos.org/man/9f/kstat_create
 */

#include <sys/cdefs.h>
__FBSDID("$FreeBSD$");

#include <sys/types.h>
#include <sys/param.h>
#include <sys/kernel.h>
#include <sys/systm.h>
#include <sys/malloc.h>
#include <sys/sysctl.h>
#include <sys/kstat.h>
#include <sys/sbuf.h>

static MALLOC_DEFINE(M_KSTAT, "kstat_data", "Kernel statistics");

SYSCTL_ROOT_NODE(OID_AUTO, kstat, CTLFLAG_RW, 0, "Kernel statistics");

void
__kstat_set_raw_ops(kstat_t *ksp,
    int (*headers)(char *buf, size_t size),
    int (*data)(char *buf, size_t size, void *data),
    void *(*addr)(kstat_t *ksp, loff_t index))
{
	ksp->ks_raw_ops.headers = headers;
	ksp->ks_raw_ops.data    = data;
	ksp->ks_raw_ops.addr    = addr;
}

void
__kstat_set_seq_raw_ops(kstat_t *ksp,
    int (*headers)(struct seq_file *f),
    int (*data)(char *buf, size_t size, void *data),
    void *(*addr)(kstat_t *ksp, loff_t index))
{
	ksp->ks_raw_ops.seq_headers = headers;
	ksp->ks_raw_ops.data    = data;
	ksp->ks_raw_ops.addr    = addr;
}

static int
kstat_default_update(kstat_t *ksp, int rw)
{
	ASSERT3P(ksp, !=, NULL);

	if (rw == KSTAT_WRITE)
		return (EACCES);

	return (0);
}

static int
kstat_resize_raw(kstat_t *ksp)
{
	if (ksp->ks_raw_bufsize == KSTAT_RAW_MAX)
		return (ENOMEM);

	free(ksp->ks_raw_buf, M_TEMP);
	ksp->ks_raw_bufsize = MIN(ksp->ks_raw_bufsize * 2, KSTAT_RAW_MAX);
	ksp->ks_raw_buf = malloc(ksp->ks_raw_bufsize, M_TEMP, M_WAITOK);

	return (0);
}

static void *
kstat_raw_default_addr(kstat_t *ksp, loff_t n)
{
	if (n == 0)
		return (ksp->ks_data);
	return (NULL);
}

static int
kstat_sysctl(SYSCTL_HANDLER_ARGS)
{
	kstat_t *ksp = arg1;
	kstat_named_t *ksent;
	uint64_t val;

	ksent = ksp->ks_data;
	/* Select the correct element */
	ksent += arg2;
	/* Update the aggsums before reading */
	(void) ksp->ks_update(ksp, KSTAT_READ);
	val = ksent->value.ui64;

	return (sysctl_handle_64(oidp, &val, 0, req));
}

static int
kstat_sysctl_string(SYSCTL_HANDLER_ARGS)
{
	kstat_t *ksp = arg1;
	kstat_named_t *ksent = ksp->ks_data;
	char *val;
	uint32_t len = 0;

	/* Select the correct element */
	ksent += arg2;
	/* Update the aggsums before reading */
	(void) ksp->ks_update(ksp, KSTAT_READ);
	val = KSTAT_NAMED_STR_PTR(ksent);
	len = KSTAT_NAMED_STR_BUFLEN(ksent);
	val[len-1] = '\0';

	return (sysctl_handle_string(oidp, val, len, req));
}

static int
kstat_sysctl_io(SYSCTL_HANDLER_ARGS)
{
	struct sbuf *sb;
	kstat_t *ksp = arg1;
	kstat_io_t *kip = ksp->ks_data;
	int rc;

	sb = sbuf_new_auto();
	if (sb == NULL)
		return (ENOMEM);
	/* Update the aggsums before reading */
	(void) ksp->ks_update(ksp, KSTAT_READ);

	/* though wlentime & friends are signed, they will never be negative */
	sbuf_printf(sb,
	    "%-8llu %-8llu %-8u %-8u %-8llu %-8llu "
	    "%-8llu %-8llu %-8llu %-8llu %-8u %-8u\n",
	    kip->nread, kip->nwritten,
	    kip->reads, kip->writes,
	    kip->wtime, kip->wlentime, kip->wlastupdate,
	    kip->rtime, kip->rlentime, kip->rlastupdate,
	    kip->wcnt,  kip->rcnt);
	rc = sbuf_finish(sb);
	if (rc == 0)
		rc = SYSCTL_OUT(req, sbuf_data(sb), sbuf_len(sb));
	sbuf_delete(sb);
	return (rc);
}

static int
kstat_sysctl_raw(SYSCTL_HANDLER_ARGS)
{
	struct sbuf *sb;
	void *data;
	kstat_t *ksp = arg1;
	void *(*addr_op)(kstat_t *ksp, loff_t index);
	int n, has_header, rc = 0;

	sb = sbuf_new_auto();
	if (sb == NULL)
		return (ENOMEM);

	if (ksp->ks_raw_ops.addr)
		addr_op = ksp->ks_raw_ops.addr;
	else
		addr_op = kstat_raw_default_addr;

	mutex_enter(ksp->ks_lock);

	/* Update the aggsums before reading */
	(void) ksp->ks_update(ksp, KSTAT_READ);

	ksp->ks_raw_bufsize = PAGE_SIZE;
	ksp->ks_raw_buf = malloc(PAGE_SIZE, M_TEMP, M_WAITOK);

	n = 0;
	has_header = (ksp->ks_raw_ops.headers ||
	    ksp->ks_raw_ops.seq_headers);

restart_headers:
	if (ksp->ks_raw_ops.headers) {
		rc = ksp->ks_raw_ops.headers(
		    ksp->ks_raw_buf, ksp->ks_raw_bufsize);
	} else if (ksp->ks_raw_ops.seq_headers) {
		struct seq_file f;

		f.sf_buf = ksp->ks_raw_buf;
		f.sf_size = ksp->ks_raw_bufsize;
		rc = ksp->ks_raw_ops.seq_headers(&f);
	}
	if (has_header) {
		if (rc == ENOMEM && !kstat_resize_raw(ksp))
			goto restart_headers;
		if (rc == 0)
			sbuf_printf(sb, "\n%s", ksp->ks_raw_buf);
	}

	while ((data = addr_op(ksp, n)) != NULL) {
restart:
		if (ksp->ks_raw_ops.data) {
			rc = ksp->ks_raw_ops.data(ksp->ks_raw_buf,
			    ksp->ks_raw_bufsize, data);
			if (rc == ENOMEM && !kstat_resize_raw(ksp))
				goto restart;
			if (rc == 0)
				sbuf_printf(sb, "%s", ksp->ks_raw_buf);

		} else {
			ASSERT3U(ksp->ks_ndata, ==, 1);
			sbuf_hexdump(sb, ksp->ks_data,
			    ksp->ks_data_size, NULL, 0);
		}
		n++;
	}
	free(ksp->ks_raw_buf, M_TEMP);
	mutex_exit(ksp->ks_lock);
	sbuf_trim(sb);
	rc = sbuf_finish(sb);
	if (rc == 0)
		rc = SYSCTL_OUT(req, sbuf_data(sb), sbuf_len(sb));
	sbuf_delete(sb);
	return (rc);
}

kstat_t *
__kstat_create(const char *module, int instance, const char *name,
    const char *class, uchar_t ks_type, uint_t ks_ndata, uchar_t flags)
{
	char buf[KSTAT_STRLEN];
	struct sysctl_oid *root;
	kstat_t *ksp;
	char *pool;

	KASSERT(instance == 0, ("instance=%d", instance));
	if ((ks_type == KSTAT_TYPE_INTR) || (ks_type == KSTAT_TYPE_IO))
		ASSERT3U(ks_ndata, ==, 1);

	if (class == NULL)
		class = "misc";

	/*
	 * Allocate the main structure. We don't need to keep a copy of
	 * module in here, because it is only used for sysctl node creation
	 * done in this function.
	 */
	ksp = malloc(sizeof (*ksp), M_KSTAT, M_WAITOK|M_ZERO);

	ksp->ks_crtime = gethrtime();
	ksp->ks_snaptime = ksp->ks_crtime;
	ksp->ks_instance = instance;
	(void) strlcpy(ksp->ks_name, name, KSTAT_STRLEN);
	(void) strlcpy(ksp->ks_class, class, KSTAT_STRLEN);
	ksp->ks_type = ks_type;
	ksp->ks_flags = flags;
	ksp->ks_update = kstat_default_update;

	mutex_init(&ksp->ks_private_lock, NULL, MUTEX_DEFAULT, NULL);
	ksp->ks_lock = &ksp->ks_private_lock;

	switch (ksp->ks_type) {
	case KSTAT_TYPE_RAW:
		ksp->ks_ndata = 1;
		ksp->ks_data_size = ks_ndata;
		break;
	case KSTAT_TYPE_NAMED:
		ksp->ks_ndata = ks_ndata;
		ksp->ks_data_size = ks_ndata * sizeof (kstat_named_t);
		break;
	case KSTAT_TYPE_INTR:
		ksp->ks_ndata = ks_ndata;
		ksp->ks_data_size = ks_ndata * sizeof (kstat_intr_t);
		break;
	case KSTAT_TYPE_IO:
		ksp->ks_ndata = ks_ndata;
		ksp->ks_data_size = ks_ndata * sizeof (kstat_io_t);
		break;
	case KSTAT_TYPE_TIMER:
		ksp->ks_ndata = ks_ndata;
		ksp->ks_data_size = ks_ndata * sizeof (kstat_timer_t);
		break;
	default:
		panic("Undefined kstat type %d\n", ksp->ks_type);
	}

	if (ksp->ks_flags & KSTAT_FLAG_VIRTUAL)
		ksp->ks_data = NULL;
	else
		ksp->ks_data = kmem_zalloc(ksp->ks_data_size, KM_SLEEP);

	/*
	 * Some kstats use a module name like "zfs/poolname" to distinguish a
	 * set of kstats belonging to a specific pool.  Split on '/' to add an
	 * extra node for the pool name if needed.
	 */
	(void) strlcpy(buf, module, KSTAT_STRLEN);
	module = buf;
	pool = strchr(module, '/');
	if (pool != NULL)
		*pool++ = '\0';

	/*
	 * Create sysctl tree for those statistics:
	 *
	 *	kstat.<module>[.<pool>].<class>.<name>
	 */
	sysctl_ctx_init(&ksp->ks_sysctl_ctx);
	root = SYSCTL_ADD_NODE(&ksp->ks_sysctl_ctx,
	    SYSCTL_STATIC_CHILDREN(_kstat), OID_AUTO, module, CTLFLAG_RW, 0,
	    "");
	if (root == NULL) {
		printf("%s: Cannot create kstat.%s tree!\n", __func__, module);
		sysctl_ctx_free(&ksp->ks_sysctl_ctx);
		free(ksp, M_KSTAT);
		return (NULL);
	}
	if (pool != NULL) {
		root = SYSCTL_ADD_NODE(&ksp->ks_sysctl_ctx,
		    SYSCTL_CHILDREN(root), OID_AUTO, pool, CTLFLAG_RW, 0, "");
		if (root == NULL) {
			printf("%s: Cannot create kstat.%s.%s tree!\n",
			    __func__, module, pool);
			sysctl_ctx_free(&ksp->ks_sysctl_ctx);
			free(ksp, M_KSTAT);
			return (NULL);
		}
	}
	root = SYSCTL_ADD_NODE(&ksp->ks_sysctl_ctx, SYSCTL_CHILDREN(root),
	    OID_AUTO, class, CTLFLAG_RW, 0, "");
	if (root == NULL) {
		if (pool != NULL)
			printf("%s: Cannot create kstat.%s.%s.%s tree!\n",
			    __func__, module, pool, class);
		else
			printf("%s: Cannot create kstat.%s.%s tree!\n",
			    __func__, module, class);
		sysctl_ctx_free(&ksp->ks_sysctl_ctx);
		free(ksp, M_KSTAT);
		return (NULL);
	}
	if (ksp->ks_type == KSTAT_TYPE_NAMED) {
		root = SYSCTL_ADD_NODE(&ksp->ks_sysctl_ctx,
		    SYSCTL_CHILDREN(root),
		    OID_AUTO, name, CTLFLAG_RW, 0, "");
		if (root == NULL) {
			if (pool != NULL)
				printf("%s: Cannot create kstat.%s.%s.%s.%s "
				    "tree!\n", __func__, module, pool, class,
				    name);
			else
				printf("%s: Cannot create kstat.%s.%s.%s "
				    "tree!\n", __func__, module, class, name);
			sysctl_ctx_free(&ksp->ks_sysctl_ctx);
			free(ksp, M_KSTAT);
			return (NULL);
		}

	}
	ksp->ks_sysctl_root = root;

	return (ksp);
}

static void
kstat_install_named(kstat_t *ksp)
{
	kstat_named_t *ksent;
	char *namelast;
	int typelast;

	ksent = ksp->ks_data;

	VERIFY((ksp->ks_flags & KSTAT_FLAG_VIRTUAL) || ksent != NULL);

	typelast = 0;
	namelast = NULL;

	for (int i = 0; i < ksp->ks_ndata; i++, ksent++) {
		if (ksent->data_type != 0) {
			typelast = ksent->data_type;
			namelast = ksent->name;
		}
		switch (typelast) {
		case KSTAT_DATA_CHAR:
			/* Not Implemented */
			break;
		case KSTAT_DATA_INT32:
			SYSCTL_ADD_PROC(&ksp->ks_sysctl_ctx,
			    SYSCTL_CHILDREN(ksp->ks_sysctl_root),
			    OID_AUTO, namelast,
			    CTLTYPE_S32 | CTLFLAG_RD | CTLFLAG_MPSAFE,
			    ksp, i, kstat_sysctl, "I", namelast);
			break;
		case KSTAT_DATA_UINT32:
			SYSCTL_ADD_PROC(&ksp->ks_sysctl_ctx,
			    SYSCTL_CHILDREN(ksp->ks_sysctl_root),
			    OID_AUTO, namelast,
			    CTLTYPE_U32 | CTLFLAG_RD | CTLFLAG_MPSAFE,
			    ksp, i, kstat_sysctl, "IU", namelast);
			break;
		case KSTAT_DATA_INT64:
			SYSCTL_ADD_PROC(&ksp->ks_sysctl_ctx,
			    SYSCTL_CHILDREN(ksp->ks_sysctl_root),
			    OID_AUTO, namelast,
			    CTLTYPE_S64 | CTLFLAG_RD | CTLFLAG_MPSAFE,
			    ksp, i, kstat_sysctl, "Q", namelast);
			break;
		case KSTAT_DATA_UINT64:
			SYSCTL_ADD_PROC(&ksp->ks_sysctl_ctx,
			    SYSCTL_CHILDREN(ksp->ks_sysctl_root),
			    OID_AUTO, namelast,
			    CTLTYPE_U64 | CTLFLAG_RD | CTLFLAG_MPSAFE,
			    ksp, i, kstat_sysctl, "QU", namelast);
			break;
		case KSTAT_DATA_LONG:
			SYSCTL_ADD_PROC(&ksp->ks_sysctl_ctx,
			    SYSCTL_CHILDREN(ksp->ks_sysctl_root),
			    OID_AUTO, namelast,
			    CTLTYPE_LONG | CTLFLAG_RD | CTLFLAG_MPSAFE,
			    ksp, i, kstat_sysctl, "L", namelast);
			break;
		case KSTAT_DATA_ULONG:
			SYSCTL_ADD_PROC(&ksp->ks_sysctl_ctx,
			    SYSCTL_CHILDREN(ksp->ks_sysctl_root),
			    OID_AUTO, namelast,
			    CTLTYPE_ULONG | CTLFLAG_RD | CTLFLAG_MPSAFE,
			    ksp, i, kstat_sysctl, "LU", namelast);
			break;
		case KSTAT_DATA_STRING:
			SYSCTL_ADD_PROC(&ksp->ks_sysctl_ctx,
			    SYSCTL_CHILDREN(ksp->ks_sysctl_root),
			    OID_AUTO, namelast,
			    CTLTYPE_STRING | CTLFLAG_RD | CTLFLAG_MPSAFE,
			    ksp, i, kstat_sysctl_string, "A", namelast);
			break;
		default:
			panic("unsupported type: %d", typelast);
		}
	}
}

void
kstat_install(kstat_t *ksp)
{
	struct sysctl_oid *root;

	if (ksp->ks_ndata == UINT32_MAX)
		VERIFY3U(ksp->ks_type, ==, KSTAT_TYPE_RAW);

	switch (ksp->ks_type) {
	case KSTAT_TYPE_NAMED:
		return (kstat_install_named(ksp));
	case KSTAT_TYPE_RAW:
		if (ksp->ks_raw_ops.data) {
			root = SYSCTL_ADD_PROC(&ksp->ks_sysctl_ctx,
			    SYSCTL_CHILDREN(ksp->ks_sysctl_root),
			    OID_AUTO, ksp->ks_name, CTLTYPE_STRING | CTLFLAG_RD
			    | CTLFLAG_MPSAFE | CTLFLAG_SKIP,
			    ksp, 0, kstat_sysctl_raw, "A", ksp->ks_name);
		} else {
			root = SYSCTL_ADD_PROC(&ksp->ks_sysctl_ctx,
			    SYSCTL_CHILDREN(ksp->ks_sysctl_root),
			    OID_AUTO, ksp->ks_name, CTLTYPE_OPAQUE | CTLFLAG_RD
			    | CTLFLAG_MPSAFE | CTLFLAG_SKIP,
			    ksp, 0, kstat_sysctl_raw, "", ksp->ks_name);
		}
		break;
	case KSTAT_TYPE_IO:
		root = SYSCTL_ADD_PROC(&ksp->ks_sysctl_ctx,
		    SYSCTL_CHILDREN(ksp->ks_sysctl_root),
		    OID_AUTO, ksp->ks_name,
		    CTLTYPE_STRING | CTLFLAG_RD | CTLFLAG_MPSAFE,
		    ksp, 0, kstat_sysctl_io, "A", ksp->ks_name);
		break;
	case KSTAT_TYPE_TIMER:
	case KSTAT_TYPE_INTR:
	default:
		panic("unsupported kstat type %d\n", ksp->ks_type);
	}
	VERIFY3P(root, !=, NULL);
	ksp->ks_sysctl_root = root;
}

void
kstat_delete(kstat_t *ksp)
{

	sysctl_ctx_free(&ksp->ks_sysctl_ctx);
	ksp->ks_lock = NULL;
	mutex_destroy(&ksp->ks_private_lock);
	if (!(ksp->ks_flags & KSTAT_FLAG_VIRTUAL))
		kmem_free(ksp->ks_data, ksp->ks_data_size);
	free(ksp, M_KSTAT);
<<<<<<< HEAD
}

void
kstat_waitq_enter(kstat_io_t *kiop)
{
	hrtime_t new, delta;
	ulong_t wcnt;

	new = gethrtime();
	delta = new - kiop->wlastupdate;
	kiop->wlastupdate = new;
	wcnt = kiop->wcnt++;
	if (wcnt != 0) {
		kiop->wlentime += delta * wcnt;
		kiop->wtime += delta;
	}
}

void
kstat_waitq_exit(kstat_io_t *kiop)
{
	hrtime_t new, delta;
	ulong_t wcnt;

	new = gethrtime();
	delta = new - kiop->wlastupdate;
	kiop->wlastupdate = new;
	wcnt = kiop->wcnt--;
	ASSERT3S(wcnt, >, 0);
	kiop->wlentime += delta * wcnt;
	kiop->wtime += delta;
}

void
kstat_runq_enter(kstat_io_t *kiop)
{
	hrtime_t new, delta;
	ulong_t rcnt;

	new = gethrtime();
	delta = new - kiop->rlastupdate;
	kiop->rlastupdate = new;
	rcnt = kiop->rcnt++;
	if (rcnt != 0) {
		kiop->rlentime += delta * rcnt;
		kiop->rtime += delta;
	}
}

void
kstat_runq_exit(kstat_io_t *kiop)
{
	hrtime_t new, delta;
	ulong_t rcnt;

	new = gethrtime();
	delta = new - kiop->rlastupdate;
	kiop->rlastupdate = new;
	rcnt = kiop->rcnt--;
	ASSERT3S(rcnt, >, 0);
	kiop->rlentime += delta * rcnt;
	kiop->rtime += delta;
=======
>>>>>>> 4f92fe0f
}<|MERGE_RESOLUTION|>--- conflicted
+++ resolved
@@ -507,69 +507,4 @@
 	if (!(ksp->ks_flags & KSTAT_FLAG_VIRTUAL))
 		kmem_free(ksp->ks_data, ksp->ks_data_size);
 	free(ksp, M_KSTAT);
-<<<<<<< HEAD
-}
-
-void
-kstat_waitq_enter(kstat_io_t *kiop)
-{
-	hrtime_t new, delta;
-	ulong_t wcnt;
-
-	new = gethrtime();
-	delta = new - kiop->wlastupdate;
-	kiop->wlastupdate = new;
-	wcnt = kiop->wcnt++;
-	if (wcnt != 0) {
-		kiop->wlentime += delta * wcnt;
-		kiop->wtime += delta;
-	}
-}
-
-void
-kstat_waitq_exit(kstat_io_t *kiop)
-{
-	hrtime_t new, delta;
-	ulong_t wcnt;
-
-	new = gethrtime();
-	delta = new - kiop->wlastupdate;
-	kiop->wlastupdate = new;
-	wcnt = kiop->wcnt--;
-	ASSERT3S(wcnt, >, 0);
-	kiop->wlentime += delta * wcnt;
-	kiop->wtime += delta;
-}
-
-void
-kstat_runq_enter(kstat_io_t *kiop)
-{
-	hrtime_t new, delta;
-	ulong_t rcnt;
-
-	new = gethrtime();
-	delta = new - kiop->rlastupdate;
-	kiop->rlastupdate = new;
-	rcnt = kiop->rcnt++;
-	if (rcnt != 0) {
-		kiop->rlentime += delta * rcnt;
-		kiop->rtime += delta;
-	}
-}
-
-void
-kstat_runq_exit(kstat_io_t *kiop)
-{
-	hrtime_t new, delta;
-	ulong_t rcnt;
-
-	new = gethrtime();
-	delta = new - kiop->rlastupdate;
-	kiop->rlastupdate = new;
-	rcnt = kiop->rcnt--;
-	ASSERT3S(rcnt, >, 0);
-	kiop->rlentime += delta * rcnt;
-	kiop->rtime += delta;
-=======
->>>>>>> 4f92fe0f
 }