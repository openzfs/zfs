--- conflicted
+++ resolved
@@ -176,14 +176,12 @@
 	const char * const pool_name;
 } objpool_t;
 
-<<<<<<< HEAD
 static void objpool_init(objpool_t *const objpool);
 static void objpool_reap(objpool_t *const objpool);
 static void objpool_destroy(objpool_t *const objpool);
 
 static void* obj_grab(objpool_t *const objpool);
 static void obj_ungrab(objpool_t *const objpool, void* const obj);
-=======
 /*
  * The library zstd code expects these if ADDRESS_SANITIZER gets defined,
  * and while ASAN does this, KASAN defines that and does not. So to avoid
@@ -203,7 +201,6 @@
 void __asan_poison_memory_region(void const volatile *addr, size_t size) {};
 #endif
 
->>>>>>> 17b2ae0b
 
 static void
 objpool_reset_idle_timer(objpool_t *const objpool)
@@ -575,11 +572,7 @@
 	 * An invalid level is a strong indicator for data corruption! In such
 	 * case return an error so the upper layers can try to fix it.
 	 */
-<<<<<<< HEAD
-	if (unlikely(zstd_enum_to_level(hdr_copy.level, &zstd_level))) {
-=======
-	if (zstd_enum_to_level(curlevel, &zstd_level)) {
->>>>>>> 17b2ae0b
+	if (unlikely(zstd_enum_to_level(curlevel, &zstd_level))) {
 		ZSTDSTAT_BUMP(zstd_stat_dec_inval);
 		return (1);
 	}
