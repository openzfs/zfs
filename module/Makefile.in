include Kbuild

INSTALL_MOD_DIR ?= extra
<<<<<<< HEAD
LINUX_MOD_DIR ?= /lib/modules/@LINUX_VERSION@
LINUX_DEBUG_MOD_DIR ?= /usr/lib/debug/$(LINUX_MOD_DIR)
=======
INSTALL_MOD_PATH ?= $(DESTDIR)
>>>>>>> ed3a3bdb

SUBDIR_TARGETS = icp lua zstd

all: modules
distclean maintainer-clean: clean
install: modules_install
uninstall: modules_uninstall
check:

.PHONY: all distclean maintainer-clean install uninstall check distdir \
	modules modules-Linux modules-FreeBSD modules-unknown \
	clean clean-Linux clean-FreeBSD \
	modules_install modules_install-Linux modules_install-FreeBSD \
	modules_uninstall modules_uninstall-Linux modules_uninstall-FreeBSD \
	cppcheck cppcheck-Linux cppcheck-FreeBSD

# For FreeBSD, use debug options from ./configure if not overridden.
export WITH_DEBUG ?= @WITH_DEBUG@
export WITH_INVARIANTS ?= @WITH_INVARIANTS@

# Filter out options that FreeBSD make doesn't understand
getflags = ( \
set -- \
  $(filter-out --%,$(firstword $(MFLAGS))) \
  $(filter -I%,$(MFLAGS)) \
  $(filter -j%,$(MFLAGS)); \
fmakeflags=""; \
while getopts :deiI:j:knqrstw flag; do \
  case $$flag in \
    \?) :;; \
    :) if [ $$OPTARG = "j" ]; then \
	 ncpus=$$(sysctl -n kern.smp.cpus 2>/dev/null || :); \
	 if [ -n "$$ncpus" ]; then fmakeflags="$$fmakeflags -j$$ncpus"; fi; \
       fi;; \
    d) fmakeflags="$$fmakeflags -dA";; \
    *) fmakeflags="$$fmakeflags -$$flag$$OPTARG";; \
  esac; \
done; \
echo $$fmakeflags \
)
FMAKEFLAGS = -C @abs_srcdir@ -f Makefile.bsd $(shell $(getflags))

ifneq (@abs_srcdir@,@abs_builddir@)
FMAKEFLAGS += MAKEOBJDIR=@abs_builddir@
endif

FMAKE = env -u MAKEFLAGS make $(FMAKEFLAGS)

modules-Linux:
	list='$(SUBDIR_TARGETS)'; for targetdir in $$list; do \
		$(MAKE) -C $$targetdir; \
	done
	$(MAKE) -C @LINUX_OBJ@ M=`pwd` @KERNEL_MAKE@ CONFIG_ZFS=m modules

modules-FreeBSD:
	+$(FMAKE)

modules-unknown:
	@true

modules: modules-@ac_system@

clean-Linux:
	@# Only cleanup the kernel build directories when CONFIG_KERNEL
	@# is defined.  This indicates that kernel modules should be built.
@CONFIG_KERNEL_TRUE@	$(MAKE) -C @LINUX_OBJ@ M=`pwd` @KERNEL_MAKE@ clean

	if [ -f @LINUX_SYMBOLS@ ]; then $(RM) @LINUX_SYMBOLS@; fi
	if [ -f Module.markers ]; then $(RM) Module.markers; fi

	find . -name '*.ur-safe' -type f -print | xargs $(RM)

clean-FreeBSD:
	+$(FMAKE) clean

clean: clean-@ac_system@

modules_install-Linux:
	@# Install the kernel modules
	$(MAKE) -C @LINUX_OBJ@ M=`pwd` modules_install \
		INSTALL_MOD_PATH=$(INSTALL_MOD_PATH) \
		INSTALL_MOD_DIR=$(INSTALL_MOD_DIR) \
		KERNELRELEASE=@LINUX_VERSION@
	@# Remove extraneous build products when packaging
	kmoddir=$(INSTALL_MOD_PATH)/lib/modules/@LINUX_VERSION@; \
	if [ -n "$(DESTDIR)" ]; then \
		find $$kmoddir -name 'modules.*' | xargs $(RM); \
	fi
<<<<<<< HEAD
	@# Delphix-specific: split debug info
	kmoddir=$(DESTDIR)$(INSTALL_MOD_PATH)$(LINUX_MOD_DIR); \
	debugdir=$(DESTDIR)$(INSTALL_MOD_PATH)$(LINUX_DEBUG_MOD_DIR); \
	for module in $$(find . -name *.ko); do \
		mkdir -p $$debugdir/$(INSTALL_MOD_DIR)/$$(dirname $$module); \
		cp $$kmoddir/$(INSTALL_MOD_DIR)/$$module $$debugdir/$(INSTALL_MOD_DIR)/$$module; \
		strip --strip-debug $$kmoddir/$(INSTALL_MOD_DIR)/$$module; \
		objcopy --add-gnu-debuglink=$$debugdir/$(INSTALL_MOD_DIR)/$$module $$kmoddir/$(INSTALL_MOD_DIR)/$$module; \
	done
	sysmap=$(DESTDIR)$(INSTALL_MOD_PATH)/boot/System.map-@LINUX_VERSION@; \
=======
	sysmap=$(INSTALL_MOD_PATH)/boot/System.map-@LINUX_VERSION@; \
>>>>>>> ed3a3bdb
	if [ -f $$sysmap ]; then \
		depmod -ae -F $$sysmap @LINUX_VERSION@; \
	fi

modules_install-FreeBSD:
	@# Install the kernel modules
	+$(FMAKE) install

modules_install: modules_install-@ac_system@

modules_uninstall-Linux:
	@# Uninstall the kernel modules
<<<<<<< HEAD
	kmoddir=$(DESTDIR)$(INSTALL_MOD_PATH)/lib/modules/@LINUX_VERSION@; \
	debugdir=$(DESTDIR)$(INSTALL_MOD_PATH)$(LINUX_DEBUG_MOD_DIR); \
=======
	kmoddir=$(INSTALL_MOD_PATH)/lib/modules/@LINUX_VERSION@; \
>>>>>>> ed3a3bdb
	for objdir in $(ZFS_MODULES); do \
		$(RM) -R $$kmoddir/$(INSTALL_MOD_DIR)/$$objdir; \
		$(RM) -fR $$debugdir/$(INSTALL_MOD_DIR)/$$objdir; \
	done

modules_uninstall-FreeBSD:
	@false

modules_uninstall: modules_uninstall-@ac_system@

cppcheck-Linux:
	@CPPCHECK@ -j@CPU_COUNT@ --std=c99 --quiet --force --error-exitcode=2 \
		--inline-suppr --suppress=noValidConfiguration \
		--enable=warning,information -D_KERNEL \
		--include=@LINUX_OBJ@/include/generated/autoconf.h \
		--include=@top_srcdir@/zfs_config.h \
		--config-exclude=@LINUX_OBJ@/include \
		-I @LINUX_OBJ@/include \
		-I @top_srcdir@/include/os/linux/kernel \
		-I @top_srcdir@/include/os/linux/spl \
		-I @top_srcdir@/include/os/linux/zfs \
		-I @top_srcdir@/include \
		avl icp lua nvpair spl unicode zcommon zfs zstd os/linux

cppcheck-FreeBSD:
	@true

cppcheck: cppcheck-@ac_system@

distdir:
	(cd @srcdir@ && find $(ZFS_MODULES) os -name '*.[chS]') | \
	while read path; do \
		mkdir -p $$distdir/$${path%/*}; \
		cp @srcdir@/$$path $$distdir/$$path; \
	done; \
	cp @srcdir@/Makefile.bsd $$distdir/Makefile.bsd<|MERGE_RESOLUTION|>--- conflicted
+++ resolved
@@ -1,12 +1,9 @@
 include Kbuild
 
 INSTALL_MOD_DIR ?= extra
-<<<<<<< HEAD
 LINUX_MOD_DIR ?= /lib/modules/@LINUX_VERSION@
 LINUX_DEBUG_MOD_DIR ?= /usr/lib/debug/$(LINUX_MOD_DIR)
-=======
 INSTALL_MOD_PATH ?= $(DESTDIR)
->>>>>>> ed3a3bdb
 
 SUBDIR_TARGETS = icp lua zstd
 
@@ -95,20 +92,16 @@
 	if [ -n "$(DESTDIR)" ]; then \
 		find $$kmoddir -name 'modules.*' | xargs $(RM); \
 	fi
-<<<<<<< HEAD
 	@# Delphix-specific: split debug info
-	kmoddir=$(DESTDIR)$(INSTALL_MOD_PATH)$(LINUX_MOD_DIR); \
-	debugdir=$(DESTDIR)$(INSTALL_MOD_PATH)$(LINUX_DEBUG_MOD_DIR); \
+	kmoddir=$(INSTALL_MOD_PATH)$(LINUX_MOD_DIR); \
+	debugdir=$(INSTALL_MOD_PATH)$(LINUX_DEBUG_MOD_DIR); \
 	for module in $$(find . -name *.ko); do \
 		mkdir -p $$debugdir/$(INSTALL_MOD_DIR)/$$(dirname $$module); \
 		cp $$kmoddir/$(INSTALL_MOD_DIR)/$$module $$debugdir/$(INSTALL_MOD_DIR)/$$module; \
 		strip --strip-debug $$kmoddir/$(INSTALL_MOD_DIR)/$$module; \
 		objcopy --add-gnu-debuglink=$$debugdir/$(INSTALL_MOD_DIR)/$$module $$kmoddir/$(INSTALL_MOD_DIR)/$$module; \
 	done
-	sysmap=$(DESTDIR)$(INSTALL_MOD_PATH)/boot/System.map-@LINUX_VERSION@; \
-=======
 	sysmap=$(INSTALL_MOD_PATH)/boot/System.map-@LINUX_VERSION@; \
->>>>>>> ed3a3bdb
 	if [ -f $$sysmap ]; then \
 		depmod -ae -F $$sysmap @LINUX_VERSION@; \
 	fi
@@ -121,12 +114,8 @@
 
 modules_uninstall-Linux:
 	@# Uninstall the kernel modules
-<<<<<<< HEAD
-	kmoddir=$(DESTDIR)$(INSTALL_MOD_PATH)/lib/modules/@LINUX_VERSION@; \
-	debugdir=$(DESTDIR)$(INSTALL_MOD_PATH)$(LINUX_DEBUG_MOD_DIR); \
-=======
 	kmoddir=$(INSTALL_MOD_PATH)/lib/modules/@LINUX_VERSION@; \
->>>>>>> ed3a3bdb
+	debugdir=$(INSTALL_MOD_PATH)$(LINUX_DEBUG_MOD_DIR); \
 	for objdir in $(ZFS_MODULES); do \
 		$(RM) -R $$kmoddir/$(INSTALL_MOD_DIR)/$$objdir; \
 		$(RM) -fR $$debugdir/$(INSTALL_MOD_DIR)/$$objdir; \
