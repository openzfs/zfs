include Kbuild

INSTALL_MOD_DIR ?= extra
LINUX_MOD_DIR ?= /lib/modules/@LINUX_VERSION@
LINUX_DEBUG_MOD_DIR ?= /usr/lib/debug/$(LINUX_MOD_DIR)

SUBDIR_TARGETS = icp lua

all: modules
distclean maintainer-clean: clean
install: modules_install
uninstall: modules_uninstall
check:

modules-Linux:
	list='$(SUBDIR_TARGETS)'; for targetdir in $$list; do \
		$(MAKE) -C $$targetdir; \
	done
	$(MAKE) -C @LINUX_OBJ@ M=`pwd` @KERNEL_MAKE@ CONFIG_ZFS=m modules

# Only pass down gmake -j flag, if used.
modules-FreeBSD:
	flags="$$(echo $$MAKEFLAGS | awk -v RS=' ' /^-j/)"; \
	env MAKEFLAGS="" make $${flags} -f Makefile.bsd

modules-unknown:
	@true

modules: modules-@ac_system@

clean-Linux:
	@# Only cleanup the kernel build directories when CONFIG_KERNEL
	@# is defined.  This indicates that kernel modules should be built.
@CONFIG_KERNEL_TRUE@	$(MAKE) -C @LINUX_OBJ@ M=`pwd` @KERNEL_MAKE@ clean

	if [ -f @LINUX_SYMBOLS@ ]; then $(RM) @LINUX_SYMBOLS@; fi
	if [ -f Module.markers ]; then $(RM) Module.markers; fi

	find . -name '*.ur-safe' -type f -print | xargs $(RM)

clean-FreeBSD:
	flags="$$(echo $$MAKEFLAGS | awk -v RS=' ' /^-j/)"; \
	env MAKEFLAGS="" make $${flags} -f Makefile.bsd clean

clean: clean-@ac_system@

modules_install-Linux:
	@# Install the kernel modules
	$(MAKE) -C @LINUX_OBJ@ M=`pwd` modules_install \
		INSTALL_MOD_PATH=$(DESTDIR)$(INSTALL_MOD_PATH) \
		INSTALL_MOD_DIR=$(INSTALL_MOD_DIR) \
		KERNELRELEASE=@LINUX_VERSION@
	@# Remove extraneous build products when packaging
	kmoddir=$(DESTDIR)$(INSTALL_MOD_PATH)/lib/modules/@LINUX_VERSION@; \
	if [ -n "$(DESTDIR)" ]; then \
		find $$kmoddir -name 'modules.*' | xargs $(RM); \
	fi
	@# Delphix-specific: split debug info
	kmoddir=$(DESTDIR)$(INSTALL_MOD_PATH)$(LINUX_MOD_DIR); \
	debugdir=$(DESTDIR)$(INSTALL_MOD_PATH)$(LINUX_DEBUG_MOD_DIR); \
	for module in $$(find . -name *.ko); do \
		mkdir -p $$debugdir/$(INSTALL_MOD_DIR)/$$(dirname $$module); \
		cp $$kmoddir/$(INSTALL_MOD_DIR)/$$module $$debugdir/$(INSTALL_MOD_DIR)/$$module; \
		strip --strip-debug $$kmoddir/$(INSTALL_MOD_DIR)/$$module; \
		objcopy --add-gnu-debuglink=$$debugdir/$(INSTALL_MOD_DIR)/$$module $$kmoddir/$(INSTALL_MOD_DIR)/$$module; \
	done
	sysmap=$(DESTDIR)$(INSTALL_MOD_PATH)/boot/System.map-@LINUX_VERSION@; \
	if [ -f $$sysmap ]; then \
		depmod -ae -F $$sysmap @LINUX_VERSION@; \
	fi

CTAGS: ctags
ctags-am: $(TAGS_DEPENDENCIES) $(am__tagged_files)
	$(am__define_uniq_tagged_files); \
	test -z "$(CTAGS_ARGS)$$unique" \
	  || $(CTAGS) $(CTAGSFLAGS) $(AM_CTAGSFLAGS) $(CTAGS_ARGS) \
	     $$unique

GTAGS:
	here=`$(am__cd) $(top_builddir) && pwd` \
	  && $(am__cd) $(top_srcdir) \
	  && gtags -i $(GTAGS_ARGS) "$$here"
cscopelist: cscopelist-recursive

cscopelist-am: $(am__tagged_files)
	list='$(am__tagged_files)'; \
	case "$(srcdir)" in \
	  [\\/]* | ?:[\\/]*) sdir="$(srcdir)" ;; \
	  *) sdir=$(subdir)/$(srcdir) ;; \
	esac; \
	for i in $$list; do \
	  if test -f "$$i"; then \
	    echo "$(subdir)/$$i"; \
	  else \
	    echo "$$sdir/$$i"; \
	  fi; \
	done >> $(top_builddir)/cscope.files

modules_install-FreeBSD:
	@# Install the kernel modules
	flags="$$(echo $$MAKEFLAGS | awk -v RS=' ' /^-j/)"; \
	env MAKEFLAGS="" make $${flags} -f Makefile.bsd install

modules_install: modules_install-@ac_system@

modules_uninstall-Linux:
	@# Uninstall the kernel modules
<<<<<<< HEAD
	kmoddir=$(DESTDIR)$(INSTALL_MOD_PATH)$(LINUX_MOD_DIR); \
	debugdir=$(DESTDIR)$(INSTALL_MOD_PATH)$(LINUX_DEBUG_MOD_DIR); \
	list='$(obj-m)'; for objdir in $$list; do \
=======
	kmoddir=$(DESTDIR)$(INSTALL_MOD_PATH)/lib/modules/@LINUX_VERSION@
	list='$(ZFS_MODULES)'; for objdir in $$list; do \
>>>>>>> 66786f79
		$(RM) -R $$kmoddir/$(INSTALL_MOD_DIR)/$$objdir; \
		$(RM) -fR $$debugdir/$(INSTALL_MOD_DIR)/$$objdir; \
	done

modules_uninstall-FreeBSD:
	@false

modules_uninstall: modules_uninstall-@ac_system@

distdir:
	list='$(ZFS_MODULES)'; for objdir in $$list os/linux/spl os/linux/zfs; do \
		(cd @top_srcdir@/module && find $$objdir -name '*.[chS]' | \
		while read path; do \
			mkdir -p @abs_top_builddir@/module/$$distdir/$${path%/*}; \
			cp $$path @abs_top_builddir@/module/$$distdir/$$path; \
		done); \
	done<|MERGE_RESOLUTION|>--- conflicted
+++ resolved
@@ -105,14 +105,9 @@
 
 modules_uninstall-Linux:
 	@# Uninstall the kernel modules
-<<<<<<< HEAD
 	kmoddir=$(DESTDIR)$(INSTALL_MOD_PATH)$(LINUX_MOD_DIR); \
 	debugdir=$(DESTDIR)$(INSTALL_MOD_PATH)$(LINUX_DEBUG_MOD_DIR); \
-	list='$(obj-m)'; for objdir in $$list; do \
-=======
-	kmoddir=$(DESTDIR)$(INSTALL_MOD_PATH)/lib/modules/@LINUX_VERSION@
 	list='$(ZFS_MODULES)'; for objdir in $$list; do \
->>>>>>> 66786f79
 		$(RM) -R $$kmoddir/$(INSTALL_MOD_DIR)/$$objdir; \
 		$(RM) -fR $$debugdir/$(INSTALL_MOD_DIR)/$$objdir; \
 	done
