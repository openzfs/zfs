/*
 * CDDL HEADER START
 *
 * The contents of this file are subject to the terms of the
 * Common Development and Distribution License (the "License").
 * You may not use this file except in compliance with the License.
 *
 * You can obtain a copy of the license at usr/src/OPENSOLARIS.LICENSE
 * or http://www.opensolaris.org/os/licensing.
 * See the License for the specific language governing permissions
 * and limitations under the License.
 *
 * When distributing Covered Code, include this CDDL HEADER in each
 * file and include the License file at usr/src/OPENSOLARIS.LICENSE.
 * If applicable, add the following below this CDDL HEADER, with the
 * fields enclosed by brackets "[]" replaced with your own identifying
 * information: Portions Copyright [yyyy] [name of copyright owner]
 *
 * CDDL HEADER END
 */
/*
 * Copyright 2009 Sun Microsystems, Inc.  All rights reserved.
 * Copyright (c) 2012 Cyril Plisko. All rights reserved.
 * Use is subject to license terms.
 */

/*
 * Copyright (c) 2013, 2014 by Delphix. All rights reserved.
 * Copyright (c) 2015 by Chunwei Chen. All rights reserved.
 */

/*
 * Print intent log header and statistics.
 */

#include <stdio.h>
#include <stdlib.h>
#include <ctype.h>
#include <sys/zfs_context.h>
#include <sys/abd.h>
#include <sys/spa.h>
#include <sys/dmu.h>
#include <sys/stat.h>
#include <sys/resource.h>
#include <sys/zil.h>
#include <sys/zil_impl.h>

extern uint8_t dump_opt[256];

static char prefix[4] = "\t\t\t";

static void
print_log_bp(const blkptr_t *bp, const char *prefix)
{
	char blkbuf[BP_SPRINTF_LEN];

	snprintf_blkptr(blkbuf, sizeof (blkbuf), bp);
	(void) printf("%s%s\n", prefix, blkbuf);
}

/* ARGSUSED */
static void
zil_prt_rec_create(zilog_t *zilog, int txtype, lr_create_t *lr)
{
	time_t crtime = lr->lr_crtime[0];
	char *name, *link;
	lr_attr_t *lrattr;

	name = (char *)(lr + 1);

	if (lr->lr_common.lrc_txtype == TX_CREATE_ATTR ||
	    lr->lr_common.lrc_txtype == TX_MKDIR_ATTR) {
		lrattr = (lr_attr_t *)(lr + 1);
		name += ZIL_XVAT_SIZE(lrattr->lr_attr_masksize);
	}

	if (txtype == TX_SYMLINK) {
		link = name + strlen(name) + 1;
		(void) printf("%s%s -> %s\n", prefix, name, link);
	} else if (txtype != TX_MKXATTR) {
		(void) printf("%s%s\n", prefix, name);
	}

	(void) printf("%s%s", prefix, ctime(&crtime));
	(void) printf("%sdoid %llu, foid %llu, mode %llo\n", prefix,
	    (u_longlong_t)lr->lr_doid, (u_longlong_t)lr->lr_foid,
	    (longlong_t)lr->lr_mode);
	(void) printf("%suid %llu, gid %llu, gen %llu, rdev 0x%llx\n", prefix,
	    (u_longlong_t)lr->lr_uid, (u_longlong_t)lr->lr_gid,
	    (u_longlong_t)lr->lr_gen, (u_longlong_t)lr->lr_rdev);
}

/* ARGSUSED */
static void
zil_prt_rec_remove(zilog_t *zilog, int txtype, lr_remove_t *lr)
{
	(void) printf("%sdoid %llu, name %s\n", prefix,
	    (u_longlong_t)lr->lr_doid, (char *)(lr + 1));
}

/* ARGSUSED */
static void
zil_prt_rec_link(zilog_t *zilog, int txtype, lr_link_t *lr)
{
	(void) printf("%sdoid %llu, link_obj %llu, name %s\n", prefix,
	    (u_longlong_t)lr->lr_doid, (u_longlong_t)lr->lr_link_obj,
	    (char *)(lr + 1));
}

/* ARGSUSED */
static void
zil_prt_rec_rename(zilog_t *zilog, int txtype, lr_rename_t *lr)
{
	char *snm = (char *)(lr + 1);
	char *tnm = snm + strlen(snm) + 1;

	(void) printf("%ssdoid %llu, tdoid %llu\n", prefix,
	    (u_longlong_t)lr->lr_sdoid, (u_longlong_t)lr->lr_tdoid);
	(void) printf("%ssrc %s tgt %s\n", prefix, snm, tnm);
}

/* ARGSUSED */
static void
zil_prt_rec_write(zilog_t *zilog, int txtype, lr_write_t *lr)
{
	char *data, *dlimit;
	blkptr_t *bp = &lr->lr_blkptr;
	zbookmark_phys_t zb;
<<<<<<< HEAD
	char buf[SPA_MAXBLOCKSIZE];
	abd_t *abd;
=======
	char *buf;
>>>>>>> a254ecfc
	int verbose = MAX(dump_opt['d'], dump_opt['i']);
	int error;

	(void) printf("%sfoid %llu, offset %llx, length %llx\n", prefix,
	    (u_longlong_t)lr->lr_foid, (u_longlong_t)lr->lr_offset,
	    (u_longlong_t)lr->lr_length);

	if (txtype == TX_WRITE2 || verbose < 5)
		return;

	if ((buf = malloc(SPA_MAXBLOCKSIZE)) == NULL)
		return;

	if (lr->lr_common.lrc_reclen == sizeof (lr_write_t)) {
		(void) printf("%shas blkptr, %s\n", prefix,
		    !BP_IS_HOLE(bp) &&
		    bp->blk_birth >= spa_first_txg(zilog->zl_spa) ?
		    "will claim" : "won't claim");
		print_log_bp(bp, prefix);

		if (BP_IS_HOLE(bp)) {
			(void) printf("\t\t\tLSIZE 0x%llx\n",
			    (u_longlong_t)BP_GET_LSIZE(bp));
			bzero(buf, SPA_MAXBLOCKSIZE);
			(void) printf("%s<hole>\n", prefix);
			goto exit;
		}
		if (bp->blk_birth < zilog->zl_header->zh_claim_txg) {
			(void) printf("%s<block already committed>\n", prefix);
			goto exit;
		}

		SET_BOOKMARK(&zb, dmu_objset_id(zilog->zl_os),
		    lr->lr_foid, ZB_ZIL_LEVEL,
		    lr->lr_offset / BP_GET_LSIZE(bp));

		abd = abd_get_from_buf(buf, BP_GET_LSIZE(bp));
		error = zio_wait(zio_read(NULL, zilog->zl_spa,
		    bp, abd, BP_GET_LSIZE(bp), NULL, NULL,
		    ZIO_PRIORITY_SYNC_READ, ZIO_FLAG_CANFAIL, &zb));
		abd_put(abd);
		if (error)
			goto exit;
		data = buf;
	} else {
		data = (char *)(lr + 1);
	}

	dlimit = data + MIN(lr->lr_length,
	    (verbose < 6 ? 20 : SPA_MAXBLOCKSIZE));

	(void) printf("%s", prefix);
	while (data < dlimit) {
		if (isprint(*data))
			(void) printf("%c ", *data);
		else
			(void) printf("%2hhX", *data);
		data++;
	}
	(void) printf("\n");
exit:
	free(buf);
}

/* ARGSUSED */
static void
zil_prt_rec_truncate(zilog_t *zilog, int txtype, lr_truncate_t *lr)
{
	(void) printf("%sfoid %llu, offset 0x%llx, length 0x%llx\n", prefix,
	    (u_longlong_t)lr->lr_foid, (longlong_t)lr->lr_offset,
	    (u_longlong_t)lr->lr_length);
}

/* ARGSUSED */
static void
zil_prt_rec_setattr(zilog_t *zilog, int txtype, lr_setattr_t *lr)
{
	time_t atime = (time_t)lr->lr_atime[0];
	time_t mtime = (time_t)lr->lr_mtime[0];

	(void) printf("%sfoid %llu, mask 0x%llx\n", prefix,
	    (u_longlong_t)lr->lr_foid, (u_longlong_t)lr->lr_mask);

	if (lr->lr_mask & AT_MODE) {
		(void) printf("%sAT_MODE  %llo\n", prefix,
		    (longlong_t)lr->lr_mode);
	}

	if (lr->lr_mask & AT_UID) {
		(void) printf("%sAT_UID   %llu\n", prefix,
		    (u_longlong_t)lr->lr_uid);
	}

	if (lr->lr_mask & AT_GID) {
		(void) printf("%sAT_GID   %llu\n", prefix,
		    (u_longlong_t)lr->lr_gid);
	}

	if (lr->lr_mask & AT_SIZE) {
		(void) printf("%sAT_SIZE  %llu\n", prefix,
		    (u_longlong_t)lr->lr_size);
	}

	if (lr->lr_mask & AT_ATIME) {
		(void) printf("%sAT_ATIME %llu.%09llu %s", prefix,
		    (u_longlong_t)lr->lr_atime[0],
		    (u_longlong_t)lr->lr_atime[1],
		    ctime(&atime));
	}

	if (lr->lr_mask & AT_MTIME) {
		(void) printf("%sAT_MTIME %llu.%09llu %s", prefix,
		    (u_longlong_t)lr->lr_mtime[0],
		    (u_longlong_t)lr->lr_mtime[1],
		    ctime(&mtime));
	}
}

/* ARGSUSED */
static void
zil_prt_rec_acl(zilog_t *zilog, int txtype, lr_acl_t *lr)
{
	(void) printf("%sfoid %llu, aclcnt %llu\n", prefix,
	    (u_longlong_t)lr->lr_foid, (u_longlong_t)lr->lr_aclcnt);
}

typedef void (*zil_prt_rec_func_t)(zilog_t *, int, void *);
typedef struct zil_rec_info {
	zil_prt_rec_func_t	zri_print;
	char			*zri_name;
	uint64_t		zri_count;
} zil_rec_info_t;

static zil_rec_info_t zil_rec_info[TX_MAX_TYPE] = {
	{ NULL,			"Total              " },
	{ (zil_prt_rec_func_t)zil_prt_rec_create,	"TX_CREATE          " },
	{ (zil_prt_rec_func_t)zil_prt_rec_create,	"TX_MKDIR           " },
	{ (zil_prt_rec_func_t)zil_prt_rec_create,	"TX_MKXATTR         " },
	{ (zil_prt_rec_func_t)zil_prt_rec_create,	"TX_SYMLINK         " },
	{ (zil_prt_rec_func_t)zil_prt_rec_remove,	"TX_REMOVE          " },
	{ (zil_prt_rec_func_t)zil_prt_rec_remove,	"TX_RMDIR           " },
	{ (zil_prt_rec_func_t)zil_prt_rec_link,		"TX_LINK            " },
	{ (zil_prt_rec_func_t)zil_prt_rec_rename,	"TX_RENAME          " },
	{ (zil_prt_rec_func_t)zil_prt_rec_write,	"TX_WRITE           " },
	{ (zil_prt_rec_func_t)zil_prt_rec_truncate,	"TX_TRUNCATE        " },
	{ (zil_prt_rec_func_t)zil_prt_rec_setattr,	"TX_SETATTR         " },
	{ (zil_prt_rec_func_t)zil_prt_rec_acl,		"TX_ACL_V0          " },
	{ (zil_prt_rec_func_t)zil_prt_rec_acl,		"TX_ACL_ACL         " },
	{ (zil_prt_rec_func_t)zil_prt_rec_create,	"TX_CREATE_ACL      " },
	{ (zil_prt_rec_func_t)zil_prt_rec_create,	"TX_CREATE_ATTR     " },
	{ (zil_prt_rec_func_t)zil_prt_rec_create,	"TX_CREATE_ACL_ATTR " },
	{ (zil_prt_rec_func_t)zil_prt_rec_create,	"TX_MKDIR_ACL       " },
	{ (zil_prt_rec_func_t)zil_prt_rec_create,	"TX_MKDIR_ATTR      " },
	{ (zil_prt_rec_func_t)zil_prt_rec_create,	"TX_MKDIR_ACL_ATTR  " },
	{ (zil_prt_rec_func_t)zil_prt_rec_write,	"TX_WRITE2          " },
};

/* ARGSUSED */
static int
print_log_record(zilog_t *zilog, lr_t *lr, void *arg, uint64_t claim_txg)
{
	int txtype;
	int verbose = MAX(dump_opt['d'], dump_opt['i']);

	/* reduce size of txtype to strip off TX_CI bit */
	txtype = lr->lrc_txtype;

	ASSERT(txtype != 0 && (uint_t)txtype < TX_MAX_TYPE);
	ASSERT(lr->lrc_txg);

	(void) printf("\t\t%s%s len %6llu, txg %llu, seq %llu\n",
	    (lr->lrc_txtype & TX_CI) ? "CI-" : "",
	    zil_rec_info[txtype].zri_name,
	    (u_longlong_t)lr->lrc_reclen,
	    (u_longlong_t)lr->lrc_txg,
	    (u_longlong_t)lr->lrc_seq);

	if (txtype && verbose >= 3)
		zil_rec_info[txtype].zri_print(zilog, txtype, lr);

	zil_rec_info[txtype].zri_count++;
	zil_rec_info[0].zri_count++;

	return (0);
}

/* ARGSUSED */
static int
print_log_block(zilog_t *zilog, blkptr_t *bp, void *arg, uint64_t claim_txg)
{
	char blkbuf[BP_SPRINTF_LEN + 10];
	int verbose = MAX(dump_opt['d'], dump_opt['i']);
	char *claim;

	if (verbose <= 3)
		return (0);

	if (verbose >= 5) {
		(void) strcpy(blkbuf, ", ");
		snprintf_blkptr(blkbuf + strlen(blkbuf),
		    sizeof (blkbuf) - strlen(blkbuf), bp);
	} else {
		blkbuf[0] = '\0';
	}

	if (claim_txg != 0)
		claim = "already claimed";
	else if (bp->blk_birth >= spa_first_txg(zilog->zl_spa))
		claim = "will claim";
	else
		claim = "won't claim";

	(void) printf("\tBlock seqno %llu, %s%s\n",
	    (u_longlong_t)bp->blk_cksum.zc_word[ZIL_ZC_SEQ], claim, blkbuf);

	return (0);
}

static void
print_log_stats(int verbose)
{
	int i, w, p10;

	if (verbose > 3)
		(void) printf("\n");

	if (zil_rec_info[0].zri_count == 0)
		return;

	for (w = 1, p10 = 10; zil_rec_info[0].zri_count >= p10; p10 *= 10)
		w++;

	for (i = 0; i < TX_MAX_TYPE; i++)
		if (zil_rec_info[i].zri_count || verbose >= 3)
			(void) printf("\t\t%s %*llu\n",
			    zil_rec_info[i].zri_name, w,
			    (u_longlong_t)zil_rec_info[i].zri_count);
	(void) printf("\n");
}

/* ARGSUSED */
void
dump_intent_log(zilog_t *zilog)
{
	const zil_header_t *zh = zilog->zl_header;
	int verbose = MAX(dump_opt['d'], dump_opt['i']);
	int i;

	if (BP_IS_HOLE(&zh->zh_log) || verbose < 1)
		return;

	(void) printf("\n    ZIL header: claim_txg %llu, "
	    "claim_blk_seq %llu, claim_lr_seq %llu",
	    (u_longlong_t)zh->zh_claim_txg,
	    (u_longlong_t)zh->zh_claim_blk_seq,
	    (u_longlong_t)zh->zh_claim_lr_seq);
	(void) printf(" replay_seq %llu, flags 0x%llx\n",
	    (u_longlong_t)zh->zh_replay_seq, (u_longlong_t)zh->zh_flags);

	for (i = 0; i < TX_MAX_TYPE; i++)
		zil_rec_info[i].zri_count = 0;

	if (verbose >= 2) {
		(void) printf("\n");
		(void) zil_parse(zilog, print_log_block, print_log_record, NULL,
		    zh->zh_claim_txg);
		print_log_stats(verbose);
	}
}<|MERGE_RESOLUTION|>--- conflicted
+++ resolved
@@ -126,12 +126,8 @@
 	char *data, *dlimit;
 	blkptr_t *bp = &lr->lr_blkptr;
 	zbookmark_phys_t zb;
-<<<<<<< HEAD
-	char buf[SPA_MAXBLOCKSIZE];
+	char *buf;
 	abd_t *abd;
-=======
-	char *buf;
->>>>>>> a254ecfc
 	int verbose = MAX(dump_opt['d'], dump_opt['i']);
 	int error;
 
