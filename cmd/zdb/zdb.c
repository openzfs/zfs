/*
 * CDDL HEADER START
 *
 * The contents of this file are subject to the terms of the
 * Common Development and Distribution License (the "License").
 * You may not use this file except in compliance with the License.
 *
 * You can obtain a copy of the license at usr/src/OPENSOLARIS.LICENSE
 * or http://www.opensolaris.org/os/licensing.
 * See the License for the specific language governing permissions
 * and limitations under the License.
 *
 * When distributing Covered Code, include this CDDL HEADER in each
 * file and include the License file at usr/src/OPENSOLARIS.LICENSE.
 * If applicable, add the following below this CDDL HEADER, with the
 * fields enclosed by brackets "[]" replaced with your own identifying
 * information: Portions Copyright [yyyy] [name of copyright owner]
 *
 * CDDL HEADER END
 */

/*
 * Copyright (c) 2005, 2010, Oracle and/or its affiliates. All rights reserved.
 * Copyright (c) 2011, 2014 by Delphix. All rights reserved.
 */

#include <stdio.h>
#include <unistd.h>
#include <stdio_ext.h>
#include <stdlib.h>
#include <ctype.h>
#include <sys/zfs_context.h>
#include <sys/spa.h>
#include <sys/spa_impl.h>
#include <sys/dmu.h>
#include <sys/zap.h>
#include <sys/fs/zfs.h>
#include <sys/zfs_znode.h>
#include <sys/zfs_sa.h>
#include <sys/sa.h>
#include <sys/sa_impl.h>
#include <sys/vdev.h>
#include <sys/vdev_impl.h>
#include <sys/metaslab_impl.h>
#include <sys/dmu_objset.h>
#include <sys/dsl_dir.h>
#include <sys/dsl_dataset.h>
#include <sys/dsl_pool.h>
#include <sys/dbuf.h>
#include <sys/zil.h>
#include <sys/zil_impl.h>
#include <sys/stat.h>
#include <sys/resource.h>
#include <sys/dmu_traverse.h>
#include <sys/zio_checksum.h>
#include <sys/zio_compress.h>
#include <sys/zfs_fuid.h>
#include <sys/arc.h>
#include <sys/ddt.h>
#include <sys/zfeature.h>
#include <zfs_comutil.h>
#undef ZFS_MAXNAMELEN
#include <libzfs.h>

#define	ZDB_COMPRESS_NAME(idx) ((idx) < ZIO_COMPRESS_FUNCTIONS ?	\
	zio_compress_table[(idx)].ci_name : "UNKNOWN")
#define	ZDB_CHECKSUM_NAME(idx) ((idx) < ZIO_CHECKSUM_FUNCTIONS ?	\
	zio_checksum_table[(idx)].ci_name : "UNKNOWN")
#define	ZDB_OT_NAME(idx) ((idx) < DMU_OT_NUMTYPES ?	\
	dmu_ot[(idx)].ot_name : DMU_OT_IS_VALID(idx) ?	\
	dmu_ot_byteswap[DMU_OT_BYTESWAP(idx)].ob_name : "UNKNOWN")
#define	ZDB_OT_TYPE(idx) ((idx) < DMU_OT_NUMTYPES ? (idx) :		\
	(((idx) == DMU_OTN_ZAP_DATA || (idx) == DMU_OTN_ZAP_METADATA) ?	\
	DMU_OT_ZAP_OTHER : DMU_OT_NUMTYPES))

#ifndef lint
extern int zfs_recover;
extern uint64_t zfs_arc_max, zfs_arc_meta_limit;
#else
int zfs_recover;
uint64_t zfs_arc_max, zfs_arc_meta_limit;
#endif

const char cmdname[] = "zdb";
uint8_t dump_opt[256];

typedef void object_viewer_t(objset_t *, uint64_t, void *data, size_t size);

extern void dump_intent_log(zilog_t *);
uint64_t *zopt_object = NULL;
int zopt_objects = 0;
libzfs_handle_t *g_zfs;
uint64_t max_inflight = 1000;

/*
 * These libumem hooks provide a reasonable set of defaults for the allocator's
 * debugging facilities.
 */
const char *
_umem_debug_init(void)
{
	return ("default,verbose"); /* $UMEM_DEBUG setting */
}

const char *
_umem_logging_init(void)
{
	return ("fail,contents"); /* $UMEM_LOGGING setting */
}

static void
usage(void)
{
	(void) fprintf(stderr,
	    "Usage: %s [-CumMdibcsDvhLXFPA] [-t txg] [-e [-p path...]] "
	    "[-U config] [-I inflight I/Os] poolname [object...]\n"
	    "       %s [-divPA] [-e -p path...] [-U config] dataset "
	    "[object...]\n"
	    "       %s -mM [-LXFPA] [-t txg] [-e [-p path...]] [-U config] "
	    "poolname [vdev [metaslab...]]\n"
	    "       %s -R [-A] [-e [-p path...]] poolname "
	    "vdev:offset:size[:flags]\n"
	    "       %s -S [-PA] [-e [-p path...]] [-U config] poolname\n"
	    "       %s -l [-uAa] [-o offset] device\n"
	    "       %s -C [-A] [-U config]\n\n",
	    cmdname, cmdname, cmdname, cmdname, cmdname, cmdname, cmdname);

	(void) fprintf(stderr, "    Dataset name must include at least one "
	    "separator character '/' or '@'\n");
	(void) fprintf(stderr, "    If dataset name is specified, only that "
	    "dataset is dumped\n");
	(void) fprintf(stderr, "    If object numbers are specified, only "
	    "those objects are dumped\n\n");
	(void) fprintf(stderr, "    Options to control amount of output:\n");
	(void) fprintf(stderr, "        -u uberblock\n");
	(void) fprintf(stderr, "        -d dataset(s)\n");
	(void) fprintf(stderr, "        -i intent logs\n");
	(void) fprintf(stderr, "        -C config (or cachefile if alone)\n");
	(void) fprintf(stderr, "        -h pool history\n");
	(void) fprintf(stderr, "        -b block statistics\n");
	(void) fprintf(stderr, "        -m metaslabs\n");
	(void) fprintf(stderr, "        -M metaslab groups\n");
	(void) fprintf(stderr, "        -c checksum all metadata (twice for "
	    "all data) blocks\n");
	(void) fprintf(stderr, "        -s report stats on zdb's I/O\n");
	(void) fprintf(stderr, "        -D dedup statistics\n");
	(void) fprintf(stderr, "        -S simulate dedup to measure effect\n");
	(void) fprintf(stderr, "        -v verbose (applies to all others)\n");
	(void) fprintf(stderr, "        -l dump label contents\n");
	(void) fprintf(stderr, "        -L disable leak tracking (do not "
	    "load spacemaps)\n");
	(void) fprintf(stderr, "        -R read and display block from a "
	    "device\n\n");
	(void) fprintf(stderr, "    Below options are intended for use "
	    "with other options (except -l):\n");
	(void) fprintf(stderr, "        -A ignore assertions (-A), enable "
	    "panic recovery (-AA) or both (-AAA)\n");
	(void) fprintf(stderr, "        -F attempt automatic rewind within "
	    "safe range of transaction groups\n");
	(void) fprintf(stderr, "        -U <cachefile_path> -- use alternate "
	    "cachefile\n");
	(void) fprintf(stderr, "        -X attempt extreme rewind (does not "
	    "work with dataset)\n");
	(void) fprintf(stderr, "        -e pool is exported/destroyed/"
	    "has altroot/not in a cachefile\n");
	(void) fprintf(stderr, "        -p <path> -- use one or more with "
	    "-e to specify path to vdev dir\n");
	(void) fprintf(stderr, "        -P print numbers in parseable form\n");
	(void) fprintf(stderr, "        -t <txg> -- highest txg to use when "
	    "searching for uberblocks\n");
	(void) fprintf(stderr, "        -I <number of inflight I/Os> -- "
	    "specify the maximum number of checksumming I/Os "
	    "[default is 200]\n");
	(void) fprintf(stderr, "    Below options are intended for use "
	    "with -l:\n");
	(void) fprintf(stderr, "        -a seek until a valid label is found\n");   
	(void) fprintf(stderr, "        -o seek for zpool label from offset\n");   
	(void) fprintf(stderr, "Default is to dump everything non-verbosely\n");
	(void) fprintf(stderr, "Specify an option more than once (e.g. -bb) "
	    "to make only that option verbose\n");
	exit(1);
}

/*
 * Called for usage errors that are discovered after a call to spa_open(),
 * dmu_bonus_hold(), or pool_match().  abort() is called for other errors.
 */

static void
fatal(const char *fmt, ...)
{
	va_list ap;

	va_start(ap, fmt);
	(void) fprintf(stderr, "%s: ", cmdname);
	(void) vfprintf(stderr, fmt, ap);
	va_end(ap);
	(void) fprintf(stderr, "\n");

	exit(1);
}

/* ARGSUSED */
static void
dump_packed_nvlist(objset_t *os, uint64_t object, void *data, size_t size)
{
	nvlist_t *nv;
	size_t nvsize = *(uint64_t *)data;
	char *packed = umem_alloc(nvsize, UMEM_NOFAIL);

	VERIFY(0 == dmu_read(os, object, 0, nvsize, packed, DMU_READ_PREFETCH));

	VERIFY(nvlist_unpack(packed, nvsize, &nv, 0) == 0);

	umem_free(packed, nvsize);

	dump_nvlist(nv, 8);

	nvlist_free(nv);
}

/* ARGSUSED */
static void
dump_history_offsets(objset_t *os, uint64_t object, void *data, size_t size)
{
	spa_history_phys_t *shp = data;

	if (shp == NULL)
		return;

	(void) printf("\t\tpool_create_len = %llu\n",
	    (u_longlong_t)shp->sh_pool_create_len);
	(void) printf("\t\tphys_max_off = %llu\n",
	    (u_longlong_t)shp->sh_phys_max_off);
	(void) printf("\t\tbof = %llu\n",
	    (u_longlong_t)shp->sh_bof);
	(void) printf("\t\teof = %llu\n",
	    (u_longlong_t)shp->sh_eof);
	(void) printf("\t\trecords_lost = %llu\n",
	    (u_longlong_t)shp->sh_records_lost);
}

static void
zdb_nicenum(uint64_t num, char *buf)
{
	if (dump_opt['P'])
		(void) sprintf(buf, "%llu", (longlong_t)num);
	else
		nicenum(num, buf);
}

const char histo_stars[] = "****************************************";
const int histo_width = sizeof (histo_stars) - 1;

static void
dump_histogram(const uint64_t *histo, int size, int offset)
{
	int i;
	int minidx = size - 1;
	int maxidx = 0;
	uint64_t max = 0;

	for (i = 0; i < size; i++) {
		if (histo[i] > max)
			max = histo[i];
		if (histo[i] > 0 && i > maxidx)
			maxidx = i;
		if (histo[i] > 0 && i < minidx)
			minidx = i;
	}

	if (max < histo_width)
		max = histo_width;

	for (i = minidx; i <= maxidx; i++) {
		(void) printf("\t\t\t%3u: %6llu %s\n",
		    i + offset, (u_longlong_t)histo[i],
		    &histo_stars[(max - histo[i]) * histo_width / max]);
	}
}

static void
dump_zap_stats(objset_t *os, uint64_t object)
{
	int error;
	zap_stats_t zs;

	error = zap_get_stats(os, object, &zs);
	if (error)
		return;

	if (zs.zs_ptrtbl_len == 0) {
		ASSERT(zs.zs_num_blocks == 1);
		(void) printf("\tmicrozap: %llu bytes, %llu entries\n",
		    (u_longlong_t)zs.zs_blocksize,
		    (u_longlong_t)zs.zs_num_entries);
		return;
	}

	(void) printf("\tFat ZAP stats:\n");

	(void) printf("\t\tPointer table:\n");
	(void) printf("\t\t\t%llu elements\n",
	    (u_longlong_t)zs.zs_ptrtbl_len);
	(void) printf("\t\t\tzt_blk: %llu\n",
	    (u_longlong_t)zs.zs_ptrtbl_zt_blk);
	(void) printf("\t\t\tzt_numblks: %llu\n",
	    (u_longlong_t)zs.zs_ptrtbl_zt_numblks);
	(void) printf("\t\t\tzt_shift: %llu\n",
	    (u_longlong_t)zs.zs_ptrtbl_zt_shift);
	(void) printf("\t\t\tzt_blks_copied: %llu\n",
	    (u_longlong_t)zs.zs_ptrtbl_blks_copied);
	(void) printf("\t\t\tzt_nextblk: %llu\n",
	    (u_longlong_t)zs.zs_ptrtbl_nextblk);

	(void) printf("\t\tZAP entries: %llu\n",
	    (u_longlong_t)zs.zs_num_entries);
	(void) printf("\t\tLeaf blocks: %llu\n",
	    (u_longlong_t)zs.zs_num_leafs);
	(void) printf("\t\tTotal blocks: %llu\n",
	    (u_longlong_t)zs.zs_num_blocks);
	(void) printf("\t\tzap_block_type: 0x%llx\n",
	    (u_longlong_t)zs.zs_block_type);
	(void) printf("\t\tzap_magic: 0x%llx\n",
	    (u_longlong_t)zs.zs_magic);
	(void) printf("\t\tzap_salt: 0x%llx\n",
	    (u_longlong_t)zs.zs_salt);

	(void) printf("\t\tLeafs with 2^n pointers:\n");
	dump_histogram(zs.zs_leafs_with_2n_pointers, ZAP_HISTOGRAM_SIZE, 0);

	(void) printf("\t\tBlocks with n*5 entries:\n");
	dump_histogram(zs.zs_blocks_with_n5_entries, ZAP_HISTOGRAM_SIZE, 0);

	(void) printf("\t\tBlocks n/10 full:\n");
	dump_histogram(zs.zs_blocks_n_tenths_full, ZAP_HISTOGRAM_SIZE, 0);

	(void) printf("\t\tEntries with n chunks:\n");
	dump_histogram(zs.zs_entries_using_n_chunks, ZAP_HISTOGRAM_SIZE, 0);

	(void) printf("\t\tBuckets with n entries:\n");
	dump_histogram(zs.zs_buckets_with_n_entries, ZAP_HISTOGRAM_SIZE, 0);
}

/*ARGSUSED*/
static void
dump_none(objset_t *os, uint64_t object, void *data, size_t size)
{
}

/*ARGSUSED*/
static void
dump_unknown(objset_t *os, uint64_t object, void *data, size_t size)
{
	(void) printf("\tUNKNOWN OBJECT TYPE\n");
}

/*ARGSUSED*/
void
dump_uint8(objset_t *os, uint64_t object, void *data, size_t size)
{
}

/*ARGSUSED*/
static void
dump_uint64(objset_t *os, uint64_t object, void *data, size_t size)
{
}

/*ARGSUSED*/
static void
dump_zap(objset_t *os, uint64_t object, void *data, size_t size)
{
	zap_cursor_t zc;
	zap_attribute_t attr;
	void *prop;
	int i;

	dump_zap_stats(os, object);
	(void) printf("\n");

	for (zap_cursor_init(&zc, os, object);
	    zap_cursor_retrieve(&zc, &attr) == 0;
	    zap_cursor_advance(&zc)) {
		(void) printf("\t\t%s = ", attr.za_name);
		if (attr.za_num_integers == 0) {
			(void) printf("\n");
			continue;
		}
		prop = umem_zalloc(attr.za_num_integers *
		    attr.za_integer_length, UMEM_NOFAIL);
		(void) zap_lookup(os, object, attr.za_name,
		    attr.za_integer_length, attr.za_num_integers, prop);
		if (attr.za_integer_length == 1) {
			(void) printf("%s", (char *)prop);
		} else {
			for (i = 0; i < attr.za_num_integers; i++) {
				switch (attr.za_integer_length) {
				case 2:
					(void) printf("%u ",
					    ((uint16_t *)prop)[i]);
					break;
				case 4:
					(void) printf("%u ",
					    ((uint32_t *)prop)[i]);
					break;
				case 8:
					(void) printf("%lld ",
					    (u_longlong_t)((int64_t *)prop)[i]);
					break;
				}
			}
		}
		(void) printf("\n");
		umem_free(prop, attr.za_num_integers * attr.za_integer_length);
	}
	zap_cursor_fini(&zc);
}

/*ARGSUSED*/
static void
dump_ddt_zap(objset_t *os, uint64_t object, void *data, size_t size)
{
	dump_zap_stats(os, object);
	/* contents are printed elsewhere, properly decoded */
}

/*ARGSUSED*/
static void
dump_sa_attrs(objset_t *os, uint64_t object, void *data, size_t size)
{
	zap_cursor_t zc;
	zap_attribute_t attr;

	dump_zap_stats(os, object);
	(void) printf("\n");

	for (zap_cursor_init(&zc, os, object);
	    zap_cursor_retrieve(&zc, &attr) == 0;
	    zap_cursor_advance(&zc)) {
		(void) printf("\t\t%s = ", attr.za_name);
		if (attr.za_num_integers == 0) {
			(void) printf("\n");
			continue;
		}
		(void) printf(" %llx : [%d:%d:%d]\n",
		    (u_longlong_t)attr.za_first_integer,
		    (int)ATTR_LENGTH(attr.za_first_integer),
		    (int)ATTR_BSWAP(attr.za_first_integer),
		    (int)ATTR_NUM(attr.za_first_integer));
	}
	zap_cursor_fini(&zc);
}

/*ARGSUSED*/
static void
dump_sa_layouts(objset_t *os, uint64_t object, void *data, size_t size)
{
	zap_cursor_t zc;
	zap_attribute_t attr;
	uint16_t *layout_attrs;
	int i;

	dump_zap_stats(os, object);
	(void) printf("\n");

	for (zap_cursor_init(&zc, os, object);
	    zap_cursor_retrieve(&zc, &attr) == 0;
	    zap_cursor_advance(&zc)) {
		(void) printf("\t\t%s = [", attr.za_name);
		if (attr.za_num_integers == 0) {
			(void) printf("\n");
			continue;
		}

		VERIFY(attr.za_integer_length == 2);
		layout_attrs = umem_zalloc(attr.za_num_integers *
		    attr.za_integer_length, UMEM_NOFAIL);

		VERIFY(zap_lookup(os, object, attr.za_name,
		    attr.za_integer_length,
		    attr.za_num_integers, layout_attrs) == 0);

		for (i = 0; i != attr.za_num_integers; i++)
			(void) printf(" %d ", (int)layout_attrs[i]);
		(void) printf("]\n");
		umem_free(layout_attrs,
		    attr.za_num_integers * attr.za_integer_length);
	}
	zap_cursor_fini(&zc);
}

/*ARGSUSED*/
static void
dump_zpldir(objset_t *os, uint64_t object, void *data, size_t size)
{
	zap_cursor_t zc;
	zap_attribute_t attr;
	const char *typenames[] = {
		/* 0 */ "not specified",
		/* 1 */ "FIFO",
		/* 2 */ "Character Device",
		/* 3 */ "3 (invalid)",
		/* 4 */ "Directory",
		/* 5 */ "5 (invalid)",
		/* 6 */ "Block Device",
		/* 7 */ "7 (invalid)",
		/* 8 */ "Regular File",
		/* 9 */ "9 (invalid)",
		/* 10 */ "Symbolic Link",
		/* 11 */ "11 (invalid)",
		/* 12 */ "Socket",
		/* 13 */ "Door",
		/* 14 */ "Event Port",
		/* 15 */ "15 (invalid)",
	};

	dump_zap_stats(os, object);
	(void) printf("\n");

	for (zap_cursor_init(&zc, os, object);
	    zap_cursor_retrieve(&zc, &attr) == 0;
	    zap_cursor_advance(&zc)) {
		(void) printf("\t\t%s = %lld (type: %s)\n",
		    attr.za_name, ZFS_DIRENT_OBJ(attr.za_first_integer),
		    typenames[ZFS_DIRENT_TYPE(attr.za_first_integer)]);
	}
	zap_cursor_fini(&zc);
}

int
get_dtl_refcount(vdev_t *vd)
{
	int refcount = 0;
	int c;

	if (vd->vdev_ops->vdev_op_leaf) {
		space_map_t *sm = vd->vdev_dtl_sm;

		if (sm != NULL &&
		    sm->sm_dbuf->db_size == sizeof (space_map_phys_t))
			return (1);
		return (0);
	}

	for (c = 0; c < vd->vdev_children; c++)
		refcount += get_dtl_refcount(vd->vdev_child[c]);
	return (refcount);
}

int
get_metaslab_refcount(vdev_t *vd)
{
	int refcount = 0;
	int c, m;

	if (vd->vdev_top == vd && !vd->vdev_removing) {
		for (m = 0; m < vd->vdev_ms_count; m++) {
			space_map_t *sm = vd->vdev_ms[m]->ms_sm;

			if (sm != NULL &&
			    sm->sm_dbuf->db_size == sizeof (space_map_phys_t))
				refcount++;
		}
	}
	for (c = 0; c < vd->vdev_children; c++)
		refcount += get_metaslab_refcount(vd->vdev_child[c]);

	return (refcount);
}

static int
verify_spacemap_refcounts(spa_t *spa)
{
	uint64_t expected_refcount = 0;
	uint64_t actual_refcount;

	(void) feature_get_refcount(spa,
	    &spa_feature_table[SPA_FEATURE_SPACEMAP_HISTOGRAM],
	    &expected_refcount);
	actual_refcount = get_dtl_refcount(spa->spa_root_vdev);
	actual_refcount += get_metaslab_refcount(spa->spa_root_vdev);

	if (expected_refcount != actual_refcount) {
		(void) printf("space map refcount mismatch: expected %lld != "
		    "actual %lld\n",
		    (longlong_t)expected_refcount,
		    (longlong_t)actual_refcount);
		return (2);
	}
	return (0);
}

static void
dump_spacemap(objset_t *os, space_map_t *sm)
{
	uint64_t alloc, offset, entry;
	char *ddata[] = { "ALLOC", "FREE", "CONDENSE", "INVALID",
			    "INVALID", "INVALID", "INVALID", "INVALID" };

	if (sm == NULL)
		return;

	/*
	 * Print out the freelist entries in both encoded and decoded form.
	 */
	alloc = 0;
	for (offset = 0; offset < space_map_length(sm);
	    offset += sizeof (entry)) {
		uint8_t mapshift = sm->sm_shift;

		VERIFY0(dmu_read(os, space_map_object(sm), offset,
		    sizeof (entry), &entry, DMU_READ_PREFETCH));
		if (SM_DEBUG_DECODE(entry)) {

			(void) printf("\t    [%6llu] %s: txg %llu, pass %llu\n",
			    (u_longlong_t)(offset / sizeof (entry)),
			    ddata[SM_DEBUG_ACTION_DECODE(entry)],
			    (u_longlong_t)SM_DEBUG_TXG_DECODE(entry),
			    (u_longlong_t)SM_DEBUG_SYNCPASS_DECODE(entry));
		} else {
			(void) printf("\t    [%6llu]    %c  range:"
			    " %010llx-%010llx  size: %06llx\n",
			    (u_longlong_t)(offset / sizeof (entry)),
			    SM_TYPE_DECODE(entry) == SM_ALLOC ? 'A' : 'F',
			    (u_longlong_t)((SM_OFFSET_DECODE(entry) <<
			    mapshift) + sm->sm_start),
			    (u_longlong_t)((SM_OFFSET_DECODE(entry) <<
			    mapshift) + sm->sm_start +
			    (SM_RUN_DECODE(entry) << mapshift)),
			    (u_longlong_t)(SM_RUN_DECODE(entry) << mapshift));
			if (SM_TYPE_DECODE(entry) == SM_ALLOC)
				alloc += SM_RUN_DECODE(entry) << mapshift;
			else
				alloc -= SM_RUN_DECODE(entry) << mapshift;
		}
	}
	if (alloc != space_map_allocated(sm)) {
		(void) printf("space_map_object alloc (%llu) INCONSISTENT "
		    "with space map summary (%llu)\n",
		    (u_longlong_t)space_map_allocated(sm), (u_longlong_t)alloc);
	}
}

static void
dump_metaslab_stats(metaslab_t *msp)
{
	char maxbuf[32];
	range_tree_t *rt = msp->ms_tree;
	avl_tree_t *t = &msp->ms_size_tree;
	int free_pct = range_tree_space(rt) * 100 / msp->ms_size;

	zdb_nicenum(metaslab_block_maxsize(msp), maxbuf);

	(void) printf("\t %25s %10lu   %7s  %6s   %4s %4d%%\n",
	    "segments", avl_numnodes(t), "maxsize", maxbuf,
	    "freepct", free_pct);
	(void) printf("\tIn-memory histogram:\n");
	dump_histogram(rt->rt_histogram, RANGE_TREE_HISTOGRAM_SIZE, 0);
}

static void
dump_metaslab(metaslab_t *msp)
{
	vdev_t *vd = msp->ms_group->mg_vd;
	spa_t *spa = vd->vdev_spa;
	space_map_t *sm = msp->ms_sm;
	char freebuf[32];

	zdb_nicenum(msp->ms_size - space_map_allocated(sm), freebuf);

	(void) printf(
	    "\tmetaslab %6llu   offset %12llx   spacemap %6llu   free    %5s\n",
	    (u_longlong_t)msp->ms_id, (u_longlong_t)msp->ms_start,
	    (u_longlong_t)space_map_object(sm), freebuf);

	if (dump_opt['m'] > 2 && !dump_opt['L']) {
		mutex_enter(&msp->ms_lock);
		metaslab_load_wait(msp);
		if (!msp->ms_loaded) {
			VERIFY0(metaslab_load(msp));
			range_tree_stat_verify(msp->ms_tree);
		}
		dump_metaslab_stats(msp);
		metaslab_unload(msp);
		mutex_exit(&msp->ms_lock);
	}

	if (dump_opt['m'] > 1 && sm != NULL &&
	    spa_feature_is_active(spa, SPA_FEATURE_SPACEMAP_HISTOGRAM)) {
		/*
		 * The space map histogram represents free space in chunks
		 * of sm_shift (i.e. bucket 0 refers to 2^sm_shift).
		 */
		(void) printf("\tOn-disk histogram:\t\tfragmentation %llu\n",
		    (u_longlong_t)msp->ms_fragmentation);
		dump_histogram(sm->sm_phys->smp_histogram,
		    SPACE_MAP_HISTOGRAM_SIZE, sm->sm_shift);
	}

	if (dump_opt['d'] > 5 || dump_opt['m'] > 3) {
		ASSERT(msp->ms_size == (1ULL << vd->vdev_ms_shift));

		mutex_enter(&msp->ms_lock);
		dump_spacemap(spa->spa_meta_objset, msp->ms_sm);
		mutex_exit(&msp->ms_lock);
	}
}

static void
print_vdev_metaslab_header(vdev_t *vd)
{
	(void) printf("\tvdev %10llu\n\t%-10s%5llu   %-19s   %-15s   %-10s\n",
	    (u_longlong_t)vd->vdev_id,
	    "metaslabs", (u_longlong_t)vd->vdev_ms_count,
	    "offset", "spacemap", "free");
	(void) printf("\t%15s   %19s   %15s   %10s\n",
	    "---------------", "-------------------",
	    "---------------", "-------------");
}

static void
dump_metaslab_groups(spa_t *spa)
{
	vdev_t *rvd = spa->spa_root_vdev;
	metaslab_class_t *mc = spa_normal_class(spa);
	uint64_t fragmentation;
	int c;

	metaslab_class_histogram_verify(mc);

	for (c = 0; c < rvd->vdev_children; c++) {
		vdev_t *tvd = rvd->vdev_child[c];
		metaslab_group_t *mg = tvd->vdev_mg;

		if (mg->mg_class != mc)
			continue;

		metaslab_group_histogram_verify(mg);
		mg->mg_fragmentation = metaslab_group_fragmentation(mg);

		(void) printf("\tvdev %10llu\t\tmetaslabs%5llu\t\t"
		    "fragmentation",
		    (u_longlong_t)tvd->vdev_id,
		    (u_longlong_t)tvd->vdev_ms_count);
		if (mg->mg_fragmentation == ZFS_FRAG_INVALID) {
			(void) printf("%3s\n", "-");
		} else {
			(void) printf("%3llu%%\n",
			    (u_longlong_t)mg->mg_fragmentation);
		}
		dump_histogram(mg->mg_histogram, RANGE_TREE_HISTOGRAM_SIZE, 0);
	}

	(void) printf("\tpool %s\tfragmentation", spa_name(spa));
	fragmentation = metaslab_class_fragmentation(mc);
	if (fragmentation == ZFS_FRAG_INVALID)
		(void) printf("\t%3s\n", "-");
	else
		(void) printf("\t%3llu%%\n", (u_longlong_t)fragmentation);
	dump_histogram(mc->mc_histogram, RANGE_TREE_HISTOGRAM_SIZE, 0);
}

static void
dump_metaslabs(spa_t *spa)
{
	vdev_t *vd, *rvd = spa->spa_root_vdev;
	uint64_t m, c = 0, children = rvd->vdev_children;

	(void) printf("\nMetaslabs:\n");

	if (!dump_opt['d'] && zopt_objects > 0) {
		c = zopt_object[0];

		if (c >= children)
			(void) fatal("bad vdev id: %llu", (u_longlong_t)c);

		if (zopt_objects > 1) {
			vd = rvd->vdev_child[c];
			print_vdev_metaslab_header(vd);

			for (m = 1; m < zopt_objects; m++) {
				if (zopt_object[m] < vd->vdev_ms_count)
					dump_metaslab(
					    vd->vdev_ms[zopt_object[m]]);
				else
					(void) fprintf(stderr, "bad metaslab "
					    "number %llu\n",
					    (u_longlong_t)zopt_object[m]);
			}
			(void) printf("\n");
			return;
		}
		children = c + 1;
	}
	for (; c < children; c++) {
		vd = rvd->vdev_child[c];
		print_vdev_metaslab_header(vd);

		for (m = 0; m < vd->vdev_ms_count; m++)
			dump_metaslab(vd->vdev_ms[m]);
		(void) printf("\n");
	}
}

static void
dump_dde(const ddt_t *ddt, const ddt_entry_t *dde, uint64_t index)
{
	const ddt_phys_t *ddp = dde->dde_phys;
	const ddt_key_t *ddk = &dde->dde_key;
	char *types[4] = { "ditto", "single", "double", "triple" };
	char blkbuf[BP_SPRINTF_LEN];
	blkptr_t blk;
	int p;

	for (p = 0; p < DDT_PHYS_TYPES; p++, ddp++) {
		if (ddp->ddp_phys_birth == 0)
			continue;
		ddt_bp_create(ddt->ddt_checksum, ddk, ddp, &blk);
		snprintf_blkptr(blkbuf, sizeof (blkbuf), &blk);
		(void) printf("index %llx refcnt %llu %s %s\n",
		    (u_longlong_t)index, (u_longlong_t)ddp->ddp_refcnt,
		    types[p], blkbuf);
	}
}

static void
dump_dedup_ratio(const ddt_stat_t *dds)
{
	double rL, rP, rD, D, dedup, compress, copies;

	if (dds->dds_blocks == 0)
		return;

	rL = (double)dds->dds_ref_lsize;
	rP = (double)dds->dds_ref_psize;
	rD = (double)dds->dds_ref_dsize;
	D = (double)dds->dds_dsize;

	dedup = rD / D;
	compress = rL / rP;
	copies = rD / rP;

	(void) printf("dedup = %.2f, compress = %.2f, copies = %.2f, "
	    "dedup * compress / copies = %.2f\n\n",
	    dedup, compress, copies, dedup * compress / copies);
}

static void
dump_ddt(ddt_t *ddt, enum ddt_type type, enum ddt_class class)
{
	char name[DDT_NAMELEN];
	ddt_entry_t dde;
	uint64_t walk = 0;
	dmu_object_info_t doi;
	uint64_t count, dspace, mspace;
	int error;

	error = ddt_object_info(ddt, type, class, &doi);

	if (error == ENOENT)
		return;
	ASSERT(error == 0);

	error = ddt_object_count(ddt, type, class, &count);
	ASSERT(error == 0);
	if (count == 0)
		return;

	dspace = doi.doi_physical_blocks_512 << 9;
	mspace = doi.doi_fill_count * doi.doi_data_block_size;

	ddt_object_name(ddt, type, class, name);

	(void) printf("%s: %llu entries, size %llu on disk, %llu in core\n",
	    name,
	    (u_longlong_t)count,
	    (u_longlong_t)(dspace / count),
	    (u_longlong_t)(mspace / count));

	if (dump_opt['D'] < 3)
		return;

	zpool_dump_ddt(NULL, &ddt->ddt_histogram[type][class]);

	if (dump_opt['D'] < 4)
		return;

	if (dump_opt['D'] < 5 && class == DDT_CLASS_UNIQUE)
		return;

	(void) printf("%s contents:\n\n", name);

	while ((error = ddt_object_walk(ddt, type, class, &walk, &dde)) == 0)
		dump_dde(ddt, &dde, walk);

	ASSERT(error == ENOENT);

	(void) printf("\n");
}

static void
dump_all_ddts(spa_t *spa)
{
	ddt_histogram_t ddh_total;
	ddt_stat_t dds_total;
	enum zio_checksum c;
	enum ddt_type type;
	enum ddt_class class;

	bzero(&ddh_total, sizeof (ddt_histogram_t));
	bzero(&dds_total, sizeof (ddt_stat_t));

	for (c = 0; c < ZIO_CHECKSUM_FUNCTIONS; c++) {
		ddt_t *ddt = spa->spa_ddt[c];
		for (type = 0; type < DDT_TYPES; type++) {
			for (class = 0; class < DDT_CLASSES;
			    class++) {
				dump_ddt(ddt, type, class);
			}
		}
	}

	ddt_get_dedup_stats(spa, &dds_total);

	if (dds_total.dds_blocks == 0) {
		(void) printf("All DDTs are empty\n");
		return;
	}

	(void) printf("\n");

	if (dump_opt['D'] > 1) {
		(void) printf("DDT histogram (aggregated over all DDTs):\n");
		ddt_get_dedup_histogram(spa, &ddh_total);
		zpool_dump_ddt(&dds_total, &ddh_total);
	}

	dump_dedup_ratio(&dds_total);
}

static void
dump_dtl_seg(void *arg, uint64_t start, uint64_t size)
{
	char *prefix = arg;

	(void) printf("%s [%llu,%llu) length %llu\n",
	    prefix,
	    (u_longlong_t)start,
	    (u_longlong_t)(start + size),
	    (u_longlong_t)(size));
}

static void
dump_dtl(vdev_t *vd, int indent)
{
	spa_t *spa = vd->vdev_spa;
	boolean_t required;
	char *name[DTL_TYPES] = { "missing", "partial", "scrub", "outage" };
	char prefix[256];
	int c, t;

	spa_vdev_state_enter(spa, SCL_NONE);
	required = vdev_dtl_required(vd);
	(void) spa_vdev_state_exit(spa, NULL, 0);

	if (indent == 0)
		(void) printf("\nDirty time logs:\n\n");

	(void) printf("\t%*s%s [%s]\n", indent, "",
	    vd->vdev_path ? vd->vdev_path :
	    vd->vdev_parent ? vd->vdev_ops->vdev_op_type : spa_name(spa),
	    required ? "DTL-required" : "DTL-expendable");

	for (t = 0; t < DTL_TYPES; t++) {
		range_tree_t *rt = vd->vdev_dtl[t];
		if (range_tree_space(rt) == 0)
			continue;
		(void) snprintf(prefix, sizeof (prefix), "\t%*s%s",
		    indent + 2, "", name[t]);
		mutex_enter(rt->rt_lock);
		range_tree_walk(rt, dump_dtl_seg, prefix);
		mutex_exit(rt->rt_lock);
		if (dump_opt['d'] > 5 && vd->vdev_children == 0)
			dump_spacemap(spa->spa_meta_objset,
			    vd->vdev_dtl_sm);
	}

	for (c = 0; c < vd->vdev_children; c++)
		dump_dtl(vd->vdev_child[c], indent + 4);
}

static void
dump_history(spa_t *spa)
{
	nvlist_t **events = NULL;
	char buf[SPA_MAXBLOCKSIZE];
	uint64_t resid, len, off = 0;
	uint_t num = 0;
	int error;
	time_t tsec;
	struct tm t;
	char tbuf[30];
	char internalstr[MAXPATHLEN];
	int i;

	do {
		len = sizeof (buf);

		if ((error = spa_history_get(spa, &off, &len, buf)) != 0) {
			(void) fprintf(stderr, "Unable to read history: "
			    "error %d\n", error);
			return;
		}

		if (zpool_history_unpack(buf, len, &resid, &events, &num) != 0)
			break;

		off -= resid;
	} while (len != 0);

	(void) printf("\nHistory:\n");
	for (i = 0; i < num; i++) {
		uint64_t time, txg, ievent;
		char *cmd, *intstr;
		boolean_t printed = B_FALSE;

		if (nvlist_lookup_uint64(events[i], ZPOOL_HIST_TIME,
		    &time) != 0)
			goto next;
		if (nvlist_lookup_string(events[i], ZPOOL_HIST_CMD,
		    &cmd) != 0) {
			if (nvlist_lookup_uint64(events[i],
			    ZPOOL_HIST_INT_EVENT, &ievent) != 0)
				goto next;
			verify(nvlist_lookup_uint64(events[i],
			    ZPOOL_HIST_TXG, &txg) == 0);
			verify(nvlist_lookup_string(events[i],
			    ZPOOL_HIST_INT_STR, &intstr) == 0);
			if (ievent >= ZFS_NUM_LEGACY_HISTORY_EVENTS)
				goto next;

			(void) snprintf(internalstr,
			    sizeof (internalstr),
			    "[internal %s txg:%lld] %s",
			    zfs_history_event_names[ievent],
			    (longlong_t)txg, intstr);
			cmd = internalstr;
		}
		tsec = time;
		(void) localtime_r(&tsec, &t);
		(void) strftime(tbuf, sizeof (tbuf), "%F.%T", &t);
		(void) printf("%s %s\n", tbuf, cmd);
		printed = B_TRUE;

next:
		if (dump_opt['h'] > 1) {
			if (!printed)
				(void) printf("unrecognized record:\n");
			dump_nvlist(events[i], 2);
		}
	}
}

/*ARGSUSED*/
static void
dump_dnode(objset_t *os, uint64_t object, void *data, size_t size)
{
}

static uint64_t
blkid2offset(const dnode_phys_t *dnp, const blkptr_t *bp,
    const zbookmark_phys_t *zb)
{
	if (dnp == NULL) {
		ASSERT(zb->zb_level < 0);
		if (zb->zb_object == 0)
			return (zb->zb_blkid);
		return (zb->zb_blkid * BP_GET_LSIZE(bp));
	}

	ASSERT(zb->zb_level >= 0);

	return ((zb->zb_blkid <<
	    (zb->zb_level * (dnp->dn_indblkshift - SPA_BLKPTRSHIFT))) *
	    dnp->dn_datablkszsec << SPA_MINBLOCKSHIFT);
}

static void
snprintf_blkptr_compact(char *blkbuf, size_t buflen, const blkptr_t *bp)
{
	const dva_t *dva = bp->blk_dva;
	int ndvas = dump_opt['d'] > 5 ? BP_GET_NDVAS(bp) : 1;
	int i;

	if (dump_opt['b'] >= 6) {
		snprintf_blkptr(blkbuf, buflen, bp);
		return;
	}

	if (BP_IS_EMBEDDED(bp)) {
		(void) sprintf(blkbuf,
		    "EMBEDDED et=%u %llxL/%llxP B=%llu",
		    (int)BPE_GET_ETYPE(bp),
		    (u_longlong_t)BPE_GET_LSIZE(bp),
		    (u_longlong_t)BPE_GET_PSIZE(bp),
		    (u_longlong_t)bp->blk_birth);
		return;
	}

	blkbuf[0] = '\0';

	for (i = 0; i < ndvas; i++)
		(void) snprintf(blkbuf + strlen(blkbuf),
		    buflen - strlen(blkbuf), "%llu:%llx:%llx ",
		    (u_longlong_t)DVA_GET_VDEV(&dva[i]),
		    (u_longlong_t)DVA_GET_OFFSET(&dva[i]),
		    (u_longlong_t)DVA_GET_ASIZE(&dva[i]));

	if (BP_IS_HOLE(bp)) {
		(void) snprintf(blkbuf + strlen(blkbuf),
		    buflen - strlen(blkbuf), "B=%llu",
		    (u_longlong_t)bp->blk_birth);
	} else {
		(void) snprintf(blkbuf + strlen(blkbuf),
		    buflen - strlen(blkbuf),
		    "%llxL/%llxP F=%llu B=%llu/%llu",
		    (u_longlong_t)BP_GET_LSIZE(bp),
		    (u_longlong_t)BP_GET_PSIZE(bp),
		    (u_longlong_t)BP_GET_FILL(bp),
		    (u_longlong_t)bp->blk_birth,
		    (u_longlong_t)BP_PHYSICAL_BIRTH(bp));
	}
}

static void
print_indirect(blkptr_t *bp, const zbookmark_phys_t *zb,
    const dnode_phys_t *dnp)
{
	char blkbuf[BP_SPRINTF_LEN];
	int l;

	if (!BP_IS_EMBEDDED(bp)) {
		ASSERT3U(BP_GET_TYPE(bp), ==, dnp->dn_type);
		ASSERT3U(BP_GET_LEVEL(bp), ==, zb->zb_level);
	}

	(void) printf("%16llx ", (u_longlong_t)blkid2offset(dnp, bp, zb));

	ASSERT(zb->zb_level >= 0);

	for (l = dnp->dn_nlevels - 1; l >= -1; l--) {
		if (l == zb->zb_level) {
			(void) printf("L%llx", (u_longlong_t)zb->zb_level);
		} else {
			(void) printf(" ");
		}
	}

	snprintf_blkptr_compact(blkbuf, sizeof (blkbuf), bp);
	(void) printf("%s\n", blkbuf);
}

static int
visit_indirect(spa_t *spa, const dnode_phys_t *dnp,
    blkptr_t *bp, const zbookmark_phys_t *zb)
{
	int err = 0;

	if (bp->blk_birth == 0)
		return (0);

	print_indirect(bp, zb, dnp);

	if (BP_GET_LEVEL(bp) > 0 && !BP_IS_HOLE(bp)) {
		uint32_t flags = ARC_WAIT;
		int i;
		blkptr_t *cbp;
		int epb = BP_GET_LSIZE(bp) >> SPA_BLKPTRSHIFT;
		arc_buf_t *buf;
		uint64_t fill = 0;

		err = arc_read(NULL, spa, bp, arc_getbuf_func, &buf,
		    ZIO_PRIORITY_ASYNC_READ, ZIO_FLAG_CANFAIL, &flags, zb);
		if (err)
			return (err);
		ASSERT(buf->b_data);

		/* recursively visit blocks below this */
		cbp = buf->b_data;
		for (i = 0; i < epb; i++, cbp++) {
			zbookmark_phys_t czb;

			SET_BOOKMARK(&czb, zb->zb_objset, zb->zb_object,
			    zb->zb_level - 1,
			    zb->zb_blkid * epb + i);
			err = visit_indirect(spa, dnp, cbp, &czb);
			if (err)
				break;
			fill += BP_GET_FILL(cbp);
		}
		if (!err)
			ASSERT3U(fill, ==, BP_GET_FILL(bp));
		(void) arc_buf_remove_ref(buf, &buf);
	}

	return (err);
}

/*ARGSUSED*/
static void
dump_indirect(dnode_t *dn)
{
	dnode_phys_t *dnp = dn->dn_phys;
	int j;
	zbookmark_phys_t czb;

	(void) printf("Indirect blocks:\n");

	SET_BOOKMARK(&czb, dmu_objset_id(dn->dn_objset),
	    dn->dn_object, dnp->dn_nlevels - 1, 0);
	for (j = 0; j < dnp->dn_nblkptr; j++) {
		czb.zb_blkid = j;
		(void) visit_indirect(dmu_objset_spa(dn->dn_objset), dnp,
		    &dnp->dn_blkptr[j], &czb);
	}

	(void) printf("\n");
}

/*ARGSUSED*/
static void
dump_dsl_dir(objset_t *os, uint64_t object, void *data, size_t size)
{
	dsl_dir_phys_t *dd = data;
	time_t crtime;
	char nice[32];

	if (dd == NULL)
		return;

	ASSERT3U(size, >=, sizeof (dsl_dir_phys_t));

	crtime = dd->dd_creation_time;
	(void) printf("\t\tcreation_time = %s", ctime(&crtime));
	(void) printf("\t\thead_dataset_obj = %llu\n",
	    (u_longlong_t)dd->dd_head_dataset_obj);
	(void) printf("\t\tparent_dir_obj = %llu\n",
	    (u_longlong_t)dd->dd_parent_obj);
	(void) printf("\t\torigin_obj = %llu\n",
	    (u_longlong_t)dd->dd_origin_obj);
	(void) printf("\t\tchild_dir_zapobj = %llu\n",
	    (u_longlong_t)dd->dd_child_dir_zapobj);
	zdb_nicenum(dd->dd_used_bytes, nice);
	(void) printf("\t\tused_bytes = %s\n", nice);
	zdb_nicenum(dd->dd_compressed_bytes, nice);
	(void) printf("\t\tcompressed_bytes = %s\n", nice);
	zdb_nicenum(dd->dd_uncompressed_bytes, nice);
	(void) printf("\t\tuncompressed_bytes = %s\n", nice);
	zdb_nicenum(dd->dd_quota, nice);
	(void) printf("\t\tquota = %s\n", nice);
	zdb_nicenum(dd->dd_reserved, nice);
	(void) printf("\t\treserved = %s\n", nice);
	(void) printf("\t\tprops_zapobj = %llu\n",
	    (u_longlong_t)dd->dd_props_zapobj);
	(void) printf("\t\tdeleg_zapobj = %llu\n",
	    (u_longlong_t)dd->dd_deleg_zapobj);
	(void) printf("\t\tflags = %llx\n",
	    (u_longlong_t)dd->dd_flags);

#define	DO(which) \
	zdb_nicenum(dd->dd_used_breakdown[DD_USED_ ## which], nice); \
	(void) printf("\t\tused_breakdown[" #which "] = %s\n", nice)
	DO(HEAD);
	DO(SNAP);
	DO(CHILD);
	DO(CHILD_RSRV);
	DO(REFRSRV);
#undef DO
}

/*ARGSUSED*/
static void
dump_dsl_dataset(objset_t *os, uint64_t object, void *data, size_t size)
{
	dsl_dataset_phys_t *ds = data;
	time_t crtime;
	char used[32], compressed[32], uncompressed[32], unique[32];
	char blkbuf[BP_SPRINTF_LEN];

	if (ds == NULL)
		return;

	ASSERT(size == sizeof (*ds));
	crtime = ds->ds_creation_time;
	zdb_nicenum(ds->ds_referenced_bytes, used);
	zdb_nicenum(ds->ds_compressed_bytes, compressed);
	zdb_nicenum(ds->ds_uncompressed_bytes, uncompressed);
	zdb_nicenum(ds->ds_unique_bytes, unique);
	snprintf_blkptr(blkbuf, sizeof (blkbuf), &ds->ds_bp);

	(void) printf("\t\tdir_obj = %llu\n",
	    (u_longlong_t)ds->ds_dir_obj);
	(void) printf("\t\tprev_snap_obj = %llu\n",
	    (u_longlong_t)ds->ds_prev_snap_obj);
	(void) printf("\t\tprev_snap_txg = %llu\n",
	    (u_longlong_t)ds->ds_prev_snap_txg);
	(void) printf("\t\tnext_snap_obj = %llu\n",
	    (u_longlong_t)ds->ds_next_snap_obj);
	(void) printf("\t\tsnapnames_zapobj = %llu\n",
	    (u_longlong_t)ds->ds_snapnames_zapobj);
	(void) printf("\t\tnum_children = %llu\n",
	    (u_longlong_t)ds->ds_num_children);
	(void) printf("\t\tuserrefs_obj = %llu\n",
	    (u_longlong_t)ds->ds_userrefs_obj);
	(void) printf("\t\tcreation_time = %s", ctime(&crtime));
	(void) printf("\t\tcreation_txg = %llu\n",
	    (u_longlong_t)ds->ds_creation_txg);
	(void) printf("\t\tdeadlist_obj = %llu\n",
	    (u_longlong_t)ds->ds_deadlist_obj);
	(void) printf("\t\tused_bytes = %s\n", used);
	(void) printf("\t\tcompressed_bytes = %s\n", compressed);
	(void) printf("\t\tuncompressed_bytes = %s\n", uncompressed);
	(void) printf("\t\tunique = %s\n", unique);
	(void) printf("\t\tfsid_guid = %llu\n",
	    (u_longlong_t)ds->ds_fsid_guid);
	(void) printf("\t\tguid = %llu\n",
	    (u_longlong_t)ds->ds_guid);
	(void) printf("\t\tflags = %llx\n",
	    (u_longlong_t)ds->ds_flags);
	(void) printf("\t\tnext_clones_obj = %llu\n",
	    (u_longlong_t)ds->ds_next_clones_obj);
	(void) printf("\t\tprops_obj = %llu\n",
	    (u_longlong_t)ds->ds_props_obj);
	(void) printf("\t\tbp = %s\n", blkbuf);
}

/* ARGSUSED */
static int
dump_bptree_cb(void *arg, const blkptr_t *bp, dmu_tx_t *tx)
{
	char blkbuf[BP_SPRINTF_LEN];

	if (bp->blk_birth != 0) {
		snprintf_blkptr(blkbuf, sizeof (blkbuf), bp);
		(void) printf("\t%s\n", blkbuf);
	}
	return (0);
}

static void
dump_bptree(objset_t *os, uint64_t obj, char *name)
{
	char bytes[32];
	bptree_phys_t *bt;
	dmu_buf_t *db;

	if (dump_opt['d'] < 3)
		return;

	VERIFY3U(0, ==, dmu_bonus_hold(os, obj, FTAG, &db));
	bt = db->db_data;
	zdb_nicenum(bt->bt_bytes, bytes);
	(void) printf("\n    %s: %llu datasets, %s\n",
	    name, (unsigned long long)(bt->bt_end - bt->bt_begin), bytes);
	dmu_buf_rele(db, FTAG);

	if (dump_opt['d'] < 5)
		return;

	(void) printf("\n");

	(void) bptree_iterate(os, obj, B_FALSE, dump_bptree_cb, NULL, NULL);
}

/* ARGSUSED */
static int
dump_bpobj_cb(void *arg, const blkptr_t *bp, dmu_tx_t *tx)
{
	char blkbuf[BP_SPRINTF_LEN];

	ASSERT(bp->blk_birth != 0);
	snprintf_blkptr_compact(blkbuf, sizeof (blkbuf), bp);
	(void) printf("\t%s\n", blkbuf);
	return (0);
}

static void
dump_bpobj(bpobj_t *bpo, char *name, int indent)
{
	char bytes[32];
	char comp[32];
	char uncomp[32];
	uint64_t i;

	if (dump_opt['d'] < 3)
		return;

	zdb_nicenum(bpo->bpo_phys->bpo_bytes, bytes);
	if (bpo->bpo_havesubobj && bpo->bpo_phys->bpo_subobjs != 0) {
		zdb_nicenum(bpo->bpo_phys->bpo_comp, comp);
		zdb_nicenum(bpo->bpo_phys->bpo_uncomp, uncomp);
		(void) printf("    %*s: object %llu, %llu local blkptrs, "
		    "%llu subobjs, %s (%s/%s comp)\n",
		    indent * 8, name,
		    (u_longlong_t)bpo->bpo_object,
		    (u_longlong_t)bpo->bpo_phys->bpo_num_blkptrs,
		    (u_longlong_t)bpo->bpo_phys->bpo_num_subobjs,
		    bytes, comp, uncomp);

		for (i = 0; i < bpo->bpo_phys->bpo_num_subobjs; i++) {
			uint64_t subobj;
			bpobj_t subbpo;
			int error;
			VERIFY0(dmu_read(bpo->bpo_os,
			    bpo->bpo_phys->bpo_subobjs,
			    i * sizeof (subobj), sizeof (subobj), &subobj, 0));
			error = bpobj_open(&subbpo, bpo->bpo_os, subobj);
			if (error != 0) {
				(void) printf("ERROR %u while trying to open "
				    "subobj id %llu\n",
				    error, (u_longlong_t)subobj);
				continue;
			}
			dump_bpobj(&subbpo, "subobj", indent + 1);
		}
	} else {
		(void) printf("    %*s: object %llu, %llu blkptrs, %s\n",
		    indent * 8, name,
		    (u_longlong_t)bpo->bpo_object,
		    (u_longlong_t)bpo->bpo_phys->bpo_num_blkptrs,
		    bytes);
	}

	if (dump_opt['d'] < 5)
		return;


	if (indent == 0) {
		(void) bpobj_iterate_nofree(bpo, dump_bpobj_cb, NULL, NULL);
		(void) printf("\n");
	}
}

static void
dump_deadlist(dsl_deadlist_t *dl)
{
	dsl_deadlist_entry_t *dle;
	uint64_t unused;
	char bytes[32];
	char comp[32];
	char uncomp[32];

	if (dump_opt['d'] < 3)
		return;

	if (dl->dl_oldfmt) {
		dump_bpobj(&dl->dl_bpobj, "old-format deadlist", 0);
		return;
	}

	zdb_nicenum(dl->dl_phys->dl_used, bytes);
	zdb_nicenum(dl->dl_phys->dl_comp, comp);
	zdb_nicenum(dl->dl_phys->dl_uncomp, uncomp);
	(void) printf("\n    Deadlist: %s (%s/%s comp)\n",
	    bytes, comp, uncomp);

	if (dump_opt['d'] < 4)
		return;

	(void) printf("\n");

	/* force the tree to be loaded */
	dsl_deadlist_space_range(dl, 0, UINT64_MAX, &unused, &unused, &unused);

	for (dle = avl_first(&dl->dl_tree); dle;
	    dle = AVL_NEXT(&dl->dl_tree, dle)) {
		if (dump_opt['d'] >= 5) {
			char buf[128];
			(void) snprintf(buf, sizeof (buf),
			    "mintxg %llu -> obj %llu",
			    (longlong_t)dle->dle_mintxg,
			    (longlong_t)dle->dle_bpobj.bpo_object);

			dump_bpobj(&dle->dle_bpobj, buf, 0);
		} else {
			(void) printf("mintxg %llu -> obj %llu\n",
			    (longlong_t)dle->dle_mintxg,
			    (longlong_t)dle->dle_bpobj.bpo_object);

		}
	}
}

static avl_tree_t idx_tree;
static avl_tree_t domain_tree;
static boolean_t fuid_table_loaded;
static boolean_t sa_loaded;
sa_attr_type_t *sa_attr_table;

static void
fuid_table_destroy(void)
{
	if (fuid_table_loaded) {
		zfs_fuid_table_destroy(&idx_tree, &domain_tree);
		fuid_table_loaded = B_FALSE;
	}
}

/*
 * print uid or gid information.
 * For normal POSIX id just the id is printed in decimal format.
 * For CIFS files with FUID the fuid is printed in hex followed by
 * the domain-rid string.
 */
static void
print_idstr(uint64_t id, const char *id_type)
{
	if (FUID_INDEX(id)) {
		char *domain;

		domain = zfs_fuid_idx_domain(&idx_tree, FUID_INDEX(id));
		(void) printf("\t%s     %llx [%s-%d]\n", id_type,
		    (u_longlong_t)id, domain, (int)FUID_RID(id));
	} else {
		(void) printf("\t%s     %llu\n", id_type, (u_longlong_t)id);
	}

}

static void
dump_uidgid(objset_t *os, uint64_t uid, uint64_t gid)
{
	uint32_t uid_idx, gid_idx;

	uid_idx = FUID_INDEX(uid);
	gid_idx = FUID_INDEX(gid);

	/* Load domain table, if not already loaded */
	if (!fuid_table_loaded && (uid_idx || gid_idx)) {
		uint64_t fuid_obj;

		/* first find the fuid object.  It lives in the master node */
		VERIFY(zap_lookup(os, MASTER_NODE_OBJ, ZFS_FUID_TABLES,
		    8, 1, &fuid_obj) == 0);
		zfs_fuid_avl_tree_create(&idx_tree, &domain_tree);
		(void) zfs_fuid_table_load(os, fuid_obj,
		    &idx_tree, &domain_tree);
		fuid_table_loaded = B_TRUE;
	}

	print_idstr(uid, "uid");
	print_idstr(gid, "gid");
}

static void
dump_znode_sa_xattr(sa_handle_t *hdl)
{
	nvlist_t *sa_xattr;
	nvpair_t *elem = NULL;
	int sa_xattr_size = 0;
	int sa_xattr_entries = 0;
	int error;
	char *sa_xattr_packed;

	error = sa_size(hdl, sa_attr_table[ZPL_DXATTR], &sa_xattr_size);
	if (error || sa_xattr_size == 0)
		return;

	sa_xattr_packed = malloc(sa_xattr_size);
	if (sa_xattr_packed == NULL)
		return;

	error = sa_lookup(hdl, sa_attr_table[ZPL_DXATTR],
	    sa_xattr_packed, sa_xattr_size);
	if (error) {
		free(sa_xattr_packed);
		return;
	}

	error = nvlist_unpack(sa_xattr_packed, sa_xattr_size, &sa_xattr, 0);
	if (error) {
		free(sa_xattr_packed);
		return;
	}

	while ((elem = nvlist_next_nvpair(sa_xattr, elem)) != NULL)
		sa_xattr_entries++;

	(void) printf("\tSA xattrs: %d bytes, %d entries\n\n",
	    sa_xattr_size, sa_xattr_entries);
	while ((elem = nvlist_next_nvpair(sa_xattr, elem)) != NULL) {
		uchar_t *value;
		uint_t cnt, idx;

		(void) printf("\t\t%s = ", nvpair_name(elem));
		nvpair_value_byte_array(elem, &value, &cnt);
		for (idx = 0; idx < cnt; ++idx) {
			if (isprint(value[idx]))
				(void) putchar(value[idx]);
			else
				(void) printf("\\%3.3o", value[idx]);
		}
		(void) putchar('\n');
	}

	nvlist_free(sa_xattr);
	free(sa_xattr_packed);
}

/*ARGSUSED*/
static void
dump_znode(objset_t *os, uint64_t object, void *data, size_t size)
{
	char path[MAXPATHLEN * 2];	/* allow for xattr and failure prefix */
	sa_handle_t *hdl;
	uint64_t xattr, rdev, gen;
	uint64_t uid, gid, mode, fsize, parent, links;
	uint64_t pflags;
	uint64_t acctm[2], modtm[2], chgtm[2], crtm[2];
	time_t z_crtime, z_atime, z_mtime, z_ctime;
	sa_bulk_attr_t bulk[12];
	int idx = 0;
	int error;

	if (!sa_loaded) {
		uint64_t sa_attrs = 0;
		uint64_t version;

		VERIFY(zap_lookup(os, MASTER_NODE_OBJ, ZPL_VERSION_STR,
		    8, 1, &version) == 0);
		if (version >= ZPL_VERSION_SA) {
			VERIFY(zap_lookup(os, MASTER_NODE_OBJ, ZFS_SA_ATTRS,
			    8, 1, &sa_attrs) == 0);
		}
		if ((error = sa_setup(os, sa_attrs, zfs_attr_table,
		    ZPL_END, &sa_attr_table)) != 0) {
			(void) printf("sa_setup failed errno %d, can't "
			    "display znode contents\n", error);
			return;
		}
		sa_loaded = B_TRUE;
	}

	if (sa_handle_get(os, object, NULL, SA_HDL_PRIVATE, &hdl)) {
		(void) printf("Failed to get handle for SA znode\n");
		return;
	}

	SA_ADD_BULK_ATTR(bulk, idx, sa_attr_table[ZPL_UID], NULL, &uid, 8);
	SA_ADD_BULK_ATTR(bulk, idx, sa_attr_table[ZPL_GID], NULL, &gid, 8);
	SA_ADD_BULK_ATTR(bulk, idx, sa_attr_table[ZPL_LINKS], NULL,
	    &links, 8);
	SA_ADD_BULK_ATTR(bulk, idx, sa_attr_table[ZPL_GEN], NULL, &gen, 8);
	SA_ADD_BULK_ATTR(bulk, idx, sa_attr_table[ZPL_MODE], NULL,
	    &mode, 8);
	SA_ADD_BULK_ATTR(bulk, idx, sa_attr_table[ZPL_PARENT],
	    NULL, &parent, 8);
	SA_ADD_BULK_ATTR(bulk, idx, sa_attr_table[ZPL_SIZE], NULL,
	    &fsize, 8);
	SA_ADD_BULK_ATTR(bulk, idx, sa_attr_table[ZPL_ATIME], NULL,
	    acctm, 16);
	SA_ADD_BULK_ATTR(bulk, idx, sa_attr_table[ZPL_MTIME], NULL,
	    modtm, 16);
	SA_ADD_BULK_ATTR(bulk, idx, sa_attr_table[ZPL_CRTIME], NULL,
	    crtm, 16);
	SA_ADD_BULK_ATTR(bulk, idx, sa_attr_table[ZPL_CTIME], NULL,
	    chgtm, 16);
	SA_ADD_BULK_ATTR(bulk, idx, sa_attr_table[ZPL_FLAGS], NULL,
	    &pflags, 8);

	if (sa_bulk_lookup(hdl, bulk, idx)) {
		(void) sa_handle_destroy(hdl);
		return;
	}

	error = zfs_obj_to_path(os, object, path, sizeof (path));
	if (error != 0) {
		(void) snprintf(path, sizeof (path), "\?\?\?<object#%llu>",
		    (u_longlong_t)object);
	}
	if (dump_opt['d'] < 3) {
		(void) printf("\t%s\n", path);
		(void) sa_handle_destroy(hdl);
		return;
	}

	z_crtime = (time_t)crtm[0];
	z_atime = (time_t)acctm[0];
	z_mtime = (time_t)modtm[0];
	z_ctime = (time_t)chgtm[0];

	(void) printf("\tpath	%s\n", path);
	dump_uidgid(os, uid, gid);
	(void) printf("\tatime	%s", ctime(&z_atime));
	(void) printf("\tmtime	%s", ctime(&z_mtime));
	(void) printf("\tctime	%s", ctime(&z_ctime));
	(void) printf("\tcrtime	%s", ctime(&z_crtime));
	(void) printf("\tgen	%llu\n", (u_longlong_t)gen);
	(void) printf("\tmode	%llo\n", (u_longlong_t)mode);
	(void) printf("\tsize	%llu\n", (u_longlong_t)fsize);
	(void) printf("\tparent	%llu\n", (u_longlong_t)parent);
	(void) printf("\tlinks	%llu\n", (u_longlong_t)links);
	(void) printf("\tpflags	%llx\n", (u_longlong_t)pflags);
	if (sa_lookup(hdl, sa_attr_table[ZPL_XATTR], &xattr,
	    sizeof (uint64_t)) == 0)
		(void) printf("\txattr	%llu\n", (u_longlong_t)xattr);
	if (sa_lookup(hdl, sa_attr_table[ZPL_RDEV], &rdev,
	    sizeof (uint64_t)) == 0)
		(void) printf("\trdev	0x%016llx\n", (u_longlong_t)rdev);
	dump_znode_sa_xattr(hdl);
	sa_handle_destroy(hdl);
}

/*ARGSUSED*/
static void
dump_acl(objset_t *os, uint64_t object, void *data, size_t size)
{
}

/*ARGSUSED*/
static void
dump_dmu_objset(objset_t *os, uint64_t object, void *data, size_t size)
{
}

static object_viewer_t *object_viewer[DMU_OT_NUMTYPES + 1] = {
	dump_none,		/* unallocated			*/
	dump_zap,		/* object directory		*/
	dump_uint64,		/* object array			*/
	dump_none,		/* packed nvlist		*/
	dump_packed_nvlist,	/* packed nvlist size		*/
	dump_none,		/* bplist			*/
	dump_none,		/* bplist header		*/
	dump_none,		/* SPA space map header		*/
	dump_none,		/* SPA space map		*/
	dump_none,		/* ZIL intent log		*/
	dump_dnode,		/* DMU dnode			*/
	dump_dmu_objset,	/* DMU objset			*/
	dump_dsl_dir,		/* DSL directory		*/
	dump_zap,		/* DSL directory child map	*/
	dump_zap,		/* DSL dataset snap map		*/
	dump_zap,		/* DSL props			*/
	dump_dsl_dataset,	/* DSL dataset			*/
	dump_znode,		/* ZFS znode			*/
	dump_acl,		/* ZFS V0 ACL			*/
	dump_uint8,		/* ZFS plain file		*/
	dump_zpldir,		/* ZFS directory		*/
	dump_zap,		/* ZFS master node		*/
	dump_zap,		/* ZFS delete queue		*/
	dump_uint8,		/* zvol object			*/
	dump_zap,		/* zvol prop			*/
	dump_uint8,		/* other uint8[]		*/
	dump_uint64,		/* other uint64[]		*/
	dump_zap,		/* other ZAP			*/
	dump_zap,		/* persistent error log		*/
	dump_uint8,		/* SPA history			*/
	dump_history_offsets,	/* SPA history offsets		*/
	dump_zap,		/* Pool properties		*/
	dump_zap,		/* DSL permissions		*/
	dump_acl,		/* ZFS ACL			*/
	dump_uint8,		/* ZFS SYSACL			*/
	dump_none,		/* FUID nvlist			*/
	dump_packed_nvlist,	/* FUID nvlist size		*/
	dump_zap,		/* DSL dataset next clones	*/
	dump_zap,		/* DSL scrub queue		*/
	dump_zap,		/* ZFS user/group used		*/
	dump_zap,		/* ZFS user/group quota		*/
	dump_zap,		/* snapshot refcount tags	*/
	dump_ddt_zap,		/* DDT ZAP object		*/
	dump_zap,		/* DDT statistics		*/
	dump_znode,		/* SA object			*/
	dump_zap,		/* SA Master Node		*/
	dump_sa_attrs,		/* SA attribute registration	*/
	dump_sa_layouts,	/* SA attribute layouts		*/
	dump_zap,		/* DSL scrub translations	*/
	dump_none,		/* fake dedup BP		*/
	dump_zap,		/* deadlist			*/
	dump_none,		/* deadlist hdr			*/
	dump_zap,		/* dsl clones			*/
	dump_none,		/* bpobj subobjs		*/
	dump_unknown,		/* Unknown type, must be last	*/
};

static void
dump_object(objset_t *os, uint64_t object, int verbosity, int *print_header)
{
	dmu_buf_t *db = NULL;
	dmu_object_info_t doi;
	dnode_t *dn;
	void *bonus = NULL;
	size_t bsize = 0;
	char iblk[32], dblk[32], lsize[32], asize[32], fill[32];
	char bonus_size[32];
	char aux[50];
	int error;

	if (*print_header) {
		(void) printf("\n%10s  %3s  %5s  %5s  %5s  %5s  %6s  %s\n",
		    "Object", "lvl", "iblk", "dblk", "dsize", "lsize",
		    "%full", "type");
		*print_header = 0;
	}

	if (object == 0) {
		dn = DMU_META_DNODE(os);
	} else {
		error = dmu_bonus_hold(os, object, FTAG, &db);
		if (error)
			fatal("dmu_bonus_hold(%llu) failed, errno %u",
			    object, error);
		bonus = db->db_data;
		bsize = db->db_size;
		dn = DB_DNODE((dmu_buf_impl_t *)db);
	}
	dmu_object_info_from_dnode(dn, &doi);

	zdb_nicenum(doi.doi_metadata_block_size, iblk);
	zdb_nicenum(doi.doi_data_block_size, dblk);
	zdb_nicenum(doi.doi_max_offset, lsize);
	zdb_nicenum(doi.doi_physical_blocks_512 << 9, asize);
	zdb_nicenum(doi.doi_bonus_size, bonus_size);
	(void) sprintf(fill, "%6.2f", 100.0 * doi.doi_fill_count *
	    doi.doi_data_block_size / (object == 0 ? DNODES_PER_BLOCK : 1) /
	    doi.doi_max_offset);

	aux[0] = '\0';

	if (doi.doi_checksum != ZIO_CHECKSUM_INHERIT || verbosity >= 6) {
		(void) snprintf(aux + strlen(aux), sizeof (aux), " (K=%s)",
		    ZDB_CHECKSUM_NAME(doi.doi_checksum));
	}

	if (doi.doi_compress != ZIO_COMPRESS_INHERIT || verbosity >= 6) {
		(void) snprintf(aux + strlen(aux), sizeof (aux), " (Z=%s)",
		    ZDB_COMPRESS_NAME(doi.doi_compress));
	}

	(void) printf("%10lld  %3u  %5s  %5s  %5s  %5s  %6s  %s%s\n",
	    (u_longlong_t)object, doi.doi_indirection, iblk, dblk,
	    asize, lsize, fill, ZDB_OT_NAME(doi.doi_type), aux);

	if (doi.doi_bonus_type != DMU_OT_NONE && verbosity > 3) {
		(void) printf("%10s  %3s  %5s  %5s  %5s  %5s  %6s  %s\n",
		    "", "", "", "", "", bonus_size, "bonus",
		    ZDB_OT_NAME(doi.doi_bonus_type));
	}

	if (verbosity >= 4) {
		(void) printf("\tdnode flags: %s%s%s\n",
		    (dn->dn_phys->dn_flags & DNODE_FLAG_USED_BYTES) ?
		    "USED_BYTES " : "",
		    (dn->dn_phys->dn_flags & DNODE_FLAG_USERUSED_ACCOUNTED) ?
		    "USERUSED_ACCOUNTED " : "",
		    (dn->dn_phys->dn_flags & DNODE_FLAG_SPILL_BLKPTR) ?
		    "SPILL_BLKPTR" : "");
		(void) printf("\tdnode maxblkid: %llu\n",
		    (longlong_t)dn->dn_phys->dn_maxblkid);

		object_viewer[ZDB_OT_TYPE(doi.doi_bonus_type)](os, object,
		    bonus, bsize);
		object_viewer[ZDB_OT_TYPE(doi.doi_type)](os, object, NULL, 0);
		*print_header = 1;
	}

	if (verbosity >= 5)
		dump_indirect(dn);

	if (verbosity >= 5) {
		/*
		 * Report the list of segments that comprise the object.
		 */
		uint64_t start = 0;
		uint64_t end;
		uint64_t blkfill = 1;
		int minlvl = 1;

		if (dn->dn_type == DMU_OT_DNODE) {
			minlvl = 0;
			blkfill = DNODES_PER_BLOCK;
		}

		for (;;) {
			char segsize[32];
			error = dnode_next_offset(dn,
			    0, &start, minlvl, blkfill, 0);
			if (error)
				break;
			end = start;
			error = dnode_next_offset(dn,
			    DNODE_FIND_HOLE, &end, minlvl, blkfill, 0);
			zdb_nicenum(end - start, segsize);
			(void) printf("\t\tsegment [%016llx, %016llx)"
			    " size %5s\n", (u_longlong_t)start,
			    (u_longlong_t)end, segsize);
			if (error)
				break;
			start = end;
		}
	}

	if (db != NULL)
		dmu_buf_rele(db, FTAG);
}

static char *objset_types[DMU_OST_NUMTYPES] = {
	"NONE", "META", "ZPL", "ZVOL", "OTHER", "ANY" };

static void
dump_dir(objset_t *os)
{
	dmu_objset_stats_t dds;
	uint64_t object, object_count;
	uint64_t refdbytes, usedobjs, scratch;
	char numbuf[32];
	char blkbuf[BP_SPRINTF_LEN + 20];
	char osname[MAXNAMELEN];
	char *type = "UNKNOWN";
	int verbosity = dump_opt['d'];
	int print_header = 1;
	int i, error;

	dsl_pool_config_enter(dmu_objset_pool(os), FTAG);
	dmu_objset_fast_stat(os, &dds);
	dsl_pool_config_exit(dmu_objset_pool(os), FTAG);

	if (dds.dds_type < DMU_OST_NUMTYPES)
		type = objset_types[dds.dds_type];

	if (dds.dds_type == DMU_OST_META) {
		dds.dds_creation_txg = TXG_INITIAL;
		usedobjs = BP_GET_FILL(os->os_rootbp);
		refdbytes = os->os_spa->spa_dsl_pool->
		    dp_mos_dir->dd_phys->dd_used_bytes;
	} else {
		dmu_objset_space(os, &refdbytes, &scratch, &usedobjs, &scratch);
	}

	ASSERT3U(usedobjs, ==, BP_GET_FILL(os->os_rootbp));

	zdb_nicenum(refdbytes, numbuf);

	if (verbosity >= 4) {
		(void) snprintf(blkbuf, sizeof (blkbuf), ", rootbp ");
		(void) snprintf_blkptr(blkbuf + strlen(blkbuf),
		    sizeof (blkbuf) - strlen(blkbuf), os->os_rootbp);
	} else {
		blkbuf[0] = '\0';
	}

	dmu_objset_name(os, osname);

	(void) printf("Dataset %s [%s], ID %llu, cr_txg %llu, "
	    "%s, %llu objects%s\n",
	    osname, type, (u_longlong_t)dmu_objset_id(os),
	    (u_longlong_t)dds.dds_creation_txg,
	    numbuf, (u_longlong_t)usedobjs, blkbuf);

	if (zopt_objects != 0) {
		for (i = 0; i < zopt_objects; i++)
			dump_object(os, zopt_object[i], verbosity,
			    &print_header);
		(void) printf("\n");
		return;
	}

	if (dump_opt['i'] != 0 || verbosity >= 2)
		dump_intent_log(dmu_objset_zil(os));

	if (dmu_objset_ds(os) != NULL)
		dump_deadlist(&dmu_objset_ds(os)->ds_deadlist);

	if (verbosity < 2)
		return;

	if (BP_IS_HOLE(os->os_rootbp))
		return;

	dump_object(os, 0, verbosity, &print_header);
	object_count = 0;
	if (DMU_USERUSED_DNODE(os) != NULL &&
	    DMU_USERUSED_DNODE(os)->dn_type != 0) {
		dump_object(os, DMU_USERUSED_OBJECT, verbosity, &print_header);
		dump_object(os, DMU_GROUPUSED_OBJECT, verbosity, &print_header);
	}

	object = 0;
	while ((error = dmu_object_next(os, &object, B_FALSE, 0)) == 0) {
		dump_object(os, object, verbosity, &print_header);
		object_count++;
	}

	ASSERT3U(object_count, ==, usedobjs);

	(void) printf("\n");

	if (error != ESRCH) {
		(void) fprintf(stderr, "dmu_object_next() = %d\n", error);
		abort();
	}
}

static void
dump_uberblock(uberblock_t *ub, const char *header, const char *footer)
{
	time_t timestamp = ub->ub_timestamp;

	(void) printf("%s", header ? header : "");
	(void) printf("\tmagic = %016llx\n", (u_longlong_t)ub->ub_magic);
	(void) printf("\tversion = %llu\n", (u_longlong_t)ub->ub_version);
	(void) printf("\ttxg = %llu\n", (u_longlong_t)ub->ub_txg);
	(void) printf("\tguid_sum = %llu\n", (u_longlong_t)ub->ub_guid_sum);
	(void) printf("\ttimestamp = %llu UTC = %s",
	    (u_longlong_t)ub->ub_timestamp, asctime(localtime(&timestamp)));
	if (dump_opt['u'] >= 3) {
		char blkbuf[BP_SPRINTF_LEN];
		snprintf_blkptr(blkbuf, sizeof (blkbuf), &ub->ub_rootbp);
		(void) printf("\trootbp = %s\n", blkbuf);
	}
	(void) printf("%s", footer ? footer : "");
}

static void
dump_config(spa_t *spa)
{
	dmu_buf_t *db;
	size_t nvsize = 0;
	int error = 0;


	error = dmu_bonus_hold(spa->spa_meta_objset,
	    spa->spa_config_object, FTAG, &db);

	if (error == 0) {
		nvsize = *(uint64_t *)db->db_data;
		dmu_buf_rele(db, FTAG);

		(void) printf("\nMOS Configuration:\n");
		dump_packed_nvlist(spa->spa_meta_objset,
		    spa->spa_config_object, (void *)&nvsize, 1);
	} else {
		(void) fprintf(stderr, "dmu_bonus_hold(%llu) failed, errno %d",
		    (u_longlong_t)spa->spa_config_object, error);
	}
}

static void
dump_cachefile(const char *cachefile)
{
	int fd;
	struct stat64 statbuf;
	char *buf;
	nvlist_t *config;

	if ((fd = open64(cachefile, O_RDONLY)) < 0) {
		(void) printf("cannot open '%s': %s\n", cachefile,
		    strerror(errno));
		exit(1);
	}

	if (fstat64(fd, &statbuf) != 0) {
		(void) printf("failed to stat '%s': %s\n", cachefile,
		    strerror(errno));
		exit(1);
	}

	if ((buf = malloc(statbuf.st_size)) == NULL) {
		(void) fprintf(stderr, "failed to allocate %llu bytes\n",
		    (u_longlong_t)statbuf.st_size);
		exit(1);
	}

	if (read(fd, buf, statbuf.st_size) != statbuf.st_size) {
		(void) fprintf(stderr, "failed to read %llu bytes\n",
		    (u_longlong_t)statbuf.st_size);
		exit(1);
	}

	(void) close(fd);

	if (nvlist_unpack(buf, statbuf.st_size, &config, 0) != 0) {
		(void) fprintf(stderr, "failed to unpack nvlist\n");
		exit(1);
	}

	free(buf);

	dump_nvlist(config, 0);

	nvlist_free(config);
}

#define	ZDB_MAX_UB_HEADER_SIZE 32

static void
dump_label_uberblocks(vdev_label_t *lbl, uint64_t ashift)
{
	vdev_t vd;
	vdev_t *vdp = &vd;
	char header[ZDB_MAX_UB_HEADER_SIZE];
	int i;

	vd.vdev_ashift = ashift;
	vdp->vdev_top = vdp;

	for (i = 0; i < VDEV_UBERBLOCK_COUNT(vdp); i++) {
		uint64_t uoff = VDEV_UBERBLOCK_OFFSET(vdp, i);
		uberblock_t *ub = (void *)((char *)lbl + uoff);

		if (uberblock_verify(ub))
			continue;
		(void) snprintf(header, ZDB_MAX_UB_HEADER_SIZE,
		    "Uberblock[%d]\n", i);
		dump_uberblock(ub, header, "");
	}
}

static void
dump_label(const char *dev, size_t start_offset, const int find_labels)
{
	int fd;
	vdev_label_t label;
	char *path, *buf = label.vl_vdev_phys.vp_nvlist;
	size_t buflen = sizeof (label.vl_vdev_phys.vp_nvlist);
	struct stat64 statbuf;
	uint64_t psize, ashift;
	int len = strlen(dev) + 1;
	int l;

	if (strncmp(dev, "/dev/dsk/", 9) == 0) {
		len++;
		path = malloc(len);
		(void) snprintf(path, len, "%s%s", "/dev/rdsk/", dev + 9);
	} else {
		path = strdup(dev);
	}

	if ((fd = open64(path, O_RDONLY)) < 0) {
		(void) printf("cannot open '%s': %s\n", path, strerror(errno));
		free(path);
		exit(1);
	}

	if (fstat64_blk(fd, &statbuf) != 0) {
		(void) printf("failed to stat '%s': %s\n", path,
		    strerror(errno));
		free(path);
		(void) close(fd);
		exit(1);
	}

	// in find_labels mode, we iteratively seek until we find a valid
	// label, then print label contents from there.
	size_t offset = start_offset;
	if (find_labels) {
		int found_label = 0;
		
		(void) printf("Seeking from %llu for a valid label...\n", 
		(unsigned long long) offset);
		while (offset < statbuf.st_size) {
			(void) printf("\rOffset: %llu", (unsigned long long) offset);

			psize = statbuf.st_size - offset;
			psize = P2ALIGN(psize, (uint64_t)sizeof (vdev_label_t));
		
			if (pread64(fd, &label, sizeof (label),
			vdev_label_offset(psize, 0, offset)) == sizeof (label)) {
				// read succeeded. try unpack:
				nvlist_t *config = NULL;
				if (nvlist_unpack(buf, buflen, &config, 0) == 0) {
					// unpack succeeded, we have found a label and probably
					// a partition.
					nvlist_free(config);
					found_label = 1;
					break;
				}
			}
			offset++;
		}
		
		if (!found_label) {
			// nothing found. stop here.
			(void)printf("\nFinished seeking with result: %s", strerror(errno));
			(void)printf("\nNo valid partition labels found.\n");
			free(path);
			(void) close(fd);
			return;
		} else {
			(void) printf("\r");
		}
	}

	// regular label print code for what we found.
	psize = statbuf.st_size - offset;
	psize = P2ALIGN(psize, (uint64_t)sizeof (vdev_label_t));

	for (l = 0; l < VDEV_LABELS; l++) {
		nvlist_t *config = NULL;

		(void) printf("--------------------------------------------\n");
		(void) printf("LABEL %d\n", l);
		(void) printf("--------------------------------------------\n");

		if (pread64(fd, &label, sizeof (label),
			vdev_label_offset(psize, l, offset)) != sizeof (label)) {
			(void) printf("failed to read label %d\n", l);
			continue;
		}

		if (nvlist_unpack(buf, buflen, &config, 0) != 0) {
			(void) printf("failed to unpack label %d\n", l);
			ashift = SPA_MINBLOCKSHIFT;
		} else {
			nvlist_t *vdev_tree = NULL;

			dump_nvlist(config, 4);
			if ((nvlist_lookup_nvlist(config,
				ZPOOL_CONFIG_VDEV_TREE, &vdev_tree) != 0) ||
				(nvlist_lookup_uint64(vdev_tree,
				ZPOOL_CONFIG_ASHIFT, &ashift) != 0))
				ashift = SPA_MINBLOCKSHIFT;
			nvlist_free(config);
		}
	
		if (dump_opt['u'])
			dump_label_uberblocks(&label, ashift);
	}

	if (find_labels) {
		(void) printf("\nZFS labels found from offset %lu\n", 
		(unsigned long)offset);
	}

	free(path);
	(void) close(fd);
}

/*ARGSUSED*/
static int
dump_one_dir(const char *dsname, void *arg)
{
	int error;
	objset_t *os;

	error = dmu_objset_own(dsname, DMU_OST_ANY, B_TRUE, FTAG, &os);
	if (error) {
		(void) printf("Could not open %s, error %d\n", dsname, error);
		return (0);
	}
	dump_dir(os);
	dmu_objset_disown(os, FTAG);
	fuid_table_destroy();
	sa_loaded = B_FALSE;
	return (0);
}

/*
 * Block statistics.
 */
#define	PSIZE_HISTO_SIZE (SPA_MAXBLOCKSIZE / SPA_MINBLOCKSIZE + 1)
typedef struct zdb_blkstats {
	uint64_t zb_asize;
	uint64_t zb_lsize;
	uint64_t zb_psize;
	uint64_t zb_count;
	uint64_t zb_psize_histogram[PSIZE_HISTO_SIZE];
} zdb_blkstats_t;

/*
 * Extended object types to report deferred frees and dedup auto-ditto blocks.
 */
#define	ZDB_OT_DEFERRED	(DMU_OT_NUMTYPES + 0)
#define	ZDB_OT_DITTO	(DMU_OT_NUMTYPES + 1)
#define	ZDB_OT_OTHER	(DMU_OT_NUMTYPES + 2)
#define	ZDB_OT_TOTAL	(DMU_OT_NUMTYPES + 3)

static char *zdb_ot_extname[] = {
	"deferred free",
	"dedup ditto",
	"other",
	"Total",
};

#define	ZB_TOTAL	DN_MAX_LEVELS

typedef struct zdb_cb {
	zdb_blkstats_t	zcb_type[ZB_TOTAL + 1][ZDB_OT_TOTAL + 1];
	uint64_t	zcb_dedup_asize;
	uint64_t	zcb_dedup_blocks;
	uint64_t	zcb_embedded_blocks[NUM_BP_EMBEDDED_TYPES];
	uint64_t	zcb_embedded_histogram[NUM_BP_EMBEDDED_TYPES]
	    [BPE_PAYLOAD_SIZE];
	uint64_t	zcb_start;
	uint64_t	zcb_lastprint;
	uint64_t	zcb_totalasize;
	uint64_t	zcb_errors[256];
	int		zcb_readfails;
	int		zcb_haderrors;
	spa_t		*zcb_spa;
} zdb_cb_t;

static void
zdb_count_block(zdb_cb_t *zcb, zilog_t *zilog, const blkptr_t *bp,
    dmu_object_type_t type)
{
	uint64_t refcnt = 0;
	int i;

	ASSERT(type < ZDB_OT_TOTAL);

	if (zilog && zil_bp_tree_add(zilog, bp) != 0)
		return;

	for (i = 0; i < 4; i++) {
		int l = (i < 2) ? BP_GET_LEVEL(bp) : ZB_TOTAL;
		int t = (i & 1) ? type : ZDB_OT_TOTAL;
		zdb_blkstats_t *zb = &zcb->zcb_type[l][t];

		zb->zb_asize += BP_GET_ASIZE(bp);
		zb->zb_lsize += BP_GET_LSIZE(bp);
		zb->zb_psize += BP_GET_PSIZE(bp);
		zb->zb_count++;
		zb->zb_psize_histogram[BP_GET_PSIZE(bp) >> SPA_MINBLOCKSHIFT]++;
	}

	if (BP_IS_EMBEDDED(bp)) {
		zcb->zcb_embedded_blocks[BPE_GET_ETYPE(bp)]++;
		zcb->zcb_embedded_histogram[BPE_GET_ETYPE(bp)]
		    [BPE_GET_PSIZE(bp)]++;
		return;
	}

	if (dump_opt['L'])
		return;

	if (BP_GET_DEDUP(bp)) {
		ddt_t *ddt;
		ddt_entry_t *dde;

		ddt = ddt_select(zcb->zcb_spa, bp);
		ddt_enter(ddt);
		dde = ddt_lookup(ddt, bp, B_FALSE);

		if (dde == NULL) {
			refcnt = 0;
		} else {
			ddt_phys_t *ddp = ddt_phys_select(dde, bp);
			ddt_phys_decref(ddp);
			refcnt = ddp->ddp_refcnt;
			if (ddt_phys_total_refcnt(dde) == 0)
				ddt_remove(ddt, dde);
		}
		ddt_exit(ddt);
	}

	VERIFY3U(zio_wait(zio_claim(NULL, zcb->zcb_spa,
	    refcnt ? 0 : spa_first_txg(zcb->zcb_spa),
	    bp, NULL, NULL, ZIO_FLAG_CANFAIL)), ==, 0);
}

static void
zdb_blkptr_done(zio_t *zio)
{
	spa_t *spa = zio->io_spa;
	blkptr_t *bp = zio->io_bp;
	int ioerr = zio->io_error;
	zdb_cb_t *zcb = zio->io_private;
	zbookmark_phys_t *zb = &zio->io_bookmark;

	zio_data_buf_free(zio->io_data, zio->io_size);

	mutex_enter(&spa->spa_scrub_lock);
	spa->spa_scrub_inflight--;
	cv_broadcast(&spa->spa_scrub_io_cv);

	if (ioerr && !(zio->io_flags & ZIO_FLAG_SPECULATIVE)) {
		char blkbuf[BP_SPRINTF_LEN];

		zcb->zcb_haderrors = 1;
		zcb->zcb_errors[ioerr]++;

		if (dump_opt['b'] >= 2)
			snprintf_blkptr(blkbuf, sizeof (blkbuf), bp);
		else
			blkbuf[0] = '\0';

		(void) printf("zdb_blkptr_cb: "
		    "Got error %d reading "
		    "<%llu, %llu, %lld, %llx> %s -- skipping\n",
		    ioerr,
		    (u_longlong_t)zb->zb_objset,
		    (u_longlong_t)zb->zb_object,
		    (u_longlong_t)zb->zb_level,
		    (u_longlong_t)zb->zb_blkid,
		    blkbuf);
	}
	mutex_exit(&spa->spa_scrub_lock);
}

static int
zdb_blkptr_cb(spa_t *spa, zilog_t *zilog, const blkptr_t *bp,
    const zbookmark_phys_t *zb, const dnode_phys_t *dnp, void *arg)
{
	zdb_cb_t *zcb = arg;
	dmu_object_type_t type;
	boolean_t is_metadata;

	if (dump_opt['b'] >= 5 && bp->blk_birth > 0) {
		char blkbuf[BP_SPRINTF_LEN];
		snprintf_blkptr(blkbuf, sizeof (blkbuf), bp);
		(void) printf("objset %llu object %llu "
		    "level %lld offset 0x%llx %s\n",
		    (u_longlong_t)zb->zb_objset,
		    (u_longlong_t)zb->zb_object,
		    (longlong_t)zb->zb_level,
		    (u_longlong_t)blkid2offset(dnp, bp, zb),
		    blkbuf);
	}

	if (BP_IS_HOLE(bp))
		return (0);

	type = BP_GET_TYPE(bp);

	zdb_count_block(zcb, zilog, bp,
	    (type & DMU_OT_NEWTYPE) ? ZDB_OT_OTHER : type);

	is_metadata = (BP_GET_LEVEL(bp) != 0 || DMU_OT_IS_METADATA(type));

	if (!BP_IS_EMBEDDED(bp) &&
	    (dump_opt['c'] > 1 || (dump_opt['c'] && is_metadata))) {
		size_t size = BP_GET_PSIZE(bp);
		void *data = zio_data_buf_alloc(size);
		int flags = ZIO_FLAG_CANFAIL | ZIO_FLAG_SCRUB | ZIO_FLAG_RAW;

		/* If it's an intent log block, failure is expected. */
		if (zb->zb_level == ZB_ZIL_LEVEL)
			flags |= ZIO_FLAG_SPECULATIVE;

		mutex_enter(&spa->spa_scrub_lock);
		while (spa->spa_scrub_inflight > max_inflight)
			cv_wait(&spa->spa_scrub_io_cv, &spa->spa_scrub_lock);
		spa->spa_scrub_inflight++;
		mutex_exit(&spa->spa_scrub_lock);

		zio_nowait(zio_read(NULL, spa, bp, data, size,
		    zdb_blkptr_done, zcb, ZIO_PRIORITY_ASYNC_READ, flags, zb));
	}

	zcb->zcb_readfails = 0;

	if (dump_opt['b'] < 5 &&
	    gethrtime() > zcb->zcb_lastprint + NANOSEC) {
		uint64_t now = gethrtime();
		char buf[10];
		uint64_t bytes = zcb->zcb_type[ZB_TOTAL][ZDB_OT_TOTAL].zb_asize;
		int kb_per_sec =
		    1 + bytes / (1 + ((now - zcb->zcb_start) / 1000 / 1000));
		int sec_remaining =
		    (zcb->zcb_totalasize - bytes) / 1024 / kb_per_sec;

		zfs_nicenum(bytes, buf, sizeof (buf));
		(void) fprintf(stderr,
		    "\r%5s completed (%4dMB/s) "
		    "estimated time remaining: %uhr %02umin %02usec        ",
		    buf, kb_per_sec / 1024,
		    sec_remaining / 60 / 60,
		    sec_remaining / 60 % 60,
		    sec_remaining % 60);

		zcb->zcb_lastprint = now;
	}

	return (0);
}

static void
zdb_leak(void *arg, uint64_t start, uint64_t size)
{
	vdev_t *vd = arg;

	(void) printf("leaked space: vdev %llu, offset 0x%llx, size %llu\n",
	    (u_longlong_t)vd->vdev_id, (u_longlong_t)start, (u_longlong_t)size);
}

static metaslab_ops_t zdb_metaslab_ops = {
	NULL	/* alloc */
};

static void
zdb_ddt_leak_init(spa_t *spa, zdb_cb_t *zcb)
{
	ddt_bookmark_t ddb = { 0 };
	ddt_entry_t dde;
	int error;
	int p;

	while ((error = ddt_walk(spa, &ddb, &dde)) == 0) {
		blkptr_t blk;
		ddt_phys_t *ddp = dde.dde_phys;

		if (ddb.ddb_class == DDT_CLASS_UNIQUE)
			return;

		ASSERT(ddt_phys_total_refcnt(&dde) > 1);

		for (p = 0; p < DDT_PHYS_TYPES; p++, ddp++) {
			if (ddp->ddp_phys_birth == 0)
				continue;
			ddt_bp_create(ddb.ddb_checksum,
			    &dde.dde_key, ddp, &blk);
			if (p == DDT_PHYS_DITTO) {
				zdb_count_block(zcb, NULL, &blk, ZDB_OT_DITTO);
			} else {
				zcb->zcb_dedup_asize +=
				    BP_GET_ASIZE(&blk) * (ddp->ddp_refcnt - 1);
				zcb->zcb_dedup_blocks++;
			}
		}
		if (!dump_opt['L']) {
			ddt_t *ddt = spa->spa_ddt[ddb.ddb_checksum];
			ddt_enter(ddt);
			VERIFY(ddt_lookup(ddt, &blk, B_TRUE) != NULL);
			ddt_exit(ddt);
		}
	}

	ASSERT(error == ENOENT);
}

static void
zdb_leak_init(spa_t *spa, zdb_cb_t *zcb)
{
	zcb->zcb_spa = spa;
	uint64_t c, m;

	if (!dump_opt['L']) {
		vdev_t *rvd = spa->spa_root_vdev;
		for (c = 0; c < rvd->vdev_children; c++) {
			vdev_t *vd = rvd->vdev_child[c];
			for (m = 0; m < vd->vdev_ms_count; m++) {
				metaslab_t *msp = vd->vdev_ms[m];
				mutex_enter(&msp->ms_lock);
				metaslab_unload(msp);

				/*
				 * For leak detection, we overload the metaslab
				 * ms_tree to contain allocated segments
				 * instead of free segments. As a result,
				 * we can't use the normal metaslab_load/unload
				 * interfaces.
				 */
				if (msp->ms_sm != NULL) {
					(void) fprintf(stderr,
					    "\rloading space map for "
					    "vdev %llu of %llu, "
					    "metaslab %llu of %llu ...",
					    (longlong_t)c,
					    (longlong_t)rvd->vdev_children,
					    (longlong_t)m,
					    (longlong_t)vd->vdev_ms_count);

					msp->ms_ops = &zdb_metaslab_ops;
					VERIFY0(space_map_load(msp->ms_sm,
					    msp->ms_tree, SM_ALLOC));
					msp->ms_loaded = B_TRUE;
				}
				mutex_exit(&msp->ms_lock);
			}
		}
		(void) fprintf(stderr, "\n");
	}

	spa_config_enter(spa, SCL_CONFIG, FTAG, RW_READER);

	zdb_ddt_leak_init(spa, zcb);

	spa_config_exit(spa, SCL_CONFIG, FTAG);
}

static void
zdb_leak_fini(spa_t *spa)
{
	int c, m;

	if (!dump_opt['L']) {
		vdev_t *rvd = spa->spa_root_vdev;
		for (c = 0; c < rvd->vdev_children; c++) {
			vdev_t *vd = rvd->vdev_child[c];
			for (m = 0; m < vd->vdev_ms_count; m++) {
				metaslab_t *msp = vd->vdev_ms[m];
				mutex_enter(&msp->ms_lock);

				/*
				 * The ms_tree has been overloaded to
				 * contain allocated segments. Now that we
				 * finished traversing all blocks, any
				 * block that remains in the ms_tree
				 * represents an allocated block that we
				 * did not claim during the traversal.
				 * Claimed blocks would have been removed
				 * from the ms_tree.
				 */
				range_tree_vacate(msp->ms_tree, zdb_leak, vd);
				msp->ms_loaded = B_FALSE;

				mutex_exit(&msp->ms_lock);
			}
		}
	}
}

/* ARGSUSED */
static int
count_block_cb(void *arg, const blkptr_t *bp, dmu_tx_t *tx)
{
	zdb_cb_t *zcb = arg;

	if (dump_opt['b'] >= 5) {
		char blkbuf[BP_SPRINTF_LEN];
		snprintf_blkptr(blkbuf, sizeof (blkbuf), bp);
		(void) printf("[%s] %s\n",
		    "deferred free", blkbuf);
	}
	zdb_count_block(zcb, NULL, bp, ZDB_OT_DEFERRED);
	return (0);
}

static int
dump_block_stats(spa_t *spa)
{
	zdb_cb_t zcb;
	zdb_blkstats_t *zb, *tzb;
	uint64_t norm_alloc, norm_space, total_alloc, total_found;
	int flags = TRAVERSE_PRE | TRAVERSE_PREFETCH_METADATA | TRAVERSE_HARD;
	boolean_t leaks = B_FALSE;
	int e, c;
	bp_embedded_type_t i;

	(void) printf("\nTraversing all blocks %s%s%s%s%s...\n\n",
	    (dump_opt['c'] || !dump_opt['L']) ? "to verify " : "",
	    (dump_opt['c'] == 1) ? "metadata " : "",
	    dump_opt['c'] ? "checksums " : "",
	    (dump_opt['c'] && !dump_opt['L']) ? "and verify " : "",
	    !dump_opt['L'] ? "nothing leaked " : "");

	/*
	 * Load all space maps as SM_ALLOC maps, then traverse the pool
	 * claiming each block we discover.  If the pool is perfectly
	 * consistent, the space maps will be empty when we're done.
	 * Anything left over is a leak; any block we can't claim (because
	 * it's not part of any space map) is a double allocation,
	 * reference to a freed block, or an unclaimed log block.
	 */
	bzero(&zcb, sizeof (zdb_cb_t));
	zdb_leak_init(spa, &zcb);

	/*
	 * If there's a deferred-free bplist, process that first.
	 */
	(void) bpobj_iterate_nofree(&spa->spa_deferred_bpobj,
	    count_block_cb, &zcb, NULL);
	if (spa_version(spa) >= SPA_VERSION_DEADLISTS) {
		(void) bpobj_iterate_nofree(&spa->spa_dsl_pool->dp_free_bpobj,
		    count_block_cb, &zcb, NULL);
	}
	if (spa_feature_is_active(spa, SPA_FEATURE_ASYNC_DESTROY)) {
		VERIFY3U(0, ==, bptree_iterate(spa->spa_meta_objset,
		    spa->spa_dsl_pool->dp_bptree_obj, B_FALSE, count_block_cb,
		    &zcb, NULL));
	}

	if (dump_opt['c'] > 1)
		flags |= TRAVERSE_PREFETCH_DATA;

	zcb.zcb_totalasize = metaslab_class_get_alloc(spa_normal_class(spa));
	zcb.zcb_start = zcb.zcb_lastprint = gethrtime();
	zcb.zcb_haderrors |= traverse_pool(spa, 0, flags, zdb_blkptr_cb, &zcb);

	/*
	 * If we've traversed the data blocks then we need to wait for those
	 * I/Os to complete. We leverage "The Godfather" zio to wait on
	 * all async I/Os to complete.
	 */
	if (dump_opt['c']) {
		for (c = 0; c < max_ncpus; c++) {
			(void) zio_wait(spa->spa_async_zio_root[c]);
			spa->spa_async_zio_root[c] = zio_root(spa, NULL, NULL,
			    ZIO_FLAG_CANFAIL | ZIO_FLAG_SPECULATIVE |
			    ZIO_FLAG_GODFATHER);
		}
	}

	if (zcb.zcb_haderrors) {
		(void) printf("\nError counts:\n\n");
		(void) printf("\t%5s  %s\n", "errno", "count");
		for (e = 0; e < 256; e++) {
			if (zcb.zcb_errors[e] != 0) {
				(void) printf("\t%5d  %llu\n",
				    e, (u_longlong_t)zcb.zcb_errors[e]);
			}
		}
	}

	/*
	 * Report any leaked segments.
	 */
	zdb_leak_fini(spa);

	tzb = &zcb.zcb_type[ZB_TOTAL][ZDB_OT_TOTAL];

	norm_alloc = metaslab_class_get_alloc(spa_normal_class(spa));
	norm_space = metaslab_class_get_space(spa_normal_class(spa));

	total_alloc = norm_alloc + metaslab_class_get_alloc(spa_log_class(spa));
	total_found = tzb->zb_asize - zcb.zcb_dedup_asize;

	if (total_found == total_alloc) {
		if (!dump_opt['L'])
			(void) printf("\n\tNo leaks (block sum matches space"
			    " maps exactly)\n");
	} else {
		(void) printf("block traversal size %llu != alloc %llu "
		    "(%s %lld)\n",
		    (u_longlong_t)total_found,
		    (u_longlong_t)total_alloc,
		    (dump_opt['L']) ? "unreachable" : "leaked",
		    (longlong_t)(total_alloc - total_found));
		leaks = B_TRUE;
	}

	if (tzb->zb_count == 0)
		return (2);

	(void) printf("\n");
	(void) printf("\tbp count:      %10llu\n",
	    (u_longlong_t)tzb->zb_count);
	(void) printf("\tbp logical:    %10llu      avg: %6llu\n",
	    (u_longlong_t)tzb->zb_lsize,
	    (u_longlong_t)(tzb->zb_lsize / tzb->zb_count));
	(void) printf("\tbp physical:   %10llu      avg:"
	    " %6llu     compression: %6.2f\n",
	    (u_longlong_t)tzb->zb_psize,
	    (u_longlong_t)(tzb->zb_psize / tzb->zb_count),
	    (double)tzb->zb_lsize / tzb->zb_psize);
	(void) printf("\tbp allocated:  %10llu      avg:"
	    " %6llu     compression: %6.2f\n",
	    (u_longlong_t)tzb->zb_asize,
	    (u_longlong_t)(tzb->zb_asize / tzb->zb_count),
	    (double)tzb->zb_lsize / tzb->zb_asize);
	(void) printf("\tbp deduped:    %10llu    ref>1:"
	    " %6llu   deduplication: %6.2f\n",
	    (u_longlong_t)zcb.zcb_dedup_asize,
	    (u_longlong_t)zcb.zcb_dedup_blocks,
	    (double)zcb.zcb_dedup_asize / tzb->zb_asize + 1.0);
	(void) printf("\tSPA allocated: %10llu     used: %5.2f%%\n",
	    (u_longlong_t)norm_alloc, 100.0 * norm_alloc / norm_space);

	for (i = 0; i < NUM_BP_EMBEDDED_TYPES; i++) {
		if (zcb.zcb_embedded_blocks[i] == 0)
			continue;
		(void) printf("\n");
		(void) printf("\tadditional, non-pointer bps of type %u: "
		    "%10llu\n",
		    i, (u_longlong_t)zcb.zcb_embedded_blocks[i]);

		if (dump_opt['b'] >= 3) {
			(void) printf("\t number of (compressed) bytes:  "
			    "number of bps\n");
			dump_histogram(zcb.zcb_embedded_histogram[i],
			    sizeof (zcb.zcb_embedded_histogram[i]) /
			    sizeof (zcb.zcb_embedded_histogram[i][0]), 0);
		}
	}

	if (dump_opt['b'] >= 2) {
		int l, t, level;
		(void) printf("\nBlocks\tLSIZE\tPSIZE\tASIZE"
		    "\t  avg\t comp\t%%Total\tType\n");

		for (t = 0; t <= ZDB_OT_TOTAL; t++) {
			char csize[32], lsize[32], psize[32], asize[32];
			char avg[32];
			char *typename;

			if (t < DMU_OT_NUMTYPES)
				typename = dmu_ot[t].ot_name;
			else
				typename = zdb_ot_extname[t - DMU_OT_NUMTYPES];

			if (zcb.zcb_type[ZB_TOTAL][t].zb_asize == 0) {
				(void) printf("%6s\t%5s\t%5s\t%5s"
				    "\t%5s\t%5s\t%6s\t%s\n",
				    "-",
				    "-",
				    "-",
				    "-",
				    "-",
				    "-",
				    "-",
				    typename);
				continue;
			}

			for (l = ZB_TOTAL - 1; l >= -1; l--) {
				level = (l == -1 ? ZB_TOTAL : l);
				zb = &zcb.zcb_type[level][t];

				if (zb->zb_asize == 0)
					continue;

				if (dump_opt['b'] < 3 && level != ZB_TOTAL)
					continue;

				if (level == 0 && zb->zb_asize ==
				    zcb.zcb_type[ZB_TOTAL][t].zb_asize)
					continue;

				zdb_nicenum(zb->zb_count, csize);
				zdb_nicenum(zb->zb_lsize, lsize);
				zdb_nicenum(zb->zb_psize, psize);
				zdb_nicenum(zb->zb_asize, asize);
				zdb_nicenum(zb->zb_asize / zb->zb_count, avg);

				(void) printf("%6s\t%5s\t%5s\t%5s\t%5s"
				    "\t%5.2f\t%6.2f\t",
				    csize, lsize, psize, asize, avg,
				    (double)zb->zb_lsize / zb->zb_psize,
				    100.0 * zb->zb_asize / tzb->zb_asize);

				if (level == ZB_TOTAL)
					(void) printf("%s\n", typename);
				else
					(void) printf("    L%d %s\n",
					    level, typename);

				if (dump_opt['b'] >= 4) {
					(void) printf("psize "
					    "(in 512-byte sectors): "
					    "number of blocks\n");
					dump_histogram(zb->zb_psize_histogram,
					    PSIZE_HISTO_SIZE, 0);
				}
			}
		}
	}

	(void) printf("\n");

	if (leaks)
		return (2);

	if (zcb.zcb_haderrors)
		return (3);

	return (0);
}

typedef struct zdb_ddt_entry {
	ddt_key_t	zdde_key;
	uint64_t	zdde_ref_blocks;
	uint64_t	zdde_ref_lsize;
	uint64_t	zdde_ref_psize;
	uint64_t	zdde_ref_dsize;
	avl_node_t	zdde_node;
} zdb_ddt_entry_t;

/* ARGSUSED */
static int
zdb_ddt_add_cb(spa_t *spa, zilog_t *zilog, const blkptr_t *bp,
    const zbookmark_phys_t *zb, const dnode_phys_t *dnp, void *arg)
{
	avl_tree_t *t = arg;
	avl_index_t where;
	zdb_ddt_entry_t *zdde, zdde_search;

	if (BP_IS_HOLE(bp) || BP_IS_EMBEDDED(bp))
		return (0);

	if (dump_opt['S'] > 1 && zb->zb_level == ZB_ROOT_LEVEL) {
		(void) printf("traversing objset %llu, %llu objects, "
		    "%lu blocks so far\n",
		    (u_longlong_t)zb->zb_objset,
		    (u_longlong_t)BP_GET_FILL(bp),
		    avl_numnodes(t));
	}

	if (BP_IS_HOLE(bp) || BP_GET_CHECKSUM(bp) == ZIO_CHECKSUM_OFF ||
	    BP_GET_LEVEL(bp) > 0 || DMU_OT_IS_METADATA(BP_GET_TYPE(bp)))
		return (0);

	ddt_key_fill(&zdde_search.zdde_key, bp);

	zdde = avl_find(t, &zdde_search, &where);

	if (zdde == NULL) {
		zdde = umem_zalloc(sizeof (*zdde), UMEM_NOFAIL);
		zdde->zdde_key = zdde_search.zdde_key;
		avl_insert(t, zdde, where);
	}

	zdde->zdde_ref_blocks += 1;
	zdde->zdde_ref_lsize += BP_GET_LSIZE(bp);
	zdde->zdde_ref_psize += BP_GET_PSIZE(bp);
	zdde->zdde_ref_dsize += bp_get_dsize_sync(spa, bp);

	return (0);
}

static void
dump_simulated_ddt(spa_t *spa)
{
	avl_tree_t t;
	void *cookie = NULL;
	zdb_ddt_entry_t *zdde;
	ddt_histogram_t ddh_total;
	ddt_stat_t dds_total;

	bzero(&ddh_total, sizeof (ddt_histogram_t));
	bzero(&dds_total, sizeof (ddt_stat_t));

	avl_create(&t, ddt_entry_compare,
	    sizeof (zdb_ddt_entry_t), offsetof(zdb_ddt_entry_t, zdde_node));

	spa_config_enter(spa, SCL_CONFIG, FTAG, RW_READER);

	(void) traverse_pool(spa, 0, TRAVERSE_PRE | TRAVERSE_PREFETCH_METADATA,
	    zdb_ddt_add_cb, &t);

	spa_config_exit(spa, SCL_CONFIG, FTAG);

	while ((zdde = avl_destroy_nodes(&t, &cookie)) != NULL) {
		ddt_stat_t dds;
		uint64_t refcnt = zdde->zdde_ref_blocks;
		ASSERT(refcnt != 0);

		dds.dds_blocks = zdde->zdde_ref_blocks / refcnt;
		dds.dds_lsize = zdde->zdde_ref_lsize / refcnt;
		dds.dds_psize = zdde->zdde_ref_psize / refcnt;
		dds.dds_dsize = zdde->zdde_ref_dsize / refcnt;

		dds.dds_ref_blocks = zdde->zdde_ref_blocks;
		dds.dds_ref_lsize = zdde->zdde_ref_lsize;
		dds.dds_ref_psize = zdde->zdde_ref_psize;
		dds.dds_ref_dsize = zdde->zdde_ref_dsize;

		ddt_stat_add(&ddh_total.ddh_stat[highbit64(refcnt) - 1],
		    &dds, 0);

		umem_free(zdde, sizeof (*zdde));
	}

	avl_destroy(&t);

	ddt_histogram_stat(&dds_total, &ddh_total);

	(void) printf("Simulated DDT histogram:\n");

	zpool_dump_ddt(&dds_total, &ddh_total);

	dump_dedup_ratio(&dds_total);
}

static void
dump_zpool(spa_t *spa)
{
	dsl_pool_t *dp = spa_get_dsl(spa);
	int rc = 0;

	if (dump_opt['S']) {
		dump_simulated_ddt(spa);
		return;
	}

	if (!dump_opt['e'] && dump_opt['C'] > 1) {
		(void) printf("\nCached configuration:\n");
		dump_nvlist(spa->spa_config, 8);
	}

	if (dump_opt['C'])
		dump_config(spa);

	if (dump_opt['u'])
		dump_uberblock(&spa->spa_uberblock, "\nUberblock:\n", "\n");

	if (dump_opt['D'])
		dump_all_ddts(spa);

	if (dump_opt['d'] > 2 || dump_opt['m'])
		dump_metaslabs(spa);
	if (dump_opt['M'])
		dump_metaslab_groups(spa);

	if (dump_opt['d'] || dump_opt['i']) {
		dump_dir(dp->dp_meta_objset);
		if (dump_opt['d'] >= 3) {
			dump_bpobj(&spa->spa_deferred_bpobj,
			    "Deferred frees", 0);
			if (spa_version(spa) >= SPA_VERSION_DEADLISTS) {
				dump_bpobj(&spa->spa_dsl_pool->dp_free_bpobj,
				    "Pool snapshot frees", 0);
			}

			if (spa_feature_is_active(spa,
			    SPA_FEATURE_ASYNC_DESTROY)) {
				dump_bptree(spa->spa_meta_objset,
				    spa->spa_dsl_pool->dp_bptree_obj,
				    "Pool dataset frees");
			}
			dump_dtl(spa->spa_root_vdev, 0);
		}
		(void) dmu_objset_find(spa_name(spa), dump_one_dir,
		    NULL, DS_FIND_SNAPSHOTS | DS_FIND_CHILDREN);
	}
	if (dump_opt['b'] || dump_opt['c'])
		rc = dump_block_stats(spa);

	if (rc == 0)
		rc = verify_spacemap_refcounts(spa);

	if (dump_opt['s'])
		show_pool_stats(spa);

	if (dump_opt['h'])
		dump_history(spa);

	if (rc != 0)
		exit(rc);
}

#define	ZDB_FLAG_CHECKSUM	0x0001
#define	ZDB_FLAG_DECOMPRESS	0x0002
#define	ZDB_FLAG_BSWAP		0x0004
#define	ZDB_FLAG_GBH		0x0008
#define	ZDB_FLAG_INDIRECT	0x0010
#define	ZDB_FLAG_PHYS		0x0020
#define	ZDB_FLAG_RAW		0x0040
#define	ZDB_FLAG_PRINT_BLKPTR	0x0080

int flagbits[256];

static void
zdb_print_blkptr(blkptr_t *bp, int flags)
{
	char blkbuf[BP_SPRINTF_LEN];

	if (flags & ZDB_FLAG_BSWAP)
		byteswap_uint64_array((void *)bp, sizeof (blkptr_t));

	snprintf_blkptr(blkbuf, sizeof (blkbuf), bp);
	(void) printf("%s\n", blkbuf);
}

static void
zdb_dump_indirect(blkptr_t *bp, int nbps, int flags)
{
	int i;

	for (i = 0; i < nbps; i++)
		zdb_print_blkptr(&bp[i], flags);
}

static void
zdb_dump_gbh(void *buf, int flags)
{
	zdb_dump_indirect((blkptr_t *)buf, SPA_GBH_NBLKPTRS, flags);
}

static void
zdb_dump_block_raw(void *buf, uint64_t size, int flags)
{
	if (flags & ZDB_FLAG_BSWAP)
		byteswap_uint64_array(buf, size);
	VERIFY(write(fileno(stdout), buf, size) == size);
}

static void
zdb_dump_block(char *label, void *buf, uint64_t size, int flags)
{
	uint64_t *d = (uint64_t *)buf;
	int nwords = size / sizeof (uint64_t);
	int do_bswap = !!(flags & ZDB_FLAG_BSWAP);
	int i, j;
	char *hdr, *c;


	if (do_bswap)
		hdr = " 7 6 5 4 3 2 1 0   f e d c b a 9 8";
	else
		hdr = " 0 1 2 3 4 5 6 7   8 9 a b c d e f";

	(void) printf("\n%s\n%6s   %s  0123456789abcdef\n", label, "", hdr);

	for (i = 0; i < nwords; i += 2) {
		(void) printf("%06llx:  %016llx  %016llx  ",
		    (u_longlong_t)(i * sizeof (uint64_t)),
		    (u_longlong_t)(do_bswap ? BSWAP_64(d[i]) : d[i]),
		    (u_longlong_t)(do_bswap ? BSWAP_64(d[i + 1]) : d[i + 1]));

		c = (char *)&d[i];
		for (j = 0; j < 2 * sizeof (uint64_t); j++)
			(void) printf("%c", isprint(c[j]) ? c[j] : '.');
		(void) printf("\n");
	}
}

/*
 * There are two acceptable formats:
 *	leaf_name	  - For example: c1t0d0 or /tmp/ztest.0a
 *	child[.child]*    - For example: 0.1.1
 *
 * The second form can be used to specify arbitrary vdevs anywhere
 * in the heirarchy.  For example, in a pool with a mirror of
 * RAID-Zs, you can specify either RAID-Z vdev with 0.0 or 0.1 .
 */
static vdev_t *
zdb_vdev_lookup(vdev_t *vdev, char *path)
{
	char *s, *p, *q;
	int i;

	if (vdev == NULL)
		return (NULL);

	/* First, assume the x.x.x.x format */
	i = (int)strtoul(path, &s, 10);
	if (s == path || (s && *s != '.' && *s != '\0'))
		goto name;
	if (i < 0 || i >= vdev->vdev_children)
		return (NULL);

	vdev = vdev->vdev_child[i];
	if (*s == '\0')
		return (vdev);
	return (zdb_vdev_lookup(vdev, s+1));

name:
	for (i = 0; i < vdev->vdev_children; i++) {
		vdev_t *vc = vdev->vdev_child[i];

		if (vc->vdev_path == NULL) {
			vc = zdb_vdev_lookup(vc, path);
			if (vc == NULL)
				continue;
			else
				return (vc);
		}

		p = strrchr(vc->vdev_path, '/');
		p = p ? p + 1 : vc->vdev_path;
		q = &vc->vdev_path[strlen(vc->vdev_path) - 2];

		if (strcmp(vc->vdev_path, path) == 0)
			return (vc);
		if (strcmp(p, path) == 0)
			return (vc);
		if (strcmp(q, "s0") == 0 && strncmp(p, path, q - p) == 0)
			return (vc);
	}

	return (NULL);
}

/*
 * Read a block from a pool and print it out.  The syntax of the
 * block descriptor is:
 *
 *	pool:vdev_specifier:offset:size[:flags]
 *
 *	pool           - The name of the pool you wish to read from
 *	vdev_specifier - Which vdev (see comment for zdb_vdev_lookup)
 *	offset         - offset, in hex, in bytes
 *	size           - Amount of data to read, in hex, in bytes
 *	flags          - A string of characters specifying options
 *		 b: Decode a blkptr at given offset within block
 *		*c: Calculate and display checksums
 *		 d: Decompress data before dumping
 *		 e: Byteswap data before dumping
 *		 g: Display data as a gang block header
 *		 i: Display as an indirect block
 *		 p: Do I/O to physical offset
 *		 r: Dump raw data to stdout
 *
 *              * = not yet implemented
 */
static void
zdb_read_block(char *thing, spa_t *spa)
{
	blkptr_t blk, *bp = &blk;
	dva_t *dva = bp->blk_dva;
	int flags = 0;
	uint64_t offset = 0, size = 0, psize = 0, lsize = 0, blkptr_offset = 0;
	zio_t *zio;
	vdev_t *vd;
	void *pbuf, *lbuf, *buf;
	char *s, *p, *dup, *vdev, *flagstr;
	int i, error;

	dup = strdup(thing);
	s = strtok(dup, ":");
	vdev = s ? s : "";
	s = strtok(NULL, ":");
	offset = strtoull(s ? s : "", NULL, 16);
	s = strtok(NULL, ":");
	size = strtoull(s ? s : "", NULL, 16);
	s = strtok(NULL, ":");
	flagstr = s ? s : "";

	s = NULL;
	if (size == 0)
		s = "size must not be zero";
	if (!IS_P2ALIGNED(size, DEV_BSIZE))
		s = "size must be a multiple of sector size";
	if (!IS_P2ALIGNED(offset, DEV_BSIZE))
		s = "offset must be a multiple of sector size";
	if (s) {
		(void) printf("Invalid block specifier: %s  - %s\n", thing, s);
		free(dup);
		return;
	}

	for (s = strtok(flagstr, ":"); s; s = strtok(NULL, ":")) {
		for (i = 0; flagstr[i]; i++) {
			int bit = flagbits[(uchar_t)flagstr[i]];

			if (bit == 0) {
				(void) printf("***Invalid flag: %c\n",
				    flagstr[i]);
				continue;
			}
			flags |= bit;

			/* If it's not something with an argument, keep going */
			if ((bit & (ZDB_FLAG_CHECKSUM |
			    ZDB_FLAG_PRINT_BLKPTR)) == 0)
				continue;

			p = &flagstr[i + 1];
			if (bit == ZDB_FLAG_PRINT_BLKPTR)
				blkptr_offset = strtoull(p, &p, 16);
			if (*p != ':' && *p != '\0') {
				(void) printf("***Invalid flag arg: '%s'\n", s);
				free(dup);
				return;
			}
		}
	}

	vd = zdb_vdev_lookup(spa->spa_root_vdev, vdev);
	if (vd == NULL) {
		(void) printf("***Invalid vdev: %s\n", vdev);
		free(dup);
		return;
	} else {
		if (vd->vdev_path)
			(void) fprintf(stderr, "Found vdev: %s\n",
			    vd->vdev_path);
		else
			(void) fprintf(stderr, "Found vdev type: %s\n",
			    vd->vdev_ops->vdev_op_type);
	}

	psize = size;
	lsize = size;

	pbuf = umem_alloc_aligned(SPA_MAXBLOCKSIZE, 512, UMEM_NOFAIL);
	lbuf = umem_alloc(SPA_MAXBLOCKSIZE, UMEM_NOFAIL);

	BP_ZERO(bp);

	DVA_SET_VDEV(&dva[0], vd->vdev_id);
	DVA_SET_OFFSET(&dva[0], offset);
	DVA_SET_GANG(&dva[0], !!(flags & ZDB_FLAG_GBH));
	DVA_SET_ASIZE(&dva[0], vdev_psize_to_asize(vd, psize));

	BP_SET_BIRTH(bp, TXG_INITIAL, TXG_INITIAL);

	BP_SET_LSIZE(bp, lsize);
	BP_SET_PSIZE(bp, psize);
	BP_SET_COMPRESS(bp, ZIO_COMPRESS_OFF);
	BP_SET_CHECKSUM(bp, ZIO_CHECKSUM_OFF);
	BP_SET_TYPE(bp, DMU_OT_NONE);
	BP_SET_LEVEL(bp, 0);
	BP_SET_DEDUP(bp, 0);
	BP_SET_BYTEORDER(bp, ZFS_HOST_BYTEORDER);

	spa_config_enter(spa, SCL_STATE, FTAG, RW_READER);
	zio = zio_root(spa, NULL, NULL, 0);

	if (vd == vd->vdev_top) {
		/*
		 * Treat this as a normal block read.
		 */
		zio_nowait(zio_read(zio, spa, bp, pbuf, psize, NULL, NULL,
		    ZIO_PRIORITY_SYNC_READ,
		    ZIO_FLAG_CANFAIL | ZIO_FLAG_RAW, NULL));
	} else {
		/*
		 * Treat this as a vdev child I/O.
		 */
		zio_nowait(zio_vdev_child_io(zio, bp, vd, offset, pbuf, psize,
		    ZIO_TYPE_READ, ZIO_PRIORITY_SYNC_READ,
		    ZIO_FLAG_DONT_CACHE | ZIO_FLAG_DONT_QUEUE |
		    ZIO_FLAG_DONT_PROPAGATE | ZIO_FLAG_DONT_RETRY |
		    ZIO_FLAG_CANFAIL | ZIO_FLAG_RAW, NULL, NULL));
	}

	error = zio_wait(zio);
	spa_config_exit(spa, SCL_STATE, FTAG);

	if (error) {
		(void) printf("Read of %s failed, error: %d\n", thing, error);
		goto out;
	}

	if (flags & ZDB_FLAG_DECOMPRESS) {
		/*
		 * We don't know how the data was compressed, so just try
		 * every decompress function at every inflated blocksize.
		 */
		enum zio_compress c;
		void *pbuf2 = umem_alloc(SPA_MAXBLOCKSIZE, UMEM_NOFAIL);
		void *lbuf2 = umem_alloc(SPA_MAXBLOCKSIZE, UMEM_NOFAIL);

		bcopy(pbuf, pbuf2, psize);

		VERIFY(random_get_pseudo_bytes((uint8_t *)pbuf + psize,
		    SPA_MAXBLOCKSIZE - psize) == 0);

		VERIFY(random_get_pseudo_bytes((uint8_t *)pbuf2 + psize,
		    SPA_MAXBLOCKSIZE - psize) == 0);

		for (lsize = SPA_MAXBLOCKSIZE; lsize > psize;
		    lsize -= SPA_MINBLOCKSIZE) {
			for (c = 0; c < ZIO_COMPRESS_FUNCTIONS; c++) {
				if (zio_decompress_data(c, pbuf, lbuf,
				    psize, lsize) == 0 &&
				    zio_decompress_data(c, pbuf2, lbuf2,
				    psize, lsize) == 0 &&
				    bcmp(lbuf, lbuf2, lsize) == 0)
					break;
			}
			if (c != ZIO_COMPRESS_FUNCTIONS)
				break;
			lsize -= SPA_MINBLOCKSIZE;
		}

		umem_free(pbuf2, SPA_MAXBLOCKSIZE);
		umem_free(lbuf2, SPA_MAXBLOCKSIZE);

		if (lsize <= psize) {
			(void) printf("Decompress of %s failed\n", thing);
			goto out;
		}
		buf = lbuf;
		size = lsize;
	} else {
		buf = pbuf;
		size = psize;
	}

	if (flags & ZDB_FLAG_PRINT_BLKPTR)
		zdb_print_blkptr((blkptr_t *)(void *)
		    ((uintptr_t)buf + (uintptr_t)blkptr_offset), flags);
	else if (flags & ZDB_FLAG_RAW)
		zdb_dump_block_raw(buf, size, flags);
	else if (flags & ZDB_FLAG_INDIRECT)
		zdb_dump_indirect((blkptr_t *)buf, size / sizeof (blkptr_t),
		    flags);
	else if (flags & ZDB_FLAG_GBH)
		zdb_dump_gbh(buf, flags);
	else
		zdb_dump_block(thing, buf, size, flags);

out:
	umem_free(pbuf, SPA_MAXBLOCKSIZE);
	umem_free(lbuf, SPA_MAXBLOCKSIZE);
	free(dup);
}

static boolean_t
pool_match(nvlist_t *cfg, char *tgt)
{
	uint64_t v, guid = strtoull(tgt, NULL, 0);
	char *s;

	if (guid != 0) {
		if (nvlist_lookup_uint64(cfg, ZPOOL_CONFIG_POOL_GUID, &v) == 0)
			return (v == guid);
	} else {
		if (nvlist_lookup_string(cfg, ZPOOL_CONFIG_POOL_NAME, &s) == 0)
			return (strcmp(s, tgt) == 0);
	}
	return (B_FALSE);
}

static char *
find_zpool(char **target, nvlist_t **configp, int dirc, char **dirv)
{
	nvlist_t *pools;
	nvlist_t *match = NULL;
	char *name = NULL;
	char *sepp = NULL;
	char sep = 0;
	int count = 0;
	importargs_t args = { 0 };

	args.paths = dirc;
	args.path = dirv;
	args.can_be_active = B_TRUE;

	if ((sepp = strpbrk(*target, "/@")) != NULL) {
		sep = *sepp;
		*sepp = '\0';
	}

	pools = zpool_search_import(g_zfs, &args);

	if (pools != NULL) {
		nvpair_t *elem = NULL;
		while ((elem = nvlist_next_nvpair(pools, elem)) != NULL) {
			verify(nvpair_value_nvlist(elem, configp) == 0);
			if (pool_match(*configp, *target)) {
				count++;
				if (match != NULL) {
					/* print previously found config */
					if (name != NULL) {
						(void) printf("%s\n", name);
						dump_nvlist(match, 8);
						name = NULL;
					}
					(void) printf("%s\n",
					    nvpair_name(elem));
					dump_nvlist(*configp, 8);
				} else {
					match = *configp;
					name = nvpair_name(elem);
				}
			}
		}
	}
	if (count > 1)
		(void) fatal("\tMatched %d pools - use pool GUID "
		    "instead of pool name or \n"
		    "\tpool name part of a dataset name to select pool", count);

	if (sepp)
		*sepp = sep;
	/*
	 * If pool GUID was specified for pool id, replace it with pool name
	 */
	if (name && (strstr(*target, name) != *target)) {
		int sz = 1 + strlen(name) + ((sepp) ? strlen(sepp) : 0);

		*target = umem_alloc(sz, UMEM_NOFAIL);
		(void) snprintf(*target, sz, "%s%s", name, sepp ? sepp : "");
	}

	*configp = name ? match : NULL;

	return (name);
}

int
main(int argc, char **argv)
{
	int i, c;
	struct rlimit rl = { 1024, 1024 };
	spa_t *spa = NULL;
	objset_t *os = NULL;
	int dump_all = 1;
	int verbose = 0;
	int error = 0;
	char **searchdirs = NULL;
	int nsearch = 0;
	char *target;
	nvlist_t *policy = NULL;
	uint64_t max_txg = UINT64_MAX;
	int flags = ZFS_IMPORT_MISSING_LOG;
	int rewind = ZPOOL_NEVER_REWIND;
	char *spa_config_path_env;
<<<<<<< HEAD
	size_t label_offset = 0;
	int find_labels = 0;
=======
	const char *opts = "bcdhilmMI:suCDRSAFLXevp:t:U:P";
>>>>>>> 5f15fa22

	(void) setrlimit(RLIMIT_NOFILE, &rl);
	(void) enable_extended_FILE_stdio(-1, -1);

	dprintf_setup(&argc, argv);

	/*
	 * If there is an environment variable SPA_CONFIG_PATH it overrides
	 * default spa_config_path setting. If -U flag is specified it will
	 * override this environment variable settings once again.
	 */
	spa_config_path_env = getenv("SPA_CONFIG_PATH");
	if (spa_config_path_env != NULL)
		spa_config_path = spa_config_path_env;

<<<<<<< HEAD
	while ((c = getopt(argc, argv, "abcdhilmM:o:suCDRSAFLXevp:t:U:P")) != -1) {
=======
	while ((c = getopt(argc, argv, opts)) != -1) {
>>>>>>> 5f15fa22
		switch (c) {
		case 'b':
		case 'c':
		case 'd':
		case 'h':
		case 'i':
			dump_opt[c]++;
			dump_all = 0;
			break;
		case 'l':
		case 'm':
		case 's':
		case 'u':
		case 'C':
		case 'D':
		case 'M':
		case 'R':
		case 'S':
			dump_opt[c]++;
			dump_all = 0;
			break;
		case 'A':
		case 'F':
		case 'L':
		case 'X':
		case 'e':
		case 'P':
			dump_opt[c]++;
			break;
		case 'V':
			flags = ZFS_IMPORT_VERBATIM;
			break;
		case 'I':
			max_inflight = strtoull(optarg, NULL, 0);
			if (max_inflight == 0) {
				(void) fprintf(stderr, "maximum number "
				    "of inflight I/Os must be greater "
				    "than 0\n");
				usage();
			}
			break;
		case 'p':
			if (searchdirs == NULL) {
				searchdirs = umem_alloc(sizeof (char *),
				    UMEM_NOFAIL);
			} else {
				char **tmp = umem_alloc((nsearch + 1) *
				    sizeof (char *), UMEM_NOFAIL);
				bcopy(searchdirs, tmp, nsearch *
				    sizeof (char *));
				umem_free(searchdirs,
				    nsearch * sizeof (char *));
				searchdirs = tmp;
			}
			searchdirs[nsearch++] = optarg;
			break;
		case 't':
			max_txg = strtoull(optarg, NULL, 0);
			if (max_txg < TXG_INITIAL) {
				(void) fprintf(stderr, "incorrect txg "
				    "specified: %s\n", optarg);
				usage();
			}
			break;
		case 'U':
			spa_config_path = optarg;
			break;
<<<<<<< HEAD
		case 'a':
			find_labels = 1;
			break;
		case 'o':
			label_offset = (size_t)strtoull(optarg, NULL, 0);
=======
		case 'v':
			verbose++;
>>>>>>> 5f15fa22
			break;
		default:
			usage();
			break;
		}
	}

	if (!dump_opt['e'] && searchdirs != NULL) {
		(void) fprintf(stderr, "-p option requires use of -e\n");
		usage();
	}

#if defined(_LP64)
	/*
	 * ZDB does not typically re-read blocks; therefore limit the ARC
	 * to 256 MB, which can be used entirely for metadata.
	 */
	zfs_arc_max = zfs_arc_meta_limit = 256 * 1024 * 1024;
#endif

	kernel_init(FREAD);
	if ((g_zfs = libzfs_init()) == NULL)
		return (1);

	if (dump_all)
		verbose = MAX(verbose, 1);

	for (c = 0; c < 256; c++) {
		if (dump_all && !strchr("elAFLRSXP", c))
			dump_opt[c] = 1;
		if (dump_opt[c])
			dump_opt[c] += verbose;
	}

	aok = (dump_opt['A'] == 1) || (dump_opt['A'] > 2);
	zfs_recover = (dump_opt['A'] > 1);

	argc -= optind;
	argv += optind;

	if (argc < 2 && dump_opt['R'])
		usage();
	if (argc < 1) {
		if (!dump_opt['e'] && dump_opt['C']) {
			dump_cachefile(spa_config_path);
			return (0);
		}
		usage();
	}

	if (dump_opt['l']) {
		dump_label(argv[0], label_offset, find_labels);
		return (0);
	}

	if (dump_opt['X'] || dump_opt['F'])
		rewind = ZPOOL_DO_REWIND |
		    (dump_opt['X'] ? ZPOOL_EXTREME_REWIND : 0);

	if (nvlist_alloc(&policy, NV_UNIQUE_NAME_TYPE, 0) != 0 ||
	    nvlist_add_uint64(policy, ZPOOL_REWIND_REQUEST_TXG, max_txg) != 0 ||
	    nvlist_add_uint32(policy, ZPOOL_REWIND_REQUEST, rewind) != 0)
		fatal("internal error: %s", strerror(ENOMEM));

	error = 0;
	target = argv[0];

	if (dump_opt['e']) {
		nvlist_t *cfg = NULL;
		char *name = find_zpool(&target, &cfg, nsearch, searchdirs);

		error = ENOENT;
		if (name) {
			if (dump_opt['C'] > 1) {
				(void) printf("\nConfiguration for import:\n");
				dump_nvlist(cfg, 8);
			}
			if (nvlist_add_nvlist(cfg,
			    ZPOOL_REWIND_POLICY, policy) != 0) {
				fatal("can't open '%s': %s",
				    target, strerror(ENOMEM));
			}
			error = spa_import(name, cfg, NULL, flags);
		}
	}

	if (error == 0) {
		if (strpbrk(target, "/@") == NULL || dump_opt['R']) {
			error = spa_open_rewind(target, &spa, FTAG, policy,
			    NULL);
			if (error) {
				/*
				 * If we're missing the log device then
				 * try opening the pool after clearing the
				 * log state.
				 */
				mutex_enter(&spa_namespace_lock);
				if ((spa = spa_lookup(target)) != NULL &&
				    spa->spa_log_state == SPA_LOG_MISSING) {
					spa->spa_log_state = SPA_LOG_CLEAR;
					error = 0;
				}
				mutex_exit(&spa_namespace_lock);

				if (!error) {
					error = spa_open_rewind(target, &spa,
					    FTAG, policy, NULL);
				}
			}
		} else {
			error = dmu_objset_own(target, DMU_OST_ANY,
			    B_TRUE, FTAG, &os);
		}
	}
	nvlist_free(policy);

	if (error)
		fatal("can't open '%s': %s", target, strerror(error));

	argv++;
	argc--;
	if (!dump_opt['R']) {
		if (argc > 0) {
			zopt_objects = argc;
			zopt_object = calloc(zopt_objects, sizeof (uint64_t));
			for (i = 0; i < zopt_objects; i++) {
				errno = 0;
				zopt_object[i] = strtoull(argv[i], NULL, 0);
				if (zopt_object[i] == 0 && errno != 0)
					fatal("bad number %s: %s",
					    argv[i], strerror(errno));
			}
		}
		if (os != NULL) {
			dump_dir(os);
		} else if (zopt_objects > 0 && !dump_opt['m']) {
			dump_dir(spa->spa_meta_objset);
		} else {
			dump_zpool(spa);
		}
	} else {
		flagbits['b'] = ZDB_FLAG_PRINT_BLKPTR;
		flagbits['c'] = ZDB_FLAG_CHECKSUM;
		flagbits['d'] = ZDB_FLAG_DECOMPRESS;
		flagbits['e'] = ZDB_FLAG_BSWAP;
		flagbits['g'] = ZDB_FLAG_GBH;
		flagbits['i'] = ZDB_FLAG_INDIRECT;
		flagbits['p'] = ZDB_FLAG_PHYS;
		flagbits['r'] = ZDB_FLAG_RAW;

		for (i = 0; i < argc; i++)
			zdb_read_block(argv[i], spa);
	}

	(os != NULL) ? dmu_objset_disown(os, FTAG) : spa_close(spa, FTAG);

	fuid_table_destroy();
	sa_loaded = B_FALSE;

	libzfs_fini(g_zfs);
	kernel_fini();

	return (0);
}<|MERGE_RESOLUTION|>--- conflicted
+++ resolved
@@ -175,9 +175,9 @@
 	    "with -l:\n");
 	(void) fprintf(stderr, "        -a seek until a valid label is found\n");   
 	(void) fprintf(stderr, "        -o seek for zpool label from offset\n");   
-	(void) fprintf(stderr, "Default is to dump everything non-verbosely\n");
 	(void) fprintf(stderr, "Specify an option more than once (e.g. -bb) "
 	    "to make only that option verbose\n");
+	(void) fprintf(stderr, "Default is to dump everything non-verbosely\n");
 	exit(1);
 }
 
@@ -3479,12 +3479,9 @@
 	int flags = ZFS_IMPORT_MISSING_LOG;
 	int rewind = ZPOOL_NEVER_REWIND;
 	char *spa_config_path_env;
-<<<<<<< HEAD
 	size_t label_offset = 0;
 	int find_labels = 0;
-=======
-	const char *opts = "bcdhilmMI:suCDRSAFLXevp:t:U:P";
->>>>>>> 5f15fa22
+	const char *opts = "abcdhilmMI:o:suCDRSAFLXevp:t:U:P";
 
 	(void) setrlimit(RLIMIT_NOFILE, &rl);
 	(void) enable_extended_FILE_stdio(-1, -1);
@@ -3500,20 +3497,13 @@
 	if (spa_config_path_env != NULL)
 		spa_config_path = spa_config_path_env;
 
-<<<<<<< HEAD
-	while ((c = getopt(argc, argv, "abcdhilmM:o:suCDRSAFLXevp:t:U:P")) != -1) {
-=======
 	while ((c = getopt(argc, argv, opts)) != -1) {
->>>>>>> 5f15fa22
 		switch (c) {
 		case 'b':
 		case 'c':
 		case 'd':
 		case 'h':
 		case 'i':
-			dump_opt[c]++;
-			dump_all = 0;
-			break;
 		case 'l':
 		case 'm':
 		case 's':
@@ -3572,16 +3562,13 @@
 		case 'U':
 			spa_config_path = optarg;
 			break;
-<<<<<<< HEAD
 		case 'a':
 			find_labels = 1;
 			break;
 		case 'o':
 			label_offset = (size_t)strtoull(optarg, NULL, 0);
-=======
 		case 'v':
 			verbose++;
->>>>>>> 5f15fa22
 			break;
 		default:
 			usage();
