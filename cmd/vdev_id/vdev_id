#!/bin/sh
#
# vdev_id: udev helper to generate user-friendly names for JBOD disks
#
# This script parses the file /etc/zfs/vdev_id.conf to map a
# physical path in a storage topology to a channel name.  The
# channel name is combined with a disk enclosure slot number to
# create an alias that reflects the physical location of the drive.
# This is particularly helpful when it comes to tasks like replacing
# failed drives.  Slot numbers may also be re-mapped in case the
# default numbering is unsatisfactory.  The drive aliases will be
# created as symbolic links in /dev/disk/by-vdev.
#
# The currently supported topologies are sas_direct and sas_switch.
# A multipath mode is supported in which dm-mpath devices are
# handled by examining the first-listed running component disk.  In
# multipath mode the configuration file should contain a channel
# definition with the same name for each path to a given enclosure.
#
# The alias keyword provides a simple way to map already-existing
# device symlinks to more convenient names.  It is suitable for
# small, static configurations or for sites that have some automated
# way to generate the mapping file.
#
#
# Some example configuration files are given below.

# #
# # Example vdev_id.conf - sas_direct.
# #
#
# multipath     no
# topology      sas_direct
# phys_per_port 4
# slot          bay
#
# #       PCI_ID  HBA PORT  CHANNEL NAME
# channel 85:00.0 1         A
# channel 85:00.0 0         B
# channel 86:00.0 1         C
# channel 86:00.0 0         D
#
# # Custom mapping for Channel A
#
# #    Linux      Mapped
# #    Slot       Slot      Channel
# slot 1          7         A
# slot 2          10        A
# slot 3          3         A
# slot 4          6         A
#
# # Default mapping for B, C, and D
# slot 1          4
# slot 2          2
# slot 3          1
# slot 4          3

# #
# # Example vdev_id.conf - sas_switch
# #
#
# topology      sas_switch
#
# #       SWITCH PORT  CHANNEL NAME
# channel 1            A
# channel 2            B
# channel 3            C
# channel 4            D

# #
# # Example vdev_id.conf - multipath
# #
#
# multipath yes
#
# #       PCI_ID  HBA PORT  CHANNEL NAME
# channel 85:00.0 1         A
# channel 85:00.0 0         B
# channel 86:00.0 1         A
# channel 86:00.0 0         B

# #
# # Example vdev_id.conf - multipath / multijbod-daisychaining
# #
#
# multipath yes
# multijbod yes
#
# #       PCI_ID  HBA PORT  CHANNEL NAME
# channel 85:00.0 1         A
# channel 85:00.0 0         B
# channel 86:00.0 1         A
# channel 86:00.0 0         B

# #
# # Example vdev_id.conf - multipath / mixed
# #
#
# multipath yes
# slot mix
#
# #       PCI_ID  HBA PORT  CHANNEL NAME
# channel 85:00.0 3         A
# channel 85:00.0 2         B
# channel 86:00.0 3         A
# channel 86:00.0 2         B
# channel af:00.0 0         C
# channel af:00.0 1         C

# #
# # Example vdev_id.conf - alias
# #
#
# #     by-vdev
# #     name     fully qualified or base name of device link
# alias d1       /dev/disk/by-id/wwn-0x5000c5002de3b9ca
# alias d2       wwn-0x5000c5002def789e

PATH=/bin:/sbin:/usr/bin:/usr/sbin
CONFIG=/etc/zfs/vdev_id.conf
PHYS_PER_PORT=
DEV=
TOPOLOGY=
BAY=

usage() {
	cat << EOF
Usage: vdev_id [-h]
       vdev_id <-d device> [-c config_file] [-p phys_per_port]
               [-g sas_direct|sas_switch|scsi] [-m]

  -c    specify name of an alternative config file [default=$CONFIG]
  -d    specify basename of device (i.e. sda)
  -e    Create enclose device symlinks only (/dev/by-enclosure)
  -g    Storage network topology [default="$TOPOLOGY"]
  -m    Run in multipath mode
  -j    Run in multijbod mode
  -p    number of phy's per switch port [default=$PHYS_PER_PORT]
  -h    show this summary
EOF
	exit 0
}

map_slot() {
<<<<<<< HEAD
	LINUX_SLOT=$1
	CHANNEL=$2
	MAPPED_SLOT=
=======
	local LINUX_SLOT=$1
	local CHANNEL=$2
	local MAPPED_SLOT=
>>>>>>> dfa3b8a5

	MAPPED_SLOT=$(awk '$1 == "slot" && $2 == "${LINUX_SLOT}" && \
			$4 ~ /^${CHANNEL}$|^$/ { print $3; exit}' $CONFIG)
	if [ -z "$MAPPED_SLOT" ] ; then
		MAPPED_SLOT=$LINUX_SLOT
	fi
	printf "%d" ${MAPPED_SLOT}
}

map_channel() {
	local MAPPED_CHAN=
	local PCI_ID=$1
	local PORT=$2

	case $TOPOLOGY in
		"sas_switch")
		MAPPED_CHAN=$(awk -v port=$PORT \
			'$1 == "channel" && $2 == ${PORT} \
			{ print $3; exit }' $CONFIG)
		;;
		"sas_direct"|"scsi")
		MAPPED_CHAN=$(awk -v pciID=$PCI_ID -v port=$PORT \
			'$1 == "channel" && $2 == pciID && $3 == port \
			{print $4}' $CONFIG)
		;;
	esac
	printf "%s" ${MAPPED_CHAN}
}

# map_jbod explainer: The bsg driver knows the difference between a SAS
# expander and fanout expander. Use hostX instance along with top-level
# (whole enclosure) expander instances in /sys/class/enclosure and
# matching a field in an array of expanders, using the index of the
# matched array field as the enclosure instance, thereby making jbod IDs
# dynamic. Avoids reliance on high overhead userspace commands like
# multipath and lsscsi and instead uses existing sysfs data.  $HOSTCHAN
# variable derived from devpath gymnastics in sas_handler() function.
map_jbod() {
<<<<<<< HEAD
	DEV=$1
	DEVEXP=$(ls -l /sys/block/$DEV/device/ | grep enclos | awk -F/ '{print $(NF-1) }')

=======
	local DEV=$1
	DEVEXP=$(ls -l /sys/block/$DEV/device/ | grep enclos | awk -F/ '{print $(NF-1) }')
>>>>>>> dfa3b8a5
	# Use "set --" to create index values (Arrays)
	set -- $(ls -l /sys/class/enclosure | grep host${HOSTCHAN}/port-${HOSTCHAN}:${PORT} | awk '{print $9}')
	# Push whole array set into JBOD. Now JBOD will work like an
	# array
	JBOD=$@

	for i in "${JBOD}"
	do
		if [ "$i" = "$DEVEXP" ] ; then
			MAPPED_JBOD=$i
			break
		fi
	done
	printf "%d" ${MAPPED_JBOD}
}

sas_handler() {
	if [ -z "$PHYS_PER_PORT" ] ; then
		PHYS_PER_PORT=$(awk '$1 == "phys_per_port" \
			{print $2; exit}' $CONFIG)
	fi
	PHYS_PER_PORT=${PHYS_PER_PORT:-4}

	if ! echo $PHYS_PER_PORT | grep -q -E '^[0-9]+$' ; then
		echo "Error: phys_per_port value $PHYS_PER_PORT is non-numeric"
		exit 1
	fi

	if [ -z "$MULTIPATH_MODE" ] ; then
		MULTIPATH_MODE=$(awk '$1 == "multipath" \
			{print $2; exit}' $CONFIG)
	fi

	if [ -z "$MULTIJBOD_MODE" ] ; then
		MULTIJBOD_MODE=$(awk '$1 == "multijbod" \
			{print $2; exit}' $CONFIG)
	fi

	# Use first running component device if we're handling a dm-mpath device
	if [ "$MULTIPATH_MODE" = "yes" ] ; then
		# If udev didn't tell us the UUID via DM_NAME, check /dev/mapper
		if [ -z "$DM_NAME" ] ; then
			DM_NAME=$(ls -l --full-time /dev/mapper |
				awk "/\/$DEV$/{print $9}")
		fi

		# For raw disks udev exports DEVTYPE=partition when
		# handling partitions, and the rules can be written to
		# take advantage of this to append a -part suffix.  For
		# dm devices we get DEVTYPE=disk even for partitions so
		# we have to append the -part suffix directly in the
		# helper.
		if [ "$DEVTYPE" != "partition" ] ; then
			PART=$(echo $DM_NAME | awk -Fp '/p/{print "-part"$2}')
		fi

		# Strip off partition information.
		DM_NAME=$(echo $DM_NAME | sed 's/p[0-9][0-9]*$//')
		if [ -z "$DM_NAME" ] ; then
			return
		fi

		# Utilize DM device name to gather subordinate block devices
		# using sysfs to avoid userspace utilities
		DMDEV=$(echo $DM_NAME |awk '{gsub("../", " "); print $NF}')

		# Use sysfs pointers in /sys/block/dm-X/slaves because using
		# userspace tools creates lots of overhead and should be avoided
		# whenever possible. Use awk to isolate lowest instance of
		# sd device member in dm device group regardless of string
		# length.
		DEV=$(ls /sys/block/$DMDEV/slaves | awk '
			{ len=sprintf ("%20s",length($0)); gsub(/ /,0,str); a[NR]=len "_" $0; }
			END {
				asort(a)
				print substr(a[1],22)
			}')

		if [ -z "$DEV" ] ; then
			return
		fi
	fi

	if echo $DEV | grep -q ^/devices/ ; then
		sys_path=$DEV
	else
		sys_path=$(udevadm info -q path -p /sys/block/$DEV 2>/dev/null)
	fi

	# Use positional parameters as an ad-hoc array
	set -- $(echo "$sys_path" | tr / ' ')
	num_dirs=$#
	scsi_host_dir="/sys"

	# Get path up to /sys/.../hostX
	i=1

	while [ $i -le $num_dirs ] ; do
		d=$(eval echo \${$i})
		scsi_host_dir="$scsi_host_dir/$d"
		echo $d | grep -q -E '^host[0-9]+$' && break
		i=$((i + 1))
	done

	# Lets grab the SAS host channel number and save it for JBOD sorting later
	HOSTCHAN=$(echo $d | awk -F/ '{ gsub("host","",$NF); print $NF}')

	if [ $i = $num_dirs ] ; then
		return
	fi

	PCI_ID=$(eval echo \${$((i -1))} | awk -F: '{print $2":"$3}')

	# In sas_switch mode, the directory four levels beneath
	# /sys/.../hostX contains symlinks to phy devices that reveal
	# the switch port number.  In sas_direct mode, the phy links one
	# directory down reveal the HBA port.
	port_dir=$scsi_host_dir

	case $TOPOLOGY in
		"sas_switch") j=$((i + 4)) ;;
		"sas_direct") j=$((i + 1)) ;;
	esac

	i=$((i + 1))

	while [ $i -le $j ] ; do
		port_dir="$port_dir/$(eval echo \${$i})"
		i=$((i + 1))
	done

	PHY=$(ls -d $port_dir/phy* 2>/dev/null | head -1 | awk -F: '{print $NF}')
	if [ -z "$PHY" ] ; then
		PHY=0
	fi
	PORT=$((PHY / PHYS_PER_PORT))

	# Look in /sys/.../sas_device/end_device-X for the bay_identifier
	# attribute.
	end_device_dir=$port_dir

	while [ $i -lt $num_dirs ] ; do
		d=$(eval echo \${$i})
		end_device_dir="$end_device_dir/$d"
		if echo $d | grep -q '^end_device' ; then
			end_device_dir="$end_device_dir/sas_device/$d"
			break
		fi
		i=$((i + 1))
	done

	# Add 'mix' slot type for environments where dm-multipath devices
	# include end-devices connected via SAS expanders or direct connection
	# to SAS HBA. A mixed connectivity environment such as # pool disk
	# contained in a SAS JBOD and spare drives or log devices directly
	# connected in a server backplane without expanders in the I/O path.
	SLOT=

	case $BAY in
	"bay")
		SLOT=$(cat $end_device_dir/bay_identifier 2>/dev/null)
		;;
	"mix")
<<<<<<< HEAD
		if [ $(cat $end_device_dir/bay_identifier 2>/dev/null) ] ; then
=======
		if [[ $(cat $end_device_dir/bay_identifier 2>/dev/null) ]] ; then
>>>>>>> dfa3b8a5
			SLOT=$(cat $end_device_dir/bay_identifier 2>/dev/null)
		else
			SLOT=$(cat $end_device_dir/phy_identifier 2>/dev/null)
		fi
		;;
	"phy")
		SLOT=$(cat $end_device_dir/phy_identifier 2>/dev/null)
		;;
	"port")
		d=$(eval echo \${$i})
		SLOT=$(echo $d | sed -e 's/^.*://')
		;;
	"id")
		i=$((i + 1))
		d=$(eval echo \${$i})
		SLOT=$(echo $d | sed -e 's/^.*://')
		;;
	"lun")
		i=$((i + 2))
		d=$(eval echo \${$i})
		SLOT=$(echo $d | sed -e 's/^.*://')
		;;
	"ses")
		# look for this SAS path in all SCSI Enclosure Services
		# (SES) enclosures
		sas_address=$(cat $end_device_dir/sas_address 2>/dev/null)
		enclosures=$(lsscsi -g | \
			sed -n -e '/enclosu/s/^.* \([^ ][^ ]*\) *$/\1/p')
		for enclosure in $enclosures; do
			set -- $(sg_ses -p aes $enclosure | \
				awk "/device slot number:/{slot=\$12} \
					/SAS address: $sas_address/\
					{print slot}")
			SLOT=$1
			if [ -n "$SLOT" ] ; then
				break
			fi
		done
		;;
	esac
	if [ -z "$SLOT" ] ; then
		return
	fi

	if [ "$MULTIJBOD_MODE" = "yes" ] ; then
		CHAN=$(map_channel $PCI_ID $PORT)
		SLOT=$(map_slot $SLOT $CHAN)
		JBOD=$(map_jbod $DEV)

		if [ -z "$CHAN" ] ; then
			return
		fi
		echo ${CHAN}-${JBOD}-${SLOT}${PART}
	else
		CHAN=$(map_channel $PCI_ID $PORT)
		SLOT=$(map_slot $SLOT $CHAN)

		if [ -z "$CHAN" ] ; then
			return
		fi
		echo ${CHAN}${SLOT}${PART}
	fi
}

scsi_handler() {
	if [ -z "$FIRST_BAY_NUMBER" ] ; then
		FIRST_BAY_NUMBER=$(awk '$1 == "first_bay_number" \
			{print $2; exit}' $CONFIG)
	fi
	FIRST_BAY_NUMBER=${FIRST_BAY_NUMBER:-0}

	if [ -z "$PHYS_PER_PORT" ] ; then
		PHYS_PER_PORT=$(awk '$1 == "phys_per_port" \
			{print $2; exit}' $CONFIG)
	fi
	PHYS_PER_PORT=${PHYS_PER_PORT:-4}

	if ! echo $PHYS_PER_PORT | grep -q -E '^[0-9]+$' ; then
		echo "Error: phys_per_port value $PHYS_PER_PORT is non-numeric"
		exit 1
	fi

	if [ -z "$MULTIPATH_MODE" ] ; then
		MULTIPATH_MODE=$(awk '$1 == "multipath" \
			{print $2; exit}' $CONFIG)
	fi

	# Use first running component device if we're handling a dm-mpath device
	if [ "$MULTIPATH_MODE" = "yes" ] ; then
		# If udev didn't tell us the UUID via DM_NAME, check /dev/mapper
		if [ -z "$DM_NAME" ] ; then
			DM_NAME=$(ls -l --full-time /dev/mapper |
				awk "/\/$DEV$/{print \\$9}")
		fi

		# For raw disks udev exports DEVTYPE=partition when
		# handling partitions, and the rules can be written to
		# take advantage of this to append a -part suffix.  For
		# dm devices we get DEVTYPE=disk even for partitions so
		# we have to append the -part suffix directly in the
		# helper.
		if [ "$DEVTYPE" != "partition" ] ; then
			PART=$(echo $DM_NAME | awk -Fp '/p/{print "-part"$2}')
		fi

		# Strip off partition information.
		DM_NAME=$(echo $DM_NAME | sed 's/p[0-9][0-9]*$//')
		if [ -z "$DM_NAME" ] ; then
			return
		fi

		# Get the raw scsi device name from multipath -ll. Strip off
		# leading pipe symbols to make field numbering consistent.
		DEV=$(multipath -ll $DM_NAME |
			awk '/running/{gsub("^[|]"," "); print $3 ; exit}')
		if [ -z "$DEV" ] ; then
			return
		fi
	fi

	if echo $DEV | grep -q ^/devices/ ; then
		sys_path=$DEV
	else
		sys_path=$(udevadm info -q path -p /sys/block/$DEV 2>/dev/null)
	fi

	# expect sys_path like this, for example:
	# /devices/pci0000:00/0000:00:0b.0/0000:09:00.0/0000:0a:05.0/0000:0c:00.0/host3/target3:1:0/3:1:0:21/block/sdv

	# Use positional parameters as an ad-hoc array
	set -- $(echo "$sys_path" | tr / ' ')
	num_dirs=$#
	scsi_host_dir="/sys"

	# Get path up to /sys/.../hostX
	i=1

	while [ $i -le $num_dirs ] ; do
		d=$(eval echo \${$i})
		scsi_host_dir="$scsi_host_dir/$d"

		echo $d | grep -q -E '^host[0-9]+$' && break
		i=$((i + 1))
	done

	if [ $i = $num_dirs ] ; then
		return
	fi

	PCI_ID=$(eval echo \${$((i -1))} | awk -F: '{print $2":"$3}')

	# In scsi mode, the directory two levels beneath
	# /sys/.../hostX reveals the port and slot.
	port_dir=$scsi_host_dir
	j=$((i + 2))

	i=$((i + 1))
	while [ $i -le $j ] ; do
		port_dir="$port_dir/$(eval echo \${$i})"
		i=$((i + 1))
	done

	set -- $(echo $port_dir | sed -e 's/^.*:\([^:]*\):\([^:]*\)$/\1 \2/')
	PORT=$1
	SLOT=$(($2 + FIRST_BAY_NUMBER))

	if [ -z "$SLOT" ] ; then
		return
	fi

	CHAN=$(map_channel $PCI_ID $PORT)
	SLOT=$(map_slot $SLOT $CHAN)

	if [ -z "$CHAN" ] ; then
		return
	fi
	echo ${CHAN}${SLOT}${PART}
}

# Figure out the name for the enclosure symlink
enclosure_handler () {
	# We get all the info we need from udev's DEVPATH variable:
	#
	# DEVPATH=/sys/devices/pci0000:00/0000:00:03.0/0000:05:00.0/host0/subsystem/devices/0:0:0:0/scsi_generic/sg0

	# Get the enclosure ID ("0:0:0:0")
	ENC=$(basename $(readlink -m "/sys/$DEVPATH/../.."))
	if [ ! -d /sys/class/enclosure/$ENC ] ; then
		# Not an enclosure, bail out
		return
	fi

	# Get the long sysfs device path to our enclosure. Looks like:
	# /devices/pci0000:00/0000:00:03.0/0000:05:00.0/host0/port-0:0/ ... /enclosure/0:0:0:0

	ENC_DEVICE=$(readlink /sys/class/enclosure/$ENC)

	# Grab the full path to the hosts port dir:
	# /devices/pci0000:00/0000:00:03.0/0000:05:00.0/host0/port-0:0
	PORT_DIR=$(echo $ENC_DEVICE | grep -Eo '.+host[0-9]+/port-[0-9]+:[0-9]+')

	# Get the port number
	PORT_ID=$(echo $PORT_DIR | grep -Eo "[0-9]+$")

	# The PCI directory is two directories up from the port directory
	# /sys/devices/pci0000:00/0000:00:03.0/0000:05:00.0
	PCI_ID_LONG=$(basename $(readlink -m "/sys/$PORT_DIR/../.."))

	# Strip down the PCI address from 0000:05:00.0 to 05:00.0
	PCI_ID=$(echo "$PCI_ID_LONG" | sed -r 's/^[0-9]+://g')

	# Name our device according to vdev_id.conf (like "L0" or "U1").
	NAME=$(awk "/channel/{if ($1 == "channel" && $2 == "$PCI_ID" && \
		$3 == "$PORT_ID") {print ${4}int(count[$4])}; count[$4]++}" $CONFIG)

	echo "${NAME}"
}

alias_handler () {
	# Special handling is needed to correctly append a -part suffix
	# to partitions of device mapper devices.  The DEVTYPE attribute
	# is normally set to "disk" instead of "partition" in this case,
	# so the udev rules won't handle that for us as they do for
	# "plain" block devices.
	#
	# For example, we may have the following links for a device and its
	# partitions,
	#
	#  /dev/disk/by-id/dm-name-isw_dibgbfcije_ARRAY0   -> ../../dm-0
	#  /dev/disk/by-id/dm-name-isw_dibgbfcije_ARRAY0p1 -> ../../dm-1
	#  /dev/disk/by-id/dm-name-isw_dibgbfcije_ARRAY0p2 -> ../../dm-3
	#
	# and the following alias in vdev_id.conf.
	#
	#   alias A0 dm-name-isw_dibgbfcije_ARRAY0
	#
	# The desired outcome is for the following links to be created
	# without having explicitly defined aliases for the partitions.
	#
	#  /dev/disk/by-vdev/A0       -> ../../dm-0
	#  /dev/disk/by-vdev/A0-part1 -> ../../dm-1
	#  /dev/disk/by-vdev/A0-part2 -> ../../dm-3
	#
	# Warning: The following grep pattern will misidentify whole-disk
	#          devices whose names end with 'p' followed by a string of
	#          digits as partitions, causing alias creation to fail. This
	#          ambiguity seems unavoidable, so devices using this facility
	#          must not use such names.
	DM_PART=
	if echo $DM_NAME | grep -q -E 'p[0-9][0-9]*$' ; then
		if [ "$DEVTYPE" != "partition" ] ; then
			DM_PART=$(echo $DM_NAME | awk -Fp '/p/{print "-part"$2}')
		fi
	fi

	# DEVLINKS attribute must have been populated by already-run udev rules.
	for link in $DEVLINKS ; do
		# Remove partition information to match key of top-level device.
		if [ -n "$DM_PART" ] ; then
			link=$(echo $link | sed 's/p[0-9][0-9]*$//')
		fi
		# Check both the fully qualified and the base name of link.
		for l in $link $(basename $link) ; do
			if [ ! -z $l ]; then
				alias=$(awk -v var=$l '($1 == "alias") && \
					($3 == var) \
					{ print $2; exit }' $CONFIG)
				if [ -n "$alias" ] ; then
					echo ${alias}${DM_PART}
					return
				fi
			fi
		done
	done
}

# main
while getopts 'c:d:eg:jmp:h' OPTION; do
	case ${OPTION} in
	c)
		CONFIG=${OPTARG}
		;;
	d)
		DEV=${OPTARG}
		;;
	e)
	# When udev sees a scsi_generic device, it calls this script with -e to
	# create the enclosure device symlinks only.  We also need
	# "enclosure_symlinks yes" set in vdev_id.config to actually create the
	# symlink.
	ENCLOSURE_MODE=$(awk '{if ($1 == "enclosure_symlinks") \
		print $2}' $CONFIG)

	if [ "$ENCLOSURE_MODE" != "yes" ] ; then
		exit 0
	fi
		;;
	g)
		TOPOLOGY=$OPTARG
		;;
	p)
		PHYS_PER_PORT=${OPTARG}
		;;
	j)
		MULTIJBOD_MODE=yes
		;;
	m)
		MULTIPATH_MODE=yes
		;;
	h)
		usage
		;;
	esac
done

if [ ! -r $CONFIG ] ; then
	echo "Error: Config file \"$CONFIG\" not found"
	exit 0
fi

if [ -z "$DEV" ] && [ -z "$ENCLOSURE_MODE" ] ; then
	echo "Error: missing required option -d"
	exit 1
fi

if [ -z "$TOPOLOGY" ] ; then
	TOPOLOGY=$(awk '($1 == "topology") {print $2; exit}' $CONFIG)
fi

if [ -z "$BAY" ] ; then
	BAY=$(awk '($1 == "slot") {print $2; exit}' $CONFIG)
fi

TOPOLOGY=${TOPOLOGY:-sas_direct}

# Should we create /dev/by-enclosure symlinks?
if [ "$ENCLOSURE_MODE" = "yes" ] && [ "$TOPOLOGY" = "sas_direct" ] ; then
	ID_ENCLOSURE=$(enclosure_handler)
	if [ -z "$ID_ENCLOSURE" ] ; then
		exit 0
	fi

	# Just create the symlinks to the enclosure devices and then exit.
	ENCLOSURE_PREFIX=$(awk '/enclosure_symlinks_prefix/{print $2}' $CONFIG)
	if [ -z "$ENCLOSURE_PREFIX" ] ; then
		ENCLOSURE_PREFIX="enc"
	fi
	echo "ID_ENCLOSURE=$ID_ENCLOSURE"
	echo "ID_ENCLOSURE_PATH=by-enclosure/$ENCLOSURE_PREFIX-$ID_ENCLOSURE"
	exit 0
fi

# First check if an alias was defined for this device.
ID_VDEV=$(alias_handler)

if [ -z "$ID_VDEV" ] ; then
	BAY=${BAY:-bay}
	case $TOPOLOGY in
		sas_direct|sas_switch)
			ID_VDEV=$(sas_handler)
			;;
		scsi)
			ID_VDEV=$(scsi_handler)
			;;
		*)
			echo "Error: unknown topology $TOPOLOGY"
			exit 1
			;;
	esac
fi

if [ -n "$ID_VDEV" ] ; then
	echo "ID_VDEV=${ID_VDEV}"
	echo "ID_VDEV_PATH=disk/by-vdev/${ID_VDEV}"
fi<|MERGE_RESOLUTION|>--- conflicted
+++ resolved
@@ -142,15 +142,9 @@
 }
 
 map_slot() {
-<<<<<<< HEAD
 	LINUX_SLOT=$1
 	CHANNEL=$2
 	MAPPED_SLOT=
-=======
-	local LINUX_SLOT=$1
-	local CHANNEL=$2
-	local MAPPED_SLOT=
->>>>>>> dfa3b8a5
 
 	MAPPED_SLOT=$(awk '$1 == "slot" && $2 == "${LINUX_SLOT}" && \
 			$4 ~ /^${CHANNEL}$|^$/ { print $3; exit}' $CONFIG)
@@ -189,14 +183,9 @@
 # multipath and lsscsi and instead uses existing sysfs data.  $HOSTCHAN
 # variable derived from devpath gymnastics in sas_handler() function.
 map_jbod() {
-<<<<<<< HEAD
 	DEV=$1
 	DEVEXP=$(ls -l /sys/block/$DEV/device/ | grep enclos | awk -F/ '{print $(NF-1) }')
 
-=======
-	local DEV=$1
-	DEVEXP=$(ls -l /sys/block/$DEV/device/ | grep enclos | awk -F/ '{print $(NF-1) }')
->>>>>>> dfa3b8a5
 	# Use "set --" to create index values (Arrays)
 	set -- $(ls -l /sys/class/enclosure | grep host${HOSTCHAN}/port-${HOSTCHAN}:${PORT} | awk '{print $9}')
 	# Push whole array set into JBOD. Now JBOD will work like an
@@ -360,11 +349,7 @@
 		SLOT=$(cat $end_device_dir/bay_identifier 2>/dev/null)
 		;;
 	"mix")
-<<<<<<< HEAD
 		if [ $(cat $end_device_dir/bay_identifier 2>/dev/null) ] ; then
-=======
-		if [[ $(cat $end_device_dir/bay_identifier 2>/dev/null) ]] ; then
->>>>>>> dfa3b8a5
 			SLOT=$(cat $end_device_dir/bay_identifier 2>/dev/null)
 		else
 			SLOT=$(cat $end_device_dir/phy_identifier 2>/dev/null)
