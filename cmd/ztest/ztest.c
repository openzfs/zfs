/*
 * CDDL HEADER START
 *
 * The contents of this file are subject to the terms of the
 * Common Development and Distribution License (the "License").
 * You may not use this file except in compliance with the License.
 *
 * You can obtain a copy of the license at usr/src/OPENSOLARIS.LICENSE
 * or http://www.opensolaris.org/os/licensing.
 * See the License for the specific language governing permissions
 * and limitations under the License.
 *
 * When distributing Covered Code, include this CDDL HEADER in each
 * file and include the License file at usr/src/OPENSOLARIS.LICENSE.
 * If applicable, add the following below this CDDL HEADER, with the
 * fields enclosed by brackets "[]" replaced with your own identifying
 * information: Portions Copyright [yyyy] [name of copyright owner]
 *
 * CDDL HEADER END
 */
/*
 * Copyright (c) 2005, 2010, Oracle and/or its affiliates. All rights reserved.
 * Copyright (c) 2011, 2018 by Delphix. All rights reserved.
 * Copyright 2011 Nexenta Systems, Inc.  All rights reserved.
 * Copyright (c) 2013 Steven Hartland. All rights reserved.
 * Copyright (c) 2014 Integros [integros.com]
 * Copyright 2017 Joyent, Inc.
 * Copyright (c) 2017, Intel Corporation.
 */

/*
 * The objective of this program is to provide a DMU/ZAP/SPA stress test
 * that runs entirely in userland, is easy to use, and easy to extend.
 *
 * The overall design of the ztest program is as follows:
 *
 * (1) For each major functional area (e.g. adding vdevs to a pool,
 *     creating and destroying datasets, reading and writing objects, etc)
 *     we have a simple routine to test that functionality.  These
 *     individual routines do not have to do anything "stressful".
 *
 * (2) We turn these simple functionality tests into a stress test by
 *     running them all in parallel, with as many threads as desired,
 *     and spread across as many datasets, objects, and vdevs as desired.
 *
 * (3) While all this is happening, we inject faults into the pool to
 *     verify that self-healing data really works.
 *
 * (4) Every time we open a dataset, we change its checksum and compression
 *     functions.  Thus even individual objects vary from block to block
 *     in which checksum they use and whether they're compressed.
 *
 * (5) To verify that we never lose on-disk consistency after a crash,
 *     we run the entire test in a child of the main process.
 *     At random times, the child self-immolates with a SIGKILL.
 *     This is the software equivalent of pulling the power cord.
 *     The parent then runs the test again, using the existing
 *     storage pool, as many times as desired. If backwards compatibility
 *     testing is enabled ztest will sometimes run the "older" version
 *     of ztest after a SIGKILL.
 *
 * (6) To verify that we don't have future leaks or temporal incursions,
 *     many of the functional tests record the transaction group number
 *     as part of their data.  When reading old data, they verify that
 *     the transaction group number is less than the current, open txg.
 *     If you add a new test, please do this if applicable.
 *
 * (7) Threads are created with a reduced stack size, for sanity checking.
 *     Therefore, it's important not to allocate huge buffers on the stack.
 *
 * When run with no arguments, ztest runs for about five minutes and
 * produces no output if successful.  To get a little bit of information,
 * specify -V.  To get more information, specify -VV, and so on.
 *
 * To turn this into an overnight stress test, use -T to specify run time.
 *
 * You can ask more vdevs [-v], datasets [-d], or threads [-t]
 * to increase the pool capacity, fanout, and overall stress level.
 *
 * Use the -k option to set the desired frequency of kills.
 *
 * When ztest invokes itself it passes all relevant information through a
 * temporary file which is mmap-ed in the child process. This allows shared
 * memory to survive the exec syscall. The ztest_shared_hdr_t struct is always
 * stored at offset 0 of this file and contains information on the size and
 * number of shared structures in the file. The information stored in this file
 * must remain backwards compatible with older versions of ztest so that
 * ztest can invoke them during backwards compatibility testing (-B).
 */

#include <sys/zfs_context.h>
#include <sys/spa.h>
#include <sys/dmu.h>
#include <sys/txg.h>
#include <sys/dbuf.h>
#include <sys/zap.h>
#include <sys/dmu_objset.h>
#include <sys/poll.h>
#include <sys/stat.h>
#include <sys/time.h>
#include <sys/wait.h>
#include <sys/mman.h>
#include <sys/resource.h>
#include <sys/zio.h>
#include <sys/zil.h>
#include <sys/zil_impl.h>
#include <sys/vdev_draid.h>
#include <sys/vdev_impl.h>
#include <sys/vdev_file.h>
#include <sys/vdev_initialize.h>
#include <sys/vdev_raidz.h>
#include <sys/vdev_trim.h>
#include <sys/spa_impl.h>
#include <sys/metaslab_impl.h>
#include <sys/dsl_prop.h>
#include <sys/dsl_dataset.h>
#include <sys/dsl_destroy.h>
#include <sys/dsl_scan.h>
#include <sys/zio_checksum.h>
#include <sys/zfs_refcount.h>
#include <sys/zfeature.h>
#include <sys/dsl_userhold.h>
#include <sys/abd.h>
#include <stdio.h>
#include <stdlib.h>
#include <unistd.h>
#include <signal.h>
#include <umem.h>
#include <ctype.h>
#include <math.h>
#include <sys/fs/zfs.h>
#include <zfs_fletcher.h>
#include <libnvpair.h>
#include <libzutil.h>
#include <sys/crypto/icp.h>
#ifdef __GLIBC__
#include <execinfo.h> /* for backtrace() */
#endif

static int ztest_fd_data = -1;
static int ztest_fd_rand = -1;

typedef struct ztest_shared_hdr {
	uint64_t	zh_hdr_size;
	uint64_t	zh_opts_size;
	uint64_t	zh_size;
	uint64_t	zh_stats_size;
	uint64_t	zh_stats_count;
	uint64_t	zh_ds_size;
	uint64_t	zh_ds_count;
} ztest_shared_hdr_t;

static ztest_shared_hdr_t *ztest_shared_hdr;

enum ztest_class_state {
	ZTEST_VDEV_CLASS_OFF,
	ZTEST_VDEV_CLASS_ON,
	ZTEST_VDEV_CLASS_RND
};

typedef struct ztest_shared_opts {
	char zo_pool[ZFS_MAX_DATASET_NAME_LEN];
	char zo_dir[ZFS_MAX_DATASET_NAME_LEN];
	char zo_alt_ztest[MAXNAMELEN];
	char zo_alt_libpath[MAXNAMELEN];
	uint64_t zo_vdevs;
	uint64_t zo_vdevtime;
	size_t zo_vdev_size;
	int zo_ashift;
	int zo_mirrors;
	int zo_raid_children;
	int zo_raid_parity;
	char zo_raid_type[8];
	int zo_draid_data;
	int zo_draid_spares;
	int zo_datasets;
	int zo_threads;
	uint64_t zo_passtime;
	uint64_t zo_killrate;
	int zo_verbose;
	int zo_init;
	uint64_t zo_time;
	uint64_t zo_maxloops;
	uint64_t zo_metaslab_force_ganging;
	uint64_t zo_raidz_expand_test;
	int zo_mmp_test;
	int zo_special_vdevs;
	int zo_dump_dbgmsg;
} ztest_shared_opts_t;

static const ztest_shared_opts_t ztest_opts_defaults = {
	.zo_pool = "ztest",
	.zo_dir = "/tmp",
	.zo_alt_ztest = { '\0' },
	.zo_alt_libpath = { '\0' },
	.zo_vdevs = 5,
	.zo_ashift = SPA_MINBLOCKSHIFT,
	.zo_mirrors = 2,
	.zo_raid_children = 4,
	.zo_raid_parity = 1,
	.zo_raid_type = VDEV_TYPE_RAIDZ,
	.zo_vdev_size = SPA_MINDEVSIZE * 4,	/* 256m default size */
	.zo_draid_data = 4,		/* data drives */
	.zo_draid_spares = 1,		/* distributed spares */
	.zo_datasets = 7,
	.zo_threads = 23,
	.zo_passtime = 60,		/* 60 seconds */
	.zo_killrate = 70,		/* 70% kill rate */
	.zo_verbose = 0,
	.zo_mmp_test = 0,
	.zo_init = 1,
	.zo_time = 300,			/* 5 minutes */
	.zo_maxloops = 50,		/* max loops during spa_freeze() */
	.zo_metaslab_force_ganging = 64 << 10,
	.zo_special_vdevs = ZTEST_VDEV_CLASS_RND,
	.zo_raidz_expand_test = 0,
};

extern uint64_t metaslab_force_ganging;
extern uint64_t metaslab_df_alloc_threshold;
extern unsigned long zfs_deadman_synctime_ms;
extern int metaslab_preload_limit;
extern boolean_t zfs_compressed_arc_enabled;
extern int zfs_abd_scatter_enabled;
extern int dmu_object_alloc_chunk_shift;
extern boolean_t zfs_force_some_double_word_sm_entries;
extern unsigned long zio_decompress_fail_fraction;
extern unsigned long zfs_reconstruct_indirect_damage_fraction;


static ztest_shared_opts_t *ztest_shared_opts;
static ztest_shared_opts_t ztest_opts;
static char *ztest_wkeydata = "abcdefghijklmnopqrstuvwxyz012345";

typedef struct ztest_shared_ds {
	uint64_t	zd_seq;
} ztest_shared_ds_t;

static ztest_shared_ds_t *ztest_shared_ds;
#define	ZTEST_GET_SHARED_DS(d) (&ztest_shared_ds[d])

#define	BT_MAGIC	0x123456789abcdefULL
#define	MAXFAULTS(zs) \
	(MAX((zs)->zs_mirrors, 1) * (ztest_opts.zo_raid_parity + 1) - 1)

enum ztest_io_type {
	ZTEST_IO_WRITE_TAG,
	ZTEST_IO_WRITE_PATTERN,
	ZTEST_IO_WRITE_ZEROES,
	ZTEST_IO_TRUNCATE,
	ZTEST_IO_SETATTR,
	ZTEST_IO_REWRITE,
	ZTEST_IO_TYPES
};

typedef struct ztest_block_tag {
	uint64_t	bt_magic;
	uint64_t	bt_objset;
	uint64_t	bt_object;
	uint64_t	bt_dnodesize;
	uint64_t	bt_offset;
	uint64_t	bt_gen;
	uint64_t	bt_txg;
	uint64_t	bt_crtxg;
} ztest_block_tag_t;

typedef struct bufwad {
	uint64_t	bw_index;
	uint64_t	bw_txg;
	uint64_t	bw_data;
} bufwad_t;

/*
 * It would be better to use a rangelock_t per object.  Unfortunately
 * the rangelock_t is not a drop-in replacement for rl_t, because we
 * still need to map from object ID to rangelock_t.
 */
typedef enum {
	ZTRL_READER,
	ZTRL_WRITER,
	ZTRL_APPEND
} rl_type_t;

typedef struct rll {
	void		*rll_writer;
	int		rll_readers;
	kmutex_t	rll_lock;
	kcondvar_t	rll_cv;
} rll_t;

typedef struct rl {
	uint64_t	rl_object;
	uint64_t	rl_offset;
	uint64_t	rl_size;
	rll_t		*rl_lock;
} rl_t;

#define	ZTEST_RANGE_LOCKS	64
#define	ZTEST_OBJECT_LOCKS	64

/*
 * Object descriptor.  Used as a template for object lookup/create/remove.
 */
typedef struct ztest_od {
	uint64_t	od_dir;
	uint64_t	od_object;
	dmu_object_type_t od_type;
	dmu_object_type_t od_crtype;
	uint64_t	od_blocksize;
	uint64_t	od_crblocksize;
	uint64_t	od_crdnodesize;
	uint64_t	od_gen;
	uint64_t	od_crgen;
	char		od_name[ZFS_MAX_DATASET_NAME_LEN];
} ztest_od_t;

/*
 * Per-dataset state.
 */
typedef struct ztest_ds {
	ztest_shared_ds_t *zd_shared;
	objset_t	*zd_os;
	pthread_rwlock_t zd_zilog_lock;
	zilog_t		*zd_zilog;
	ztest_od_t	*zd_od;		/* debugging aid */
	char		zd_name[ZFS_MAX_DATASET_NAME_LEN];
	kmutex_t	zd_dirobj_lock;
	rll_t		zd_object_lock[ZTEST_OBJECT_LOCKS];
	rll_t		zd_range_lock[ZTEST_RANGE_LOCKS];
} ztest_ds_t;

/*
 * Per-iteration state.
 */
typedef void ztest_func_t(ztest_ds_t *zd, uint64_t id);

typedef struct ztest_info {
	ztest_func_t	*zi_func;	/* test function */
	uint64_t	zi_iters;	/* iterations per execution */
	uint64_t	*zi_interval;	/* execute every <interval> seconds */
	const char	*zi_funcname;	/* name of test function */
} ztest_info_t;

typedef struct ztest_shared_callstate {
	uint64_t	zc_count;	/* per-pass count */
	uint64_t	zc_time;	/* per-pass time */
	uint64_t	zc_next;	/* next time to call this function */
} ztest_shared_callstate_t;

static ztest_shared_callstate_t *ztest_shared_callstate;
#define	ZTEST_GET_SHARED_CALLSTATE(c) (&ztest_shared_callstate[c])

ztest_func_t ztest_dmu_read_write;
ztest_func_t ztest_dmu_write_parallel;
ztest_func_t ztest_dmu_object_alloc_free;
ztest_func_t ztest_dmu_object_next_chunk;
ztest_func_t ztest_dmu_commit_callbacks;
ztest_func_t ztest_zap;
ztest_func_t ztest_zap_parallel;
ztest_func_t ztest_zil_commit;
ztest_func_t ztest_zil_remount;
ztest_func_t ztest_dmu_read_write_zcopy;
ztest_func_t ztest_dmu_objset_create_destroy;
ztest_func_t ztest_dmu_prealloc;
ztest_func_t ztest_fzap;
ztest_func_t ztest_dmu_snapshot_create_destroy;
ztest_func_t ztest_dsl_prop_get_set;
ztest_func_t ztest_spa_prop_get_set;
ztest_func_t ztest_spa_create_destroy;
ztest_func_t ztest_fault_inject;
ztest_func_t ztest_dmu_snapshot_hold;
ztest_func_t ztest_mmp_enable_disable;
ztest_func_t ztest_scrub;
ztest_func_t ztest_dsl_dataset_promote_busy;
ztest_func_t ztest_vdev_attach_detach;
ztest_func_t ztest_vdev_LUN_growth;
ztest_func_t ztest_vdev_add_remove;
ztest_func_t ztest_vdev_class_add;
ztest_func_t ztest_vdev_aux_add_remove;
ztest_func_t ztest_split_pool;
ztest_func_t ztest_reguid;
ztest_func_t ztest_spa_upgrade;
ztest_func_t ztest_device_removal;
ztest_func_t ztest_spa_checkpoint_create_discard;
ztest_func_t ztest_initialize;
ztest_func_t ztest_trim;
ztest_func_t ztest_fletcher;
ztest_func_t ztest_fletcher_incr;
ztest_func_t ztest_verify_dnode_bt;

uint64_t zopt_always = 0ULL * NANOSEC;		/* all the time */
uint64_t zopt_incessant = 1ULL * NANOSEC / 10;	/* every 1/10 second */
uint64_t zopt_often = 1ULL * NANOSEC;		/* every second */
uint64_t zopt_sometimes = 10ULL * NANOSEC;	/* every 10 seconds */
uint64_t zopt_rarely = 60ULL * NANOSEC;		/* every 60 seconds */

#define	ZTI_INIT(func, iters, interval) \
	{   .zi_func = (func), \
	    .zi_iters = (iters), \
	    .zi_interval = (interval), \
	    .zi_funcname = # func }

ztest_info_t ztest_info[] = {
	ZTI_INIT(ztest_dmu_read_write, 1, &zopt_always),
	ZTI_INIT(ztest_dmu_write_parallel, 10, &zopt_always),
	ZTI_INIT(ztest_dmu_object_alloc_free, 1, &zopt_always),
	ZTI_INIT(ztest_dmu_object_next_chunk, 1, &zopt_sometimes),
	ZTI_INIT(ztest_dmu_commit_callbacks, 1, &zopt_always),
	ZTI_INIT(ztest_zap, 30, &zopt_always),
	ZTI_INIT(ztest_zap_parallel, 100, &zopt_always),
	ZTI_INIT(ztest_split_pool, 1, &zopt_always),
	ZTI_INIT(ztest_zil_commit, 1, &zopt_incessant),
	ZTI_INIT(ztest_zil_remount, 1, &zopt_sometimes),
	ZTI_INIT(ztest_dmu_read_write_zcopy, 1, &zopt_often),
	ZTI_INIT(ztest_dmu_objset_create_destroy, 1, &zopt_often),
	ZTI_INIT(ztest_dsl_prop_get_set, 1, &zopt_often),
	ZTI_INIT(ztest_spa_prop_get_set, 1, &zopt_sometimes),
#if 0
	ZTI_INIT(ztest_dmu_prealloc, 1, &zopt_sometimes),
#endif
	ZTI_INIT(ztest_fzap, 1, &zopt_sometimes),
	ZTI_INIT(ztest_dmu_snapshot_create_destroy, 1, &zopt_sometimes),
	ZTI_INIT(ztest_spa_create_destroy, 1, &zopt_sometimes),
	ZTI_INIT(ztest_fault_inject, 1, &zopt_sometimes),
	ZTI_INIT(ztest_dmu_snapshot_hold, 1, &zopt_sometimes),
	ZTI_INIT(ztest_mmp_enable_disable, 1, &zopt_sometimes),
	ZTI_INIT(ztest_reguid, 1, &zopt_rarely),
	ZTI_INIT(ztest_scrub, 1, &zopt_rarely),
	ZTI_INIT(ztest_spa_upgrade, 1, &zopt_rarely),
	ZTI_INIT(ztest_dsl_dataset_promote_busy, 1, &zopt_rarely),
	ZTI_INIT(ztest_vdev_attach_detach, 1, &zopt_sometimes),
	ZTI_INIT(ztest_vdev_LUN_growth, 1, &zopt_rarely),
	ZTI_INIT(ztest_vdev_add_remove, 1, &ztest_opts.zo_vdevtime),
	ZTI_INIT(ztest_vdev_class_add, 1, &ztest_opts.zo_vdevtime),
	ZTI_INIT(ztest_vdev_aux_add_remove, 1, &ztest_opts.zo_vdevtime),
	ZTI_INIT(ztest_device_removal, 1, &zopt_sometimes),
	ZTI_INIT(ztest_spa_checkpoint_create_discard, 1, &zopt_rarely),
	ZTI_INIT(ztest_initialize, 1, &zopt_sometimes),
	ZTI_INIT(ztest_trim, 1, &zopt_sometimes),
	ZTI_INIT(ztest_fletcher, 1, &zopt_rarely),
	ZTI_INIT(ztest_fletcher_incr, 1, &zopt_rarely),
	ZTI_INIT(ztest_verify_dnode_bt, 1, &zopt_sometimes),
};

#define	ZTEST_FUNCS	(sizeof (ztest_info) / sizeof (ztest_info_t))

ztest_info_t raidz_expand_info[] = {
/* XXX - does this list of activities need further pruning? */
	ZTI_INIT(ztest_dmu_read_write, 1, &zopt_always),
	ZTI_INIT(ztest_dmu_write_parallel, 10, &zopt_always),
	ZTI_INIT(ztest_dmu_object_alloc_free, 1, &zopt_always),
	ZTI_INIT(ztest_dmu_object_next_chunk, 1, &zopt_sometimes),
	ZTI_INIT(ztest_dmu_commit_callbacks, 1, &zopt_always),
	ZTI_INIT(ztest_zap, 30, &zopt_always),
	ZTI_INIT(ztest_zap_parallel, 100, &zopt_always),
	ZTI_INIT(ztest_split_pool, 1, &zopt_always),
	ZTI_INIT(ztest_zil_commit, 1, &zopt_incessant),
	ZTI_INIT(ztest_zil_remount, 1, &zopt_sometimes),
	ZTI_INIT(ztest_dmu_read_write_zcopy, 1, &zopt_often),
	ZTI_INIT(ztest_dmu_objset_create_destroy, 1, &zopt_often),
	ZTI_INIT(ztest_dsl_prop_get_set, 1, &zopt_often),
	ZTI_INIT(ztest_spa_prop_get_set, 1, &zopt_sometimes),
#if 0
	ZTI_INIT(ztest_dmu_prealloc, 1, &zopt_sometimes),
#endif
	ZTI_INIT(ztest_fzap, 1, &zopt_sometimes),
	ZTI_INIT(ztest_dsl_dataset_promote_busy, 1, &zopt_rarely),
	ZTI_INIT(ztest_initialize, 1, &zopt_sometimes),
	ZTI_INIT(ztest_trim, 1, &zopt_sometimes),
	ZTI_INIT(ztest_verify_dnode_bt, 1, &zopt_sometimes),
};

#define	RAIDZ_EXPAND_FUNCS (sizeof (raidz_expand_info) / sizeof (ztest_info_t))

/*
 * The following struct is used to hold a list of uncalled commit callbacks.
 * The callbacks are ordered by txg number.
 */
typedef struct ztest_cb_list {
	kmutex_t	zcl_callbacks_lock;
	list_t		zcl_callbacks;
} ztest_cb_list_t;

/*
 * Stuff we need to share writably between parent and child.
 */
typedef struct ztest_shared {
	boolean_t	zs_do_init;
	hrtime_t	zs_proc_start;
	hrtime_t	zs_proc_stop;
	hrtime_t	zs_thread_start;
	hrtime_t	zs_thread_stop;
	hrtime_t	zs_thread_kill;
	uint64_t	zs_enospc_count;
	uint64_t	zs_vdev_next_leaf;
	uint64_t	zs_vdev_aux;
	uint64_t	zs_alloc;
	uint64_t	zs_space;
	uint64_t	zs_splits;
	uint64_t	zs_mirrors;
	uint64_t	zs_metaslab_sz;
	uint64_t	zs_metaslab_df_alloc_threshold;
	uint64_t	zs_guid;
} ztest_shared_t;

#define	ID_PARALLEL	-1ULL

static char ztest_dev_template[] = "%s/%s.%llua";
static char ztest_aux_template[] = "%s/%s.%s.%llu";
ztest_shared_t *ztest_shared;

static spa_t *ztest_spa = NULL;
static ztest_ds_t *ztest_ds;

static kmutex_t ztest_vdev_lock;
static boolean_t ztest_device_removal_active = B_FALSE;
static boolean_t ztest_pool_scrubbed = B_FALSE;
static kmutex_t ztest_checkpoint_lock;

/*
 * The ztest_name_lock protects the pool and dataset namespace used by
 * the individual tests. To modify the namespace, consumers must grab
 * this lock as writer. Grabbing the lock as reader will ensure that the
 * namespace does not change while the lock is held.
 */
static pthread_rwlock_t ztest_name_lock;

static boolean_t ztest_dump_core = B_TRUE;
static boolean_t ztest_exiting;

/* Global commit callback list */
static ztest_cb_list_t zcl;
/* Commit cb delay */
static uint64_t zc_min_txg_delay = UINT64_MAX;
static int zc_cb_counter = 0;

/*
 * Minimum number of commit callbacks that need to be registered for us to check
 * whether the minimum txg delay is acceptable.
 */
#define	ZTEST_COMMIT_CB_MIN_REG	100

/*
 * If a number of txgs equal to this threshold have been created after a commit
 * callback has been registered but not called, then we assume there is an
 * implementation bug.
 */
#define	ZTEST_COMMIT_CB_THRESH	(TXG_CONCURRENT_STATES + 1000)

enum ztest_object {
	ZTEST_META_DNODE = 0,
	ZTEST_DIROBJ,
	ZTEST_OBJECTS
};

static void usage(boolean_t) __NORETURN;
static int ztest_scrub_impl(spa_t *spa);

/*
 * These libumem hooks provide a reasonable set of defaults for the allocator's
 * debugging facilities.
 */
const char *
_umem_debug_init(void)
{
	return ("default,verbose"); /* $UMEM_DEBUG setting */
}

const char *
_umem_logging_init(void)
{
	return ("fail,contents"); /* $UMEM_LOGGING setting */
}

static void
dump_debug_buffer(void)
{
	ssize_t ret __attribute__((unused));

	if (!ztest_opts.zo_dump_dbgmsg)
		return;

	/*
	 * We use write() instead of printf() so that this function
	 * is safe to call from a signal handler.
	 */
	ret = write(STDOUT_FILENO, "\n", 1);
	zfs_dbgmsg_print("ztest");
}

#define	BACKTRACE_SZ	100

static void sig_handler(int signo)
{
	struct sigaction action;
#ifdef __GLIBC__ /* backtrace() is a GNU extension */
	int nptrs;
	void *buffer[BACKTRACE_SZ];

	nptrs = backtrace(buffer, BACKTRACE_SZ);
	backtrace_symbols_fd(buffer, nptrs, STDERR_FILENO);
#endif
	dump_debug_buffer();

	/*
	 * Restore default action and re-raise signal so SIGSEGV and
	 * SIGABRT can trigger a core dump.
	 */
	action.sa_handler = SIG_DFL;
	sigemptyset(&action.sa_mask);
	action.sa_flags = 0;
	(void) sigaction(signo, &action, NULL);
	raise(signo);
}

#define	FATAL_MSG_SZ	1024

char *fatal_msg;

static void
fatal(int do_perror, char *message, ...)
{
	va_list args;
	int save_errno = errno;
	char *buf;

	(void) fflush(stdout);
	buf = umem_alloc(FATAL_MSG_SZ, UMEM_NOFAIL);

	va_start(args, message);
	(void) sprintf(buf, "ztest: ");
	/* LINTED */
	(void) vsprintf(buf + strlen(buf), message, args);
	va_end(args);
	if (do_perror) {
		(void) snprintf(buf + strlen(buf), FATAL_MSG_SZ - strlen(buf),
		    ": %s", strerror(save_errno));
	}
	(void) fprintf(stderr, "%s\n", buf);
	fatal_msg = buf;			/* to ease debugging */

	if (ztest_dump_core)
		abort();
	else
		dump_debug_buffer();

	exit(3);
}

static int
str2shift(const char *buf)
{
	const char *ends = "BKMGTPEZ";
	int i;

	if (buf[0] == '\0')
		return (0);
	for (i = 0; i < strlen(ends); i++) {
		if (toupper(buf[0]) == ends[i])
			break;
	}
	if (i == strlen(ends)) {
		(void) fprintf(stderr, "ztest: invalid bytes suffix: %s\n",
		    buf);
		usage(B_FALSE);
	}
	if (buf[1] == '\0' || (toupper(buf[1]) == 'B' && buf[2] == '\0')) {
		return (10*i);
	}
	(void) fprintf(stderr, "ztest: invalid bytes suffix: %s\n", buf);
	usage(B_FALSE);
	/* NOTREACHED */
}

static uint64_t
nicenumtoull(const char *buf)
{
	char *end;
	uint64_t val;

	val = strtoull(buf, &end, 0);
	if (end == buf) {
		(void) fprintf(stderr, "ztest: bad numeric value: %s\n", buf);
		usage(B_FALSE);
	} else if (end[0] == '.') {
		double fval = strtod(buf, &end);
		fval *= pow(2, str2shift(end));
		/*
		 * UINT64_MAX is not exactly representable as a double.
		 * The closest representation is UINT64_MAX + 1, so we
		 * use a >= comparison instead of > for the bounds check.
		 */
		if (fval >= (double)UINT64_MAX) {
			(void) fprintf(stderr, "ztest: value too large: %s\n",
			    buf);
			usage(B_FALSE);
		}
		val = (uint64_t)fval;
	} else {
		int shift = str2shift(end);
		if (shift >= 64 || (val << shift) >> shift != val) {
			(void) fprintf(stderr, "ztest: value too large: %s\n",
			    buf);
			usage(B_FALSE);
		}
		val <<= shift;
	}
	return (val);
}

static void
usage(boolean_t requested)
{
	const ztest_shared_opts_t *zo = &ztest_opts_defaults;

	char nice_vdev_size[NN_NUMBUF_SZ];
	char nice_force_ganging[NN_NUMBUF_SZ];
	FILE *fp = requested ? stdout : stderr;

	nicenum(zo->zo_vdev_size, nice_vdev_size, sizeof (nice_vdev_size));
	nicenum(zo->zo_metaslab_force_ganging, nice_force_ganging,
	    sizeof (nice_force_ganging));

	(void) fprintf(fp, "Usage: %s\n"
	    "\t[-v vdevs (default: %llu)]\n"
	    "\t[-s size_of_each_vdev (default: %s)]\n"
	    "\t[-a alignment_shift (default: %d)] use 0 for random\n"
	    "\t[-m mirror_copies (default: %d)]\n"
	    "\t[-r raidz_disks / draid_disks (default: %d)]\n"
	    "\t[-R raid_parity (default: %d)]\n"
	    "\t[-K raid_kind (default: random)] raidz|draid|random\n"
	    "\t[-D draid_data (default: %d)] in config\n"
	    "\t[-S draid_spares (default: %d)]\n"
	    "\t[-d datasets (default: %d)]\n"
	    "\t[-t threads (default: %d)]\n"
	    "\t[-g gang_block_threshold (default: %s)]\n"
	    "\t[-i init_count (default: %d)] initialize pool i times\n"
	    "\t[-k kill_percentage (default: %llu%%)]\n"
	    "\t[-p pool_name (default: %s)]\n"
	    "\t[-f dir (default: %s)] file directory for vdev files\n"
	    "\t[-M] Multi-host simulate pool imported on remote host\n"
	    "\t[-V] verbose (use multiple times for ever more blather)\n"
	    "\t[-E] use existing pool instead of creating new one\n"
	    "\t[-T time (default: %llu sec)] total run time\n"
	    "\t[-F freezeloops (default: %llu)] max loops in spa_freeze()\n"
	    "\t[-P passtime (default: %llu sec)] time per pass\n"
	    "\t[-B alt_ztest (default: <none>)] alternate ztest path\n"
	    "\t[-C vdev class state (default: random)] special=on|off|random\n"
	    "\t[-o variable=value] ... set global variable to an unsigned\n"
	    "\t    32-bit integer value\n"
	    "\t[-G] dump zfs_dbgmsg buffer before exiting due to an error\n"
	    "\t[-X off] raidz_expand test, killing at off bytes into reflow\n"
	    "\t[-h] (print help)\n"
	    "",
	    zo->zo_pool,
	    (u_longlong_t)zo->zo_vdevs,			/* -v */
	    nice_vdev_size,				/* -s */
	    zo->zo_ashift,				/* -a */
	    zo->zo_mirrors,				/* -m */
	    zo->zo_raid_children,			/* -r */
	    zo->zo_raid_parity,				/* -R */
	    zo->zo_draid_data,				/* -D */
	    zo->zo_draid_spares,			/* -S */
	    zo->zo_datasets,				/* -d */
	    zo->zo_threads,				/* -t */
	    nice_force_ganging,				/* -g */
	    zo->zo_init,				/* -i */
	    (u_longlong_t)zo->zo_killrate,		/* -k */
	    zo->zo_pool,				/* -p */
	    zo->zo_dir,					/* -f */
	    (u_longlong_t)zo->zo_time,			/* -T */
	    (u_longlong_t)zo->zo_maxloops,		/* -F */
	    (u_longlong_t)zo->zo_passtime);
	exit(requested ? 0 : 1);
}

static uint64_t
ztest_random(uint64_t range)
{
	uint64_t r;

	ASSERT3S(ztest_fd_rand, >=, 0);

	if (range == 0)
		return (0);

	if (read(ztest_fd_rand, &r, sizeof (r)) != sizeof (r))
		fatal(1, "short read from /dev/urandom");

	return (r % range);
}

static void
ztest_parse_name_value(const char *input, ztest_shared_opts_t *zo)
{
	char name[32];
	char *value;
	int state = ZTEST_VDEV_CLASS_RND;

	(void) strlcpy(name, input, sizeof (name));

	value = strchr(name, '=');
	if (value == NULL) {
		(void) fprintf(stderr, "missing value in property=value "
		    "'-C' argument (%s)\n", input);
		usage(B_FALSE);
	}
	*(value) = '\0';
	value++;

	if (strcmp(value, "on") == 0) {
		state = ZTEST_VDEV_CLASS_ON;
	} else if (strcmp(value, "off") == 0) {
		state = ZTEST_VDEV_CLASS_OFF;
	} else if (strcmp(value, "random") == 0) {
		state = ZTEST_VDEV_CLASS_RND;
	} else {
		(void) fprintf(stderr, "invalid property value '%s'\n", value);
		usage(B_FALSE);
	}

	if (strcmp(name, "special") == 0) {
		zo->zo_special_vdevs = state;
	} else {
		(void) fprintf(stderr, "invalid property name '%s'\n", name);
		usage(B_FALSE);
	}
	if (zo->zo_verbose >= 3)
		(void) printf("%s vdev state is '%s'\n", name, value);
}

static void
process_options(int argc, char **argv)
{
	char *path;
	ztest_shared_opts_t *zo = &ztest_opts;

	int opt;
	uint64_t value;
	char altdir[MAXNAMELEN] = { 0 };
	char raid_kind[8] = { "random" };

	bcopy(&ztest_opts_defaults, zo, sizeof (*zo));

	while ((opt = getopt(argc, argv,
	    "v:s:a:m:r:R:K:D:S:d:t:g:i:k:p:f:MVX:ET:P:hF:B:C:o:G")) != EOF) {
		value = 0;
		switch (opt) {
		case 'v':
		case 's':
		case 'a':
		case 'm':
		case 'r':
		case 'R':
		case 'D':
		case 'S':
		case 'd':
		case 't':
		case 'g':
		case 'i':
		case 'k':
		case 'T':
		case 'P':
		case 'F':
		case 'X':
			value = nicenumtoull(optarg);
		}
		switch (opt) {
		case 'v':
			zo->zo_vdevs = value;
			break;
		case 's':
			zo->zo_vdev_size = MAX(SPA_MINDEVSIZE, value);
			break;
		case 'a':
			zo->zo_ashift = value;
			break;
		case 'm':
			zo->zo_mirrors = value;
			break;
		case 'r':
			zo->zo_raid_children = MAX(1, value);
			break;
		case 'R':
			zo->zo_raid_parity = MIN(MAX(value, 1), 3);
			break;
		case 'K':
			(void) strlcpy(raid_kind, optarg, sizeof (raid_kind));
			break;
		case 'D':
			zo->zo_draid_data = MAX(1, value);
			break;
		case 'S':
			zo->zo_draid_spares = MAX(1, value);
			break;
		case 'd':
			zo->zo_datasets = MAX(1, value);
			break;
		case 't':
			zo->zo_threads = MAX(1, value);
			break;
		case 'g':
			zo->zo_metaslab_force_ganging =
			    MAX(SPA_MINBLOCKSIZE << 1, value);
			break;
		case 'i':
			zo->zo_init = value;
			break;
		case 'k':
			zo->zo_killrate = value;
			break;
		case 'p':
			(void) strlcpy(zo->zo_pool, optarg,
			    sizeof (zo->zo_pool));
			break;
		case 'f':
			path = realpath(optarg, NULL);
			if (path == NULL) {
				(void) fprintf(stderr, "error: %s: %s\n",
				    optarg, strerror(errno));
				usage(B_FALSE);
			} else {
				(void) strlcpy(zo->zo_dir, path,
				    sizeof (zo->zo_dir));
				free(path);
			}
			break;
		case 'M':
			zo->zo_mmp_test = 1;
			break;
		case 'V':
			zo->zo_verbose++;
			break;
		case 'X':
			zo->zo_raidz_expand_test = value;
			break;
		case 'E':
			zo->zo_init = 0;
			break;
		case 'T':
			zo->zo_time = value;
			break;
		case 'P':
			zo->zo_passtime = MAX(1, value);
			break;
		case 'F':
			zo->zo_maxloops = MAX(1, value);
			break;
		case 'B':
			(void) strlcpy(altdir, optarg, sizeof (altdir));
			break;
		case 'C':
			ztest_parse_name_value(optarg, zo);
			break;
		case 'o':
			if (set_global_var(optarg) != 0)
				usage(B_FALSE);
			break;
		case 'G':
			zo->zo_dump_dbgmsg = 1;
			break;
		case 'h':
			usage(B_TRUE);
			break;
		case '?':
		default:
			usage(B_FALSE);
			break;
		}
	}

	/* When raid choice is 'random' add a draid pool 50% of the time */
	if (strcmp(raid_kind, "random") == 0) {
		(void) strlcpy(raid_kind, (ztest_random(2) == 0) ?
		    "draid" : "raidz", sizeof (raid_kind));

		if (ztest_opts.zo_verbose >= 3)
			(void) printf("choosing RAID type '%s'\n", raid_kind);
	}

	if (strcmp(raid_kind, "draid") == 0) {
		uint64_t min_devsize;

		/* With fewer disk use 256M, otherwise 128M is OK */
		min_devsize = (ztest_opts.zo_raid_children < 16) ?
		    (256ULL << 20) : (128ULL << 20);

		/* No top-level mirrors with dRAID for now */
		zo->zo_mirrors = 0;

		/* Use more appropriate defaults for dRAID */
		if (zo->zo_vdevs == ztest_opts_defaults.zo_vdevs)
			zo->zo_vdevs = 1;
		if (zo->zo_raid_children ==
		    ztest_opts_defaults.zo_raid_children)
			zo->zo_raid_children = 16;
		if (zo->zo_ashift < 12)
			zo->zo_ashift = 12;
		if (zo->zo_vdev_size < min_devsize)
			zo->zo_vdev_size = min_devsize;

		if (zo->zo_draid_data + zo->zo_raid_parity >
		    zo->zo_raid_children - zo->zo_draid_spares) {
			(void) fprintf(stderr, "error: too few draid "
			    "children (%d) for stripe width (%d)\n",
			    zo->zo_raid_children,
			    zo->zo_draid_data + zo->zo_raid_parity);
			usage(B_FALSE);
		}

		(void) strlcpy(zo->zo_raid_type, VDEV_TYPE_DRAID,
		    sizeof (zo->zo_raid_type));

	} else /* using raidz */ {
		ASSERT0(strcmp(raid_kind, "raidz"));

		zo->zo_raid_parity = MIN(zo->zo_raid_parity,
		    zo->zo_raid_children - 1);
	}

	zo->zo_vdevtime =
	    (zo->zo_vdevs > 0 ? zo->zo_time * NANOSEC / zo->zo_vdevs :
	    UINT64_MAX >> 2);

	if (strlen(altdir) > 0) {
		char *cmd;
		char *realaltdir;
		char *bin;
		char *ztest;
		char *isa;
		int isalen;

		cmd = umem_alloc(MAXPATHLEN, UMEM_NOFAIL);
		realaltdir = umem_alloc(MAXPATHLEN, UMEM_NOFAIL);

		VERIFY3P(NULL, !=, realpath(getexecname(), cmd));
		if (0 != access(altdir, F_OK)) {
			ztest_dump_core = B_FALSE;
			fatal(B_TRUE, "invalid alternate ztest path: %s",
			    altdir);
		}
		VERIFY3P(NULL, !=, realpath(altdir, realaltdir));

		/*
		 * 'cmd' should be of the form "<anything>/usr/bin/<isa>/ztest".
		 * We want to extract <isa> to determine if we should use
		 * 32 or 64 bit binaries.
		 */
		bin = strstr(cmd, "/usr/bin/");
		ztest = strstr(bin, "/ztest");
		isa = bin + 9;
		isalen = ztest - isa;
		(void) snprintf(zo->zo_alt_ztest, sizeof (zo->zo_alt_ztest),
		    "%s/usr/bin/%.*s/ztest", realaltdir, isalen, isa);
		(void) snprintf(zo->zo_alt_libpath, sizeof (zo->zo_alt_libpath),
		    "%s/usr/lib/%.*s", realaltdir, isalen, isa);

		if (0 != access(zo->zo_alt_ztest, X_OK)) {
			ztest_dump_core = B_FALSE;
			fatal(B_TRUE, "invalid alternate ztest: %s",
			    zo->zo_alt_ztest);
		} else if (0 != access(zo->zo_alt_libpath, X_OK)) {
			ztest_dump_core = B_FALSE;
			fatal(B_TRUE, "invalid alternate lib directory %s",
			    zo->zo_alt_libpath);
		}

		umem_free(cmd, MAXPATHLEN);
		umem_free(realaltdir, MAXPATHLEN);
	}
}

static void
ztest_kill(ztest_shared_t *zs)
{
	zs->zs_alloc = metaslab_class_get_alloc(spa_normal_class(ztest_spa));
	zs->zs_space = metaslab_class_get_space(spa_normal_class(ztest_spa));

	/*
	 * Before we kill off ztest, make sure that the config is updated.
	 * See comment above spa_write_cachefile().
	 */
	mutex_enter(&spa_namespace_lock);
	spa_write_cachefile(ztest_spa, B_FALSE, B_FALSE);
	mutex_exit(&spa_namespace_lock);

	(void) kill(getpid(), SIGKILL);
}

/* ARGSUSED */
static void
ztest_record_enospc(const char *s)
{
	ztest_shared->zs_enospc_count++;
}

static uint64_t
ztest_get_ashift(void)
{
	if (ztest_opts.zo_ashift == 0)
		return (SPA_MINBLOCKSHIFT + ztest_random(5));
	return (ztest_opts.zo_ashift);
}

static boolean_t
ztest_is_draid_spare(const char *name)
{
	uint64_t spare_id = 0, parity = 0, vdev_id = 0;

	if (sscanf(name, VDEV_TYPE_DRAID "%llu-%llu-%llu",
	    (u_longlong_t *)&parity, (u_longlong_t *)&vdev_id,
	    (u_longlong_t *)&spare_id) == 3) {
		return (B_TRUE);
	}

	return (B_FALSE);
}

static nvlist_t *
make_vdev_file(char *path, char *aux, char *pool, size_t size, uint64_t ashift)
{
	char *pathbuf;
	uint64_t vdev;
	nvlist_t *file;
	boolean_t draid_spare = B_FALSE;

	pathbuf = umem_alloc(MAXPATHLEN, UMEM_NOFAIL);

	if (ashift == 0)
		ashift = ztest_get_ashift();

	if (path == NULL) {
		path = pathbuf;

		if (aux != NULL) {
			vdev = ztest_shared->zs_vdev_aux;
			(void) snprintf(path, MAXPATHLEN,
			    ztest_aux_template, ztest_opts.zo_dir,
			    pool == NULL ? ztest_opts.zo_pool : pool,
			    aux, vdev);
		} else {
			vdev = ztest_shared->zs_vdev_next_leaf++;
			(void) snprintf(path, MAXPATHLEN,
			    ztest_dev_template, ztest_opts.zo_dir,
			    pool == NULL ? ztest_opts.zo_pool : pool, vdev);
		}
	} else {
		draid_spare = ztest_is_draid_spare(path);
	}

	if (size != 0 && !draid_spare) {
		int fd = open(path, O_RDWR | O_CREAT | O_TRUNC, 0666);
		if (fd == -1)
			fatal(1, "can't open %s", path);
		if (ftruncate(fd, size) != 0)
			fatal(1, "can't ftruncate %s", path);
		(void) close(fd);
	}

	file = fnvlist_alloc();
	fnvlist_add_string(file, ZPOOL_CONFIG_TYPE,
	    draid_spare ? VDEV_TYPE_DRAID_SPARE : VDEV_TYPE_FILE);
	fnvlist_add_string(file, ZPOOL_CONFIG_PATH, path);
	fnvlist_add_uint64(file, ZPOOL_CONFIG_ASHIFT, ashift);
	umem_free(pathbuf, MAXPATHLEN);

	return (file);
}

static nvlist_t *
make_vdev_raid(char *path, char *aux, char *pool, size_t size,
    uint64_t ashift, int r)
{
	nvlist_t *raid, **child;
	int c;

	if (r < 2)
		return (make_vdev_file(path, aux, pool, size, ashift));
	child = umem_alloc(r * sizeof (nvlist_t *), UMEM_NOFAIL);

	for (c = 0; c < r; c++)
		child[c] = make_vdev_file(path, aux, pool, size, ashift);

	raid = fnvlist_alloc();
	fnvlist_add_string(raid, ZPOOL_CONFIG_TYPE,
	    ztest_opts.zo_raid_type);
	fnvlist_add_uint64(raid, ZPOOL_CONFIG_NPARITY,
	    ztest_opts.zo_raid_parity);
	fnvlist_add_nvlist_array(raid, ZPOOL_CONFIG_CHILDREN, child, r);

	if (strcmp(ztest_opts.zo_raid_type, VDEV_TYPE_DRAID) == 0) {
		uint64_t ndata = ztest_opts.zo_draid_data;
		uint64_t nparity = ztest_opts.zo_raid_parity;
		uint64_t nspares = ztest_opts.zo_draid_spares;
		uint64_t children = ztest_opts.zo_raid_children;
		uint64_t ngroups = 1;

		/*
		 * Calculate the minimum number of groups required to fill a
		 * slice. This is the LCM of the stripe width (data + parity)
		 * and the number of data drives (children - spares).
		 */
		while (ngroups * (ndata + nparity) % (children - nspares) != 0)
			ngroups++;

		/* Store the basic dRAID configuration. */
		fnvlist_add_uint64(raid, ZPOOL_CONFIG_DRAID_NDATA, ndata);
		fnvlist_add_uint64(raid, ZPOOL_CONFIG_DRAID_NSPARES, nspares);
		fnvlist_add_uint64(raid, ZPOOL_CONFIG_DRAID_NGROUPS, ngroups);
	}

	for (c = 0; c < r; c++)
		fnvlist_free(child[c]);

	umem_free(child, r * sizeof (nvlist_t *));

	return (raid);
}

static nvlist_t *
make_vdev_mirror(char *path, char *aux, char *pool, size_t size,
    uint64_t ashift, int r, int m)
{
	nvlist_t *mirror, **child;
	int c;

	if (m < 1)
		return (make_vdev_raid(path, aux, pool, size, ashift, r));

	child = umem_alloc(m * sizeof (nvlist_t *), UMEM_NOFAIL);

	for (c = 0; c < m; c++)
		child[c] = make_vdev_raid(path, aux, pool, size, ashift, r);

	mirror = fnvlist_alloc();
	fnvlist_add_string(mirror, ZPOOL_CONFIG_TYPE, VDEV_TYPE_MIRROR);
	fnvlist_add_nvlist_array(mirror, ZPOOL_CONFIG_CHILDREN, child, m);

	for (c = 0; c < m; c++)
		fnvlist_free(child[c]);

	umem_free(child, m * sizeof (nvlist_t *));

	return (mirror);
}

static nvlist_t *
make_vdev_root(char *path, char *aux, char *pool, size_t size, uint64_t ashift,
    const char *class, int r, int m, int t)
{
	nvlist_t *root, **child;
	int c;
	boolean_t log;

	ASSERT3S(t, >, 0);

	log = (class != NULL && strcmp(class, "log") == 0);

	child = umem_alloc(t * sizeof (nvlist_t *), UMEM_NOFAIL);

	for (c = 0; c < t; c++) {
		child[c] = make_vdev_mirror(path, aux, pool, size, ashift,
		    r, m);
		fnvlist_add_uint64(child[c], ZPOOL_CONFIG_IS_LOG, log);

		if (class != NULL && class[0] != '\0') {
			ASSERT(m > 1 || log);   /* expecting a mirror */
			fnvlist_add_string(child[c],
			    ZPOOL_CONFIG_ALLOCATION_BIAS, class);
		}
	}

	root = fnvlist_alloc();
	fnvlist_add_string(root, ZPOOL_CONFIG_TYPE, VDEV_TYPE_ROOT);
	fnvlist_add_nvlist_array(root, aux ? aux : ZPOOL_CONFIG_CHILDREN,
	    child, t);

	for (c = 0; c < t; c++)
		fnvlist_free(child[c]);

	umem_free(child, t * sizeof (nvlist_t *));

	return (root);
}

/*
 * Find a random spa version. Returns back a random spa version in the
 * range [initial_version, SPA_VERSION_FEATURES].
 */
static uint64_t
ztest_random_spa_version(uint64_t initial_version)
{
	uint64_t version = initial_version;

	if (version <= SPA_VERSION_BEFORE_FEATURES) {
		version = version +
		    ztest_random(SPA_VERSION_BEFORE_FEATURES - version + 1);
	}

	if (version > SPA_VERSION_BEFORE_FEATURES)
		version = SPA_VERSION_FEATURES;

	ASSERT(SPA_VERSION_IS_SUPPORTED(version));
	return (version);
}

static int
ztest_random_blocksize(void)
{
	ASSERT3U(ztest_spa->spa_max_ashift, !=, 0);

	/*
	 * Choose a block size >= the ashift.
	 * If the SPA supports new MAXBLOCKSIZE, test up to 1MB blocks.
	 */
	int maxbs = SPA_OLD_MAXBLOCKSHIFT;
	if (spa_maxblocksize(ztest_spa) == SPA_MAXBLOCKSIZE)
		maxbs = 20;
	uint64_t block_shift =
	    ztest_random(maxbs - ztest_spa->spa_max_ashift + 1);
	return (1 << (SPA_MINBLOCKSHIFT + block_shift));
}

static int
ztest_random_dnodesize(void)
{
	int slots;
	int max_slots = spa_maxdnodesize(ztest_spa) >> DNODE_SHIFT;

	if (max_slots == DNODE_MIN_SLOTS)
		return (DNODE_MIN_SIZE);

	/*
	 * Weight the random distribution more heavily toward smaller
	 * dnode sizes since that is more likely to reflect real-world
	 * usage.
	 */
	ASSERT3U(max_slots, >, 4);
	switch (ztest_random(10)) {
	case 0:
		slots = 5 + ztest_random(max_slots - 4);
		break;
	case 1 ... 4:
		slots = 2 + ztest_random(3);
		break;
	default:
		slots = 1;
		break;
	}

	return (slots << DNODE_SHIFT);
}

static int
ztest_random_ibshift(void)
{
	return (DN_MIN_INDBLKSHIFT +
	    ztest_random(DN_MAX_INDBLKSHIFT - DN_MIN_INDBLKSHIFT + 1));
}

static uint64_t
ztest_random_vdev_top(spa_t *spa, boolean_t log_ok)
{
	uint64_t top;
	vdev_t *rvd = spa->spa_root_vdev;
	vdev_t *tvd;

	ASSERT3U(spa_config_held(spa, SCL_ALL, RW_READER), !=, 0);

	do {
		top = ztest_random(rvd->vdev_children);
		tvd = rvd->vdev_child[top];
	} while (!vdev_is_concrete(tvd) || (tvd->vdev_islog && !log_ok) ||
	    tvd->vdev_mg == NULL || tvd->vdev_mg->mg_class == NULL);

	return (top);
}

static uint64_t
ztest_random_dsl_prop(zfs_prop_t prop)
{
	uint64_t value;

	do {
		value = zfs_prop_random_value(prop, ztest_random(-1ULL));
	} while (prop == ZFS_PROP_CHECKSUM && value == ZIO_CHECKSUM_OFF);

	return (value);
}

static int
ztest_dsl_prop_set_uint64(char *osname, zfs_prop_t prop, uint64_t value,
    boolean_t inherit)
{
	const char *propname = zfs_prop_to_name(prop);
	const char *valname;
	char *setpoint;
	uint64_t curval;
	int error;

	error = dsl_prop_set_int(osname, propname,
	    (inherit ? ZPROP_SRC_NONE : ZPROP_SRC_LOCAL), value);

	if (error == ENOSPC) {
		ztest_record_enospc(FTAG);
		return (error);
	}
	ASSERT0(error);

	setpoint = umem_alloc(MAXPATHLEN, UMEM_NOFAIL);
	VERIFY0(dsl_prop_get_integer(osname, propname, &curval, setpoint));

	if (ztest_opts.zo_verbose >= 6) {
		int err;

		err = zfs_prop_index_to_string(prop, curval, &valname);
		if (err)
			(void) printf("%s %s = %llu at '%s'\n", osname,
			    propname, (unsigned long long)curval, setpoint);
		else
			(void) printf("%s %s = %s at '%s'\n",
			    osname, propname, valname, setpoint);
	}
	umem_free(setpoint, MAXPATHLEN);

	return (error);
}

static int
ztest_spa_prop_set_uint64(zpool_prop_t prop, uint64_t value)
{
	spa_t *spa = ztest_spa;
	nvlist_t *props = NULL;
	int error;

	props = fnvlist_alloc();
	fnvlist_add_uint64(props, zpool_prop_to_name(prop), value);

	error = spa_prop_set(spa, props);

	fnvlist_free(props);

	if (error == ENOSPC) {
		ztest_record_enospc(FTAG);
		return (error);
	}
	ASSERT0(error);

	return (error);
}

static int
ztest_dmu_objset_own(const char *name, dmu_objset_type_t type,
    boolean_t readonly, boolean_t decrypt, void *tag, objset_t **osp)
{
	int err;
	char *cp = NULL;
	char ddname[ZFS_MAX_DATASET_NAME_LEN];

	strcpy(ddname, name);
	cp = strchr(ddname, '@');
	if (cp != NULL)
		*cp = '\0';

	err = dmu_objset_own(name, type, readonly, decrypt, tag, osp);
	while (decrypt && err == EACCES) {
		dsl_crypto_params_t *dcp;
		nvlist_t *crypto_args = fnvlist_alloc();

		fnvlist_add_uint8_array(crypto_args, "wkeydata",
		    (uint8_t *)ztest_wkeydata, WRAPPING_KEY_LEN);
		VERIFY0(dsl_crypto_params_create_nvlist(DCP_CMD_NONE, NULL,
		    crypto_args, &dcp));
		err = spa_keystore_load_wkey(ddname, dcp, B_FALSE);
		/*
		 * Note: if there was an error loading, the wkey was not
		 * consumed, and needs to be freed.
		 */
		dsl_crypto_params_free(dcp, (err != 0));
		fnvlist_free(crypto_args);

		if (err == EINVAL) {
			/*
			 * We couldn't load a key for this dataset so try
			 * the parent. This loop will eventually hit the
			 * encryption root since ztest only makes clones
			 * as children of their origin datasets.
			 */
			cp = strrchr(ddname, '/');
			if (cp == NULL)
				return (err);

			*cp = '\0';
			err = EACCES;
			continue;
		} else if (err != 0) {
			break;
		}

		err = dmu_objset_own(name, type, readonly, decrypt, tag, osp);
		break;
	}

	return (err);
}

static void
ztest_rll_init(rll_t *rll)
{
	rll->rll_writer = NULL;
	rll->rll_readers = 0;
	mutex_init(&rll->rll_lock, NULL, MUTEX_DEFAULT, NULL);
	cv_init(&rll->rll_cv, NULL, CV_DEFAULT, NULL);
}

static void
ztest_rll_destroy(rll_t *rll)
{
	ASSERT3P(rll->rll_writer, ==, NULL);
	ASSERT0(rll->rll_readers);
	mutex_destroy(&rll->rll_lock);
	cv_destroy(&rll->rll_cv);
}

static void
ztest_rll_lock(rll_t *rll, rl_type_t type)
{
	mutex_enter(&rll->rll_lock);

	if (type == ZTRL_READER) {
		while (rll->rll_writer != NULL)
			(void) cv_wait(&rll->rll_cv, &rll->rll_lock);
		rll->rll_readers++;
	} else {
		while (rll->rll_writer != NULL || rll->rll_readers)
			(void) cv_wait(&rll->rll_cv, &rll->rll_lock);
		rll->rll_writer = curthread;
	}

	mutex_exit(&rll->rll_lock);
}

static void
ztest_rll_unlock(rll_t *rll)
{
	mutex_enter(&rll->rll_lock);

	if (rll->rll_writer) {
		ASSERT0(rll->rll_readers);
		rll->rll_writer = NULL;
	} else {
		ASSERT3S(rll->rll_readers, >, 0);
		ASSERT3P(rll->rll_writer, ==, NULL);
		rll->rll_readers--;
	}

	if (rll->rll_writer == NULL && rll->rll_readers == 0)
		cv_broadcast(&rll->rll_cv);

	mutex_exit(&rll->rll_lock);
}

static void
ztest_object_lock(ztest_ds_t *zd, uint64_t object, rl_type_t type)
{
	rll_t *rll = &zd->zd_object_lock[object & (ZTEST_OBJECT_LOCKS - 1)];

	ztest_rll_lock(rll, type);
}

static void
ztest_object_unlock(ztest_ds_t *zd, uint64_t object)
{
	rll_t *rll = &zd->zd_object_lock[object & (ZTEST_OBJECT_LOCKS - 1)];

	ztest_rll_unlock(rll);
}

static rl_t *
ztest_range_lock(ztest_ds_t *zd, uint64_t object, uint64_t offset,
    uint64_t size, rl_type_t type)
{
	uint64_t hash = object ^ (offset % (ZTEST_RANGE_LOCKS + 1));
	rll_t *rll = &zd->zd_range_lock[hash & (ZTEST_RANGE_LOCKS - 1)];
	rl_t *rl;

	rl = umem_alloc(sizeof (*rl), UMEM_NOFAIL);
	rl->rl_object = object;
	rl->rl_offset = offset;
	rl->rl_size = size;
	rl->rl_lock = rll;

	ztest_rll_lock(rll, type);

	return (rl);
}

static void
ztest_range_unlock(rl_t *rl)
{
	rll_t *rll = rl->rl_lock;

	ztest_rll_unlock(rll);

	umem_free(rl, sizeof (*rl));
}

static void
ztest_zd_init(ztest_ds_t *zd, ztest_shared_ds_t *szd, objset_t *os)
{
	zd->zd_os = os;
	zd->zd_zilog = dmu_objset_zil(os);
	zd->zd_shared = szd;
	dmu_objset_name(os, zd->zd_name);
	int l;

	if (zd->zd_shared != NULL)
		zd->zd_shared->zd_seq = 0;

	VERIFY0(pthread_rwlock_init(&zd->zd_zilog_lock, NULL));
	mutex_init(&zd->zd_dirobj_lock, NULL, MUTEX_DEFAULT, NULL);

	for (l = 0; l < ZTEST_OBJECT_LOCKS; l++)
		ztest_rll_init(&zd->zd_object_lock[l]);

	for (l = 0; l < ZTEST_RANGE_LOCKS; l++)
		ztest_rll_init(&zd->zd_range_lock[l]);
}

static void
ztest_zd_fini(ztest_ds_t *zd)
{
	int l;

	mutex_destroy(&zd->zd_dirobj_lock);
	(void) pthread_rwlock_destroy(&zd->zd_zilog_lock);

	for (l = 0; l < ZTEST_OBJECT_LOCKS; l++)
		ztest_rll_destroy(&zd->zd_object_lock[l]);

	for (l = 0; l < ZTEST_RANGE_LOCKS; l++)
		ztest_rll_destroy(&zd->zd_range_lock[l]);
}

#define	TXG_MIGHTWAIT	(ztest_random(10) == 0 ? TXG_NOWAIT : TXG_WAIT)

static uint64_t
ztest_tx_assign(dmu_tx_t *tx, uint64_t txg_how, const char *tag)
{
	uint64_t txg;
	int error;

	/*
	 * Attempt to assign tx to some transaction group.
	 */
	error = dmu_tx_assign(tx, txg_how);
	if (error) {
		if (error == ERESTART) {
			ASSERT3U(txg_how, ==, TXG_NOWAIT);
			dmu_tx_wait(tx);
		} else {
			ASSERT3U(error, ==, ENOSPC);
			ztest_record_enospc(tag);
		}
		dmu_tx_abort(tx);
		return (0);
	}
	txg = dmu_tx_get_txg(tx);
	ASSERT3U(txg, !=, 0);
	return (txg);
}

static void
ztest_bt_generate(ztest_block_tag_t *bt, objset_t *os, uint64_t object,
    uint64_t dnodesize, uint64_t offset, uint64_t gen, uint64_t txg,
    uint64_t crtxg)
{
	bt->bt_magic = BT_MAGIC;
	bt->bt_objset = dmu_objset_id(os);
	bt->bt_object = object;
	bt->bt_dnodesize = dnodesize;
	bt->bt_offset = offset;
	bt->bt_gen = gen;
	bt->bt_txg = txg;
	bt->bt_crtxg = crtxg;
}

static void
ztest_bt_verify(ztest_block_tag_t *bt, objset_t *os, uint64_t object,
    uint64_t dnodesize, uint64_t offset, uint64_t gen, uint64_t txg,
    uint64_t crtxg)
{
	ASSERT3U(bt->bt_magic, ==, BT_MAGIC);
	ASSERT3U(bt->bt_objset, ==, dmu_objset_id(os));
	ASSERT3U(bt->bt_object, ==, object);
	ASSERT3U(bt->bt_dnodesize, ==, dnodesize);
	ASSERT3U(bt->bt_offset, ==, offset);
	ASSERT3U(bt->bt_gen, <=, gen);
	ASSERT3U(bt->bt_txg, <=, txg);
	ASSERT3U(bt->bt_crtxg, ==, crtxg);
}

static ztest_block_tag_t *
ztest_bt_bonus(dmu_buf_t *db)
{
	dmu_object_info_t doi;
	ztest_block_tag_t *bt;

	dmu_object_info_from_db(db, &doi);
	ASSERT3U(doi.doi_bonus_size, <=, db->db_size);
	ASSERT3U(doi.doi_bonus_size, >=, sizeof (*bt));
	bt = (void *)((char *)db->db_data + doi.doi_bonus_size - sizeof (*bt));

	return (bt);
}

/*
 * Generate a token to fill up unused bonus buffer space.  Try to make
 * it unique to the object, generation, and offset to verify that data
 * is not getting overwritten by data from other dnodes.
 */
#define	ZTEST_BONUS_FILL_TOKEN(obj, ds, gen, offset) \
	(((ds) << 48) | ((gen) << 32) | ((obj) << 8) | (offset))

/*
 * Fill up the unused bonus buffer region before the block tag with a
 * verifiable pattern. Filling the whole bonus area with non-zero data
 * helps ensure that all dnode traversal code properly skips the
 * interior regions of large dnodes.
 */
static void
ztest_fill_unused_bonus(dmu_buf_t *db, void *end, uint64_t obj,
    objset_t *os, uint64_t gen)
{
	uint64_t *bonusp;

	ASSERT(IS_P2ALIGNED((char *)end - (char *)db->db_data, 8));

	for (bonusp = db->db_data; bonusp < (uint64_t *)end; bonusp++) {
		uint64_t token = ZTEST_BONUS_FILL_TOKEN(obj, dmu_objset_id(os),
		    gen, bonusp - (uint64_t *)db->db_data);
		*bonusp = token;
	}
}

/*
 * Verify that the unused area of a bonus buffer is filled with the
 * expected tokens.
 */
static void
ztest_verify_unused_bonus(dmu_buf_t *db, void *end, uint64_t obj,
    objset_t *os, uint64_t gen)
{
	uint64_t *bonusp;

	for (bonusp = db->db_data; bonusp < (uint64_t *)end; bonusp++) {
		uint64_t token = ZTEST_BONUS_FILL_TOKEN(obj, dmu_objset_id(os),
		    gen, bonusp - (uint64_t *)db->db_data);
		VERIFY3U(*bonusp, ==, token);
	}
}

/*
 * ZIL logging ops
 */

#define	lrz_type	lr_mode
#define	lrz_blocksize	lr_uid
#define	lrz_ibshift	lr_gid
#define	lrz_bonustype	lr_rdev
#define	lrz_dnodesize	lr_crtime[1]

static void
ztest_log_create(ztest_ds_t *zd, dmu_tx_t *tx, lr_create_t *lr)
{
	char *name = (void *)(lr + 1);		/* name follows lr */
	size_t namesize = strlen(name) + 1;
	itx_t *itx;

	if (zil_replaying(zd->zd_zilog, tx))
		return;

	itx = zil_itx_create(TX_CREATE, sizeof (*lr) + namesize);
	bcopy(&lr->lr_common + 1, &itx->itx_lr + 1,
	    sizeof (*lr) + namesize - sizeof (lr_t));

	zil_itx_assign(zd->zd_zilog, itx, tx);
}

static void
ztest_log_remove(ztest_ds_t *zd, dmu_tx_t *tx, lr_remove_t *lr, uint64_t object)
{
	char *name = (void *)(lr + 1);		/* name follows lr */
	size_t namesize = strlen(name) + 1;
	itx_t *itx;

	if (zil_replaying(zd->zd_zilog, tx))
		return;

	itx = zil_itx_create(TX_REMOVE, sizeof (*lr) + namesize);
	bcopy(&lr->lr_common + 1, &itx->itx_lr + 1,
	    sizeof (*lr) + namesize - sizeof (lr_t));

	itx->itx_oid = object;
	zil_itx_assign(zd->zd_zilog, itx, tx);
}

static void
ztest_log_write(ztest_ds_t *zd, dmu_tx_t *tx, lr_write_t *lr)
{
	itx_t *itx;
	itx_wr_state_t write_state = ztest_random(WR_NUM_STATES);

	if (zil_replaying(zd->zd_zilog, tx))
		return;

	if (lr->lr_length > zil_max_log_data(zd->zd_zilog))
		write_state = WR_INDIRECT;

	itx = zil_itx_create(TX_WRITE,
	    sizeof (*lr) + (write_state == WR_COPIED ? lr->lr_length : 0));

	if (write_state == WR_COPIED &&
	    dmu_read(zd->zd_os, lr->lr_foid, lr->lr_offset, lr->lr_length,
	    ((lr_write_t *)&itx->itx_lr) + 1, DMU_READ_NO_PREFETCH) != 0) {
		zil_itx_destroy(itx);
		itx = zil_itx_create(TX_WRITE, sizeof (*lr));
		write_state = WR_NEED_COPY;
	}
	itx->itx_private = zd;
	itx->itx_wr_state = write_state;
	itx->itx_sync = (ztest_random(8) == 0);

	bcopy(&lr->lr_common + 1, &itx->itx_lr + 1,
	    sizeof (*lr) - sizeof (lr_t));

	zil_itx_assign(zd->zd_zilog, itx, tx);
}

static void
ztest_log_truncate(ztest_ds_t *zd, dmu_tx_t *tx, lr_truncate_t *lr)
{
	itx_t *itx;

	if (zil_replaying(zd->zd_zilog, tx))
		return;

	itx = zil_itx_create(TX_TRUNCATE, sizeof (*lr));
	bcopy(&lr->lr_common + 1, &itx->itx_lr + 1,
	    sizeof (*lr) - sizeof (lr_t));

	itx->itx_sync = B_FALSE;
	zil_itx_assign(zd->zd_zilog, itx, tx);
}

static void
ztest_log_setattr(ztest_ds_t *zd, dmu_tx_t *tx, lr_setattr_t *lr)
{
	itx_t *itx;

	if (zil_replaying(zd->zd_zilog, tx))
		return;

	itx = zil_itx_create(TX_SETATTR, sizeof (*lr));
	bcopy(&lr->lr_common + 1, &itx->itx_lr + 1,
	    sizeof (*lr) - sizeof (lr_t));

	itx->itx_sync = B_FALSE;
	zil_itx_assign(zd->zd_zilog, itx, tx);
}

/*
 * ZIL replay ops
 */
static int
ztest_replay_create(void *arg1, void *arg2, boolean_t byteswap)
{
	ztest_ds_t *zd = arg1;
	lr_create_t *lr = arg2;
	char *name = (void *)(lr + 1);		/* name follows lr */
	objset_t *os = zd->zd_os;
	ztest_block_tag_t *bbt;
	dmu_buf_t *db;
	dmu_tx_t *tx;
	uint64_t txg;
	int error = 0;
	int bonuslen;

	if (byteswap)
		byteswap_uint64_array(lr, sizeof (*lr));

	ASSERT3U(lr->lr_doid, ==, ZTEST_DIROBJ);
	ASSERT3S(name[0], !=, '\0');

	tx = dmu_tx_create(os);

	dmu_tx_hold_zap(tx, lr->lr_doid, B_TRUE, name);

	if (lr->lrz_type == DMU_OT_ZAP_OTHER) {
		dmu_tx_hold_zap(tx, DMU_NEW_OBJECT, B_TRUE, NULL);
	} else {
		dmu_tx_hold_bonus(tx, DMU_NEW_OBJECT);
	}

	txg = ztest_tx_assign(tx, TXG_WAIT, FTAG);
	if (txg == 0)
		return (ENOSPC);

	ASSERT3U(dmu_objset_zil(os)->zl_replay, ==, !!lr->lr_foid);
	bonuslen = DN_BONUS_SIZE(lr->lrz_dnodesize);

	if (lr->lrz_type == DMU_OT_ZAP_OTHER) {
		if (lr->lr_foid == 0) {
			lr->lr_foid = zap_create_dnsize(os,
			    lr->lrz_type, lr->lrz_bonustype,
			    bonuslen, lr->lrz_dnodesize, tx);
		} else {
			error = zap_create_claim_dnsize(os, lr->lr_foid,
			    lr->lrz_type, lr->lrz_bonustype,
			    bonuslen, lr->lrz_dnodesize, tx);
		}
	} else {
		if (lr->lr_foid == 0) {
			lr->lr_foid = dmu_object_alloc_dnsize(os,
			    lr->lrz_type, 0, lr->lrz_bonustype,
			    bonuslen, lr->lrz_dnodesize, tx);
		} else {
			error = dmu_object_claim_dnsize(os, lr->lr_foid,
			    lr->lrz_type, 0, lr->lrz_bonustype,
			    bonuslen, lr->lrz_dnodesize, tx);
		}
	}

	if (error) {
		ASSERT3U(error, ==, EEXIST);
		ASSERT(zd->zd_zilog->zl_replay);
		dmu_tx_commit(tx);
		return (error);
	}

	ASSERT3U(lr->lr_foid, !=, 0);

	if (lr->lrz_type != DMU_OT_ZAP_OTHER)
		VERIFY0(dmu_object_set_blocksize(os, lr->lr_foid,
		    lr->lrz_blocksize, lr->lrz_ibshift, tx));

	VERIFY0(dmu_bonus_hold(os, lr->lr_foid, FTAG, &db));
	bbt = ztest_bt_bonus(db);
	dmu_buf_will_dirty(db, tx);
	ztest_bt_generate(bbt, os, lr->lr_foid, lr->lrz_dnodesize, -1ULL,
	    lr->lr_gen, txg, txg);
	ztest_fill_unused_bonus(db, bbt, lr->lr_foid, os, lr->lr_gen);
	dmu_buf_rele(db, FTAG);

	VERIFY0(zap_add(os, lr->lr_doid, name, sizeof (uint64_t), 1,
	    &lr->lr_foid, tx));

	(void) ztest_log_create(zd, tx, lr);

	dmu_tx_commit(tx);

	return (0);
}

static int
ztest_replay_remove(void *arg1, void *arg2, boolean_t byteswap)
{
	ztest_ds_t *zd = arg1;
	lr_remove_t *lr = arg2;
	char *name = (void *)(lr + 1);		/* name follows lr */
	objset_t *os = zd->zd_os;
	dmu_object_info_t doi;
	dmu_tx_t *tx;
	uint64_t object, txg;

	if (byteswap)
		byteswap_uint64_array(lr, sizeof (*lr));

	ASSERT3U(lr->lr_doid, ==, ZTEST_DIROBJ);
	ASSERT3S(name[0], !=, '\0');

	VERIFY0(
	    zap_lookup(os, lr->lr_doid, name, sizeof (object), 1, &object));
	ASSERT3U(object, !=, 0);

	ztest_object_lock(zd, object, ZTRL_WRITER);

	VERIFY0(dmu_object_info(os, object, &doi));

	tx = dmu_tx_create(os);

	dmu_tx_hold_zap(tx, lr->lr_doid, B_FALSE, name);
	dmu_tx_hold_free(tx, object, 0, DMU_OBJECT_END);

	txg = ztest_tx_assign(tx, TXG_WAIT, FTAG);
	if (txg == 0) {
		ztest_object_unlock(zd, object);
		return (ENOSPC);
	}

	if (doi.doi_type == DMU_OT_ZAP_OTHER) {
		VERIFY0(zap_destroy(os, object, tx));
	} else {
		VERIFY0(dmu_object_free(os, object, tx));
	}

	VERIFY0(zap_remove(os, lr->lr_doid, name, tx));

	(void) ztest_log_remove(zd, tx, lr, object);

	dmu_tx_commit(tx);

	ztest_object_unlock(zd, object);

	return (0);
}

static int
ztest_replay_write(void *arg1, void *arg2, boolean_t byteswap)
{
	ztest_ds_t *zd = arg1;
	lr_write_t *lr = arg2;
	objset_t *os = zd->zd_os;
	void *data = lr + 1;			/* data follows lr */
	uint64_t offset, length;
	ztest_block_tag_t *bt = data;
	ztest_block_tag_t *bbt;
	uint64_t gen, txg, lrtxg, crtxg;
	dmu_object_info_t doi;
	dmu_tx_t *tx;
	dmu_buf_t *db;
	arc_buf_t *abuf = NULL;
	rl_t *rl;

	if (byteswap)
		byteswap_uint64_array(lr, sizeof (*lr));

	offset = lr->lr_offset;
	length = lr->lr_length;

	/* If it's a dmu_sync() block, write the whole block */
	if (lr->lr_common.lrc_reclen == sizeof (lr_write_t)) {
		uint64_t blocksize = BP_GET_LSIZE(&lr->lr_blkptr);
		if (length < blocksize) {
			offset -= offset % blocksize;
			length = blocksize;
		}
	}

	if (bt->bt_magic == BSWAP_64(BT_MAGIC))
		byteswap_uint64_array(bt, sizeof (*bt));

	if (bt->bt_magic != BT_MAGIC)
		bt = NULL;

	ztest_object_lock(zd, lr->lr_foid, ZTRL_READER);
	rl = ztest_range_lock(zd, lr->lr_foid, offset, length, ZTRL_WRITER);

	VERIFY0(dmu_bonus_hold(os, lr->lr_foid, FTAG, &db));

	dmu_object_info_from_db(db, &doi);

	bbt = ztest_bt_bonus(db);
	ASSERT3U(bbt->bt_magic, ==, BT_MAGIC);
	gen = bbt->bt_gen;
	crtxg = bbt->bt_crtxg;
	lrtxg = lr->lr_common.lrc_txg;

	tx = dmu_tx_create(os);

	dmu_tx_hold_write(tx, lr->lr_foid, offset, length);

	if (ztest_random(8) == 0 && length == doi.doi_data_block_size &&
	    P2PHASE(offset, length) == 0)
		abuf = dmu_request_arcbuf(db, length);

	txg = ztest_tx_assign(tx, TXG_WAIT, FTAG);
	if (txg == 0) {
		if (abuf != NULL)
			dmu_return_arcbuf(abuf);
		dmu_buf_rele(db, FTAG);
		ztest_range_unlock(rl);
		ztest_object_unlock(zd, lr->lr_foid);
		return (ENOSPC);
	}

	if (bt != NULL) {
		/*
		 * Usually, verify the old data before writing new data --
		 * but not always, because we also want to verify correct
		 * behavior when the data was not recently read into cache.
		 */
		ASSERT0(offset % doi.doi_data_block_size);
		if (ztest_random(4) != 0) {
			int prefetch = ztest_random(2) ?
			    DMU_READ_PREFETCH : DMU_READ_NO_PREFETCH;
			ztest_block_tag_t rbt;

			VERIFY(dmu_read(os, lr->lr_foid, offset,
			    sizeof (rbt), &rbt, prefetch) == 0);
			if (rbt.bt_magic == BT_MAGIC) {
				ztest_bt_verify(&rbt, os, lr->lr_foid, 0,
				    offset, gen, txg, crtxg);
			}
		}

		/*
		 * Writes can appear to be newer than the bonus buffer because
		 * the ztest_get_data() callback does a dmu_read() of the
		 * open-context data, which may be different than the data
		 * as it was when the write was generated.
		 */
		if (zd->zd_zilog->zl_replay) {
			ztest_bt_verify(bt, os, lr->lr_foid, 0, offset,
			    MAX(gen, bt->bt_gen), MAX(txg, lrtxg),
			    bt->bt_crtxg);
		}

		/*
		 * Set the bt's gen/txg to the bonus buffer's gen/txg
		 * so that all of the usual ASSERTs will work.
		 */
		ztest_bt_generate(bt, os, lr->lr_foid, 0, offset, gen, txg,
		    crtxg);
	}

	if (abuf == NULL) {
		dmu_write(os, lr->lr_foid, offset, length, data, tx);
	} else {
		bcopy(data, abuf->b_data, length);
		dmu_assign_arcbuf_by_dbuf(db, offset, abuf, tx);
	}

	(void) ztest_log_write(zd, tx, lr);

	dmu_buf_rele(db, FTAG);

	dmu_tx_commit(tx);

	ztest_range_unlock(rl);
	ztest_object_unlock(zd, lr->lr_foid);

	return (0);
}

static int
ztest_replay_truncate(void *arg1, void *arg2, boolean_t byteswap)
{
	ztest_ds_t *zd = arg1;
	lr_truncate_t *lr = arg2;
	objset_t *os = zd->zd_os;
	dmu_tx_t *tx;
	uint64_t txg;
	rl_t *rl;

	if (byteswap)
		byteswap_uint64_array(lr, sizeof (*lr));

	ztest_object_lock(zd, lr->lr_foid, ZTRL_READER);
	rl = ztest_range_lock(zd, lr->lr_foid, lr->lr_offset, lr->lr_length,
	    ZTRL_WRITER);

	tx = dmu_tx_create(os);

	dmu_tx_hold_free(tx, lr->lr_foid, lr->lr_offset, lr->lr_length);

	txg = ztest_tx_assign(tx, TXG_WAIT, FTAG);
	if (txg == 0) {
		ztest_range_unlock(rl);
		ztest_object_unlock(zd, lr->lr_foid);
		return (ENOSPC);
	}

	VERIFY0(dmu_free_range(os, lr->lr_foid, lr->lr_offset,
	    lr->lr_length, tx));

	(void) ztest_log_truncate(zd, tx, lr);

	dmu_tx_commit(tx);

	ztest_range_unlock(rl);
	ztest_object_unlock(zd, lr->lr_foid);

	return (0);
}

static int
ztest_replay_setattr(void *arg1, void *arg2, boolean_t byteswap)
{
	ztest_ds_t *zd = arg1;
	lr_setattr_t *lr = arg2;
	objset_t *os = zd->zd_os;
	dmu_tx_t *tx;
	dmu_buf_t *db;
	ztest_block_tag_t *bbt;
	uint64_t txg, lrtxg, crtxg, dnodesize;

	if (byteswap)
		byteswap_uint64_array(lr, sizeof (*lr));

	ztest_object_lock(zd, lr->lr_foid, ZTRL_WRITER);

	VERIFY0(dmu_bonus_hold(os, lr->lr_foid, FTAG, &db));

	tx = dmu_tx_create(os);
	dmu_tx_hold_bonus(tx, lr->lr_foid);

	txg = ztest_tx_assign(tx, TXG_WAIT, FTAG);
	if (txg == 0) {
		dmu_buf_rele(db, FTAG);
		ztest_object_unlock(zd, lr->lr_foid);
		return (ENOSPC);
	}

	bbt = ztest_bt_bonus(db);
	ASSERT3U(bbt->bt_magic, ==, BT_MAGIC);
	crtxg = bbt->bt_crtxg;
	lrtxg = lr->lr_common.lrc_txg;
	dnodesize = bbt->bt_dnodesize;

	if (zd->zd_zilog->zl_replay) {
		ASSERT3U(lr->lr_size, !=, 0);
		ASSERT3U(lr->lr_mode, !=, 0);
		ASSERT3U(lrtxg, !=, 0);
	} else {
		/*
		 * Randomly change the size and increment the generation.
		 */
		lr->lr_size = (ztest_random(db->db_size / sizeof (*bbt)) + 1) *
		    sizeof (*bbt);
		lr->lr_mode = bbt->bt_gen + 1;
		ASSERT0(lrtxg);
	}

	/*
	 * Verify that the current bonus buffer is not newer than our txg.
	 */
	ztest_bt_verify(bbt, os, lr->lr_foid, dnodesize, -1ULL, lr->lr_mode,
	    MAX(txg, lrtxg), crtxg);

	dmu_buf_will_dirty(db, tx);

	ASSERT3U(lr->lr_size, >=, sizeof (*bbt));
	ASSERT3U(lr->lr_size, <=, db->db_size);
	VERIFY0(dmu_set_bonus(db, lr->lr_size, tx));
	bbt = ztest_bt_bonus(db);

	ztest_bt_generate(bbt, os, lr->lr_foid, dnodesize, -1ULL, lr->lr_mode,
	    txg, crtxg);
	ztest_fill_unused_bonus(db, bbt, lr->lr_foid, os, bbt->bt_gen);
	dmu_buf_rele(db, FTAG);

	(void) ztest_log_setattr(zd, tx, lr);

	dmu_tx_commit(tx);

	ztest_object_unlock(zd, lr->lr_foid);

	return (0);
}

zil_replay_func_t *ztest_replay_vector[TX_MAX_TYPE] = {
	NULL,			/* 0 no such transaction type */
	ztest_replay_create,	/* TX_CREATE */
	NULL,			/* TX_MKDIR */
	NULL,			/* TX_MKXATTR */
	NULL,			/* TX_SYMLINK */
	ztest_replay_remove,	/* TX_REMOVE */
	NULL,			/* TX_RMDIR */
	NULL,			/* TX_LINK */
	NULL,			/* TX_RENAME */
	ztest_replay_write,	/* TX_WRITE */
	ztest_replay_truncate,	/* TX_TRUNCATE */
	ztest_replay_setattr,	/* TX_SETATTR */
	NULL,			/* TX_ACL */
	NULL,			/* TX_CREATE_ACL */
	NULL,			/* TX_CREATE_ATTR */
	NULL,			/* TX_CREATE_ACL_ATTR */
	NULL,			/* TX_MKDIR_ACL */
	NULL,			/* TX_MKDIR_ATTR */
	NULL,			/* TX_MKDIR_ACL_ATTR */
	NULL,			/* TX_WRITE2 */
};

/*
 * ZIL get_data callbacks
 */

/* ARGSUSED */
static void
ztest_get_done(zgd_t *zgd, int error)
{
	ztest_ds_t *zd = zgd->zgd_private;
	uint64_t object = ((rl_t *)zgd->zgd_lr)->rl_object;

	if (zgd->zgd_db)
		dmu_buf_rele(zgd->zgd_db, zgd);

	ztest_range_unlock((rl_t *)zgd->zgd_lr);
	ztest_object_unlock(zd, object);

	umem_free(zgd, sizeof (*zgd));
}

static int
ztest_get_data(void *arg, lr_write_t *lr, char *buf, struct lwb *lwb,
    zio_t *zio)
{
	ztest_ds_t *zd = arg;
	objset_t *os = zd->zd_os;
	uint64_t object = lr->lr_foid;
	uint64_t offset = lr->lr_offset;
	uint64_t size = lr->lr_length;
	uint64_t txg = lr->lr_common.lrc_txg;
	uint64_t crtxg;
	dmu_object_info_t doi;
	dmu_buf_t *db;
	zgd_t *zgd;
	int error;

	ASSERT3P(lwb, !=, NULL);
	ASSERT3P(zio, !=, NULL);
	ASSERT3U(size, !=, 0);

	ztest_object_lock(zd, object, ZTRL_READER);
	error = dmu_bonus_hold(os, object, FTAG, &db);
	if (error) {
		ztest_object_unlock(zd, object);
		return (error);
	}

	crtxg = ztest_bt_bonus(db)->bt_crtxg;

	if (crtxg == 0 || crtxg > txg) {
		dmu_buf_rele(db, FTAG);
		ztest_object_unlock(zd, object);
		return (ENOENT);
	}

	dmu_object_info_from_db(db, &doi);
	dmu_buf_rele(db, FTAG);
	db = NULL;

	zgd = umem_zalloc(sizeof (*zgd), UMEM_NOFAIL);
	zgd->zgd_lwb = lwb;
	zgd->zgd_private = zd;

	if (buf != NULL) {	/* immediate write */
		zgd->zgd_lr = (struct zfs_locked_range *)ztest_range_lock(zd,
		    object, offset, size, ZTRL_READER);

		error = dmu_read(os, object, offset, size, buf,
		    DMU_READ_NO_PREFETCH);
		ASSERT0(error);
	} else {
		size = doi.doi_data_block_size;
		if (ISP2(size)) {
			offset = P2ALIGN(offset, size);
		} else {
			ASSERT3U(offset, <, size);
			offset = 0;
		}

		zgd->zgd_lr = (struct zfs_locked_range *)ztest_range_lock(zd,
		    object, offset, size, ZTRL_READER);

		error = dmu_buf_hold(os, object, offset, zgd, &db,
		    DMU_READ_NO_PREFETCH);

		if (error == 0) {
			blkptr_t *bp = &lr->lr_blkptr;

			zgd->zgd_db = db;
			zgd->zgd_bp = bp;

			ASSERT3U(db->db_offset, ==, offset);
			ASSERT3U(db->db_size, ==, size);

			error = dmu_sync(zio, lr->lr_common.lrc_txg,
			    ztest_get_done, zgd);

			if (error == 0)
				return (0);
		}
	}

	ztest_get_done(zgd, error);

	return (error);
}

static void *
ztest_lr_alloc(size_t lrsize, char *name)
{
	char *lr;
	size_t namesize = name ? strlen(name) + 1 : 0;

	lr = umem_zalloc(lrsize + namesize, UMEM_NOFAIL);

	if (name)
		bcopy(name, lr + lrsize, namesize);

	return (lr);
}

static void
ztest_lr_free(void *lr, size_t lrsize, char *name)
{
	size_t namesize = name ? strlen(name) + 1 : 0;

	umem_free(lr, lrsize + namesize);
}

/*
 * Lookup a bunch of objects.  Returns the number of objects not found.
 */
static int
ztest_lookup(ztest_ds_t *zd, ztest_od_t *od, int count)
{
	int missing = 0;
	int error;
	int i;

	ASSERT(MUTEX_HELD(&zd->zd_dirobj_lock));

	for (i = 0; i < count; i++, od++) {
		od->od_object = 0;
		error = zap_lookup(zd->zd_os, od->od_dir, od->od_name,
		    sizeof (uint64_t), 1, &od->od_object);
		if (error) {
			ASSERT3S(error, ==, ENOENT);
			ASSERT0(od->od_object);
			missing++;
		} else {
			dmu_buf_t *db;
			ztest_block_tag_t *bbt;
			dmu_object_info_t doi;

			ASSERT3U(od->od_object, !=, 0);
			ASSERT0(missing);	/* there should be no gaps */

<<<<<<< HEAD
			ztest_object_lock(zd, od->od_object, ZTRL_READER);
			VERIFY3U(0, ==, dmu_bonus_hold(zd->zd_os,
			    od->od_object, FTAG, &db));
=======
			ztest_object_lock(zd, od->od_object, RL_READER);
			VERIFY0(dmu_bonus_hold(zd->zd_os, od->od_object,
			    FTAG, &db));
>>>>>>> 60a2434b
			dmu_object_info_from_db(db, &doi);
			bbt = ztest_bt_bonus(db);
			ASSERT3U(bbt->bt_magic, ==, BT_MAGIC);
			od->od_type = doi.doi_type;
			od->od_blocksize = doi.doi_data_block_size;
			od->od_gen = bbt->bt_gen;
			dmu_buf_rele(db, FTAG);
			ztest_object_unlock(zd, od->od_object);
		}
	}

	return (missing);
}

static int
ztest_create(ztest_ds_t *zd, ztest_od_t *od, int count)
{
	int missing = 0;
	int i;

	ASSERT(MUTEX_HELD(&zd->zd_dirobj_lock));

	for (i = 0; i < count; i++, od++) {
		if (missing) {
			od->od_object = 0;
			missing++;
			continue;
		}

		lr_create_t *lr = ztest_lr_alloc(sizeof (*lr), od->od_name);

		lr->lr_doid = od->od_dir;
		lr->lr_foid = 0;	/* 0 to allocate, > 0 to claim */
		lr->lrz_type = od->od_crtype;
		lr->lrz_blocksize = od->od_crblocksize;
		lr->lrz_ibshift = ztest_random_ibshift();
		lr->lrz_bonustype = DMU_OT_UINT64_OTHER;
		lr->lrz_dnodesize = od->od_crdnodesize;
		lr->lr_gen = od->od_crgen;
		lr->lr_crtime[0] = time(NULL);

		if (ztest_replay_create(zd, lr, B_FALSE) != 0) {
			ASSERT0(missing);
			od->od_object = 0;
			missing++;
		} else {
			od->od_object = lr->lr_foid;
			od->od_type = od->od_crtype;
			od->od_blocksize = od->od_crblocksize;
			od->od_gen = od->od_crgen;
			ASSERT3U(od->od_object, !=, 0);
		}

		ztest_lr_free(lr, sizeof (*lr), od->od_name);
	}

	return (missing);
}

static int
ztest_remove(ztest_ds_t *zd, ztest_od_t *od, int count)
{
	int missing = 0;
	int error;
	int i;

	ASSERT(MUTEX_HELD(&zd->zd_dirobj_lock));

	od += count - 1;

	for (i = count - 1; i >= 0; i--, od--) {
		if (missing) {
			missing++;
			continue;
		}

		/*
		 * No object was found.
		 */
		if (od->od_object == 0)
			continue;

		lr_remove_t *lr = ztest_lr_alloc(sizeof (*lr), od->od_name);

		lr->lr_doid = od->od_dir;

		if ((error = ztest_replay_remove(zd, lr, B_FALSE)) != 0) {
			ASSERT3U(error, ==, ENOSPC);
			missing++;
		} else {
			od->od_object = 0;
		}
		ztest_lr_free(lr, sizeof (*lr), od->od_name);
	}

	return (missing);
}

static int
ztest_write(ztest_ds_t *zd, uint64_t object, uint64_t offset, uint64_t size,
    void *data)
{
	lr_write_t *lr;
	int error;

	lr = ztest_lr_alloc(sizeof (*lr) + size, NULL);

	lr->lr_foid = object;
	lr->lr_offset = offset;
	lr->lr_length = size;
	lr->lr_blkoff = 0;
	BP_ZERO(&lr->lr_blkptr);

	bcopy(data, lr + 1, size);

	error = ztest_replay_write(zd, lr, B_FALSE);

	ztest_lr_free(lr, sizeof (*lr) + size, NULL);

	return (error);
}

static int
ztest_truncate(ztest_ds_t *zd, uint64_t object, uint64_t offset, uint64_t size)
{
	lr_truncate_t *lr;
	int error;

	lr = ztest_lr_alloc(sizeof (*lr), NULL);

	lr->lr_foid = object;
	lr->lr_offset = offset;
	lr->lr_length = size;

	error = ztest_replay_truncate(zd, lr, B_FALSE);

	ztest_lr_free(lr, sizeof (*lr), NULL);

	return (error);
}

static int
ztest_setattr(ztest_ds_t *zd, uint64_t object)
{
	lr_setattr_t *lr;
	int error;

	lr = ztest_lr_alloc(sizeof (*lr), NULL);

	lr->lr_foid = object;
	lr->lr_size = 0;
	lr->lr_mode = 0;

	error = ztest_replay_setattr(zd, lr, B_FALSE);

	ztest_lr_free(lr, sizeof (*lr), NULL);

	return (error);
}

static void
ztest_prealloc(ztest_ds_t *zd, uint64_t object, uint64_t offset, uint64_t size)
{
	objset_t *os = zd->zd_os;
	dmu_tx_t *tx;
	uint64_t txg;
	rl_t *rl;

	txg_wait_synced(dmu_objset_pool(os), 0);

	ztest_object_lock(zd, object, ZTRL_READER);
	rl = ztest_range_lock(zd, object, offset, size, ZTRL_WRITER);

	tx = dmu_tx_create(os);

	dmu_tx_hold_write(tx, object, offset, size);

	txg = ztest_tx_assign(tx, TXG_WAIT, FTAG);

	if (txg != 0) {
		dmu_prealloc(os, object, offset, size, tx);
		dmu_tx_commit(tx);
		txg_wait_synced(dmu_objset_pool(os), txg);
	} else {
		(void) dmu_free_long_range(os, object, offset, size);
	}

	ztest_range_unlock(rl);
	ztest_object_unlock(zd, object);
}

static void
ztest_io(ztest_ds_t *zd, uint64_t object, uint64_t offset)
{
	int err;
	ztest_block_tag_t wbt;
	dmu_object_info_t doi;
	enum ztest_io_type io_type;
	uint64_t blocksize;
	void *data;

	VERIFY0(dmu_object_info(zd->zd_os, object, &doi));
	blocksize = doi.doi_data_block_size;
	data = umem_alloc(blocksize, UMEM_NOFAIL);

	/*
	 * Pick an i/o type at random, biased toward writing block tags.
	 */
	io_type = ztest_random(ZTEST_IO_TYPES);
	if (ztest_random(2) == 0)
		io_type = ZTEST_IO_WRITE_TAG;

	(void) pthread_rwlock_rdlock(&zd->zd_zilog_lock);

	switch (io_type) {

	case ZTEST_IO_WRITE_TAG:
		ztest_bt_generate(&wbt, zd->zd_os, object, doi.doi_dnodesize,
		    offset, 0, 0, 0);
		(void) ztest_write(zd, object, offset, sizeof (wbt), &wbt);
		break;

	case ZTEST_IO_WRITE_PATTERN:
		(void) memset(data, 'a' + (object + offset) % 5, blocksize);
		if (ztest_random(2) == 0) {
			/*
			 * Induce fletcher2 collisions to ensure that
			 * zio_ddt_collision() detects and resolves them
			 * when using fletcher2-verify for deduplication.
			 */
			((uint64_t *)data)[0] ^= 1ULL << 63;
			((uint64_t *)data)[4] ^= 1ULL << 63;
		}
		(void) ztest_write(zd, object, offset, blocksize, data);
		break;

	case ZTEST_IO_WRITE_ZEROES:
		bzero(data, blocksize);
		(void) ztest_write(zd, object, offset, blocksize, data);
		break;

	case ZTEST_IO_TRUNCATE:
		(void) ztest_truncate(zd, object, offset, blocksize);
		break;

	case ZTEST_IO_SETATTR:
		(void) ztest_setattr(zd, object);
		break;
	default:
		break;

	case ZTEST_IO_REWRITE:
		(void) pthread_rwlock_rdlock(&ztest_name_lock);
		err = ztest_dsl_prop_set_uint64(zd->zd_name,
		    ZFS_PROP_CHECKSUM, spa_dedup_checksum(ztest_spa),
		    B_FALSE);
		VERIFY(err == 0 || err == ENOSPC);
		err = ztest_dsl_prop_set_uint64(zd->zd_name,
		    ZFS_PROP_COMPRESSION,
		    ztest_random_dsl_prop(ZFS_PROP_COMPRESSION),
		    B_FALSE);
		VERIFY(err == 0 || err == ENOSPC);
		(void) pthread_rwlock_unlock(&ztest_name_lock);

		VERIFY0(dmu_read(zd->zd_os, object, offset, blocksize, data,
		    DMU_READ_NO_PREFETCH));

		(void) ztest_write(zd, object, offset, blocksize, data);
		break;
	}

	(void) pthread_rwlock_unlock(&zd->zd_zilog_lock);

	umem_free(data, blocksize);
}

/*
 * Initialize an object description template.
 */
static void
ztest_od_init(ztest_od_t *od, uint64_t id, char *tag, uint64_t index,
    dmu_object_type_t type, uint64_t blocksize, uint64_t dnodesize,
    uint64_t gen)
{
	od->od_dir = ZTEST_DIROBJ;
	od->od_object = 0;

	od->od_crtype = type;
	od->od_crblocksize = blocksize ? blocksize : ztest_random_blocksize();
	od->od_crdnodesize = dnodesize ? dnodesize : ztest_random_dnodesize();
	od->od_crgen = gen;

	od->od_type = DMU_OT_NONE;
	od->od_blocksize = 0;
	od->od_gen = 0;

	(void) snprintf(od->od_name, sizeof (od->od_name), "%s(%lld)[%llu]",
	    tag, (longlong_t)id, (u_longlong_t)index);
}

/*
 * Lookup or create the objects for a test using the od template.
 * If the objects do not all exist, or if 'remove' is specified,
 * remove any existing objects and create new ones.  Otherwise,
 * use the existing objects.
 */
static int
ztest_object_init(ztest_ds_t *zd, ztest_od_t *od, size_t size, boolean_t remove)
{
	int count = size / sizeof (*od);
	int rv = 0;

	mutex_enter(&zd->zd_dirobj_lock);
	if ((ztest_lookup(zd, od, count) != 0 || remove) &&
	    (ztest_remove(zd, od, count) != 0 ||
	    ztest_create(zd, od, count) != 0))
		rv = -1;
	zd->zd_od = od;
	mutex_exit(&zd->zd_dirobj_lock);

	return (rv);
}

/* ARGSUSED */
void
ztest_zil_commit(ztest_ds_t *zd, uint64_t id)
{
	zilog_t *zilog = zd->zd_zilog;

	(void) pthread_rwlock_rdlock(&zd->zd_zilog_lock);

	zil_commit(zilog, ztest_random(ZTEST_OBJECTS));

	/*
	 * Remember the committed values in zd, which is in parent/child
	 * shared memory.  If we die, the next iteration of ztest_run()
	 * will verify that the log really does contain this record.
	 */
	mutex_enter(&zilog->zl_lock);
	ASSERT3P(zd->zd_shared, !=, NULL);
	ASSERT3U(zd->zd_shared->zd_seq, <=, zilog->zl_commit_lr_seq);
	zd->zd_shared->zd_seq = zilog->zl_commit_lr_seq;
	mutex_exit(&zilog->zl_lock);

	(void) pthread_rwlock_unlock(&zd->zd_zilog_lock);
}

/*
 * This function is designed to simulate the operations that occur during a
 * mount/unmount operation.  We hold the dataset across these operations in an
 * attempt to expose any implicit assumptions about ZIL management.
 */
/* ARGSUSED */
void
ztest_zil_remount(ztest_ds_t *zd, uint64_t id)
{
	objset_t *os = zd->zd_os;

	/*
	 * We hold the ztest_vdev_lock so we don't cause problems with
	 * other threads that wish to remove a log device, such as
	 * ztest_device_removal().
	 */
	mutex_enter(&ztest_vdev_lock);

	/*
	 * We grab the zd_dirobj_lock to ensure that no other thread is
	 * updating the zil (i.e. adding in-memory log records) and the
	 * zd_zilog_lock to block any I/O.
	 */
	mutex_enter(&zd->zd_dirobj_lock);
	(void) pthread_rwlock_wrlock(&zd->zd_zilog_lock);

	/* zfsvfs_teardown() */
	zil_close(zd->zd_zilog);

	/* zfsvfs_setup() */
	VERIFY3P(zil_open(os, ztest_get_data), ==, zd->zd_zilog);
	zil_replay(os, zd, ztest_replay_vector);

	(void) pthread_rwlock_unlock(&zd->zd_zilog_lock);
	mutex_exit(&zd->zd_dirobj_lock);
	mutex_exit(&ztest_vdev_lock);
}

/*
 * Verify that we can't destroy an active pool, create an existing pool,
 * or create a pool with a bad vdev spec.
 */
/* ARGSUSED */
void
ztest_spa_create_destroy(ztest_ds_t *zd, uint64_t id)
{
	ztest_shared_opts_t *zo = &ztest_opts;
	spa_t *spa;
	nvlist_t *nvroot;

	if (zo->zo_mmp_test)
		return;

	/*
	 * Attempt to create using a bad file.
	 */
	nvroot = make_vdev_root("/dev/bogus", NULL, NULL, 0, 0, NULL, 0, 0, 1);
	VERIFY3U(ENOENT, ==,
	    spa_create("ztest_bad_file", nvroot, NULL, NULL, NULL));
	fnvlist_free(nvroot);

	/*
	 * Attempt to create using a bad mirror.
	 */
	nvroot = make_vdev_root("/dev/bogus", NULL, NULL, 0, 0, NULL, 0, 2, 1);
	VERIFY3U(ENOENT, ==,
	    spa_create("ztest_bad_mirror", nvroot, NULL, NULL, NULL));
	fnvlist_free(nvroot);

	/*
	 * Attempt to create an existing pool.  It shouldn't matter
	 * what's in the nvroot; we should fail with EEXIST.
	 */
	(void) pthread_rwlock_rdlock(&ztest_name_lock);
	nvroot = make_vdev_root("/dev/bogus", NULL, NULL, 0, 0, NULL, 0, 0, 1);
	VERIFY3U(EEXIST, ==,
	    spa_create(zo->zo_pool, nvroot, NULL, NULL, NULL));
	fnvlist_free(nvroot);

	/*
	 * We open a reference to the spa and then we try to export it
	 * expecting one of the following errors:
	 *
	 * EBUSY
	 *	Because of the reference we just opened.
	 *
	 * ZFS_ERR_EXPORT_IN_PROGRESS
	 *	For the case that there is another ztest thread doing
	 *	an export concurrently.
	 */
	VERIFY0(spa_open(zo->zo_pool, &spa, FTAG));
	int error = spa_destroy(zo->zo_pool);
	if (error != EBUSY && error != ZFS_ERR_EXPORT_IN_PROGRESS) {
		fatal(0, "spa_destroy(%s) returned unexpected value %d",
		    spa->spa_name, error);
	}
	spa_close(spa, FTAG);

	(void) pthread_rwlock_unlock(&ztest_name_lock);
}

/*
 * Start and then stop the MMP threads to ensure the startup and shutdown code
 * works properly.  Actual protection and property-related code tested via ZTS.
 */
/* ARGSUSED */
void
ztest_mmp_enable_disable(ztest_ds_t *zd, uint64_t id)
{
	ztest_shared_opts_t *zo = &ztest_opts;
	spa_t *spa = ztest_spa;

	if (zo->zo_mmp_test)
		return;

	/*
	 * Since enabling MMP involves setting a property, it could not be done
	 * while the pool is suspended.
	 */
	if (spa_suspended(spa))
		return;

	spa_config_enter(spa, SCL_CONFIG, FTAG, RW_READER);
	mutex_enter(&spa->spa_props_lock);

	zfs_multihost_fail_intervals = 0;

	if (!spa_multihost(spa)) {
		spa->spa_multihost = B_TRUE;
		mmp_thread_start(spa);
	}

	mutex_exit(&spa->spa_props_lock);
	spa_config_exit(spa, SCL_CONFIG, FTAG);

	txg_wait_synced(spa_get_dsl(spa), 0);
	mmp_signal_all_threads();
	txg_wait_synced(spa_get_dsl(spa), 0);

	spa_config_enter(spa, SCL_CONFIG, FTAG, RW_READER);
	mutex_enter(&spa->spa_props_lock);

	if (spa_multihost(spa)) {
		mmp_thread_stop(spa);
		spa->spa_multihost = B_FALSE;
	}

	mutex_exit(&spa->spa_props_lock);
	spa_config_exit(spa, SCL_CONFIG, FTAG);
}

/* ARGSUSED */
void
ztest_spa_upgrade(ztest_ds_t *zd, uint64_t id)
{
	spa_t *spa;
	uint64_t initial_version = SPA_VERSION_INITIAL;
	uint64_t version, newversion;
	nvlist_t *nvroot, *props;
	char *name;

	if (ztest_opts.zo_mmp_test)
		return;

	/* dRAID added after feature flags, skip upgrade test. */
	if (strcmp(ztest_opts.zo_raid_type, VDEV_TYPE_DRAID) == 0)
		return;

	mutex_enter(&ztest_vdev_lock);
	name = kmem_asprintf("%s_upgrade", ztest_opts.zo_pool);

	/*
	 * Clean up from previous runs.
	 */
	(void) spa_destroy(name);

	nvroot = make_vdev_root(NULL, NULL, name, ztest_opts.zo_vdev_size, 0,
	    NULL, ztest_opts.zo_raid_children, ztest_opts.zo_mirrors, 1);

	/*
	 * If we're configuring a RAIDZ device then make sure that the
	 * initial version is capable of supporting that feature.
	 */
	switch (ztest_opts.zo_raid_parity) {
	case 0:
	case 1:
		initial_version = SPA_VERSION_INITIAL;
		break;
	case 2:
		initial_version = SPA_VERSION_RAIDZ2;
		break;
	case 3:
		initial_version = SPA_VERSION_RAIDZ3;
		break;
	}

	/*
	 * Create a pool with a spa version that can be upgraded. Pick
	 * a value between initial_version and SPA_VERSION_BEFORE_FEATURES.
	 */
	do {
		version = ztest_random_spa_version(initial_version);
	} while (version > SPA_VERSION_BEFORE_FEATURES);

	props = fnvlist_alloc();
	fnvlist_add_uint64(props,
	    zpool_prop_to_name(ZPOOL_PROP_VERSION), version);
	VERIFY0(spa_create(name, nvroot, props, NULL, NULL));
	fnvlist_free(nvroot);
	fnvlist_free(props);

	VERIFY0(spa_open(name, &spa, FTAG));
	VERIFY3U(spa_version(spa), ==, version);
	newversion = ztest_random_spa_version(version + 1);

	if (ztest_opts.zo_verbose >= 4) {
		(void) printf("upgrading spa version from %llu to %llu\n",
		    (u_longlong_t)version, (u_longlong_t)newversion);
	}

	spa_upgrade(spa, newversion);
	VERIFY3U(spa_version(spa), >, version);
	VERIFY3U(spa_version(spa), ==, fnvlist_lookup_uint64(spa->spa_config,
	    zpool_prop_to_name(ZPOOL_PROP_VERSION)));
	spa_close(spa, FTAG);

	kmem_strfree(name);
	mutex_exit(&ztest_vdev_lock);
}

static void
ztest_spa_checkpoint(spa_t *spa)
{
	ASSERT(MUTEX_HELD(&ztest_checkpoint_lock));

	int error = spa_checkpoint(spa->spa_name);

	switch (error) {
	case 0:
	case ZFS_ERR_DEVRM_IN_PROGRESS:
	case ZFS_ERR_DISCARDING_CHECKPOINT:
	case ZFS_ERR_CHECKPOINT_EXISTS:
		break;
	case ENOSPC:
		ztest_record_enospc(FTAG);
		break;
	default:
		fatal(0, "spa_checkpoint(%s) = %d", spa->spa_name, error);
	}
}

static void
ztest_spa_discard_checkpoint(spa_t *spa)
{
	ASSERT(MUTEX_HELD(&ztest_checkpoint_lock));

	int error = spa_checkpoint_discard(spa->spa_name);

	switch (error) {
	case 0:
	case ZFS_ERR_DISCARDING_CHECKPOINT:
	case ZFS_ERR_NO_CHECKPOINT:
		break;
	default:
		fatal(0, "spa_discard_checkpoint(%s) = %d",
		    spa->spa_name, error);
	}

}

/* ARGSUSED */
void
ztest_spa_checkpoint_create_discard(ztest_ds_t *zd, uint64_t id)
{
	spa_t *spa = ztest_spa;

	mutex_enter(&ztest_checkpoint_lock);
	if (ztest_random(2) == 0) {
		ztest_spa_checkpoint(spa);
	} else {
		ztest_spa_discard_checkpoint(spa);
	}
	mutex_exit(&ztest_checkpoint_lock);
}


static vdev_t *
vdev_lookup_by_path(vdev_t *vd, const char *path)
{
	vdev_t *mvd;
	int c;

	if (vd->vdev_path != NULL && strcmp(path, vd->vdev_path) == 0)
		return (vd);

	for (c = 0; c < vd->vdev_children; c++)
		if ((mvd = vdev_lookup_by_path(vd->vdev_child[c], path)) !=
		    NULL)
			return (mvd);

	return (NULL);
}

static int
spa_num_top_vdevs(spa_t *spa)
{
	vdev_t *rvd = spa->spa_root_vdev;
	ASSERT3U(spa_config_held(spa, SCL_VDEV, RW_READER), ==, SCL_VDEV);
	return (rvd->vdev_children);
}

/*
 * Verify that vdev_add() works as expected.
 */
/* ARGSUSED */
void
ztest_vdev_add_remove(ztest_ds_t *zd, uint64_t id)
{
	ztest_shared_t *zs = ztest_shared;
	spa_t *spa = ztest_spa;
	uint64_t leaves;
	uint64_t guid;
	nvlist_t *nvroot;
	int error;

	if (ztest_opts.zo_mmp_test)
		return;

	mutex_enter(&ztest_vdev_lock);
	leaves = MAX(zs->zs_mirrors + zs->zs_splits, 1) *
	    ztest_opts.zo_raid_children;

	spa_config_enter(spa, SCL_VDEV, FTAG, RW_READER);

	ztest_shared->zs_vdev_next_leaf = spa_num_top_vdevs(spa) * leaves;

	/*
	 * If we have slogs then remove them 1/4 of the time.
	 */
	if (spa_has_slogs(spa) && ztest_random(4) == 0) {
		metaslab_group_t *mg;

		/*
		 * find the first real slog in log allocation class
		 */
		mg =  spa_log_class(spa)->mc_allocator[0].mca_rotor;
		while (!mg->mg_vd->vdev_islog)
			mg = mg->mg_next;

		guid = mg->mg_vd->vdev_guid;

		spa_config_exit(spa, SCL_VDEV, FTAG);

		/*
		 * We have to grab the zs_name_lock as writer to
		 * prevent a race between removing a slog (dmu_objset_find)
		 * and destroying a dataset. Removing the slog will
		 * grab a reference on the dataset which may cause
		 * dsl_destroy_head() to fail with EBUSY thus
		 * leaving the dataset in an inconsistent state.
		 */
		pthread_rwlock_wrlock(&ztest_name_lock);
		error = spa_vdev_remove(spa, guid, B_FALSE);
		pthread_rwlock_unlock(&ztest_name_lock);

		switch (error) {
		case 0:
		case EEXIST:	/* Generic zil_reset() error */
		case EBUSY:	/* Replay required */
		case EACCES:	/* Crypto key not loaded */
		case ZFS_ERR_CHECKPOINT_EXISTS:
		case ZFS_ERR_DISCARDING_CHECKPOINT:
			break;
		default:
			fatal(0, "spa_vdev_remove() = %d", error);
		}
	} else {
		spa_config_exit(spa, SCL_VDEV, FTAG);

		/*
		 * Make 1/4 of the devices be log devices
		 */
		nvroot = make_vdev_root(NULL, NULL, NULL,
		    ztest_opts.zo_vdev_size, 0, (ztest_random(4) == 0) ?
		    "log" : NULL, ztest_opts.zo_raid_children, zs->zs_mirrors,
		    1);

		error = spa_vdev_add(spa, nvroot);
		fnvlist_free(nvroot);

		switch (error) {
		case 0:
			break;
		case ENOSPC:
			ztest_record_enospc("spa_vdev_add");
			break;
		default:
			fatal(0, "spa_vdev_add() = %d", error);
		}
	}

	mutex_exit(&ztest_vdev_lock);
}

/* ARGSUSED */
void
ztest_vdev_class_add(ztest_ds_t *zd, uint64_t id)
{
	ztest_shared_t *zs = ztest_shared;
	spa_t *spa = ztest_spa;
	uint64_t leaves;
	nvlist_t *nvroot;
	const char *class = (ztest_random(2) == 0) ?
	    VDEV_ALLOC_BIAS_SPECIAL : VDEV_ALLOC_BIAS_DEDUP;
	int error;

	/*
	 * By default add a special vdev 50% of the time
	 */
	if ((ztest_opts.zo_special_vdevs == ZTEST_VDEV_CLASS_OFF) ||
	    (ztest_opts.zo_special_vdevs == ZTEST_VDEV_CLASS_RND &&
	    ztest_random(2) == 0)) {
		return;
	}

	mutex_enter(&ztest_vdev_lock);

	/* Only test with mirrors */
	if (zs->zs_mirrors < 2) {
		mutex_exit(&ztest_vdev_lock);
		return;
	}

	/* requires feature@allocation_classes */
	if (!spa_feature_is_enabled(spa, SPA_FEATURE_ALLOCATION_CLASSES)) {
		mutex_exit(&ztest_vdev_lock);
		return;
	}

	leaves = MAX(zs->zs_mirrors + zs->zs_splits, 1) *
	    ztest_opts.zo_raid_children;

	spa_config_enter(spa, SCL_VDEV, FTAG, RW_READER);
	ztest_shared->zs_vdev_next_leaf = spa_num_top_vdevs(spa) * leaves;
	spa_config_exit(spa, SCL_VDEV, FTAG);

	nvroot = make_vdev_root(NULL, NULL, NULL, ztest_opts.zo_vdev_size, 0,
	    class, ztest_opts.zo_raid_children, zs->zs_mirrors, 1);

	error = spa_vdev_add(spa, nvroot);
	fnvlist_free(nvroot);

	if (error == ENOSPC)
		ztest_record_enospc("spa_vdev_add");
	else if (error != 0)
		fatal(0, "spa_vdev_add() = %d", error);

	/*
	 * 50% of the time allow small blocks in the special class
	 */
	if (error == 0 &&
	    spa_special_class(spa)->mc_groups == 1 && ztest_random(2) == 0) {
		if (ztest_opts.zo_verbose >= 3)
			(void) printf("Enabling special VDEV small blocks\n");
		(void) ztest_dsl_prop_set_uint64(zd->zd_name,
		    ZFS_PROP_SPECIAL_SMALL_BLOCKS, 32768, B_FALSE);
	}

	mutex_exit(&ztest_vdev_lock);

	if (ztest_opts.zo_verbose >= 3) {
		metaslab_class_t *mc;

		if (strcmp(class, VDEV_ALLOC_BIAS_SPECIAL) == 0)
			mc = spa_special_class(spa);
		else
			mc = spa_dedup_class(spa);
		(void) printf("Added a %s mirrored vdev (of %d)\n",
		    class, (int)mc->mc_groups);
	}
}

/*
 * Verify that adding/removing aux devices (l2arc, hot spare) works as expected.
 */
/* ARGSUSED */
void
ztest_vdev_aux_add_remove(ztest_ds_t *zd, uint64_t id)
{
	ztest_shared_t *zs = ztest_shared;
	spa_t *spa = ztest_spa;
	vdev_t *rvd = spa->spa_root_vdev;
	spa_aux_vdev_t *sav;
	char *aux;
	char *path;
	uint64_t guid = 0;
	int error, ignore_err = 0;

	if (ztest_opts.zo_mmp_test)
		return;

	path = umem_alloc(MAXPATHLEN, UMEM_NOFAIL);

	if (ztest_random(2) == 0) {
		sav = &spa->spa_spares;
		aux = ZPOOL_CONFIG_SPARES;
	} else {
		sav = &spa->spa_l2cache;
		aux = ZPOOL_CONFIG_L2CACHE;
	}

	mutex_enter(&ztest_vdev_lock);

	spa_config_enter(spa, SCL_VDEV, FTAG, RW_READER);

	if (sav->sav_count != 0 && ztest_random(4) == 0) {
		/*
		 * Pick a random device to remove.
		 */
		vdev_t *svd = sav->sav_vdevs[ztest_random(sav->sav_count)];

		/* dRAID spares cannot be removed; try anyways to see ENOTSUP */
		if (strstr(svd->vdev_path, VDEV_TYPE_DRAID) != NULL)
			ignore_err = ENOTSUP;

		guid = svd->vdev_guid;
	} else {
		/*
		 * Find an unused device we can add.
		 */
		zs->zs_vdev_aux = 0;
		for (;;) {
			int c;
			(void) snprintf(path, MAXPATHLEN, ztest_aux_template,
			    ztest_opts.zo_dir, ztest_opts.zo_pool, aux,
			    zs->zs_vdev_aux);
			for (c = 0; c < sav->sav_count; c++)
				if (strcmp(sav->sav_vdevs[c]->vdev_path,
				    path) == 0)
					break;
			if (c == sav->sav_count &&
			    vdev_lookup_by_path(rvd, path) == NULL)
				break;
			zs->zs_vdev_aux++;
		}
	}

	spa_config_exit(spa, SCL_VDEV, FTAG);

	if (guid == 0) {
		/*
		 * Add a new device.
		 */
		nvlist_t *nvroot = make_vdev_root(NULL, aux, NULL,
		    (ztest_opts.zo_vdev_size * 5) / 4, 0, NULL, 0, 0, 1);
		error = spa_vdev_add(spa, nvroot);

		switch (error) {
		case 0:
			break;
		default:
			fatal(0, "spa_vdev_add(%p) = %d", nvroot, error);
		}
		fnvlist_free(nvroot);
	} else {
		/*
		 * Remove an existing device.  Sometimes, dirty its
		 * vdev state first to make sure we handle removal
		 * of devices that have pending state changes.
		 */
		if (ztest_random(2) == 0)
			(void) vdev_online(spa, guid, 0, NULL);

		error = spa_vdev_remove(spa, guid, B_FALSE);

		switch (error) {
		case 0:
		case EBUSY:
		case ZFS_ERR_CHECKPOINT_EXISTS:
		case ZFS_ERR_DISCARDING_CHECKPOINT:
			break;
		default:
			if (error != ignore_err)
				fatal(0, "spa_vdev_remove(%llu) = %d", guid,
				    error);
		}
	}

	mutex_exit(&ztest_vdev_lock);

	umem_free(path, MAXPATHLEN);
}

/*
 * split a pool if it has mirror tlvdevs
 */
/* ARGSUSED */
void
ztest_split_pool(ztest_ds_t *zd, uint64_t id)
{
	ztest_shared_t *zs = ztest_shared;
	spa_t *spa = ztest_spa;
	vdev_t *rvd = spa->spa_root_vdev;
	nvlist_t *tree, **child, *config, *split, **schild;
	uint_t c, children, schildren = 0, lastlogid = 0;
	int error = 0;

	if (ztest_opts.zo_mmp_test)
		return;

	mutex_enter(&ztest_vdev_lock);

	/* ensure we have a usable config; mirrors of raidz aren't supported */
	if (zs->zs_mirrors < 3 || ztest_opts.zo_raid_children > 1) {
		mutex_exit(&ztest_vdev_lock);
		return;
	}

	/* clean up the old pool, if any */
	(void) spa_destroy("splitp");

	spa_config_enter(spa, SCL_VDEV, FTAG, RW_READER);

	/* generate a config from the existing config */
	mutex_enter(&spa->spa_props_lock);
	tree = fnvlist_lookup_nvlist(spa->spa_config, ZPOOL_CONFIG_VDEV_TREE);
	mutex_exit(&spa->spa_props_lock);

	VERIFY0(nvlist_lookup_nvlist_array(tree, ZPOOL_CONFIG_CHILDREN,
	    &child, &children));

	schild = malloc(rvd->vdev_children * sizeof (nvlist_t *));
	for (c = 0; c < children; c++) {
		vdev_t *tvd = rvd->vdev_child[c];
		nvlist_t **mchild;
		uint_t mchildren;

		if (tvd->vdev_islog || tvd->vdev_ops == &vdev_hole_ops) {
			schild[schildren] = fnvlist_alloc();
			fnvlist_add_string(schild[schildren],
			    ZPOOL_CONFIG_TYPE, VDEV_TYPE_HOLE);
			fnvlist_add_uint64(schild[schildren],
			    ZPOOL_CONFIG_IS_HOLE, 1);
			if (lastlogid == 0)
				lastlogid = schildren;
			++schildren;
			continue;
		}
		lastlogid = 0;
		VERIFY0(nvlist_lookup_nvlist_array(child[c],
		    ZPOOL_CONFIG_CHILDREN, &mchild, &mchildren));
		schild[schildren++] = fnvlist_dup(mchild[0]);
	}

	/* OK, create a config that can be used to split */
	split = fnvlist_alloc();
	fnvlist_add_string(split, ZPOOL_CONFIG_TYPE, VDEV_TYPE_ROOT);
	fnvlist_add_nvlist_array(split, ZPOOL_CONFIG_CHILDREN, schild,
	    lastlogid != 0 ? lastlogid : schildren);

	config = fnvlist_alloc();
	fnvlist_add_nvlist(config, ZPOOL_CONFIG_VDEV_TREE, split);

	for (c = 0; c < schildren; c++)
		fnvlist_free(schild[c]);
	free(schild);
	fnvlist_free(split);

	spa_config_exit(spa, SCL_VDEV, FTAG);

	(void) pthread_rwlock_wrlock(&ztest_name_lock);
	error = spa_vdev_split_mirror(spa, "splitp", config, NULL, B_FALSE);
	(void) pthread_rwlock_unlock(&ztest_name_lock);

	fnvlist_free(config);

	if (error == 0) {
		(void) printf("successful split - results:\n");
		mutex_enter(&spa_namespace_lock);
		show_pool_stats(spa);
		show_pool_stats(spa_lookup("splitp"));
		mutex_exit(&spa_namespace_lock);
		++zs->zs_splits;
		--zs->zs_mirrors;
	}
	mutex_exit(&ztest_vdev_lock);
}

/*
 * Verify that we can attach and detach devices.
 */
/* ARGSUSED */
void
ztest_vdev_attach_detach(ztest_ds_t *zd, uint64_t id)
{
	ztest_shared_t *zs = ztest_shared;
	spa_t *spa = ztest_spa;
	spa_aux_vdev_t *sav = &spa->spa_spares;
	vdev_t *rvd = spa->spa_root_vdev;
	vdev_t *oldvd, *newvd, *pvd;
	nvlist_t *root;
	uint64_t leaves;
	uint64_t leaf, top;
	uint64_t ashift = ztest_get_ashift();
	uint64_t oldguid, pguid;
	uint64_t oldsize, newsize;
	char *oldpath, *newpath;
	int replacing;
	int oldvd_has_siblings = B_FALSE;
	int newvd_is_spare = B_FALSE;
	int newvd_is_dspare = B_FALSE;
	int oldvd_is_log;
	int error, expected_error;

	if (ztest_opts.zo_mmp_test)
		return;

	oldpath = umem_alloc(MAXPATHLEN, UMEM_NOFAIL);
	newpath = umem_alloc(MAXPATHLEN, UMEM_NOFAIL);

	mutex_enter(&ztest_vdev_lock);
	leaves = MAX(zs->zs_mirrors, 1) * ztest_opts.zo_raid_children;

	spa_config_enter(spa, SCL_ALL, FTAG, RW_WRITER);

	/*
	 * If a vdev is in the process of being removed, its removal may
	 * finish while we are in progress, leading to an unexpected error
	 * value.  Don't bother trying to attach while we are in the middle
	 * of removal.
	 */
	if (ztest_device_removal_active) {
		spa_config_exit(spa, SCL_ALL, FTAG);
		goto out;
	}

	/*
	 * Decide whether to do an attach or a replace.
	 */
	replacing = ztest_random(2);

	/*
	 * Pick a random top-level vdev.
	 */
	top = ztest_random_vdev_top(spa, B_TRUE);

	/*
	 * Pick a random leaf within it.
	 */
	leaf = ztest_random(leaves);

	/*
	 * Locate this vdev.
	 */
	oldvd = rvd->vdev_child[top];

	/* pick a child from the mirror */
	if (zs->zs_mirrors >= 1) {
		ASSERT3P(oldvd->vdev_ops, ==, &vdev_mirror_ops);
		ASSERT3U(oldvd->vdev_children, >=, zs->zs_mirrors);
		oldvd = oldvd->vdev_child[leaf / ztest_opts.zo_raid_children];
	}

	/* pick a child out of the raidz group */
	if (ztest_opts.zo_raid_children > 1) {
		if (strcmp(oldvd->vdev_ops->vdev_op_type, "raidz") == 0)
			ASSERT3P(oldvd->vdev_ops, ==, &vdev_raidz_ops);
		else
			ASSERT3P(oldvd->vdev_ops, ==, &vdev_draid_ops);
		ASSERT3U(oldvd->vdev_children, ==, ztest_opts.zo_raid_children);
		oldvd = oldvd->vdev_child[leaf % ztest_opts.zo_raid_children];
	}

	/*
	 * If we're already doing an attach or replace, oldvd may be a
	 * mirror vdev -- in which case, pick a random child.
	 */
	while (oldvd->vdev_children != 0) {
		oldvd_has_siblings = B_TRUE;
		ASSERT3U(oldvd->vdev_children, >=, 2);
		oldvd = oldvd->vdev_child[ztest_random(oldvd->vdev_children)];
	}

	oldguid = oldvd->vdev_guid;
	oldsize = vdev_get_min_asize(oldvd);
	oldvd_is_log = oldvd->vdev_top->vdev_islog;
	(void) strcpy(oldpath, oldvd->vdev_path);
	pvd = oldvd->vdev_parent;
	pguid = pvd->vdev_guid;

	/*
	 * If oldvd has siblings, then half of the time, detach it.  Prior
	 * to the detach the pool is scrubbed in order to prevent creating
	 * unrepairable blocks as a result of the data corruption injection.
	 */
	if (oldvd_has_siblings && ztest_random(2) == 0) {
		spa_config_exit(spa, SCL_ALL, FTAG);

		error = ztest_scrub_impl(spa);
		if (error)
			goto out;

		error = spa_vdev_detach(spa, oldguid, pguid, B_FALSE);
		if (error != 0 && error != ENODEV && error != EBUSY &&
		    error != ENOTSUP && error != ZFS_ERR_CHECKPOINT_EXISTS &&
		    error != ZFS_ERR_DISCARDING_CHECKPOINT)
			fatal(0, "detach (%s) returned %d", oldpath, error);
		goto out;
	}

	/*
	 * For the new vdev, choose with equal probability between the two
	 * standard paths (ending in either 'a' or 'b') or a random hot spare.
	 */
	if (sav->sav_count != 0 && ztest_random(3) == 0) {
		newvd = sav->sav_vdevs[ztest_random(sav->sav_count)];
		newvd_is_spare = B_TRUE;

		if (newvd->vdev_ops == &vdev_draid_spare_ops)
			newvd_is_dspare = B_TRUE;

		(void) strcpy(newpath, newvd->vdev_path);
	} else {
		(void) snprintf(newpath, MAXPATHLEN, ztest_dev_template,
		    ztest_opts.zo_dir, ztest_opts.zo_pool,
		    top * leaves + leaf);
		if (ztest_random(2) == 0)
			newpath[strlen(newpath) - 1] = 'b';
		newvd = vdev_lookup_by_path(rvd, newpath);
	}

	if (newvd) {
		/*
		 * Reopen to ensure the vdev's asize field isn't stale.
		 */
		vdev_reopen(newvd);
		newsize = vdev_get_min_asize(newvd);
	} else {
		/*
		 * Make newsize a little bigger or smaller than oldsize.
		 * If it's smaller, the attach should fail.
		 * If it's larger, and we're doing a replace,
		 * we should get dynamic LUN growth when we're done.
		 */
		newsize = 10 * oldsize / (9 + ztest_random(3));
	}

	/*
	 * If pvd is not a mirror or root, the attach should fail with ENOTSUP,
	 * unless it's a replace; in that case any non-replacing parent is OK.
	 *
	 * If newvd is already part of the pool, it should fail with EBUSY.
	 *
	 * If newvd is too small, it should fail with EOVERFLOW.
	 *
	 * If newvd is a distributed spare and it's being attached to a
	 * dRAID which is not its parent it should fail with EINVAL.
	 */
	if (pvd->vdev_ops != &vdev_mirror_ops &&
	    pvd->vdev_ops != &vdev_root_ops && (!replacing ||
	    pvd->vdev_ops == &vdev_replacing_ops ||
	    pvd->vdev_ops == &vdev_spare_ops))
		expected_error = ENOTSUP;
	else if (newvd_is_spare && (!replacing || oldvd_is_log))
		expected_error = ENOTSUP;
	else if (newvd == oldvd)
		expected_error = replacing ? 0 : EBUSY;
	else if (vdev_lookup_by_path(rvd, newpath) != NULL)
		expected_error = EBUSY;
	else if (!newvd_is_dspare && newsize < oldsize)
		expected_error = EOVERFLOW;
	else if (ashift > oldvd->vdev_top->vdev_ashift)
		expected_error = EDOM;
	else if (newvd_is_dspare && pvd != vdev_draid_spare_get_parent(newvd))
		expected_error = ENOTSUP;
	else
		expected_error = 0;

	spa_config_exit(spa, SCL_ALL, FTAG);

	/*
	 * Build the nvlist describing newpath.
	 */
	root = make_vdev_root(newpath, NULL, NULL, newvd == NULL ? newsize : 0,
	    ashift, NULL, 0, 0, 1);

	/*
	 * When supported select either a healing or sequential resilver.
	 */
	boolean_t rebuilding = B_FALSE;
	if (pvd->vdev_ops == &vdev_mirror_ops ||
	    pvd->vdev_ops ==  &vdev_root_ops) {
		rebuilding = !!ztest_random(2);
	}

	error = spa_vdev_attach(spa, oldguid, root, replacing, rebuilding);

	fnvlist_free(root);

	/*
	 * If our parent was the replacing vdev, but the replace completed,
	 * then instead of failing with ENOTSUP we may either succeed,
	 * fail with ENODEV, or fail with EOVERFLOW.
	 */
	if (expected_error == ENOTSUP &&
	    (error == 0 || error == ENODEV || error == EOVERFLOW))
		expected_error = error;

	/*
	 * If someone grew the LUN, the replacement may be too small.
	 */
	if (error == EOVERFLOW || error == EBUSY)
		expected_error = error;

	if (error == ZFS_ERR_CHECKPOINT_EXISTS ||
	    error == ZFS_ERR_DISCARDING_CHECKPOINT ||
	    error == ZFS_ERR_RESILVER_IN_PROGRESS ||
	    error == ZFS_ERR_REBUILD_IN_PROGRESS)
		expected_error = error;

	if (error != expected_error && expected_error != EBUSY) {
		fatal(0, "attach (%s %llu, %s %llu, %d) "
		    "returned %d, expected %d",
		    oldpath, oldsize, newpath,
		    newsize, replacing, error, expected_error);
	}
out:
	mutex_exit(&ztest_vdev_lock);

	umem_free(oldpath, MAXPATHLEN);
	umem_free(newpath, MAXPATHLEN);
}

/* ARGSUSED */
void
ztest_device_removal(ztest_ds_t *zd, uint64_t id)
{
	spa_t *spa = ztest_spa;
	vdev_t *vd;
	uint64_t guid;
	int error;

	mutex_enter(&ztest_vdev_lock);

	if (ztest_device_removal_active) {
		mutex_exit(&ztest_vdev_lock);
		return;
	}

	/*
	 * Remove a random top-level vdev and wait for removal to finish.
	 */
	spa_config_enter(spa, SCL_VDEV, FTAG, RW_READER);
	vd = vdev_lookup_top(spa, ztest_random_vdev_top(spa, B_FALSE));
	guid = vd->vdev_guid;
	spa_config_exit(spa, SCL_VDEV, FTAG);

	error = spa_vdev_remove(spa, guid, B_FALSE);
	if (error == 0) {
		ztest_device_removal_active = B_TRUE;
		mutex_exit(&ztest_vdev_lock);

		/*
		 * spa->spa_vdev_removal is created in a sync task that
		 * is initiated via dsl_sync_task_nowait(). Since the
		 * task may not run before spa_vdev_remove() returns, we
		 * must wait at least 1 txg to ensure that the removal
		 * struct has been created.
		 */
		txg_wait_synced(spa_get_dsl(spa), 0);

		while (spa->spa_removing_phys.sr_state == DSS_SCANNING)
			txg_wait_synced(spa_get_dsl(spa), 0);
	} else {
		mutex_exit(&ztest_vdev_lock);
		return;
	}

	/*
	 * The pool needs to be scrubbed after completing device removal.
	 * Failure to do so may result in checksum errors due to the
	 * strategy employed by ztest_fault_inject() when selecting which
	 * offset are redundant and can be damaged.
	 */
	error = spa_scan(spa, POOL_SCAN_SCRUB);
	if (error == 0) {
		while (dsl_scan_scrubbing(spa_get_dsl(spa)))
			txg_wait_synced(spa_get_dsl(spa), 0);
	}

	mutex_enter(&ztest_vdev_lock);
	ztest_device_removal_active = B_FALSE;
	mutex_exit(&ztest_vdev_lock);
}

/*
 * Callback function which expands the physical size of the vdev.
 */
static vdev_t *
grow_vdev(vdev_t *vd, void *arg)
{
	spa_t *spa __maybe_unused = vd->vdev_spa;
	size_t *newsize = arg;
	size_t fsize;
	int fd;

	ASSERT3S(spa_config_held(spa, SCL_STATE, RW_READER), ==, SCL_STATE);
	ASSERT(vd->vdev_ops->vdev_op_leaf);

	if ((fd = open(vd->vdev_path, O_RDWR)) == -1)
		return (vd);

	fsize = lseek(fd, 0, SEEK_END);
	VERIFY0(ftruncate(fd, *newsize));

	if (ztest_opts.zo_verbose >= 6) {
		(void) printf("%s grew from %lu to %lu bytes\n",
		    vd->vdev_path, (ulong_t)fsize, (ulong_t)*newsize);
	}
	(void) close(fd);
	return (NULL);
}

/*
 * Callback function which expands a given vdev by calling vdev_online().
 */
/* ARGSUSED */
static vdev_t *
online_vdev(vdev_t *vd, void *arg)
{
	spa_t *spa = vd->vdev_spa;
	vdev_t *tvd = vd->vdev_top;
	uint64_t guid = vd->vdev_guid;
	uint64_t generation = spa->spa_config_generation + 1;
	vdev_state_t newstate = VDEV_STATE_UNKNOWN;
	int error;

	ASSERT3S(spa_config_held(spa, SCL_STATE, RW_READER), ==, SCL_STATE);
	ASSERT(vd->vdev_ops->vdev_op_leaf);

	/* Calling vdev_online will initialize the new metaslabs */
	spa_config_exit(spa, SCL_STATE, spa);
	error = vdev_online(spa, guid, ZFS_ONLINE_EXPAND, &newstate);
	spa_config_enter(spa, SCL_STATE, spa, RW_READER);

	/*
	 * If vdev_online returned an error or the underlying vdev_open
	 * failed then we abort the expand. The only way to know that
	 * vdev_open fails is by checking the returned newstate.
	 */
	if (error || newstate != VDEV_STATE_HEALTHY) {
		if (ztest_opts.zo_verbose >= 5) {
			(void) printf("Unable to expand vdev, state %llu, "
			    "error %d\n", (u_longlong_t)newstate, error);
		}
		return (vd);
	}
	ASSERT3U(newstate, ==, VDEV_STATE_HEALTHY);

	/*
	 * Since we dropped the lock we need to ensure that we're
	 * still talking to the original vdev. It's possible this
	 * vdev may have been detached/replaced while we were
	 * trying to online it.
	 */
	if (generation != spa->spa_config_generation) {
		if (ztest_opts.zo_verbose >= 5) {
			(void) printf("vdev configuration has changed, "
			    "guid %llu, state %llu, expected gen %llu, "
			    "got gen %llu\n",
			    (u_longlong_t)guid,
			    (u_longlong_t)tvd->vdev_state,
			    (u_longlong_t)generation,
			    (u_longlong_t)spa->spa_config_generation);
		}
		return (vd);
	}
	return (NULL);
}

/*
 * Traverse the vdev tree calling the supplied function.
 * We continue to walk the tree until we either have walked all
 * children or we receive a non-NULL return from the callback.
 * If a NULL callback is passed, then we just return back the first
 * leaf vdev we encounter.
 */
static vdev_t *
vdev_walk_tree(vdev_t *vd, vdev_t *(*func)(vdev_t *, void *), void *arg)
{
	uint_t c;

	if (vd->vdev_ops->vdev_op_leaf) {
		if (func == NULL)
			return (vd);
		else
			return (func(vd, arg));
	}

	for (c = 0; c < vd->vdev_children; c++) {
		vdev_t *cvd = vd->vdev_child[c];
		if ((cvd = vdev_walk_tree(cvd, func, arg)) != NULL)
			return (cvd);
	}
	return (NULL);
}

/*
 * Verify that dynamic LUN growth works as expected.
 */
/* ARGSUSED */
void
ztest_vdev_LUN_growth(ztest_ds_t *zd, uint64_t id)
{
	spa_t *spa = ztest_spa;
	vdev_t *vd, *tvd;
	metaslab_class_t *mc;
	metaslab_group_t *mg;
	size_t psize, newsize;
	uint64_t top;
	uint64_t old_class_space, new_class_space, old_ms_count, new_ms_count;

	mutex_enter(&ztest_checkpoint_lock);
	mutex_enter(&ztest_vdev_lock);
	spa_config_enter(spa, SCL_STATE, spa, RW_READER);

	/*
	 * If there is a vdev removal in progress, it could complete while
	 * we are running, in which case we would not be able to verify
	 * that the metaslab_class space increased (because it decreases
	 * when the device removal completes).
	 */
	if (ztest_device_removal_active) {
		spa_config_exit(spa, SCL_STATE, spa);
		mutex_exit(&ztest_vdev_lock);
		mutex_exit(&ztest_checkpoint_lock);
		return;
	}

	top = ztest_random_vdev_top(spa, B_TRUE);

	tvd = spa->spa_root_vdev->vdev_child[top];
	mg = tvd->vdev_mg;
	mc = mg->mg_class;
	old_ms_count = tvd->vdev_ms_count;
	old_class_space = metaslab_class_get_space(mc);

	/*
	 * Determine the size of the first leaf vdev associated with
	 * our top-level device.
	 */
	vd = vdev_walk_tree(tvd, NULL, NULL);
	ASSERT3P(vd, !=, NULL);
	ASSERT(vd->vdev_ops->vdev_op_leaf);

	psize = vd->vdev_psize;

	/*
	 * We only try to expand the vdev if it's healthy, less than 4x its
	 * original size, and it has a valid psize.
	 */
	if (tvd->vdev_state != VDEV_STATE_HEALTHY ||
	    psize == 0 || psize >= 4 * ztest_opts.zo_vdev_size) {
		spa_config_exit(spa, SCL_STATE, spa);
		mutex_exit(&ztest_vdev_lock);
		mutex_exit(&ztest_checkpoint_lock);
		return;
	}
	ASSERT3U(psize, >, 0);
	newsize = psize + MAX(psize / 8, SPA_MAXBLOCKSIZE);
	ASSERT3U(newsize, >, psize);

	if (ztest_opts.zo_verbose >= 6) {
		(void) printf("Expanding LUN %s from %lu to %lu\n",
		    vd->vdev_path, (ulong_t)psize, (ulong_t)newsize);
	}

	/*
	 * Growing the vdev is a two step process:
	 *	1). expand the physical size (i.e. relabel)
	 *	2). online the vdev to create the new metaslabs
	 */
	if (vdev_walk_tree(tvd, grow_vdev, &newsize) != NULL ||
	    vdev_walk_tree(tvd, online_vdev, NULL) != NULL ||
	    tvd->vdev_state != VDEV_STATE_HEALTHY) {
		if (ztest_opts.zo_verbose >= 5) {
			(void) printf("Could not expand LUN because "
			    "the vdev configuration changed.\n");
		}
		spa_config_exit(spa, SCL_STATE, spa);
		mutex_exit(&ztest_vdev_lock);
		mutex_exit(&ztest_checkpoint_lock);
		return;
	}

	spa_config_exit(spa, SCL_STATE, spa);

	/*
	 * Expanding the LUN will update the config asynchronously,
	 * thus we must wait for the async thread to complete any
	 * pending tasks before proceeding.
	 */
	for (;;) {
		boolean_t done;
		mutex_enter(&spa->spa_async_lock);
		done = (spa->spa_async_thread == NULL && !spa->spa_async_tasks);
		mutex_exit(&spa->spa_async_lock);
		if (done)
			break;
		txg_wait_synced(spa_get_dsl(spa), 0);
		(void) poll(NULL, 0, 100);
	}

	spa_config_enter(spa, SCL_STATE, spa, RW_READER);

	tvd = spa->spa_root_vdev->vdev_child[top];
	new_ms_count = tvd->vdev_ms_count;
	new_class_space = metaslab_class_get_space(mc);

	if (tvd->vdev_mg != mg || mg->mg_class != mc) {
		if (ztest_opts.zo_verbose >= 5) {
			(void) printf("Could not verify LUN expansion due to "
			    "intervening vdev offline or remove.\n");
		}
		spa_config_exit(spa, SCL_STATE, spa);
		mutex_exit(&ztest_vdev_lock);
		mutex_exit(&ztest_checkpoint_lock);
		return;
	}

	/*
	 * Make sure we were able to grow the vdev.
	 */
	if (new_ms_count <= old_ms_count) {
		fatal(0, "LUN expansion failed: ms_count %llu < %llu\n",
		    old_ms_count, new_ms_count);
	}

	/*
	 * Make sure we were able to grow the pool.
	 */
	if (new_class_space <= old_class_space) {
		fatal(0, "LUN expansion failed: class_space %llu < %llu\n",
		    old_class_space, new_class_space);
	}

	if (ztest_opts.zo_verbose >= 5) {
		char oldnumbuf[NN_NUMBUF_SZ], newnumbuf[NN_NUMBUF_SZ];

		nicenum(old_class_space, oldnumbuf, sizeof (oldnumbuf));
		nicenum(new_class_space, newnumbuf, sizeof (newnumbuf));
		(void) printf("%s grew from %s to %s\n",
		    spa->spa_name, oldnumbuf, newnumbuf);
	}

	spa_config_exit(spa, SCL_STATE, spa);
	mutex_exit(&ztest_vdev_lock);
	mutex_exit(&ztest_checkpoint_lock);
}

/*
 * Verify that dmu_objset_{create,destroy,open,close} work as expected.
 */
/* ARGSUSED */
static void
ztest_objset_create_cb(objset_t *os, void *arg, cred_t *cr, dmu_tx_t *tx)
{
	/*
	 * Create the objects common to all ztest datasets.
	 */
	VERIFY0(zap_create_claim(os, ZTEST_DIROBJ,
	    DMU_OT_ZAP_OTHER, DMU_OT_NONE, 0, tx));
}

static int
ztest_dataset_create(char *dsname)
{
	int err;
	uint64_t rand;
	dsl_crypto_params_t *dcp = NULL;

	/*
	 * 50% of the time, we create encrypted datasets
	 * using a random cipher suite and a hard-coded
	 * wrapping key.
	 */
	rand = ztest_random(2);
	if (rand != 0) {
		nvlist_t *crypto_args = fnvlist_alloc();
		nvlist_t *props = fnvlist_alloc();

		/* slight bias towards the default cipher suite */
		rand = ztest_random(ZIO_CRYPT_FUNCTIONS);
		if (rand < ZIO_CRYPT_AES_128_CCM)
			rand = ZIO_CRYPT_ON;

		fnvlist_add_uint64(props,
		    zfs_prop_to_name(ZFS_PROP_ENCRYPTION), rand);
		fnvlist_add_uint8_array(crypto_args, "wkeydata",
		    (uint8_t *)ztest_wkeydata, WRAPPING_KEY_LEN);

		/*
		 * These parameters aren't really used by the kernel. They
		 * are simply stored so that userspace knows how to load
		 * the wrapping key.
		 */
		fnvlist_add_uint64(props,
		    zfs_prop_to_name(ZFS_PROP_KEYFORMAT), ZFS_KEYFORMAT_RAW);
		fnvlist_add_string(props,
		    zfs_prop_to_name(ZFS_PROP_KEYLOCATION), "prompt");
		fnvlist_add_uint64(props,
		    zfs_prop_to_name(ZFS_PROP_PBKDF2_SALT), 0ULL);
		fnvlist_add_uint64(props,
		    zfs_prop_to_name(ZFS_PROP_PBKDF2_ITERS), 0ULL);

		VERIFY0(dsl_crypto_params_create_nvlist(DCP_CMD_NONE, props,
		    crypto_args, &dcp));

		/*
		 * Cycle through all available encryption implementations
		 * to verify interoperability.
		 */
		VERIFY0(gcm_impl_set("cycle"));
		VERIFY0(aes_impl_set("cycle"));

		fnvlist_free(crypto_args);
		fnvlist_free(props);
	}

	err = dmu_objset_create(dsname, DMU_OST_OTHER, 0, dcp,
	    ztest_objset_create_cb, NULL);
	dsl_crypto_params_free(dcp, !!err);

	rand = ztest_random(100);
	if (err || rand < 80)
		return (err);

	if (ztest_opts.zo_verbose >= 5)
		(void) printf("Setting dataset %s to sync always\n", dsname);
	return (ztest_dsl_prop_set_uint64(dsname, ZFS_PROP_SYNC,
	    ZFS_SYNC_ALWAYS, B_FALSE));
}

/* ARGSUSED */
static int
ztest_objset_destroy_cb(const char *name, void *arg)
{
	objset_t *os;
	dmu_object_info_t doi;
	int error;

	/*
	 * Verify that the dataset contains a directory object.
	 */
	VERIFY0(ztest_dmu_objset_own(name, DMU_OST_OTHER, B_TRUE,
	    B_TRUE, FTAG, &os));
	error = dmu_object_info(os, ZTEST_DIROBJ, &doi);
	if (error != ENOENT) {
		/* We could have crashed in the middle of destroying it */
		ASSERT0(error);
		ASSERT3U(doi.doi_type, ==, DMU_OT_ZAP_OTHER);
		ASSERT3S(doi.doi_physical_blocks_512, >=, 0);
	}
	dmu_objset_disown(os, B_TRUE, FTAG);

	/*
	 * Destroy the dataset.
	 */
	if (strchr(name, '@') != NULL) {
		VERIFY0(dsl_destroy_snapshot(name, B_TRUE));
	} else {
		error = dsl_destroy_head(name);
		if (error == ENOSPC) {
			/* There could be checkpoint or insufficient slop */
			ztest_record_enospc(FTAG);
		} else if (error != EBUSY) {
			/* There could be a hold on this dataset */
			ASSERT0(error);
		}
	}
	return (0);
}

static boolean_t
ztest_snapshot_create(char *osname, uint64_t id)
{
	char snapname[ZFS_MAX_DATASET_NAME_LEN];
	int error;

	(void) snprintf(snapname, sizeof (snapname), "%llu", (u_longlong_t)id);

	error = dmu_objset_snapshot_one(osname, snapname);
	if (error == ENOSPC) {
		ztest_record_enospc(FTAG);
		return (B_FALSE);
	}
	if (error != 0 && error != EEXIST) {
		fatal(0, "ztest_snapshot_create(%s@%s) = %d", osname,
		    snapname, error);
	}
	return (B_TRUE);
}

static boolean_t
ztest_snapshot_destroy(char *osname, uint64_t id)
{
	char snapname[ZFS_MAX_DATASET_NAME_LEN];
	int error;

	(void) snprintf(snapname, sizeof (snapname), "%s@%llu", osname,
	    (u_longlong_t)id);

	error = dsl_destroy_snapshot(snapname, B_FALSE);
	if (error != 0 && error != ENOENT)
		fatal(0, "ztest_snapshot_destroy(%s) = %d", snapname, error);
	return (B_TRUE);
}

/* ARGSUSED */
void
ztest_dmu_objset_create_destroy(ztest_ds_t *zd, uint64_t id)
{
	ztest_ds_t *zdtmp;
	int iters;
	int error;
	objset_t *os, *os2;
	char name[ZFS_MAX_DATASET_NAME_LEN];
	zilog_t *zilog;
	int i;

	zdtmp = umem_alloc(sizeof (ztest_ds_t), UMEM_NOFAIL);

	(void) pthread_rwlock_rdlock(&ztest_name_lock);

	(void) snprintf(name, sizeof (name), "%s/temp_%llu",
	    ztest_opts.zo_pool, (u_longlong_t)id);

	/*
	 * If this dataset exists from a previous run, process its replay log
	 * half of the time.  If we don't replay it, then dsl_destroy_head()
	 * (invoked from ztest_objset_destroy_cb()) should just throw it away.
	 */
	if (ztest_random(2) == 0 &&
	    ztest_dmu_objset_own(name, DMU_OST_OTHER, B_FALSE,
	    B_TRUE, FTAG, &os) == 0) {
		ztest_zd_init(zdtmp, NULL, os);
		zil_replay(os, zdtmp, ztest_replay_vector);
		ztest_zd_fini(zdtmp);
		dmu_objset_disown(os, B_TRUE, FTAG);
	}

	/*
	 * There may be an old instance of the dataset we're about to
	 * create lying around from a previous run.  If so, destroy it
	 * and all of its snapshots.
	 */
	(void) dmu_objset_find(name, ztest_objset_destroy_cb, NULL,
	    DS_FIND_CHILDREN | DS_FIND_SNAPSHOTS);

	/*
	 * Verify that the destroyed dataset is no longer in the namespace.
	 */
	VERIFY3U(ENOENT, ==, ztest_dmu_objset_own(name, DMU_OST_OTHER, B_TRUE,
	    B_TRUE, FTAG, &os));

	/*
	 * Verify that we can create a new dataset.
	 */
	error = ztest_dataset_create(name);
	if (error) {
		if (error == ENOSPC) {
			ztest_record_enospc(FTAG);
			goto out;
		}
		fatal(0, "dmu_objset_create(%s) = %d", name, error);
	}

	VERIFY0(ztest_dmu_objset_own(name, DMU_OST_OTHER, B_FALSE, B_TRUE,
	    FTAG, &os));

	ztest_zd_init(zdtmp, NULL, os);

	/*
	 * Open the intent log for it.
	 */
	zilog = zil_open(os, ztest_get_data);

	/*
	 * Put some objects in there, do a little I/O to them,
	 * and randomly take a couple of snapshots along the way.
	 */
	iters = ztest_random(5);
	for (i = 0; i < iters; i++) {
		ztest_dmu_object_alloc_free(zdtmp, id);
		if (ztest_random(iters) == 0)
			(void) ztest_snapshot_create(name, i);
	}

	/*
	 * Verify that we cannot create an existing dataset.
	 */
	VERIFY3U(EEXIST, ==,
	    dmu_objset_create(name, DMU_OST_OTHER, 0, NULL, NULL, NULL));

	/*
	 * Verify that we can hold an objset that is also owned.
	 */
	VERIFY0(dmu_objset_hold(name, FTAG, &os2));
	dmu_objset_rele(os2, FTAG);

	/*
	 * Verify that we cannot own an objset that is already owned.
	 */
	VERIFY3U(EBUSY, ==, ztest_dmu_objset_own(name, DMU_OST_OTHER,
	    B_FALSE, B_TRUE, FTAG, &os2));

	zil_close(zilog);
	dmu_objset_disown(os, B_TRUE, FTAG);
	ztest_zd_fini(zdtmp);
out:
	(void) pthread_rwlock_unlock(&ztest_name_lock);

	umem_free(zdtmp, sizeof (ztest_ds_t));
}

/*
 * Verify that dmu_snapshot_{create,destroy,open,close} work as expected.
 */
void
ztest_dmu_snapshot_create_destroy(ztest_ds_t *zd, uint64_t id)
{
	(void) pthread_rwlock_rdlock(&ztest_name_lock);
	(void) ztest_snapshot_destroy(zd->zd_name, id);
	(void) ztest_snapshot_create(zd->zd_name, id);
	(void) pthread_rwlock_unlock(&ztest_name_lock);
}

/*
 * Cleanup non-standard snapshots and clones.
 */
static void
ztest_dsl_dataset_cleanup(char *osname, uint64_t id)
{
	char *snap1name;
	char *clone1name;
	char *snap2name;
	char *clone2name;
	char *snap3name;
	int error;

	snap1name  = umem_alloc(ZFS_MAX_DATASET_NAME_LEN, UMEM_NOFAIL);
	clone1name = umem_alloc(ZFS_MAX_DATASET_NAME_LEN, UMEM_NOFAIL);
	snap2name  = umem_alloc(ZFS_MAX_DATASET_NAME_LEN, UMEM_NOFAIL);
	clone2name = umem_alloc(ZFS_MAX_DATASET_NAME_LEN, UMEM_NOFAIL);
	snap3name  = umem_alloc(ZFS_MAX_DATASET_NAME_LEN, UMEM_NOFAIL);

	(void) snprintf(snap1name, ZFS_MAX_DATASET_NAME_LEN,
	    "%s@s1_%llu", osname, (u_longlong_t)id);
	(void) snprintf(clone1name, ZFS_MAX_DATASET_NAME_LEN,
	    "%s/c1_%llu", osname, (u_longlong_t)id);
	(void) snprintf(snap2name, ZFS_MAX_DATASET_NAME_LEN,
	    "%s@s2_%llu", clone1name, (u_longlong_t)id);
	(void) snprintf(clone2name, ZFS_MAX_DATASET_NAME_LEN,
	    "%s/c2_%llu", osname, (u_longlong_t)id);
	(void) snprintf(snap3name, ZFS_MAX_DATASET_NAME_LEN,
	    "%s@s3_%llu", clone1name, (u_longlong_t)id);

	error = dsl_destroy_head(clone2name);
	if (error && error != ENOENT)
		fatal(0, "dsl_destroy_head(%s) = %d", clone2name, error);
	error = dsl_destroy_snapshot(snap3name, B_FALSE);
	if (error && error != ENOENT)
		fatal(0, "dsl_destroy_snapshot(%s) = %d", snap3name, error);
	error = dsl_destroy_snapshot(snap2name, B_FALSE);
	if (error && error != ENOENT)
		fatal(0, "dsl_destroy_snapshot(%s) = %d", snap2name, error);
	error = dsl_destroy_head(clone1name);
	if (error && error != ENOENT)
		fatal(0, "dsl_destroy_head(%s) = %d", clone1name, error);
	error = dsl_destroy_snapshot(snap1name, B_FALSE);
	if (error && error != ENOENT)
		fatal(0, "dsl_destroy_snapshot(%s) = %d", snap1name, error);

	umem_free(snap1name, ZFS_MAX_DATASET_NAME_LEN);
	umem_free(clone1name, ZFS_MAX_DATASET_NAME_LEN);
	umem_free(snap2name, ZFS_MAX_DATASET_NAME_LEN);
	umem_free(clone2name, ZFS_MAX_DATASET_NAME_LEN);
	umem_free(snap3name, ZFS_MAX_DATASET_NAME_LEN);
}

/*
 * Verify dsl_dataset_promote handles EBUSY
 */
void
ztest_dsl_dataset_promote_busy(ztest_ds_t *zd, uint64_t id)
{
	objset_t *os;
	char *snap1name;
	char *clone1name;
	char *snap2name;
	char *clone2name;
	char *snap3name;
	char *osname = zd->zd_name;
	int error;

	snap1name  = umem_alloc(ZFS_MAX_DATASET_NAME_LEN, UMEM_NOFAIL);
	clone1name = umem_alloc(ZFS_MAX_DATASET_NAME_LEN, UMEM_NOFAIL);
	snap2name  = umem_alloc(ZFS_MAX_DATASET_NAME_LEN, UMEM_NOFAIL);
	clone2name = umem_alloc(ZFS_MAX_DATASET_NAME_LEN, UMEM_NOFAIL);
	snap3name  = umem_alloc(ZFS_MAX_DATASET_NAME_LEN, UMEM_NOFAIL);

	(void) pthread_rwlock_rdlock(&ztest_name_lock);

	ztest_dsl_dataset_cleanup(osname, id);

	(void) snprintf(snap1name, ZFS_MAX_DATASET_NAME_LEN,
	    "%s@s1_%llu", osname, (u_longlong_t)id);
	(void) snprintf(clone1name, ZFS_MAX_DATASET_NAME_LEN,
	    "%s/c1_%llu", osname, (u_longlong_t)id);
	(void) snprintf(snap2name, ZFS_MAX_DATASET_NAME_LEN,
	    "%s@s2_%llu", clone1name, (u_longlong_t)id);
	(void) snprintf(clone2name, ZFS_MAX_DATASET_NAME_LEN,
	    "%s/c2_%llu", osname, (u_longlong_t)id);
	(void) snprintf(snap3name, ZFS_MAX_DATASET_NAME_LEN,
	    "%s@s3_%llu", clone1name, (u_longlong_t)id);

	error = dmu_objset_snapshot_one(osname, strchr(snap1name, '@') + 1);
	if (error && error != EEXIST) {
		if (error == ENOSPC) {
			ztest_record_enospc(FTAG);
			goto out;
		}
		fatal(0, "dmu_take_snapshot(%s) = %d", snap1name, error);
	}

	error = dmu_objset_clone(clone1name, snap1name);
	if (error) {
		if (error == ENOSPC) {
			ztest_record_enospc(FTAG);
			goto out;
		}
		fatal(0, "dmu_objset_create(%s) = %d", clone1name, error);
	}

	error = dmu_objset_snapshot_one(clone1name, strchr(snap2name, '@') + 1);
	if (error && error != EEXIST) {
		if (error == ENOSPC) {
			ztest_record_enospc(FTAG);
			goto out;
		}
		fatal(0, "dmu_open_snapshot(%s) = %d", snap2name, error);
	}

	error = dmu_objset_snapshot_one(clone1name, strchr(snap3name, '@') + 1);
	if (error && error != EEXIST) {
		if (error == ENOSPC) {
			ztest_record_enospc(FTAG);
			goto out;
		}
		fatal(0, "dmu_open_snapshot(%s) = %d", snap3name, error);
	}

	error = dmu_objset_clone(clone2name, snap3name);
	if (error) {
		if (error == ENOSPC) {
			ztest_record_enospc(FTAG);
			goto out;
		}
		fatal(0, "dmu_objset_create(%s) = %d", clone2name, error);
	}

	error = ztest_dmu_objset_own(snap2name, DMU_OST_ANY, B_TRUE, B_TRUE,
	    FTAG, &os);
	if (error)
		fatal(0, "dmu_objset_own(%s) = %d", snap2name, error);
	error = dsl_dataset_promote(clone2name, NULL);
	if (error == ENOSPC) {
		dmu_objset_disown(os, B_TRUE, FTAG);
		ztest_record_enospc(FTAG);
		goto out;
	}
	if (error != EBUSY)
		fatal(0, "dsl_dataset_promote(%s), %d, not EBUSY", clone2name,
		    error);
	dmu_objset_disown(os, B_TRUE, FTAG);

out:
	ztest_dsl_dataset_cleanup(osname, id);

	(void) pthread_rwlock_unlock(&ztest_name_lock);

	umem_free(snap1name, ZFS_MAX_DATASET_NAME_LEN);
	umem_free(clone1name, ZFS_MAX_DATASET_NAME_LEN);
	umem_free(snap2name, ZFS_MAX_DATASET_NAME_LEN);
	umem_free(clone2name, ZFS_MAX_DATASET_NAME_LEN);
	umem_free(snap3name, ZFS_MAX_DATASET_NAME_LEN);
}

#undef OD_ARRAY_SIZE
#define	OD_ARRAY_SIZE	4

/*
 * Verify that dmu_object_{alloc,free} work as expected.
 */
void
ztest_dmu_object_alloc_free(ztest_ds_t *zd, uint64_t id)
{
	ztest_od_t *od;
	int batchsize;
	int size;
	int b;

	size = sizeof (ztest_od_t) * OD_ARRAY_SIZE;
	od = umem_alloc(size, UMEM_NOFAIL);
	batchsize = OD_ARRAY_SIZE;

	for (b = 0; b < batchsize; b++)
		ztest_od_init(od + b, id, FTAG, b, DMU_OT_UINT64_OTHER,
		    0, 0, 0);

	/*
	 * Destroy the previous batch of objects, create a new batch,
	 * and do some I/O on the new objects.
	 */
	if (ztest_object_init(zd, od, size, B_TRUE) != 0)
		return;

	while (ztest_random(4 * batchsize) != 0)
		ztest_io(zd, od[ztest_random(batchsize)].od_object,
		    ztest_random(ZTEST_RANGE_LOCKS) << SPA_MAXBLOCKSHIFT);

	umem_free(od, size);
}

/*
 * Rewind the global allocator to verify object allocation backfilling.
 */
void
ztest_dmu_object_next_chunk(ztest_ds_t *zd, uint64_t id)
{
	objset_t *os = zd->zd_os;
	int dnodes_per_chunk = 1 << dmu_object_alloc_chunk_shift;
	uint64_t object;

	/*
	 * Rewind the global allocator randomly back to a lower object number
	 * to force backfilling and reclamation of recently freed dnodes.
	 */
	mutex_enter(&os->os_obj_lock);
	object = ztest_random(os->os_obj_next_chunk);
	os->os_obj_next_chunk = P2ALIGN(object, dnodes_per_chunk);
	mutex_exit(&os->os_obj_lock);
}

#undef OD_ARRAY_SIZE
#define	OD_ARRAY_SIZE	2

/*
 * Verify that dmu_{read,write} work as expected.
 */
void
ztest_dmu_read_write(ztest_ds_t *zd, uint64_t id)
{
	int size;
	ztest_od_t *od;

	objset_t *os = zd->zd_os;
	size = sizeof (ztest_od_t) * OD_ARRAY_SIZE;
	od = umem_alloc(size, UMEM_NOFAIL);
	dmu_tx_t *tx;
	int i, freeit, error;
	uint64_t n, s, txg;
	bufwad_t *packbuf, *bigbuf, *pack, *bigH, *bigT;
	uint64_t packobj, packoff, packsize, bigobj, bigoff, bigsize;
	uint64_t chunksize = (1000 + ztest_random(1000)) * sizeof (uint64_t);
	uint64_t regions = 997;
	uint64_t stride = 123456789ULL;
	uint64_t width = 40;
	int free_percent = 5;

	/*
	 * This test uses two objects, packobj and bigobj, that are always
	 * updated together (i.e. in the same tx) so that their contents are
	 * in sync and can be compared.  Their contents relate to each other
	 * in a simple way: packobj is a dense array of 'bufwad' structures,
	 * while bigobj is a sparse array of the same bufwads.  Specifically,
	 * for any index n, there are three bufwads that should be identical:
	 *
	 *	packobj, at offset n * sizeof (bufwad_t)
	 *	bigobj, at the head of the nth chunk
	 *	bigobj, at the tail of the nth chunk
	 *
	 * The chunk size is arbitrary. It doesn't have to be a power of two,
	 * and it doesn't have any relation to the object blocksize.
	 * The only requirement is that it can hold at least two bufwads.
	 *
	 * Normally, we write the bufwad to each of these locations.
	 * However, free_percent of the time we instead write zeroes to
	 * packobj and perform a dmu_free_range() on bigobj.  By comparing
	 * bigobj to packobj, we can verify that the DMU is correctly
	 * tracking which parts of an object are allocated and free,
	 * and that the contents of the allocated blocks are correct.
	 */

	/*
	 * Read the directory info.  If it's the first time, set things up.
	 */
	ztest_od_init(od, id, FTAG, 0, DMU_OT_UINT64_OTHER, 0, 0, chunksize);
	ztest_od_init(od + 1, id, FTAG, 1, DMU_OT_UINT64_OTHER, 0, 0,
	    chunksize);

	if (ztest_object_init(zd, od, size, B_FALSE) != 0) {
		umem_free(od, size);
		return;
	}

	bigobj = od[0].od_object;
	packobj = od[1].od_object;
	chunksize = od[0].od_gen;
	ASSERT3U(chunksize, ==, od[1].od_gen);

	/*
	 * Prefetch a random chunk of the big object.
	 * Our aim here is to get some async reads in flight
	 * for blocks that we may free below; the DMU should
	 * handle this race correctly.
	 */
	n = ztest_random(regions) * stride + ztest_random(width);
	s = 1 + ztest_random(2 * width - 1);
	dmu_prefetch(os, bigobj, 0, n * chunksize, s * chunksize,
	    ZIO_PRIORITY_SYNC_READ);

	/*
	 * Pick a random index and compute the offsets into packobj and bigobj.
	 */
	n = ztest_random(regions) * stride + ztest_random(width);
	s = 1 + ztest_random(width - 1);

	packoff = n * sizeof (bufwad_t);
	packsize = s * sizeof (bufwad_t);

	bigoff = n * chunksize;
	bigsize = s * chunksize;

	packbuf = umem_alloc(packsize, UMEM_NOFAIL);
	bigbuf = umem_alloc(bigsize, UMEM_NOFAIL);

	/*
	 * free_percent of the time, free a range of bigobj rather than
	 * overwriting it.
	 */
	freeit = (ztest_random(100) < free_percent);

	/*
	 * Read the current contents of our objects.
	 */
	error = dmu_read(os, packobj, packoff, packsize, packbuf,
	    DMU_READ_PREFETCH);
	ASSERT0(error);
	error = dmu_read(os, bigobj, bigoff, bigsize, bigbuf,
	    DMU_READ_PREFETCH);
	ASSERT0(error);

	/*
	 * Get a tx for the mods to both packobj and bigobj.
	 */
	tx = dmu_tx_create(os);

	dmu_tx_hold_write(tx, packobj, packoff, packsize);

	if (freeit)
		dmu_tx_hold_free(tx, bigobj, bigoff, bigsize);
	else
		dmu_tx_hold_write(tx, bigobj, bigoff, bigsize);

	/* This accounts for setting the checksum/compression. */
	dmu_tx_hold_bonus(tx, bigobj);

	txg = ztest_tx_assign(tx, TXG_MIGHTWAIT, FTAG);
	if (txg == 0) {
		umem_free(packbuf, packsize);
		umem_free(bigbuf, bigsize);
		umem_free(od, size);
		return;
	}

	enum zio_checksum cksum;
	do {
		cksum = (enum zio_checksum)
		    ztest_random_dsl_prop(ZFS_PROP_CHECKSUM);
	} while (cksum >= ZIO_CHECKSUM_LEGACY_FUNCTIONS);
	dmu_object_set_checksum(os, bigobj, cksum, tx);

	enum zio_compress comp;
	do {
		comp = (enum zio_compress)
		    ztest_random_dsl_prop(ZFS_PROP_COMPRESSION);
	} while (comp >= ZIO_COMPRESS_LEGACY_FUNCTIONS);
	dmu_object_set_compress(os, bigobj, comp, tx);

	/*
	 * For each index from n to n + s, verify that the existing bufwad
	 * in packobj matches the bufwads at the head and tail of the
	 * corresponding chunk in bigobj.  Then update all three bufwads
	 * with the new values we want to write out.
	 */
	for (i = 0; i < s; i++) {
		/* LINTED */
		pack = (bufwad_t *)((char *)packbuf + i * sizeof (bufwad_t));
		/* LINTED */
		bigH = (bufwad_t *)((char *)bigbuf + i * chunksize);
		/* LINTED */
		bigT = (bufwad_t *)((char *)bigH + chunksize) - 1;

		ASSERT3U((uintptr_t)bigH - (uintptr_t)bigbuf, <, bigsize);
		ASSERT3U((uintptr_t)bigT - (uintptr_t)bigbuf, <, bigsize);

		if (pack->bw_txg > txg)
			fatal(0, "future leak: got %llx, open txg is %llx",
			    pack->bw_txg, txg);

		if (pack->bw_data != 0 && pack->bw_index != n + i)
			fatal(0, "wrong index: got %llx, wanted %llx+%llx",
			    pack->bw_index, n, i);

		if (bcmp(pack, bigH, sizeof (bufwad_t)) != 0)
			fatal(0, "pack/bigH mismatch in %p/%p", pack, bigH);

		if (bcmp(pack, bigT, sizeof (bufwad_t)) != 0)
			fatal(0, "pack/bigT mismatch in %p/%p", pack, bigT);

		if (freeit) {
			bzero(pack, sizeof (bufwad_t));
		} else {
			pack->bw_index = n + i;
			pack->bw_txg = txg;
			pack->bw_data = 1 + ztest_random(-2ULL);
		}
		*bigH = *pack;
		*bigT = *pack;
	}

	/*
	 * We've verified all the old bufwads, and made new ones.
	 * Now write them out.
	 */
	dmu_write(os, packobj, packoff, packsize, packbuf, tx);

	if (freeit) {
		if (ztest_opts.zo_verbose >= 7) {
			(void) printf("freeing offset %llx size %llx"
			    " txg %llx\n",
			    (u_longlong_t)bigoff,
			    (u_longlong_t)bigsize,
			    (u_longlong_t)txg);
		}
		VERIFY0(dmu_free_range(os, bigobj, bigoff, bigsize, tx));
	} else {
		if (ztest_opts.zo_verbose >= 7) {
			(void) printf("writing offset %llx size %llx"
			    " txg %llx\n",
			    (u_longlong_t)bigoff,
			    (u_longlong_t)bigsize,
			    (u_longlong_t)txg);
		}
		dmu_write(os, bigobj, bigoff, bigsize, bigbuf, tx);
	}

	dmu_tx_commit(tx);

	/*
	 * Sanity check the stuff we just wrote.
	 */
	{
		void *packcheck = umem_alloc(packsize, UMEM_NOFAIL);
		void *bigcheck = umem_alloc(bigsize, UMEM_NOFAIL);

		VERIFY0(dmu_read(os, packobj, packoff,
		    packsize, packcheck, DMU_READ_PREFETCH));
		VERIFY0(dmu_read(os, bigobj, bigoff,
		    bigsize, bigcheck, DMU_READ_PREFETCH));

		ASSERT0(bcmp(packbuf, packcheck, packsize));
		ASSERT0(bcmp(bigbuf, bigcheck, bigsize));

		umem_free(packcheck, packsize);
		umem_free(bigcheck, bigsize);
	}

	umem_free(packbuf, packsize);
	umem_free(bigbuf, bigsize);
	umem_free(od, size);
}

static void
compare_and_update_pbbufs(uint64_t s, bufwad_t *packbuf, bufwad_t *bigbuf,
    uint64_t bigsize, uint64_t n, uint64_t chunksize, uint64_t txg)
{
	uint64_t i;
	bufwad_t *pack;
	bufwad_t *bigH;
	bufwad_t *bigT;

	/*
	 * For each index from n to n + s, verify that the existing bufwad
	 * in packobj matches the bufwads at the head and tail of the
	 * corresponding chunk in bigobj.  Then update all three bufwads
	 * with the new values we want to write out.
	 */
	for (i = 0; i < s; i++) {
		/* LINTED */
		pack = (bufwad_t *)((char *)packbuf + i * sizeof (bufwad_t));
		/* LINTED */
		bigH = (bufwad_t *)((char *)bigbuf + i * chunksize);
		/* LINTED */
		bigT = (bufwad_t *)((char *)bigH + chunksize) - 1;

		ASSERT3U((uintptr_t)bigH - (uintptr_t)bigbuf, <, bigsize);
		ASSERT3U((uintptr_t)bigT - (uintptr_t)bigbuf, <, bigsize);

		if (pack->bw_txg > txg)
			fatal(0, "future leak: got %llx, open txg is %llx",
			    pack->bw_txg, txg);

		if (pack->bw_data != 0 && pack->bw_index != n + i)
			fatal(0, "wrong index: got %llx, wanted %llx+%llx",
			    pack->bw_index, n, i);

		if (bcmp(pack, bigH, sizeof (bufwad_t)) != 0)
			fatal(0, "pack/bigH mismatch in %p/%p", pack, bigH);

		if (bcmp(pack, bigT, sizeof (bufwad_t)) != 0)
			fatal(0, "pack/bigT mismatch in %p/%p", pack, bigT);

		pack->bw_index = n + i;
		pack->bw_txg = txg;
		pack->bw_data = 1 + ztest_random(-2ULL);

		*bigH = *pack;
		*bigT = *pack;
	}
}

#undef OD_ARRAY_SIZE
#define	OD_ARRAY_SIZE	2

void
ztest_dmu_read_write_zcopy(ztest_ds_t *zd, uint64_t id)
{
	objset_t *os = zd->zd_os;
	ztest_od_t *od;
	dmu_tx_t *tx;
	uint64_t i;
	int error;
	int size;
	uint64_t n, s, txg;
	bufwad_t *packbuf, *bigbuf;
	uint64_t packobj, packoff, packsize, bigobj, bigoff, bigsize;
	uint64_t blocksize = ztest_random_blocksize();
	uint64_t chunksize = blocksize;
	uint64_t regions = 997;
	uint64_t stride = 123456789ULL;
	uint64_t width = 9;
	dmu_buf_t *bonus_db;
	arc_buf_t **bigbuf_arcbufs;
	dmu_object_info_t doi;

	size = sizeof (ztest_od_t) * OD_ARRAY_SIZE;
	od = umem_alloc(size, UMEM_NOFAIL);

	/*
	 * This test uses two objects, packobj and bigobj, that are always
	 * updated together (i.e. in the same tx) so that their contents are
	 * in sync and can be compared.  Their contents relate to each other
	 * in a simple way: packobj is a dense array of 'bufwad' structures,
	 * while bigobj is a sparse array of the same bufwads.  Specifically,
	 * for any index n, there are three bufwads that should be identical:
	 *
	 *	packobj, at offset n * sizeof (bufwad_t)
	 *	bigobj, at the head of the nth chunk
	 *	bigobj, at the tail of the nth chunk
	 *
	 * The chunk size is set equal to bigobj block size so that
	 * dmu_assign_arcbuf_by_dbuf() can be tested for object updates.
	 */

	/*
	 * Read the directory info.  If it's the first time, set things up.
	 */
	ztest_od_init(od, id, FTAG, 0, DMU_OT_UINT64_OTHER, blocksize, 0, 0);
	ztest_od_init(od + 1, id, FTAG, 1, DMU_OT_UINT64_OTHER, 0, 0,
	    chunksize);


	if (ztest_object_init(zd, od, size, B_FALSE) != 0) {
		umem_free(od, size);
		return;
	}

	bigobj = od[0].od_object;
	packobj = od[1].od_object;
	blocksize = od[0].od_blocksize;
	chunksize = blocksize;
	ASSERT3U(chunksize, ==, od[1].od_gen);

	VERIFY0(dmu_object_info(os, bigobj, &doi));
	VERIFY(ISP2(doi.doi_data_block_size));
	VERIFY3U(chunksize, ==, doi.doi_data_block_size);
	VERIFY3U(chunksize, >=, 2 * sizeof (bufwad_t));

	/*
	 * Pick a random index and compute the offsets into packobj and bigobj.
	 */
	n = ztest_random(regions) * stride + ztest_random(width);
	s = 1 + ztest_random(width - 1);

	packoff = n * sizeof (bufwad_t);
	packsize = s * sizeof (bufwad_t);

	bigoff = n * chunksize;
	bigsize = s * chunksize;

	packbuf = umem_zalloc(packsize, UMEM_NOFAIL);
	bigbuf = umem_zalloc(bigsize, UMEM_NOFAIL);

	VERIFY0(dmu_bonus_hold(os, bigobj, FTAG, &bonus_db));

	bigbuf_arcbufs = umem_zalloc(2 * s * sizeof (arc_buf_t *), UMEM_NOFAIL);

	/*
	 * Iteration 0 test zcopy for DB_UNCACHED dbufs.
	 * Iteration 1 test zcopy to already referenced dbufs.
	 * Iteration 2 test zcopy to dirty dbuf in the same txg.
	 * Iteration 3 test zcopy to dbuf dirty in previous txg.
	 * Iteration 4 test zcopy when dbuf is no longer dirty.
	 * Iteration 5 test zcopy when it can't be done.
	 * Iteration 6 one more zcopy write.
	 */
	for (i = 0; i < 7; i++) {
		uint64_t j;
		uint64_t off;

		/*
		 * In iteration 5 (i == 5) use arcbufs
		 * that don't match bigobj blksz to test
		 * dmu_assign_arcbuf_by_dbuf() when it can't directly
		 * assign an arcbuf to a dbuf.
		 */
		for (j = 0; j < s; j++) {
			if (i != 5 || chunksize < (SPA_MINBLOCKSIZE * 2)) {
				bigbuf_arcbufs[j] =
				    dmu_request_arcbuf(bonus_db, chunksize);
			} else {
				bigbuf_arcbufs[2 * j] =
				    dmu_request_arcbuf(bonus_db, chunksize / 2);
				bigbuf_arcbufs[2 * j + 1] =
				    dmu_request_arcbuf(bonus_db, chunksize / 2);
			}
		}

		/*
		 * Get a tx for the mods to both packobj and bigobj.
		 */
		tx = dmu_tx_create(os);

		dmu_tx_hold_write(tx, packobj, packoff, packsize);
		dmu_tx_hold_write(tx, bigobj, bigoff, bigsize);

		txg = ztest_tx_assign(tx, TXG_MIGHTWAIT, FTAG);
		if (txg == 0) {
			umem_free(packbuf, packsize);
			umem_free(bigbuf, bigsize);
			for (j = 0; j < s; j++) {
				if (i != 5 ||
				    chunksize < (SPA_MINBLOCKSIZE * 2)) {
					dmu_return_arcbuf(bigbuf_arcbufs[j]);
				} else {
					dmu_return_arcbuf(
					    bigbuf_arcbufs[2 * j]);
					dmu_return_arcbuf(
					    bigbuf_arcbufs[2 * j + 1]);
				}
			}
			umem_free(bigbuf_arcbufs, 2 * s * sizeof (arc_buf_t *));
			umem_free(od, size);
			dmu_buf_rele(bonus_db, FTAG);
			return;
		}

		/*
		 * 50% of the time don't read objects in the 1st iteration to
		 * test dmu_assign_arcbuf_by_dbuf() for the case when there are
		 * no existing dbufs for the specified offsets.
		 */
		if (i != 0 || ztest_random(2) != 0) {
			error = dmu_read(os, packobj, packoff,
			    packsize, packbuf, DMU_READ_PREFETCH);
			ASSERT0(error);
			error = dmu_read(os, bigobj, bigoff, bigsize,
			    bigbuf, DMU_READ_PREFETCH);
			ASSERT0(error);
		}
		compare_and_update_pbbufs(s, packbuf, bigbuf, bigsize,
		    n, chunksize, txg);

		/*
		 * We've verified all the old bufwads, and made new ones.
		 * Now write them out.
		 */
		dmu_write(os, packobj, packoff, packsize, packbuf, tx);
		if (ztest_opts.zo_verbose >= 7) {
			(void) printf("writing offset %llx size %llx"
			    " txg %llx\n",
			    (u_longlong_t)bigoff,
			    (u_longlong_t)bigsize,
			    (u_longlong_t)txg);
		}
		for (off = bigoff, j = 0; j < s; j++, off += chunksize) {
			dmu_buf_t *dbt;
			if (i != 5 || chunksize < (SPA_MINBLOCKSIZE * 2)) {
				bcopy((caddr_t)bigbuf + (off - bigoff),
				    bigbuf_arcbufs[j]->b_data, chunksize);
			} else {
				bcopy((caddr_t)bigbuf + (off - bigoff),
				    bigbuf_arcbufs[2 * j]->b_data,
				    chunksize / 2);
				bcopy((caddr_t)bigbuf + (off - bigoff) +
				    chunksize / 2,
				    bigbuf_arcbufs[2 * j + 1]->b_data,
				    chunksize / 2);
			}

			if (i == 1) {
				VERIFY(dmu_buf_hold(os, bigobj, off,
				    FTAG, &dbt, DMU_READ_NO_PREFETCH) == 0);
			}
			if (i != 5 || chunksize < (SPA_MINBLOCKSIZE * 2)) {
				VERIFY0(dmu_assign_arcbuf_by_dbuf(bonus_db,
				    off, bigbuf_arcbufs[j], tx));
			} else {
				VERIFY0(dmu_assign_arcbuf_by_dbuf(bonus_db,
				    off, bigbuf_arcbufs[2 * j], tx));
				VERIFY0(dmu_assign_arcbuf_by_dbuf(bonus_db,
				    off + chunksize / 2,
				    bigbuf_arcbufs[2 * j + 1], tx));
			}
			if (i == 1) {
				dmu_buf_rele(dbt, FTAG);
			}
		}
		dmu_tx_commit(tx);

		/*
		 * Sanity check the stuff we just wrote.
		 */
		{
			void *packcheck = umem_alloc(packsize, UMEM_NOFAIL);
			void *bigcheck = umem_alloc(bigsize, UMEM_NOFAIL);

			VERIFY0(dmu_read(os, packobj, packoff,
			    packsize, packcheck, DMU_READ_PREFETCH));
			VERIFY0(dmu_read(os, bigobj, bigoff,
			    bigsize, bigcheck, DMU_READ_PREFETCH));

			ASSERT0(bcmp(packbuf, packcheck, packsize));
			ASSERT0(bcmp(bigbuf, bigcheck, bigsize));

			umem_free(packcheck, packsize);
			umem_free(bigcheck, bigsize);
		}
		if (i == 2) {
			txg_wait_open(dmu_objset_pool(os), 0, B_TRUE);
		} else if (i == 3) {
			txg_wait_synced(dmu_objset_pool(os), 0);
		}
	}

	dmu_buf_rele(bonus_db, FTAG);
	umem_free(packbuf, packsize);
	umem_free(bigbuf, bigsize);
	umem_free(bigbuf_arcbufs, 2 * s * sizeof (arc_buf_t *));
	umem_free(od, size);
}

/* ARGSUSED */
void
ztest_dmu_write_parallel(ztest_ds_t *zd, uint64_t id)
{
	ztest_od_t *od;

	od = umem_alloc(sizeof (ztest_od_t), UMEM_NOFAIL);
	uint64_t offset = (1ULL << (ztest_random(20) + 43)) +
	    (ztest_random(ZTEST_RANGE_LOCKS) << SPA_MAXBLOCKSHIFT);

	/*
	 * Have multiple threads write to large offsets in an object
	 * to verify that parallel writes to an object -- even to the
	 * same blocks within the object -- doesn't cause any trouble.
	 */
	ztest_od_init(od, ID_PARALLEL, FTAG, 0, DMU_OT_UINT64_OTHER, 0, 0, 0);

	if (ztest_object_init(zd, od, sizeof (ztest_od_t), B_FALSE) != 0)
		return;

	while (ztest_random(10) != 0)
		ztest_io(zd, od->od_object, offset);

	umem_free(od, sizeof (ztest_od_t));
}

void
ztest_dmu_prealloc(ztest_ds_t *zd, uint64_t id)
{
	ztest_od_t *od;
	uint64_t offset = (1ULL << (ztest_random(4) + SPA_MAXBLOCKSHIFT)) +
	    (ztest_random(ZTEST_RANGE_LOCKS) << SPA_MAXBLOCKSHIFT);
	uint64_t count = ztest_random(20) + 1;
	uint64_t blocksize = ztest_random_blocksize();
	void *data;

	od = umem_alloc(sizeof (ztest_od_t), UMEM_NOFAIL);

	ztest_od_init(od, id, FTAG, 0, DMU_OT_UINT64_OTHER, blocksize, 0, 0);

	if (ztest_object_init(zd, od, sizeof (ztest_od_t),
	    !ztest_random(2)) != 0) {
		umem_free(od, sizeof (ztest_od_t));
		return;
	}

	if (ztest_truncate(zd, od->od_object, offset, count * blocksize) != 0) {
		umem_free(od, sizeof (ztest_od_t));
		return;
	}

	ztest_prealloc(zd, od->od_object, offset, count * blocksize);

	data = umem_zalloc(blocksize, UMEM_NOFAIL);

	while (ztest_random(count) != 0) {
		uint64_t randoff = offset + (ztest_random(count) * blocksize);
		if (ztest_write(zd, od->od_object, randoff, blocksize,
		    data) != 0)
			break;
		while (ztest_random(4) != 0)
			ztest_io(zd, od->od_object, randoff);
	}

	umem_free(data, blocksize);
	umem_free(od, sizeof (ztest_od_t));
}

/*
 * Verify that zap_{create,destroy,add,remove,update} work as expected.
 */
#define	ZTEST_ZAP_MIN_INTS	1
#define	ZTEST_ZAP_MAX_INTS	4
#define	ZTEST_ZAP_MAX_PROPS	1000

void
ztest_zap(ztest_ds_t *zd, uint64_t id)
{
	objset_t *os = zd->zd_os;
	ztest_od_t *od;
	uint64_t object;
	uint64_t txg, last_txg;
	uint64_t value[ZTEST_ZAP_MAX_INTS];
	uint64_t zl_ints, zl_intsize, prop;
	int i, ints;
	dmu_tx_t *tx;
	char propname[100], txgname[100];
	int error;
	char *hc[2] = { "s.acl.h", ".s.open.h.hyLZlg" };

	od = umem_alloc(sizeof (ztest_od_t), UMEM_NOFAIL);
	ztest_od_init(od, id, FTAG, 0, DMU_OT_ZAP_OTHER, 0, 0, 0);

	if (ztest_object_init(zd, od, sizeof (ztest_od_t),
	    !ztest_random(2)) != 0)
		goto out;

	object = od->od_object;

	/*
	 * Generate a known hash collision, and verify that
	 * we can lookup and remove both entries.
	 */
	tx = dmu_tx_create(os);
	dmu_tx_hold_zap(tx, object, B_TRUE, NULL);
	txg = ztest_tx_assign(tx, TXG_MIGHTWAIT, FTAG);
	if (txg == 0)
		goto out;
	for (i = 0; i < 2; i++) {
		value[i] = i;
		VERIFY0(zap_add(os, object, hc[i], sizeof (uint64_t),
		    1, &value[i], tx));
	}
	for (i = 0; i < 2; i++) {
		VERIFY3U(EEXIST, ==, zap_add(os, object, hc[i],
		    sizeof (uint64_t), 1, &value[i], tx));
		VERIFY0(
		    zap_length(os, object, hc[i], &zl_intsize, &zl_ints));
		ASSERT3U(zl_intsize, ==, sizeof (uint64_t));
		ASSERT3U(zl_ints, ==, 1);
	}
	for (i = 0; i < 2; i++) {
		VERIFY0(zap_remove(os, object, hc[i], tx));
	}
	dmu_tx_commit(tx);

	/*
	 * Generate a bunch of random entries.
	 */
	ints = MAX(ZTEST_ZAP_MIN_INTS, object % ZTEST_ZAP_MAX_INTS);

	prop = ztest_random(ZTEST_ZAP_MAX_PROPS);
	(void) sprintf(propname, "prop_%llu", (u_longlong_t)prop);
	(void) sprintf(txgname, "txg_%llu", (u_longlong_t)prop);
	bzero(value, sizeof (value));
	last_txg = 0;

	/*
	 * If these zap entries already exist, validate their contents.
	 */
	error = zap_length(os, object, txgname, &zl_intsize, &zl_ints);
	if (error == 0) {
		ASSERT3U(zl_intsize, ==, sizeof (uint64_t));
		ASSERT3U(zl_ints, ==, 1);

		VERIFY0(zap_lookup(os, object, txgname, zl_intsize,
		    zl_ints, &last_txg));

		VERIFY0(zap_length(os, object, propname, &zl_intsize,
		    &zl_ints));

		ASSERT3U(zl_intsize, ==, sizeof (uint64_t));
		ASSERT3U(zl_ints, ==, ints);

		VERIFY0(zap_lookup(os, object, propname, zl_intsize,
		    zl_ints, value));

		for (i = 0; i < ints; i++) {
			ASSERT3U(value[i], ==, last_txg + object + i);
		}
	} else {
		ASSERT3U(error, ==, ENOENT);
	}

	/*
	 * Atomically update two entries in our zap object.
	 * The first is named txg_%llu, and contains the txg
	 * in which the property was last updated.  The second
	 * is named prop_%llu, and the nth element of its value
	 * should be txg + object + n.
	 */
	tx = dmu_tx_create(os);
	dmu_tx_hold_zap(tx, object, B_TRUE, NULL);
	txg = ztest_tx_assign(tx, TXG_MIGHTWAIT, FTAG);
	if (txg == 0)
		goto out;

	if (last_txg > txg)
		fatal(0, "zap future leak: old %llu new %llu", last_txg, txg);

	for (i = 0; i < ints; i++)
		value[i] = txg + object + i;

	VERIFY0(zap_update(os, object, txgname, sizeof (uint64_t),
	    1, &txg, tx));
	VERIFY0(zap_update(os, object, propname, sizeof (uint64_t),
	    ints, value, tx));

	dmu_tx_commit(tx);

	/*
	 * Remove a random pair of entries.
	 */
	prop = ztest_random(ZTEST_ZAP_MAX_PROPS);
	(void) sprintf(propname, "prop_%llu", (u_longlong_t)prop);
	(void) sprintf(txgname, "txg_%llu", (u_longlong_t)prop);

	error = zap_length(os, object, txgname, &zl_intsize, &zl_ints);

	if (error == ENOENT)
		goto out;

	ASSERT0(error);

	tx = dmu_tx_create(os);
	dmu_tx_hold_zap(tx, object, B_TRUE, NULL);
	txg = ztest_tx_assign(tx, TXG_MIGHTWAIT, FTAG);
	if (txg == 0)
		goto out;
	VERIFY0(zap_remove(os, object, txgname, tx));
	VERIFY0(zap_remove(os, object, propname, tx));
	dmu_tx_commit(tx);
out:
	umem_free(od, sizeof (ztest_od_t));
}

/*
 * Test case to test the upgrading of a microzap to fatzap.
 */
void
ztest_fzap(ztest_ds_t *zd, uint64_t id)
{
	objset_t *os = zd->zd_os;
	ztest_od_t *od;
	uint64_t object, txg;
	int i;

	od = umem_alloc(sizeof (ztest_od_t), UMEM_NOFAIL);
	ztest_od_init(od, id, FTAG, 0, DMU_OT_ZAP_OTHER, 0, 0, 0);

	if (ztest_object_init(zd, od, sizeof (ztest_od_t),
	    !ztest_random(2)) != 0)
		goto out;
	object = od->od_object;

	/*
	 * Add entries to this ZAP and make sure it spills over
	 * and gets upgraded to a fatzap. Also, since we are adding
	 * 2050 entries we should see ptrtbl growth and leaf-block split.
	 */
	for (i = 0; i < 2050; i++) {
		char name[ZFS_MAX_DATASET_NAME_LEN];
		uint64_t value = i;
		dmu_tx_t *tx;
		int error;

		(void) snprintf(name, sizeof (name), "fzap-%llu-%llu",
		    (u_longlong_t)id, (u_longlong_t)value);

		tx = dmu_tx_create(os);
		dmu_tx_hold_zap(tx, object, B_TRUE, name);
		txg = ztest_tx_assign(tx, TXG_MIGHTWAIT, FTAG);
		if (txg == 0)
			goto out;
		error = zap_add(os, object, name, sizeof (uint64_t), 1,
		    &value, tx);
		ASSERT(error == 0 || error == EEXIST);
		dmu_tx_commit(tx);
	}
out:
	umem_free(od, sizeof (ztest_od_t));
}

/* ARGSUSED */
void
ztest_zap_parallel(ztest_ds_t *zd, uint64_t id)
{
	objset_t *os = zd->zd_os;
	ztest_od_t *od;
	uint64_t txg, object, count, wsize, wc, zl_wsize, zl_wc;
	dmu_tx_t *tx;
	int i, namelen, error;
	int micro = ztest_random(2);
	char name[20], string_value[20];
	void *data;

	od = umem_alloc(sizeof (ztest_od_t), UMEM_NOFAIL);
	ztest_od_init(od, ID_PARALLEL, FTAG, micro, DMU_OT_ZAP_OTHER, 0, 0, 0);

	if (ztest_object_init(zd, od, sizeof (ztest_od_t), B_FALSE) != 0) {
		umem_free(od, sizeof (ztest_od_t));
		return;
	}

	object = od->od_object;

	/*
	 * Generate a random name of the form 'xxx.....' where each
	 * x is a random printable character and the dots are dots.
	 * There are 94 such characters, and the name length goes from
	 * 6 to 20, so there are 94^3 * 15 = 12,458,760 possible names.
	 */
	namelen = ztest_random(sizeof (name) - 5) + 5 + 1;

	for (i = 0; i < 3; i++)
		name[i] = '!' + ztest_random('~' - '!' + 1);
	for (; i < namelen - 1; i++)
		name[i] = '.';
	name[i] = '\0';

	if ((namelen & 1) || micro) {
		wsize = sizeof (txg);
		wc = 1;
		data = &txg;
	} else {
		wsize = 1;
		wc = namelen;
		data = string_value;
	}

	count = -1ULL;
	VERIFY0(zap_count(os, object, &count));
	ASSERT3S(count, !=, -1ULL);

	/*
	 * Select an operation: length, lookup, add, update, remove.
	 */
	i = ztest_random(5);

	if (i >= 2) {
		tx = dmu_tx_create(os);
		dmu_tx_hold_zap(tx, object, B_TRUE, NULL);
		txg = ztest_tx_assign(tx, TXG_MIGHTWAIT, FTAG);
		if (txg == 0) {
			umem_free(od, sizeof (ztest_od_t));
			return;
		}
		bcopy(name, string_value, namelen);
	} else {
		tx = NULL;
		txg = 0;
		bzero(string_value, namelen);
	}

	switch (i) {

	case 0:
		error = zap_length(os, object, name, &zl_wsize, &zl_wc);
		if (error == 0) {
			ASSERT3U(wsize, ==, zl_wsize);
			ASSERT3U(wc, ==, zl_wc);
		} else {
			ASSERT3U(error, ==, ENOENT);
		}
		break;

	case 1:
		error = zap_lookup(os, object, name, wsize, wc, data);
		if (error == 0) {
			if (data == string_value &&
			    bcmp(name, data, namelen) != 0)
				fatal(0, "name '%s' != val '%s' len %d",
				    name, data, namelen);
		} else {
			ASSERT3U(error, ==, ENOENT);
		}
		break;

	case 2:
		error = zap_add(os, object, name, wsize, wc, data, tx);
		ASSERT(error == 0 || error == EEXIST);
		break;

	case 3:
		VERIFY0(zap_update(os, object, name, wsize, wc, data, tx));
		break;

	case 4:
		error = zap_remove(os, object, name, tx);
		ASSERT(error == 0 || error == ENOENT);
		break;
	}

	if (tx != NULL)
		dmu_tx_commit(tx);

	umem_free(od, sizeof (ztest_od_t));
}

/*
 * Commit callback data.
 */
typedef struct ztest_cb_data {
	list_node_t		zcd_node;
	uint64_t		zcd_txg;
	int			zcd_expected_err;
	boolean_t		zcd_added;
	boolean_t		zcd_called;
	spa_t			*zcd_spa;
} ztest_cb_data_t;

/* This is the actual commit callback function */
static void
ztest_commit_callback(void *arg, int error)
{
	ztest_cb_data_t *data = arg;
	uint64_t synced_txg;

	VERIFY3P(data, !=, NULL);
	VERIFY3S(data->zcd_expected_err, ==, error);
	VERIFY(!data->zcd_called);

	synced_txg = spa_last_synced_txg(data->zcd_spa);
	if (data->zcd_txg > synced_txg)
		fatal(0, "commit callback of txg %" PRIu64 " called prematurely"
		    ", last synced txg = %" PRIu64 "\n", data->zcd_txg,
		    synced_txg);

	data->zcd_called = B_TRUE;

	if (error == ECANCELED) {
		ASSERT0(data->zcd_txg);
		ASSERT(!data->zcd_added);

		/*
		 * The private callback data should be destroyed here, but
		 * since we are going to check the zcd_called field after
		 * dmu_tx_abort(), we will destroy it there.
		 */
		return;
	}

	ASSERT(data->zcd_added);
	ASSERT3U(data->zcd_txg, !=, 0);

	(void) mutex_enter(&zcl.zcl_callbacks_lock);

	/* See if this cb was called more quickly */
	if ((synced_txg - data->zcd_txg) < zc_min_txg_delay)
		zc_min_txg_delay = synced_txg - data->zcd_txg;

	/* Remove our callback from the list */
	list_remove(&zcl.zcl_callbacks, data);

	(void) mutex_exit(&zcl.zcl_callbacks_lock);

	umem_free(data, sizeof (ztest_cb_data_t));
}

/* Allocate and initialize callback data structure */
static ztest_cb_data_t *
ztest_create_cb_data(objset_t *os, uint64_t txg)
{
	ztest_cb_data_t *cb_data;

	cb_data = umem_zalloc(sizeof (ztest_cb_data_t), UMEM_NOFAIL);

	cb_data->zcd_txg = txg;
	cb_data->zcd_spa = dmu_objset_spa(os);
	list_link_init(&cb_data->zcd_node);

	return (cb_data);
}

/*
 * Commit callback test.
 */
void
ztest_dmu_commit_callbacks(ztest_ds_t *zd, uint64_t id)
{
	objset_t *os = zd->zd_os;
	ztest_od_t *od;
	dmu_tx_t *tx;
	ztest_cb_data_t *cb_data[3], *tmp_cb;
	uint64_t old_txg, txg;
	int i, error = 0;

	od = umem_alloc(sizeof (ztest_od_t), UMEM_NOFAIL);
	ztest_od_init(od, id, FTAG, 0, DMU_OT_UINT64_OTHER, 0, 0, 0);

	if (ztest_object_init(zd, od, sizeof (ztest_od_t), B_FALSE) != 0) {
		umem_free(od, sizeof (ztest_od_t));
		return;
	}

	tx = dmu_tx_create(os);

	cb_data[0] = ztest_create_cb_data(os, 0);
	dmu_tx_callback_register(tx, ztest_commit_callback, cb_data[0]);

	dmu_tx_hold_write(tx, od->od_object, 0, sizeof (uint64_t));

	/* Every once in a while, abort the transaction on purpose */
	if (ztest_random(100) == 0)
		error = -1;

	if (!error)
		error = dmu_tx_assign(tx, TXG_NOWAIT);

	txg = error ? 0 : dmu_tx_get_txg(tx);

	cb_data[0]->zcd_txg = txg;
	cb_data[1] = ztest_create_cb_data(os, txg);
	dmu_tx_callback_register(tx, ztest_commit_callback, cb_data[1]);

	if (error) {
		/*
		 * It's not a strict requirement to call the registered
		 * callbacks from inside dmu_tx_abort(), but that's what
		 * it's supposed to happen in the current implementation
		 * so we will check for that.
		 */
		for (i = 0; i < 2; i++) {
			cb_data[i]->zcd_expected_err = ECANCELED;
			VERIFY(!cb_data[i]->zcd_called);
		}

		dmu_tx_abort(tx);

		for (i = 0; i < 2; i++) {
			VERIFY(cb_data[i]->zcd_called);
			umem_free(cb_data[i], sizeof (ztest_cb_data_t));
		}

		umem_free(od, sizeof (ztest_od_t));
		return;
	}

	cb_data[2] = ztest_create_cb_data(os, txg);
	dmu_tx_callback_register(tx, ztest_commit_callback, cb_data[2]);

	/*
	 * Read existing data to make sure there isn't a future leak.
	 */
	VERIFY0(dmu_read(os, od->od_object, 0, sizeof (uint64_t),
	    &old_txg, DMU_READ_PREFETCH));

	if (old_txg > txg)
		fatal(0, "future leak: got %" PRIu64 ", open txg is %" PRIu64,
		    old_txg, txg);

	dmu_write(os, od->od_object, 0, sizeof (uint64_t), &txg, tx);

	(void) mutex_enter(&zcl.zcl_callbacks_lock);

	/*
	 * Since commit callbacks don't have any ordering requirement and since
	 * it is theoretically possible for a commit callback to be called
	 * after an arbitrary amount of time has elapsed since its txg has been
	 * synced, it is difficult to reliably determine whether a commit
	 * callback hasn't been called due to high load or due to a flawed
	 * implementation.
	 *
	 * In practice, we will assume that if after a certain number of txgs a
	 * commit callback hasn't been called, then most likely there's an
	 * implementation bug..
	 */
	tmp_cb = list_head(&zcl.zcl_callbacks);
	if (tmp_cb != NULL &&
	    tmp_cb->zcd_txg + ZTEST_COMMIT_CB_THRESH < txg) {
		fatal(0, "Commit callback threshold exceeded, oldest txg: %"
		    PRIu64 ", open txg: %" PRIu64 "\n", tmp_cb->zcd_txg, txg);
	}

	/*
	 * Let's find the place to insert our callbacks.
	 *
	 * Even though the list is ordered by txg, it is possible for the
	 * insertion point to not be the end because our txg may already be
	 * quiescing at this point and other callbacks in the open txg
	 * (from other objsets) may have sneaked in.
	 */
	tmp_cb = list_tail(&zcl.zcl_callbacks);
	while (tmp_cb != NULL && tmp_cb->zcd_txg > txg)
		tmp_cb = list_prev(&zcl.zcl_callbacks, tmp_cb);

	/* Add the 3 callbacks to the list */
	for (i = 0; i < 3; i++) {
		if (tmp_cb == NULL)
			list_insert_head(&zcl.zcl_callbacks, cb_data[i]);
		else
			list_insert_after(&zcl.zcl_callbacks, tmp_cb,
			    cb_data[i]);

		cb_data[i]->zcd_added = B_TRUE;
		VERIFY(!cb_data[i]->zcd_called);

		tmp_cb = cb_data[i];
	}

	zc_cb_counter += 3;

	(void) mutex_exit(&zcl.zcl_callbacks_lock);

	dmu_tx_commit(tx);

	umem_free(od, sizeof (ztest_od_t));
}

/*
 * Visit each object in the dataset. Verify that its properties
 * are consistent what was stored in the block tag when it was created,
 * and that its unused bonus buffer space has not been overwritten.
 */
/* ARGSUSED */
void
ztest_verify_dnode_bt(ztest_ds_t *zd, uint64_t id)
{
	objset_t *os = zd->zd_os;
	uint64_t obj;
	int err = 0;

	for (obj = 0; err == 0; err = dmu_object_next(os, &obj, FALSE, 0)) {
		ztest_block_tag_t *bt = NULL;
		dmu_object_info_t doi;
		dmu_buf_t *db;

		ztest_object_lock(zd, obj, RL_READER);
		if (dmu_bonus_hold(os, obj, FTAG, &db) != 0) {
			ztest_object_unlock(zd, obj);
			continue;
		}

		dmu_object_info_from_db(db, &doi);
		if (doi.doi_bonus_size >= sizeof (*bt))
			bt = ztest_bt_bonus(db);

		if (bt && bt->bt_magic == BT_MAGIC) {
			ztest_bt_verify(bt, os, obj, doi.doi_dnodesize,
			    bt->bt_offset, bt->bt_gen, bt->bt_txg,
			    bt->bt_crtxg);
			ztest_verify_unused_bonus(db, bt, obj, os, bt->bt_gen);
		}

		dmu_buf_rele(db, FTAG);
		ztest_object_unlock(zd, obj);
	}
}

/* ARGSUSED */
void
ztest_dsl_prop_get_set(ztest_ds_t *zd, uint64_t id)
{
	zfs_prop_t proplist[] = {
		ZFS_PROP_CHECKSUM,
		ZFS_PROP_COMPRESSION,
		ZFS_PROP_COPIES,
		ZFS_PROP_DEDUP
	};
	int p;

	(void) pthread_rwlock_rdlock(&ztest_name_lock);

	for (p = 0; p < sizeof (proplist) / sizeof (proplist[0]); p++)
		(void) ztest_dsl_prop_set_uint64(zd->zd_name, proplist[p],
		    ztest_random_dsl_prop(proplist[p]), (int)ztest_random(2));

	VERIFY0(ztest_dsl_prop_set_uint64(zd->zd_name, ZFS_PROP_RECORDSIZE,
	    ztest_random_blocksize(), (int)ztest_random(2)));

	(void) pthread_rwlock_unlock(&ztest_name_lock);
}

/* ARGSUSED */
void
ztest_spa_prop_get_set(ztest_ds_t *zd, uint64_t id)
{
	nvlist_t *props = NULL;

	(void) pthread_rwlock_rdlock(&ztest_name_lock);

	(void) ztest_spa_prop_set_uint64(ZPOOL_PROP_AUTOTRIM, ztest_random(2));

	VERIFY0(spa_prop_get(ztest_spa, &props));

	if (ztest_opts.zo_verbose >= 6)
		dump_nvlist(props, 4);

	fnvlist_free(props);

	(void) pthread_rwlock_unlock(&ztest_name_lock);
}

static int
user_release_one(const char *snapname, const char *holdname)
{
	nvlist_t *snaps, *holds;
	int error;

	snaps = fnvlist_alloc();
	holds = fnvlist_alloc();
	fnvlist_add_boolean(holds, holdname);
	fnvlist_add_nvlist(snaps, snapname, holds);
	fnvlist_free(holds);
	error = dsl_dataset_user_release(snaps, NULL);
	fnvlist_free(snaps);
	return (error);
}

/*
 * Test snapshot hold/release and deferred destroy.
 */
void
ztest_dmu_snapshot_hold(ztest_ds_t *zd, uint64_t id)
{
	int error;
	objset_t *os = zd->zd_os;
	objset_t *origin;
	char snapname[100];
	char fullname[100];
	char clonename[100];
	char tag[100];
	char osname[ZFS_MAX_DATASET_NAME_LEN];
	nvlist_t *holds;

	(void) pthread_rwlock_rdlock(&ztest_name_lock);

	dmu_objset_name(os, osname);

	(void) snprintf(snapname, sizeof (snapname), "sh1_%llu",
	    (u_longlong_t)id);
	(void) snprintf(fullname, sizeof (fullname), "%s@%s", osname, snapname);
	(void) snprintf(clonename, sizeof (clonename),
	    "%s/ch1_%llu", osname, (u_longlong_t)id);
	(void) snprintf(tag, sizeof (tag), "tag_%llu", (u_longlong_t)id);

	/*
	 * Clean up from any previous run.
	 */
	error = dsl_destroy_head(clonename);
	if (error != ENOENT)
		ASSERT0(error);
	error = user_release_one(fullname, tag);
	if (error != ESRCH && error != ENOENT)
		ASSERT0(error);
	error = dsl_destroy_snapshot(fullname, B_FALSE);
	if (error != ENOENT)
		ASSERT0(error);

	/*
	 * Create snapshot, clone it, mark snap for deferred destroy,
	 * destroy clone, verify snap was also destroyed.
	 */
	error = dmu_objset_snapshot_one(osname, snapname);
	if (error) {
		if (error == ENOSPC) {
			ztest_record_enospc("dmu_objset_snapshot");
			goto out;
		}
		fatal(0, "dmu_objset_snapshot(%s) = %d", fullname, error);
	}

	error = dmu_objset_clone(clonename, fullname);
	if (error) {
		if (error == ENOSPC) {
			ztest_record_enospc("dmu_objset_clone");
			goto out;
		}
		fatal(0, "dmu_objset_clone(%s) = %d", clonename, error);
	}

	error = dsl_destroy_snapshot(fullname, B_TRUE);
	if (error) {
		fatal(0, "dsl_destroy_snapshot(%s, B_TRUE) = %d",
		    fullname, error);
	}

	error = dsl_destroy_head(clonename);
	if (error)
		fatal(0, "dsl_destroy_head(%s) = %d", clonename, error);

	error = dmu_objset_hold(fullname, FTAG, &origin);
	if (error != ENOENT)
		fatal(0, "dmu_objset_hold(%s) = %d", fullname, error);

	/*
	 * Create snapshot, add temporary hold, verify that we can't
	 * destroy a held snapshot, mark for deferred destroy,
	 * release hold, verify snapshot was destroyed.
	 */
	error = dmu_objset_snapshot_one(osname, snapname);
	if (error) {
		if (error == ENOSPC) {
			ztest_record_enospc("dmu_objset_snapshot");
			goto out;
		}
		fatal(0, "dmu_objset_snapshot(%s) = %d", fullname, error);
	}

	holds = fnvlist_alloc();
	fnvlist_add_string(holds, fullname, tag);
	error = dsl_dataset_user_hold(holds, 0, NULL);
	fnvlist_free(holds);

	if (error == ENOSPC) {
		ztest_record_enospc("dsl_dataset_user_hold");
		goto out;
	} else if (error) {
		fatal(0, "dsl_dataset_user_hold(%s, %s) = %u",
		    fullname, tag, error);
	}

	error = dsl_destroy_snapshot(fullname, B_FALSE);
	if (error != EBUSY) {
		fatal(0, "dsl_destroy_snapshot(%s, B_FALSE) = %d",
		    fullname, error);
	}

	error = dsl_destroy_snapshot(fullname, B_TRUE);
	if (error) {
		fatal(0, "dsl_destroy_snapshot(%s, B_TRUE) = %d",
		    fullname, error);
	}

	error = user_release_one(fullname, tag);
	if (error)
		fatal(0, "user_release_one(%s, %s) = %d", fullname, tag, error);

	VERIFY3U(dmu_objset_hold(fullname, FTAG, &origin), ==, ENOENT);

out:
	(void) pthread_rwlock_unlock(&ztest_name_lock);
}

/*
 * Inject random faults into the on-disk data.
 */
/* ARGSUSED */
void
ztest_fault_inject(ztest_ds_t *zd, uint64_t id)
{
	ztest_shared_t *zs = ztest_shared;
	spa_t *spa = ztest_spa;
	int fd;
	uint64_t offset;
	uint64_t leaves;
	uint64_t bad = 0x1990c0ffeedecadeull;
	uint64_t top, leaf;
	char *path0;
	char *pathrand;
	size_t fsize;
	int bshift = SPA_MAXBLOCKSHIFT + 2;
	int iters = 1000;
	int maxfaults;
	int mirror_save;
	vdev_t *vd0 = NULL;
	uint64_t guid0 = 0;
	boolean_t islog = B_FALSE;

	path0 = umem_alloc(MAXPATHLEN, UMEM_NOFAIL);
	pathrand = umem_alloc(MAXPATHLEN, UMEM_NOFAIL);

	mutex_enter(&ztest_vdev_lock);

	/*
	 * Device removal is in progress, fault injection must be disabled
	 * until it completes and the pool is scrubbed.  The fault injection
	 * strategy for damaging blocks does not take in to account evacuated
	 * blocks which may have already been damaged.
	 */
	if (ztest_device_removal_active) {
		mutex_exit(&ztest_vdev_lock);
		goto out;
	}

	maxfaults = MAXFAULTS(zs);
	leaves = MAX(zs->zs_mirrors, 1) * ztest_opts.zo_raid_children;
	mirror_save = zs->zs_mirrors;
	mutex_exit(&ztest_vdev_lock);

	ASSERT3U(leaves, >=, 1);

	/*
	 * While ztest is running the number of leaves will not change.  This
	 * is critical for the fault injection logic as it determines where
	 * errors can be safely injected such that they are always repairable.
	 *
	 * When restarting ztest a different number of leaves may be requested
	 * which will shift the regions to be damaged.  This is fine as long
	 * as the pool has been scrubbed prior to using the new mapping.
	 * Failure to do can result in non-repairable damage being injected.
	 */
	if (ztest_pool_scrubbed == B_FALSE)
		goto out;

	/*
	 * Grab the name lock as reader. There are some operations
	 * which don't like to have their vdevs changed while
	 * they are in progress (i.e. spa_change_guid). Those
	 * operations will have grabbed the name lock as writer.
	 */
	(void) pthread_rwlock_rdlock(&ztest_name_lock);

	/*
	 * We need SCL_STATE here because we're going to look at vd0->vdev_tsd.
	 */
	spa_config_enter(spa, SCL_STATE, FTAG, RW_READER);

	if (ztest_random(2) == 0) {
		/*
		 * Inject errors on a normal data device or slog device.
		 */
		top = ztest_random_vdev_top(spa, B_TRUE);
		leaf = ztest_random(leaves) + zs->zs_splits;

		/*
		 * Generate paths to the first leaf in this top-level vdev,
		 * and to the random leaf we selected.  We'll induce transient
		 * write failures and random online/offline activity on leaf 0,
		 * and we'll write random garbage to the randomly chosen leaf.
		 */
		(void) snprintf(path0, MAXPATHLEN, ztest_dev_template,
		    ztest_opts.zo_dir, ztest_opts.zo_pool,
		    top * leaves + zs->zs_splits);
		(void) snprintf(pathrand, MAXPATHLEN, ztest_dev_template,
		    ztest_opts.zo_dir, ztest_opts.zo_pool,
		    top * leaves + leaf);

		vd0 = vdev_lookup_by_path(spa->spa_root_vdev, path0);
		if (vd0 != NULL && vd0->vdev_top->vdev_islog)
			islog = B_TRUE;

		/*
		 * If the top-level vdev needs to be resilvered
		 * then we only allow faults on the device that is
		 * resilvering.
		 */
		if (vd0 != NULL && maxfaults != 1 &&
		    (!vdev_resilver_needed(vd0->vdev_top, NULL, NULL) ||
		    vd0->vdev_resilver_txg != 0)) {
			/*
			 * Make vd0 explicitly claim to be unreadable,
			 * or unwriteable, or reach behind its back
			 * and close the underlying fd.  We can do this if
			 * maxfaults == 0 because we'll fail and reexecute,
			 * and we can do it if maxfaults >= 2 because we'll
			 * have enough redundancy.  If maxfaults == 1, the
			 * combination of this with injection of random data
			 * corruption below exceeds the pool's fault tolerance.
			 */
			vdev_file_t *vf = vd0->vdev_tsd;

			zfs_dbgmsg("injecting fault to vdev %llu; maxfaults=%d",
			    (long long)vd0->vdev_id, (int)maxfaults);

			if (vf != NULL && ztest_random(3) == 0) {
				(void) close(vf->vf_file->f_fd);
				vf->vf_file->f_fd = -1;
			} else if (ztest_random(2) == 0) {
				vd0->vdev_cant_read = B_TRUE;
			} else {
				vd0->vdev_cant_write = B_TRUE;
			}
			guid0 = vd0->vdev_guid;
		}
	} else {
		/*
		 * Inject errors on an l2cache device.
		 */
		spa_aux_vdev_t *sav = &spa->spa_l2cache;

		if (sav->sav_count == 0) {
			spa_config_exit(spa, SCL_STATE, FTAG);
			(void) pthread_rwlock_unlock(&ztest_name_lock);
			goto out;
		}
		vd0 = sav->sav_vdevs[ztest_random(sav->sav_count)];
		guid0 = vd0->vdev_guid;
		(void) strcpy(path0, vd0->vdev_path);
		(void) strcpy(pathrand, vd0->vdev_path);

		leaf = 0;
		leaves = 1;
		maxfaults = INT_MAX;	/* no limit on cache devices */
	}

	spa_config_exit(spa, SCL_STATE, FTAG);
	(void) pthread_rwlock_unlock(&ztest_name_lock);

	/*
	 * If we can tolerate two or more faults, or we're dealing
	 * with a slog, randomly online/offline vd0.
	 */
	if ((maxfaults >= 2 || islog) && guid0 != 0) {
		if (ztest_random(10) < 6) {
			int flags = (ztest_random(2) == 0 ?
			    ZFS_OFFLINE_TEMPORARY : 0);

			/*
			 * We have to grab the zs_name_lock as writer to
			 * prevent a race between offlining a slog and
			 * destroying a dataset. Offlining the slog will
			 * grab a reference on the dataset which may cause
			 * dsl_destroy_head() to fail with EBUSY thus
			 * leaving the dataset in an inconsistent state.
			 */
			if (islog)
				(void) pthread_rwlock_wrlock(&ztest_name_lock);

			VERIFY3U(vdev_offline(spa, guid0, flags), !=, EBUSY);

			if (islog)
				(void) pthread_rwlock_unlock(&ztest_name_lock);
		} else {
			/*
			 * Ideally we would like to be able to randomly
			 * call vdev_[on|off]line without holding locks
			 * to force unpredictable failures but the side
			 * effects of vdev_[on|off]line prevent us from
			 * doing so. We grab the ztest_vdev_lock here to
			 * prevent a race between injection testing and
			 * aux_vdev removal.
			 */
			mutex_enter(&ztest_vdev_lock);
			(void) vdev_online(spa, guid0, 0, NULL);
			mutex_exit(&ztest_vdev_lock);
		}
	}

	if (maxfaults == 0)
		goto out;

	/*
	 * We have at least single-fault tolerance, so inject data corruption.
	 */
	fd = open(pathrand, O_RDWR);

	if (fd == -1) /* we hit a gap in the device namespace */
		goto out;

	fsize = lseek(fd, 0, SEEK_END);

	while (--iters != 0) {
		/*
		 * The offset must be chosen carefully to ensure that
		 * we do not inject a given logical block with errors
		 * on two different leaf devices, because ZFS can not
		 * tolerate that (if maxfaults==1).
		 *
		 * To achieve this we divide each leaf device into
		 * chunks of size (# leaves * SPA_MAXBLOCKSIZE * 4).
		 * Each chunk is further divided into error-injection
		 * ranges (can accept errors) and clear ranges (we do
		 * not inject errors in those). Each error-injection
		 * range can accept errors only for a single leaf vdev.
		 * Error-injection ranges are separated by clear ranges.
		 *
		 * For example, with 3 leaves, each chunk looks like:
		 *    0 to  32M: injection range for leaf 0
		 *  32M to  64M: clear range - no injection allowed
		 *  64M to  96M: injection range for leaf 1
		 *  96M to 128M: clear range - no injection allowed
		 * 128M to 160M: injection range for leaf 2
		 * 160M to 192M: clear range - no injection allowed
		 *
		 * Each clear range must be large enough such that a
		 * single block cannot straddle it. This way a block
		 * can't be a target in two different injection ranges
		 * (on different leaf vdevs).
		 */
		offset = ztest_random(fsize / (leaves << bshift)) *
		    (leaves << bshift) + (leaf << bshift) +
		    (ztest_random(1ULL << (bshift - 1)) & -8ULL);

		/*
		 * Only allow damage to the labels at one end of the vdev.
		 *
		 * If all labels are damaged, the device will be totally
		 * inaccessible, which will result in loss of data,
		 * because we also damage (parts of) the other side of
		 * the mirror/raidz.
		 *
		 * Additionally, we will always have both an even and an
		 * odd label, so that we can handle crashes in the
		 * middle of vdev_config_sync().
		 */
		if ((leaf & 1) == 0 && offset < VDEV_LABEL_START_SIZE)
			continue;

		/*
		 * The two end labels are stored at the "end" of the disk, but
		 * the end of the disk (vdev_psize) is aligned to
		 * sizeof (vdev_label_t).
		 */
		uint64_t psize = P2ALIGN(fsize, sizeof (vdev_label_t));
		if ((leaf & 1) == 1 &&
		    offset + sizeof (bad) > psize - VDEV_LABEL_END_SIZE)
			continue;

		mutex_enter(&ztest_vdev_lock);
		if (mirror_save != zs->zs_mirrors) {
			mutex_exit(&ztest_vdev_lock);
			(void) close(fd);
			goto out;
		}

		if (pwrite(fd, &bad, sizeof (bad), offset) != sizeof (bad))
			fatal(1, "can't inject bad word at 0x%llx in %s",
			    offset, pathrand);

		mutex_exit(&ztest_vdev_lock);

		if (ztest_opts.zo_verbose >= 7)
			(void) printf("injected bad word into %s,"
			    " offset 0x%llx\n", pathrand, (u_longlong_t)offset);
	}

	(void) close(fd);
out:
	umem_free(path0, MAXPATHLEN);
	umem_free(pathrand, MAXPATHLEN);
}

/*
 * By design ztest will never inject uncorrectable damage in to the pool.
 * Issue a scrub, wait for it to complete, and verify there is never any
 * persistent damage.
 *
 * Only after a full scrub has been completed is it safe to start injecting
 * data corruption.  See the comment in zfs_fault_inject().
 */
static int
ztest_scrub_impl(spa_t *spa)
{
	int error = spa_scan(spa, POOL_SCAN_SCRUB);
	if (error)
		return (error);

	while (dsl_scan_scrubbing(spa_get_dsl(spa)))
		txg_wait_synced(spa_get_dsl(spa), 0);

	if (spa_get_errlog_size(spa) > 0)
		return (ECKSUM);

	ztest_pool_scrubbed = B_TRUE;

	return (0);
}

/*
 * Scrub the pool.
 */
/* ARGSUSED */
void
ztest_scrub(ztest_ds_t *zd, uint64_t id)
{
	spa_t *spa = ztest_spa;
	int error;

	/*
	 * Scrub in progress by device removal.
	 */
	if (ztest_device_removal_active)
		return;

	/*
	 * Start a scrub, wait a moment, then force a restart.
	 */
	(void) spa_scan(spa, POOL_SCAN_SCRUB);
	(void) poll(NULL, 0, 100);

	error = ztest_scrub_impl(spa);
	if (error == EBUSY)
		error = 0;
	ASSERT0(error);
}

/*
 * Change the guid for the pool.
 */
/* ARGSUSED */
void
ztest_reguid(ztest_ds_t *zd, uint64_t id)
{
	spa_t *spa = ztest_spa;
	uint64_t orig, load;
	int error;

	if (ztest_opts.zo_mmp_test)
		return;

	orig = spa_guid(spa);
	load = spa_load_guid(spa);

	(void) pthread_rwlock_wrlock(&ztest_name_lock);
	error = spa_change_guid(spa);
	(void) pthread_rwlock_unlock(&ztest_name_lock);

	if (error != 0)
		return;

	if (ztest_opts.zo_verbose >= 4) {
		(void) printf("Changed guid old %llu -> %llu\n",
		    (u_longlong_t)orig, (u_longlong_t)spa_guid(spa));
	}

	VERIFY3U(orig, !=, spa_guid(spa));
	VERIFY3U(load, ==, spa_load_guid(spa));
}

void
ztest_fletcher(ztest_ds_t *zd, uint64_t id)
{
	hrtime_t end = gethrtime() + NANOSEC;

	while (gethrtime() <= end) {
		int run_count = 100;
		void *buf;
		struct abd *abd_data, *abd_meta;
		uint32_t size;
		int *ptr;
		int i;
		zio_cksum_t zc_ref;
		zio_cksum_t zc_ref_byteswap;

		size = ztest_random_blocksize();

		buf = umem_alloc(size, UMEM_NOFAIL);
		abd_data = abd_alloc(size, B_FALSE);
		abd_meta = abd_alloc(size, B_TRUE);

		for (i = 0, ptr = buf; i < size / sizeof (*ptr); i++, ptr++)
			*ptr = ztest_random(UINT_MAX);

		abd_copy_from_buf_off(abd_data, buf, 0, size);
		abd_copy_from_buf_off(abd_meta, buf, 0, size);

		VERIFY0(fletcher_4_impl_set("scalar"));
		fletcher_4_native(buf, size, NULL, &zc_ref);
		fletcher_4_byteswap(buf, size, NULL, &zc_ref_byteswap);

		VERIFY0(fletcher_4_impl_set("cycle"));
		while (run_count-- > 0) {
			zio_cksum_t zc;
			zio_cksum_t zc_byteswap;

			fletcher_4_byteswap(buf, size, NULL, &zc_byteswap);
			fletcher_4_native(buf, size, NULL, &zc);

			VERIFY0(bcmp(&zc, &zc_ref, sizeof (zc)));
			VERIFY0(bcmp(&zc_byteswap, &zc_ref_byteswap,
			    sizeof (zc_byteswap)));

			/* Test ABD - data */
			abd_fletcher_4_byteswap(abd_data, size, NULL,
			    &zc_byteswap);
			abd_fletcher_4_native(abd_data, size, NULL, &zc);

			VERIFY0(bcmp(&zc, &zc_ref, sizeof (zc)));
			VERIFY0(bcmp(&zc_byteswap, &zc_ref_byteswap,
			    sizeof (zc_byteswap)));

			/* Test ABD - metadata */
			abd_fletcher_4_byteswap(abd_meta, size, NULL,
			    &zc_byteswap);
			abd_fletcher_4_native(abd_meta, size, NULL, &zc);

			VERIFY0(bcmp(&zc, &zc_ref, sizeof (zc)));
			VERIFY0(bcmp(&zc_byteswap, &zc_ref_byteswap,
			    sizeof (zc_byteswap)));

		}

		umem_free(buf, size);
		abd_free(abd_data);
		abd_free(abd_meta);
	}
}

void
ztest_fletcher_incr(ztest_ds_t *zd, uint64_t id)
{
	void *buf;
	size_t size;
	int *ptr;
	int i;
	zio_cksum_t zc_ref;
	zio_cksum_t zc_ref_bswap;

	hrtime_t end = gethrtime() + NANOSEC;

	while (gethrtime() <= end) {
		int run_count = 100;

		size = ztest_random_blocksize();
		buf = umem_alloc(size, UMEM_NOFAIL);

		for (i = 0, ptr = buf; i < size / sizeof (*ptr); i++, ptr++)
			*ptr = ztest_random(UINT_MAX);

		VERIFY0(fletcher_4_impl_set("scalar"));
		fletcher_4_native(buf, size, NULL, &zc_ref);
		fletcher_4_byteswap(buf, size, NULL, &zc_ref_bswap);

		VERIFY0(fletcher_4_impl_set("cycle"));

		while (run_count-- > 0) {
			zio_cksum_t zc;
			zio_cksum_t zc_bswap;
			size_t pos = 0;

			ZIO_SET_CHECKSUM(&zc, 0, 0, 0, 0);
			ZIO_SET_CHECKSUM(&zc_bswap, 0, 0, 0, 0);

			while (pos < size) {
				size_t inc = 64 * ztest_random(size / 67);
				/* sometimes add few bytes to test non-simd */
				if (ztest_random(100) < 10)
					inc += P2ALIGN(ztest_random(64),
					    sizeof (uint32_t));

				if (inc > (size - pos))
					inc = size - pos;

				fletcher_4_incremental_native(buf + pos, inc,
				    &zc);
				fletcher_4_incremental_byteswap(buf + pos, inc,
				    &zc_bswap);

				pos += inc;
			}

			VERIFY3U(pos, ==, size);

			VERIFY(ZIO_CHECKSUM_EQUAL(zc, zc_ref));
			VERIFY(ZIO_CHECKSUM_EQUAL(zc_bswap, zc_ref_bswap));

			/*
			 * verify if incremental on the whole buffer is
			 * equivalent to non-incremental version
			 */
			ZIO_SET_CHECKSUM(&zc, 0, 0, 0, 0);
			ZIO_SET_CHECKSUM(&zc_bswap, 0, 0, 0, 0);

			fletcher_4_incremental_native(buf, size, &zc);
			fletcher_4_incremental_byteswap(buf, size, &zc_bswap);

			VERIFY(ZIO_CHECKSUM_EQUAL(zc, zc_ref));
			VERIFY(ZIO_CHECKSUM_EQUAL(zc_bswap, zc_ref_bswap));
		}

		umem_free(buf, size);
	}
}

static int
ztest_check_path(char *path)
{
	struct stat s;
	/* return true on success */
	return (!stat(path, &s));
}

static void
ztest_get_zdb_bin(char *bin, int len)
{
	char *zdb_path;
	/*
	 * Try to use ZDB_PATH and in-tree zdb path. If not successful, just
	 * let popen to search through PATH.
	 */
	if ((zdb_path = getenv("ZDB_PATH"))) {
		strlcpy(bin, zdb_path, len); /* In env */
		if (!ztest_check_path(bin)) {
			ztest_dump_core = 0;
			fatal(1, "invalid ZDB_PATH '%s'", bin);
		}
		return;
	}

	VERIFY3P(realpath(getexecname(), bin), !=, NULL);
	if (strstr(bin, "/ztest/")) {
		strstr(bin, "/ztest/")[0] = '\0'; /* In-tree */
		strcat(bin, "/zdb/zdb");
		if (ztest_check_path(bin))
			return;
	}
	strcpy(bin, "zdb");
}

static vdev_t *
ztest_random_concrete_vdev_leaf(vdev_t *vd)
{
	if (vd == NULL)
		return (NULL);

	if (vd->vdev_children == 0)
		return (vd);

	vdev_t *eligible[vd->vdev_children];
	int eligible_idx = 0, i;
	for (i = 0; i < vd->vdev_children; i++) {
		vdev_t *cvd = vd->vdev_child[i];
		if (cvd->vdev_top->vdev_removing)
			continue;
		if (cvd->vdev_children > 0 ||
		    (vdev_is_concrete(cvd) && !cvd->vdev_detached)) {
			eligible[eligible_idx++] = cvd;
		}
	}
	VERIFY3S(eligible_idx, >, 0);

	uint64_t child_no = ztest_random(eligible_idx);
	return (ztest_random_concrete_vdev_leaf(eligible[child_no]));
}

/* ARGSUSED */
void
ztest_initialize(ztest_ds_t *zd, uint64_t id)
{
	spa_t *spa = ztest_spa;
	int error = 0;

	mutex_enter(&ztest_vdev_lock);

	spa_config_enter(spa, SCL_VDEV, FTAG, RW_READER);

	/* Random leaf vdev */
	vdev_t *rand_vd = ztest_random_concrete_vdev_leaf(spa->spa_root_vdev);
	if (rand_vd == NULL) {
		spa_config_exit(spa, SCL_VDEV, FTAG);
		mutex_exit(&ztest_vdev_lock);
		return;
	}

	/*
	 * The random vdev we've selected may change as soon as we
	 * drop the spa_config_lock. We create local copies of things
	 * we're interested in.
	 */
	uint64_t guid = rand_vd->vdev_guid;
	char *path = strdup(rand_vd->vdev_path);
	boolean_t active = rand_vd->vdev_initialize_thread != NULL;

	zfs_dbgmsg("vd %px, guid %llu", rand_vd, guid);
	spa_config_exit(spa, SCL_VDEV, FTAG);

	uint64_t cmd = ztest_random(POOL_INITIALIZE_FUNCS);

	nvlist_t *vdev_guids = fnvlist_alloc();
	nvlist_t *vdev_errlist = fnvlist_alloc();
	fnvlist_add_uint64(vdev_guids, path, guid);
	error = spa_vdev_initialize(spa, vdev_guids, cmd, vdev_errlist);
	fnvlist_free(vdev_guids);
	fnvlist_free(vdev_errlist);

	switch (cmd) {
	case POOL_INITIALIZE_CANCEL:
		if (ztest_opts.zo_verbose >= 4) {
			(void) printf("Cancel initialize %s", path);
			if (!active)
				(void) printf(" failed (no initialize active)");
			(void) printf("\n");
		}
		break;
	case POOL_INITIALIZE_START:
		if (ztest_opts.zo_verbose >= 4) {
			(void) printf("Start initialize %s", path);
			if (active && error == 0)
				(void) printf(" failed (already active)");
			else if (error != 0)
				(void) printf(" failed (error %d)", error);
			(void) printf("\n");
		}
		break;
	case POOL_INITIALIZE_SUSPEND:
		if (ztest_opts.zo_verbose >= 4) {
			(void) printf("Suspend initialize %s", path);
			if (!active)
				(void) printf(" failed (no initialize active)");
			(void) printf("\n");
		}
		break;
	}
	free(path);
	mutex_exit(&ztest_vdev_lock);
}

/* ARGSUSED */
void
ztest_trim(ztest_ds_t *zd, uint64_t id)
{
	spa_t *spa = ztest_spa;
	int error = 0;

	mutex_enter(&ztest_vdev_lock);

	spa_config_enter(spa, SCL_VDEV, FTAG, RW_READER);

	/* Random leaf vdev */
	vdev_t *rand_vd = ztest_random_concrete_vdev_leaf(spa->spa_root_vdev);
	if (rand_vd == NULL) {
		spa_config_exit(spa, SCL_VDEV, FTAG);
		mutex_exit(&ztest_vdev_lock);
		return;
	}

	/*
	 * The random vdev we've selected may change as soon as we
	 * drop the spa_config_lock. We create local copies of things
	 * we're interested in.
	 */
	uint64_t guid = rand_vd->vdev_guid;
	char *path = strdup(rand_vd->vdev_path);
	boolean_t active = rand_vd->vdev_trim_thread != NULL;

	zfs_dbgmsg("vd %p, guid %llu", rand_vd, guid);
	spa_config_exit(spa, SCL_VDEV, FTAG);

	uint64_t cmd = ztest_random(POOL_TRIM_FUNCS);
	uint64_t rate = 1 << ztest_random(30);
	boolean_t partial = (ztest_random(5) > 0);
	boolean_t secure = (ztest_random(5) > 0);

	nvlist_t *vdev_guids = fnvlist_alloc();
	nvlist_t *vdev_errlist = fnvlist_alloc();
	fnvlist_add_uint64(vdev_guids, path, guid);
	error = spa_vdev_trim(spa, vdev_guids, cmd, rate, partial,
	    secure, vdev_errlist);
	fnvlist_free(vdev_guids);
	fnvlist_free(vdev_errlist);

	switch (cmd) {
	case POOL_TRIM_CANCEL:
		if (ztest_opts.zo_verbose >= 4) {
			(void) printf("Cancel TRIM %s", path);
			if (!active)
				(void) printf(" failed (no TRIM active)");
			(void) printf("\n");
		}
		break;
	case POOL_TRIM_START:
		if (ztest_opts.zo_verbose >= 4) {
			(void) printf("Start TRIM %s", path);
			if (active && error == 0)
				(void) printf(" failed (already active)");
			else if (error != 0)
				(void) printf(" failed (error %d)", error);
			(void) printf("\n");
		}
		break;
	case POOL_TRIM_SUSPEND:
		if (ztest_opts.zo_verbose >= 4) {
			(void) printf("Suspend TRIM %s", path);
			if (!active)
				(void) printf(" failed (no TRIM active)");
			(void) printf("\n");
		}
		break;
	}
	free(path);
	mutex_exit(&ztest_vdev_lock);
}

/*
 * Verify pool integrity by running zdb.
 */
static void
ztest_run_zdb(char *pool)
{
	int status;
	char *bin;
	char *zdb;
	char *zbuf;
	const int len = MAXPATHLEN + MAXNAMELEN + 20;
	FILE *fp;

	bin = umem_alloc(len, UMEM_NOFAIL);
	zdb = umem_alloc(len, UMEM_NOFAIL);
	zbuf = umem_alloc(1024, UMEM_NOFAIL);

	ztest_get_zdb_bin(bin, len);

	(void) sprintf(zdb,
	    "%s -bcc%s%s -G -d -Y -e -y -p %s %s",
	    bin,
	    ztest_opts.zo_verbose >= 3 ? "s" : "",
	    ztest_opts.zo_verbose >= 4 ? "v" : "",
	    ztest_opts.zo_dir,
	    pool);

	if (ztest_opts.zo_verbose >= 5)
		(void) printf("Executing %s\n", strstr(zdb, "zdb "));

	fp = popen(zdb, "r");

	while (fgets(zbuf, 1024, fp) != NULL)
		if (ztest_opts.zo_verbose >= 3)
			(void) printf("%s", zbuf);

	status = pclose(fp);

	if (status == 0)
		goto out;

	ztest_dump_core = 0;
	if (WIFEXITED(status))
		fatal(0, "'%s' exit code %d", zdb, WEXITSTATUS(status));
	else
		fatal(0, "'%s' died with signal %d", zdb, WTERMSIG(status));
out:
	umem_free(bin, len);
	umem_free(zdb, len);
	umem_free(zbuf, 1024);
}

static void
ztest_walk_pool_directory(char *header)
{
	spa_t *spa = NULL;

	if (ztest_opts.zo_verbose >= 6)
		(void) printf("%s\n", header);

	mutex_enter(&spa_namespace_lock);
	while ((spa = spa_next(spa)) != NULL)
		if (ztest_opts.zo_verbose >= 6)
			(void) printf("\t%s\n", spa_name(spa));
	mutex_exit(&spa_namespace_lock);
}

static void
ztest_spa_import_export(char *oldname, char *newname)
{
	nvlist_t *config, *newconfig;
	uint64_t pool_guid;
	spa_t *spa;
	int error;

	if (ztest_opts.zo_verbose >= 4) {
		(void) printf("import/export: old = %s, new = %s\n",
		    oldname, newname);
	}

	/*
	 * Clean up from previous runs.
	 */
	(void) spa_destroy(newname);

	/*
	 * Get the pool's configuration and guid.
	 */
	VERIFY0(spa_open(oldname, &spa, FTAG));

	/*
	 * Kick off a scrub to tickle scrub/export races.
	 */
	if (ztest_random(2) == 0)
		(void) spa_scan(spa, POOL_SCAN_SCRUB);

	pool_guid = spa_guid(spa);
	spa_close(spa, FTAG);

	ztest_walk_pool_directory("pools before export");

	/*
	 * Export it.
	 */
	VERIFY0(spa_export(oldname, &config, B_FALSE, B_FALSE));

	ztest_walk_pool_directory("pools after export");

	/*
	 * Try to import it.
	 */
	newconfig = spa_tryimport(config);
	ASSERT3P(newconfig, !=, NULL);
	fnvlist_free(newconfig);

	/*
	 * Import it under the new name.
	 */
	error = spa_import(newname, config, NULL, 0);
	if (error != 0) {
		dump_nvlist(config, 0);
		fatal(B_FALSE, "couldn't import pool %s as %s: error %u",
		    oldname, newname, error);
	}

	ztest_walk_pool_directory("pools after import");

	/*
	 * Try to import it again -- should fail with EEXIST.
	 */
	VERIFY3U(EEXIST, ==, spa_import(newname, config, NULL, 0));

	/*
	 * Try to import it under a different name -- should fail with EEXIST.
	 */
	VERIFY3U(EEXIST, ==, spa_import(oldname, config, NULL, 0));

	/*
	 * Verify that the pool is no longer visible under the old name.
	 */
	VERIFY3U(ENOENT, ==, spa_open(oldname, &spa, FTAG));

	/*
	 * Verify that we can open and close the pool using the new name.
	 */
	VERIFY0(spa_open(newname, &spa, FTAG));
	ASSERT3U(pool_guid, ==, spa_guid(spa));
	spa_close(spa, FTAG);

	fnvlist_free(config);
}

static void
ztest_resume(spa_t *spa)
{
	if (spa_suspended(spa) && ztest_opts.zo_verbose >= 6)
		(void) printf("resuming from suspended state\n");
	spa_vdev_state_enter(spa, SCL_NONE);
	vdev_clear(spa, NULL);
	(void) spa_vdev_state_exit(spa, NULL, 0);
	(void) zio_resume(spa);
}

static void
ztest_resume_thread(void *arg)
{
	spa_t *spa = arg;

	while (!ztest_exiting) {
		if (spa_suspended(spa))
			ztest_resume(spa);
		(void) poll(NULL, 0, 100);

		/*
		 * Periodically change the zfs_compressed_arc_enabled setting.
		 */
		if (ztest_random(10) == 0)
			zfs_compressed_arc_enabled = ztest_random(2);

		/*
		 * Periodically change the zfs_abd_scatter_enabled setting.
		 */
		if (ztest_random(10) == 0)
			zfs_abd_scatter_enabled = ztest_random(2);
	}

	thread_exit();
}

static void
ztest_deadman_thread(void *arg)
{
	ztest_shared_t *zs = arg;
	spa_t *spa = ztest_spa;
	hrtime_t delay, overdue, last_run = gethrtime();

	delay = (zs->zs_thread_stop - zs->zs_thread_start) +
	    MSEC2NSEC(zfs_deadman_synctime_ms);

	while (!ztest_exiting) {
		/*
		 * Wait for the delay timer while checking occasionally
		 * if we should stop.
		 */
		if (gethrtime() < last_run + delay) {
			(void) poll(NULL, 0, 1000);
			continue;
		}

		/*
		 * If the pool is suspended then fail immediately. Otherwise,
		 * check to see if the pool is making any progress. If
		 * vdev_deadman() discovers that there hasn't been any recent
		 * I/Os then it will end up aborting the tests.
		 */
		if (spa_suspended(spa) || spa->spa_root_vdev == NULL) {
			fatal(0, "aborting test after %llu seconds because "
			    "pool has transitioned to a suspended state.",
			    zfs_deadman_synctime_ms / 1000);
		}
		vdev_deadman(spa->spa_root_vdev, FTAG);

		/*
		 * If the process doesn't complete within a grace period of
		 * zfs_deadman_synctime_ms over the expected finish time,
		 * then it may be hung and is terminated.
		 */
		overdue = zs->zs_proc_stop + MSEC2NSEC(zfs_deadman_synctime_ms);
		if (gethrtime() > overdue) {
			fatal(0, "aborting test after %llu seconds because "
			    "the process is overdue for termination.",
			    (gethrtime() - zs->zs_proc_start) / NANOSEC);
		}

		(void) printf("ztest has been running for %lld seconds\n",
		    (gethrtime() - zs->zs_proc_start) / NANOSEC);

		last_run = gethrtime();
		delay = MSEC2NSEC(zfs_deadman_checktime_ms);
	}

	thread_exit();
}

static void
ztest_execute(int test, ztest_info_t *zi, uint64_t id)
{
	ztest_ds_t *zd = &ztest_ds[id % ztest_opts.zo_datasets];
	ztest_shared_callstate_t *zc = ZTEST_GET_SHARED_CALLSTATE(test);
	hrtime_t functime = gethrtime();
	int i;

	for (i = 0; i < zi->zi_iters; i++)
		zi->zi_func(zd, id);

	functime = gethrtime() - functime;

	atomic_add_64(&zc->zc_count, 1);
	atomic_add_64(&zc->zc_time, functime);

	if (ztest_opts.zo_verbose >= 4)
		(void) printf("%6.2f sec in %s\n",
		    (double)functime / NANOSEC, zi->zi_funcname);
}

static void
ztest_rzx_thread(void *arg)
{
	int rand;
	uint64_t id = (uintptr_t)arg;
	ztest_shared_t *zs = ztest_shared;
	uint64_t call_next;
	hrtime_t now;
	ztest_info_t *zi;
	ztest_shared_callstate_t *zc;

	while ((now = gethrtime()) < zs->zs_thread_stop) {
		/*
		 * Pick a random function to execute.
		 * XXX - better to pick a specific set of functions here?
		 * i.e. a deterministic set of operations to generate pool data.
		 */
		rand = ztest_random(RAIDZ_EXPAND_FUNCS);
		zi = &raidz_expand_info[rand];
		zc = ZTEST_GET_SHARED_CALLSTATE(rand);
		call_next = zc->zc_next;

		if (now >= call_next &&
		    atomic_cas_64(&zc->zc_next, call_next, call_next +
		    ztest_random(2 * zi->zi_interval[0] + 1)) == call_next) {
			ztest_execute(rand, zi, id);
		}
	}

	thread_exit();
}

static void
ztest_thread(void *arg)
{
	int rand;
	uint64_t id = (uintptr_t)arg;
	ztest_shared_t *zs = ztest_shared;
	uint64_t call_next;
	hrtime_t now;
	ztest_info_t *zi;
	ztest_shared_callstate_t *zc;

	while ((now = gethrtime()) < zs->zs_thread_stop) {
		/*
		 * See if it's time to force a crash.
		 */
		if (now > zs->zs_thread_kill)
			ztest_kill(zs);

		/*
		 * If we're getting ENOSPC with some regularity, stop.
		 */
		if (zs->zs_enospc_count > 10)
			break;

		/*
		 * Pick a random function to execute.
		 */
		rand = ztest_random(ZTEST_FUNCS);
		zi = &ztest_info[rand];
		zc = ZTEST_GET_SHARED_CALLSTATE(rand);
		call_next = zc->zc_next;

		if (now >= call_next &&
		    atomic_cas_64(&zc->zc_next, call_next, call_next +
		    ztest_random(2 * zi->zi_interval[0] + 1)) == call_next) {
			ztest_execute(rand, zi, id);
		}
	}

	thread_exit();
}

static void
ztest_dataset_name(char *dsname, char *pool, int d)
{
	(void) snprintf(dsname, ZFS_MAX_DATASET_NAME_LEN, "%s/ds_%d", pool, d);
}

static void
ztest_dataset_destroy(int d)
{
	char name[ZFS_MAX_DATASET_NAME_LEN];
	int t;

	ztest_dataset_name(name, ztest_opts.zo_pool, d);

	if (ztest_opts.zo_verbose >= 3)
		(void) printf("Destroying %s to free up space\n", name);

	/*
	 * Cleanup any non-standard clones and snapshots.  In general,
	 * ztest thread t operates on dataset (t % zopt_datasets),
	 * so there may be more than one thing to clean up.
	 */
	for (t = d; t < ztest_opts.zo_threads;
	    t += ztest_opts.zo_datasets)
		ztest_dsl_dataset_cleanup(name, t);

	(void) dmu_objset_find(name, ztest_objset_destroy_cb, NULL,
	    DS_FIND_SNAPSHOTS | DS_FIND_CHILDREN);
}

static void
ztest_dataset_dirobj_verify(ztest_ds_t *zd)
{
	uint64_t usedobjs, dirobjs, scratch;

	/*
	 * ZTEST_DIROBJ is the object directory for the entire dataset.
	 * Therefore, the number of objects in use should equal the
	 * number of ZTEST_DIROBJ entries, +1 for ZTEST_DIROBJ itself.
	 * If not, we have an object leak.
	 *
	 * Note that we can only check this in ztest_dataset_open(),
	 * when the open-context and syncing-context values agree.
	 * That's because zap_count() returns the open-context value,
	 * while dmu_objset_space() returns the rootbp fill count.
	 */
	VERIFY0(zap_count(zd->zd_os, ZTEST_DIROBJ, &dirobjs));
	dmu_objset_space(zd->zd_os, &scratch, &scratch, &usedobjs, &scratch);
	ASSERT3U(dirobjs + 1, ==, usedobjs);
}

static int
ztest_dataset_open(int d)
{
	ztest_ds_t *zd = &ztest_ds[d];
	uint64_t committed_seq = ZTEST_GET_SHARED_DS(d)->zd_seq;
	objset_t *os;
	zilog_t *zilog;
	char name[ZFS_MAX_DATASET_NAME_LEN];
	int error;

	ztest_dataset_name(name, ztest_opts.zo_pool, d);

	(void) pthread_rwlock_rdlock(&ztest_name_lock);

	error = ztest_dataset_create(name);
	if (error == ENOSPC) {
		(void) pthread_rwlock_unlock(&ztest_name_lock);
		ztest_record_enospc(FTAG);
		return (error);
	}
	ASSERT(error == 0 || error == EEXIST);

	VERIFY0(ztest_dmu_objset_own(name, DMU_OST_OTHER, B_FALSE,
	    B_TRUE, zd, &os));
	(void) pthread_rwlock_unlock(&ztest_name_lock);

	ztest_zd_init(zd, ZTEST_GET_SHARED_DS(d), os);

	zilog = zd->zd_zilog;

	if (zilog->zl_header->zh_claim_lr_seq != 0 &&
	    zilog->zl_header->zh_claim_lr_seq < committed_seq)
		fatal(0, "missing log records: claimed %llu < committed %llu",
		    zilog->zl_header->zh_claim_lr_seq, committed_seq);

	ztest_dataset_dirobj_verify(zd);

	zil_replay(os, zd, ztest_replay_vector);

	ztest_dataset_dirobj_verify(zd);

	if (ztest_opts.zo_verbose >= 6)
		(void) printf("%s replay %llu blocks, %llu records, seq %llu\n",
		    zd->zd_name,
		    (u_longlong_t)zilog->zl_parse_blk_count,
		    (u_longlong_t)zilog->zl_parse_lr_count,
		    (u_longlong_t)zilog->zl_replaying_seq);

	zilog = zil_open(os, ztest_get_data);

	if (zilog->zl_replaying_seq != 0 &&
	    zilog->zl_replaying_seq < committed_seq)
		fatal(0, "missing log records: replayed %llu < committed %llu",
		    zilog->zl_replaying_seq, committed_seq);

	return (0);
}

static void
ztest_dataset_close(int d)
{
	ztest_ds_t *zd = &ztest_ds[d];

	zil_close(zd->zd_zilog);
	dmu_objset_disown(zd->zd_os, B_TRUE, zd);

	ztest_zd_fini(zd);
}

/* ARGSUSED */
static int
ztest_replay_zil_cb(const char *name, void *arg)
{
	objset_t *os;
	ztest_ds_t *zdtmp;

	VERIFY0(ztest_dmu_objset_own(name, DMU_OST_ANY, B_TRUE,
	    B_TRUE, FTAG, &os));

	zdtmp = umem_alloc(sizeof (ztest_ds_t), UMEM_NOFAIL);

	ztest_zd_init(zdtmp, NULL, os);
	zil_replay(os, zdtmp, ztest_replay_vector);
	ztest_zd_fini(zdtmp);

	if (dmu_objset_zil(os)->zl_parse_lr_count != 0 &&
	    ztest_opts.zo_verbose >= 6) {
		zilog_t *zilog = dmu_objset_zil(os);

		(void) printf("%s replay %llu blocks, %llu records, seq %llu\n",
		    name,
		    (u_longlong_t)zilog->zl_parse_blk_count,
		    (u_longlong_t)zilog->zl_parse_lr_count,
		    (u_longlong_t)zilog->zl_replaying_seq);
	}

	umem_free(zdtmp, sizeof (ztest_ds_t));

	dmu_objset_disown(os, B_TRUE, FTAG);
	return (0);
}

static void
ztest_freeze(void)
{
	ztest_ds_t *zd = &ztest_ds[0];
	spa_t *spa;
	int numloops = 0;

	if (ztest_opts.zo_verbose >= 3)
		(void) printf("testing spa_freeze()...\n");

	kernel_init(SPA_MODE_READ | SPA_MODE_WRITE);
	VERIFY0(spa_open(ztest_opts.zo_pool, &spa, FTAG));
	VERIFY0(ztest_dataset_open(0));
	ztest_spa = spa;

	/*
	 * Force the first log block to be transactionally allocated.
	 * We have to do this before we freeze the pool -- otherwise
	 * the log chain won't be anchored.
	 */
	while (BP_IS_HOLE(&zd->zd_zilog->zl_header->zh_log)) {
		ztest_dmu_object_alloc_free(zd, 0);
		zil_commit(zd->zd_zilog, 0);
	}

	txg_wait_synced(spa_get_dsl(spa), 0);

	/*
	 * Freeze the pool.  This stops spa_sync() from doing anything,
	 * so that the only way to record changes from now on is the ZIL.
	 */
	spa_freeze(spa);

	/*
	 * Because it is hard to predict how much space a write will actually
	 * require beforehand, we leave ourselves some fudge space to write over
	 * capacity.
	 */
	uint64_t capacity = metaslab_class_get_space(spa_normal_class(spa)) / 2;

	/*
	 * Run tests that generate log records but don't alter the pool config
	 * or depend on DSL sync tasks (snapshots, objset create/destroy, etc).
	 * We do a txg_wait_synced() after each iteration to force the txg
	 * to increase well beyond the last synced value in the uberblock.
	 * The ZIL should be OK with that.
	 *
	 * Run a random number of times less than zo_maxloops and ensure we do
	 * not run out of space on the pool.
	 */
	while (ztest_random(10) != 0 &&
	    numloops++ < ztest_opts.zo_maxloops &&
	    metaslab_class_get_alloc(spa_normal_class(spa)) < capacity) {
		ztest_od_t od;
		ztest_od_init(&od, 0, FTAG, 0, DMU_OT_UINT64_OTHER, 0, 0, 0);
		VERIFY0(ztest_object_init(zd, &od, sizeof (od), B_FALSE));
		ztest_io(zd, od.od_object,
		    ztest_random(ZTEST_RANGE_LOCKS) << SPA_MAXBLOCKSHIFT);
		txg_wait_synced(spa_get_dsl(spa), 0);
	}

	/*
	 * Commit all of the changes we just generated.
	 */
	zil_commit(zd->zd_zilog, 0);
	txg_wait_synced(spa_get_dsl(spa), 0);

	/*
	 * Close our dataset and close the pool.
	 */
	ztest_dataset_close(0);
	spa_close(spa, FTAG);
	kernel_fini();

	/*
	 * Open and close the pool and dataset to induce log replay.
	 */
	kernel_init(SPA_MODE_READ | SPA_MODE_WRITE);
	VERIFY0(spa_open(ztest_opts.zo_pool, &spa, FTAG));
	ASSERT3U(spa_freeze_txg(spa), ==, UINT64_MAX);
	VERIFY0(ztest_dataset_open(0));
	ztest_spa = spa;
	txg_wait_synced(spa_get_dsl(spa), 0);
	ztest_dataset_close(0);
	ztest_reguid(NULL, 0);

	spa_close(spa, FTAG);
	kernel_fini();
}

static void
ztest_import_impl(ztest_shared_t *zs)
{
	importargs_t args = { 0 };
	nvlist_t *cfg = NULL;
	int nsearch = 1;
	char *searchdirs[nsearch];
	int flags = ZFS_IMPORT_MISSING_LOG;

	searchdirs[0] = ztest_opts.zo_dir;
	args.paths = nsearch;
	args.path = searchdirs;
	args.can_be_active = B_FALSE;

	VERIFY0(zpool_find_config(NULL, ztest_opts.zo_pool, &cfg, &args,
	    &libzpool_config_ops));
	VERIFY0(spa_import(ztest_opts.zo_pool, cfg, NULL, flags));
	fnvlist_free(cfg);
}

/*
 * Import a storage pool with the given name.
 */
static void
ztest_import(ztest_shared_t *zs)
{
	spa_t *spa;

	mutex_init(&ztest_vdev_lock, NULL, MUTEX_DEFAULT, NULL);
	mutex_init(&ztest_checkpoint_lock, NULL, MUTEX_DEFAULT, NULL);
	VERIFY0(pthread_rwlock_init(&ztest_name_lock, NULL));

	kernel_init(SPA_MODE_READ | SPA_MODE_WRITE);

	ztest_import_impl(zs);

	VERIFY0(spa_open(ztest_opts.zo_pool, &spa, FTAG));
	zs->zs_metaslab_sz =
	    1ULL << spa->spa_root_vdev->vdev_child[0]->vdev_ms_shift;
	spa_close(spa, FTAG);

	kernel_fini();

	if (!ztest_opts.zo_mmp_test) {
		ztest_run_zdb(ztest_opts.zo_pool);
		ztest_freeze();
		ztest_run_zdb(ztest_opts.zo_pool);
	}

	(void) pthread_rwlock_destroy(&ztest_name_lock);
	mutex_destroy(&ztest_vdev_lock);
	mutex_destroy(&ztest_checkpoint_lock);
}

#define	RAIDZ_EXPAND_KILLED	UINT64_MAX
#define	RAIDZ_EXPAND_CHECKED	(UINT64_MAX - 1)

/*
 * Start a raidz expansion test.  We run some I/O on the pool for a while
 * to get some data in the pool.  Then we grow the raidz and
 * kill the test at the requested offset into the reflow, verifying that
 * doing such does not lead to pool corruption.
 */
static void
ztest_raidz_expand_run(ztest_shared_t *zs)
{
	spa_t *spa;
	objset_t *os;
	kthread_t *resume_thread, *deadman_thread;
	kthread_t **run_threads;
	uint64_t object;
	uint64_t ashift = ztest_get_ashift();
	int error;
	int i, t, d;
	vdev_t *rzvd, *cvd;
	uint64_t csize, desreflow;
	nvlist_t *root;
	char *newpath;
	pool_raidz_expand_stat_t rzx_stats;
	pool_raidz_expand_stat_t *pres = &rzx_stats;
	extern uint64_t zfs_raidz_expand_max_offset_pause;

	newpath = umem_alloc(MAXPATHLEN, UMEM_NOFAIL);
	ztest_exiting = B_FALSE;

	/*
	 * Initialize parent/child shared state.
	 */
	mutex_init(&ztest_vdev_lock, NULL, MUTEX_DEFAULT, NULL);
	mutex_init(&ztest_checkpoint_lock, NULL, MUTEX_DEFAULT, NULL);
	VERIFY0(pthread_rwlock_init(&ztest_name_lock, NULL));

	zs->zs_thread_start = gethrtime();
	zs->zs_thread_stop =
	    zs->zs_thread_start + ztest_opts.zo_passtime * NANOSEC;
	zs->zs_thread_stop = MIN(zs->zs_thread_stop, zs->zs_proc_stop);
	zs->zs_thread_kill = zs->zs_thread_stop;
	if (ztest_random(100) < ztest_opts.zo_killrate) {
		zs->zs_thread_kill -=
		    ztest_random(ztest_opts.zo_passtime * NANOSEC);
	}

	mutex_init(&zcl.zcl_callbacks_lock, NULL, MUTEX_DEFAULT, NULL);

	list_create(&zcl.zcl_callbacks, sizeof (ztest_cb_data_t),
	    offsetof(ztest_cb_data_t, zcd_node));

	/*
	 * Open our pool.  It may need to be imported first depending on
	 * what tests were running when the previous pass was terminated.
	 */
	kernel_init(SPA_MODE_READ | SPA_MODE_WRITE);
	error = spa_open(ztest_opts.zo_pool, &spa, FTAG);
	if (error) {
		VERIFY3S(error, ==, ENOENT);
		ztest_import_impl(zs);
		VERIFY0(spa_open(ztest_opts.zo_pool, &spa, FTAG));
		zs->zs_metaslab_sz =
		    1ULL << spa->spa_root_vdev->vdev_child[0]->vdev_ms_shift;
	}

	metaslab_preload_limit = ztest_random(20) + 1;
	ztest_spa = spa;

	VERIFY0(vdev_raidz_impl_set("cycle"));

	dmu_objset_stats_t dds;
	VERIFY0(ztest_dmu_objset_own(ztest_opts.zo_pool,
	    DMU_OST_ANY, B_TRUE, B_TRUE, FTAG, &os));
	dsl_pool_config_enter(dmu_objset_pool(os), FTAG);
	dmu_objset_fast_stat(os, &dds);
	dsl_pool_config_exit(dmu_objset_pool(os), FTAG);
	zs->zs_guid = dds.dds_guid;
	dmu_objset_disown(os, B_TRUE, FTAG);

	/*
	 * Create a thread to periodically resume suspended I/O.
	 */
	resume_thread = thread_create(NULL, 0, ztest_resume_thread,
	    spa, 0, NULL, TS_RUN | TS_JOINABLE, defclsyspri);

	/*
	 * Create a deadman thread and set to panic if we hang.
	 */
	deadman_thread = thread_create(NULL, 0, ztest_deadman_thread,
	    zs, 0, NULL, TS_RUN | TS_JOINABLE, defclsyspri);

	spa->spa_deadman_failmode = ZIO_FAILURE_MODE_PANIC;

	/*
	 * Verify that we can safely inquire about any object,
	 * whether it's allocated or not.  To make it interesting,
	 * we probe a 5-wide window around each power of two.
	 * This hits all edge cases, including zero and the max.
	 */
	for (t = 0; t < 64; t++) {
		for (d = -5; d <= 5; d++) {
			error = dmu_object_info(spa->spa_meta_objset,
			    (1ULL << t) + d, NULL);
			ASSERT(error == 0 || error == ENOENT ||
			    error == EINVAL);
		}
	}

	/*
	 * We should not get any ENOSPC errors in this test
	 */
	if (zs->zs_enospc_count != 0) {
		fatal(0, "raidz expand: ENOSPC errors?");
	}

	run_threads = umem_zalloc(ztest_opts.zo_threads * sizeof (kthread_t *),
	    UMEM_NOFAIL);

	if (ztest_opts.zo_verbose >= 4)
		(void) printf("starting main threads...\n");

	/*
	 * Replay all logs of all datasets in the pool. This is primarily for
	 * temporary datasets which wouldn't otherwise get replayed, which
	 * can trigger failures when attempting to offline a SLOG in
	 * ztest_fault_inject().
	 */
	(void) dmu_objset_find(ztest_opts.zo_pool, ztest_replay_zil_cb,
	    NULL, DS_FIND_CHILDREN);

	if (ztest_opts.zo_raidz_expand_test != 0 &&
	    ztest_opts.zo_raidz_expand_test < RAIDZ_EXPAND_KILLED) {
		desreflow = ztest_opts.zo_raidz_expand_test;
		/*
		 * Set the reflow to pause at the desired offset
		 */
		zfs_raidz_expand_max_offset_pause = desreflow;
		/*
		 * In here on first pass of test only.
		 */
		if (ztest_opts.zo_verbose >= 1) {
			(void) printf("running raidz expansion test,"
			    " killing when offset %llu of reflow reached\n",
			    (u_longlong_t)desreflow);
			if (ztest_opts.zo_verbose > 1) {
				/* XXX - pause to allow debugger attach */
				(void) printf(
				    "our pid is %d, pausing for 10 seconds\n",
				    getpid());
				sleep(10);
			}
		}
		/*
		 * Put some data in the pool and then attach a vdev to initiate
		 * reflow.
		 */
		/*
		 * Kick off all the I/O generators that run in parallel.
		 */
		for (t = 0; t < ztest_opts.zo_threads; t++) {
			if (t < ztest_opts.zo_datasets &&
			    ztest_dataset_open(t) != 0) {
				umem_free(run_threads, ztest_opts.zo_threads *
				    sizeof (kthread_t *));
				return;
			}

			run_threads[t] = thread_create(NULL, 0,
			    ztest_rzx_thread,
			    (void *)(uintptr_t)t, 0, NULL, TS_RUN | TS_JOINABLE,
			    defclsyspri);
		}

		/*
		 * Wait a while for I/O to put some data in the pool
		 * XXX- add an option to  specify if we wait for I/O to quiesce
		 */
		for (i = 0; i < 60; i++) {
			txg_wait_synced(spa_get_dsl(spa), 0);
			(void) poll(NULL, 0, 1000);
		}

		rzvd = spa->spa_root_vdev->vdev_child[0];
		ASSERT(rzvd->vdev_ops == &vdev_raidz_ops);
		/*
		 * get size of a child of the raidz group
		 */
		cvd = rzvd->vdev_child[0];

		csize = vdev_get_min_asize(cvd);
		csize += csize / 10; /* make sure device is a bit bigger */
		/*
		 * Path to vdev to be attached
		 */
		(void) snprintf(newpath, MAXPATHLEN, ztest_dev_template,
		    ztest_opts.zo_dir, ztest_opts.zo_pool, rzvd->vdev_children);
		/*
		 * Build the nvlist describing newpath.
		 */
		root = make_vdev_root(newpath, NULL, NULL, csize, ashift, NULL,
		    0, 0, 1);
		/*
		 * Now attach the vdev to the raidz so it will expand
		 */
		if (ztest_opts.zo_verbose >= 1) {
			(void) printf("expanding raidz\n");
		}
		error = spa_vdev_attach(spa, rzvd->vdev_guid, root, B_FALSE,
		    B_FALSE);
		nvlist_free(root);
		if (error != 0) {
			fatal(0, "raidz expand: attach (%s %llu) returned %d",
			    newpath, csize, error);
		}

		/*
		 * Wait for desired reflow offset to be reached and kill the
		 * test
		 */
		/*
		 * Wait for reflow to begin
		 */
		while (spa->spa_raidz_expand == NULL) {
			txg_wait_synced(spa_get_dsl(spa), 0);
			(void) poll(NULL, 0, 100); /* wait 1/10 second */
		}
		spa_config_enter(spa, SCL_CONFIG, FTAG, RW_READER);
		(void) spa_raidz_expand_get_stats(spa, pres);
		spa_config_exit(spa, SCL_CONFIG, FTAG);
		while (pres->pres_state != DSS_SCANNING) {
			txg_wait_synced(spa_get_dsl(spa), 0);
			(void) poll(NULL, 0, 100); /* wait 1/10 second */
			spa_config_enter(spa, SCL_CONFIG, FTAG, RW_READER);
			(void) spa_raidz_expand_get_stats(spa, pres);
			spa_config_exit(spa, SCL_CONFIG, FTAG);
		}

		ASSERT3U(pres->pres_state, ==, DSS_SCANNING);
		ASSERT3U(pres->pres_to_reflow, !=, 0);
		/*
		 * Set so when we are killed we go to raidz checking rather than
		 * restarting test.
		 */
		ztest_shared_opts->zo_raidz_expand_test = RAIDZ_EXPAND_KILLED;
		if (ztest_opts.zo_verbose >= 1) {
			(void) printf("raidz expandsion reflow started,"
			    " waiting for offset %llu to be reched\n",
			    (u_longlong_t)desreflow);
		}

		while (pres->pres_reflowed < desreflow) {
			txg_wait_synced(spa_get_dsl(spa), 0);
			(void) poll(NULL, 0, 100); /* wait 1/10 second */
			spa_config_enter(spa, SCL_CONFIG, FTAG, RW_READER);
			(void) spa_raidz_expand_get_stats(spa, pres);
			spa_config_exit(spa, SCL_CONFIG, FTAG);
		}

		/*
		 * XXX - should we clear the reflow pause here?
		 */
		if (ztest_opts.zo_verbose >= 1) {
			(void) printf(
			    "killing raidz expandsion test offset at %llu\n",
			    (u_longlong_t)pres->pres_reflowed);
		}
		/*
		 * Kill ourself, this simulates a panic during a reflow.  Our
		 * parent will restart the test and the changed flag value
		 * will drive the test through the scrub/check code to
		 * verify the pool is not corrupted.
		 */
		ztest_kill(zs);
	} else { /* check the pool is healthy */
		/*
		 * Set pool check done flag, main program will run a zdb check
		 * of the pool when we exit.
		 */
		ztest_shared_opts->zo_raidz_expand_test = RAIDZ_EXPAND_CHECKED;
		/* XXX - wait for reflow done? */
		if (ztest_opts.zo_verbose >= 1) {
			(void) printf("\nverifying raidz expansion\n");
			if (ztest_opts.zo_verbose > 1) {
				/* XXX - pause to allow debugger attach */
				(void) printf(
				    "our pid is %d, pausing for 10 seconds\n",
				    getpid());
				sleep(10);
			}
		}
		VERIFY0(ztest_scrub_impl(spa));
		if (ztest_opts.zo_verbose >= 1) {
			(void) printf("raidz expansion scrub check complete\n");
		}
	}


	txg_wait_synced(spa_get_dsl(spa), 0);

	zs->zs_alloc = metaslab_class_get_alloc(spa_normal_class(spa));
	zs->zs_space = metaslab_class_get_space(spa_normal_class(spa));

	umem_free(run_threads, ztest_opts.zo_threads * sizeof (kthread_t *));

	/* Kill the resume and deadman threads */
	ztest_exiting = B_TRUE;
	VERIFY0(thread_join(resume_thread));
	VERIFY0(thread_join(deadman_thread));
	ztest_resume(spa);

	/*
	 * Right before closing the pool, kick off a bunch of async I/O;
	 * spa_close() should wait for it to complete.
	 */
	for (object = 1; object < 50; object++) {
		dmu_prefetch(spa->spa_meta_objset, object, 0, 0, 1ULL << 20,
		    ZIO_PRIORITY_SYNC_READ);
	}

	/* Verify that at least one commit cb was called in a timely fashion */
	if (zc_cb_counter >= ZTEST_COMMIT_CB_MIN_REG)
		VERIFY0(zc_min_txg_delay);

	spa_close(spa, FTAG);

	/*
	 * Verify that we can loop over all pools.
	 */
	mutex_enter(&spa_namespace_lock);
	for (spa = spa_next(NULL); spa != NULL; spa = spa_next(spa))
		if (ztest_opts.zo_verbose > 3)
			(void) printf("spa_next: found %s\n", spa_name(spa));
	mutex_exit(&spa_namespace_lock);

	/*
	 * Verify that we can export the pool and reimport it under a
	 * different name.
	 */
	if ((ztest_random(2) == 0) && !ztest_opts.zo_mmp_test) {
		char name[ZFS_MAX_DATASET_NAME_LEN];
		(void) snprintf(name, sizeof (name), "%s_import",
		    ztest_opts.zo_pool);
		ztest_spa_import_export(ztest_opts.zo_pool, name);
		ztest_spa_import_export(name, ztest_opts.zo_pool);
	}

	kernel_fini();

	list_destroy(&zcl.zcl_callbacks);
	mutex_destroy(&zcl.zcl_callbacks_lock);
	(void) pthread_rwlock_destroy(&ztest_name_lock);
	mutex_destroy(&ztest_vdev_lock);
	mutex_destroy(&ztest_checkpoint_lock);
}

/*
 * Kick off threads to run tests on all datasets in parallel.
 */
static void
ztest_run(ztest_shared_t *zs)
{
	spa_t *spa;
	objset_t *os;
	kthread_t *resume_thread, *deadman_thread;
	kthread_t **run_threads;
	uint64_t object;
	int error;
	int t, d;

	ztest_exiting = B_FALSE;

	/*
	 * Initialize parent/child shared state.
	 */
	mutex_init(&ztest_vdev_lock, NULL, MUTEX_DEFAULT, NULL);
	mutex_init(&ztest_checkpoint_lock, NULL, MUTEX_DEFAULT, NULL);
	VERIFY0(pthread_rwlock_init(&ztest_name_lock, NULL));

	zs->zs_thread_start = gethrtime();
	zs->zs_thread_stop =
	    zs->zs_thread_start + ztest_opts.zo_passtime * NANOSEC;
	zs->zs_thread_stop = MIN(zs->zs_thread_stop, zs->zs_proc_stop);
	zs->zs_thread_kill = zs->zs_thread_stop;
	if (ztest_random(100) < ztest_opts.zo_killrate) {
		zs->zs_thread_kill -=
		    ztest_random(ztest_opts.zo_passtime * NANOSEC);
	}

	mutex_init(&zcl.zcl_callbacks_lock, NULL, MUTEX_DEFAULT, NULL);

	list_create(&zcl.zcl_callbacks, sizeof (ztest_cb_data_t),
	    offsetof(ztest_cb_data_t, zcd_node));

	/*
	 * Open our pool.  It may need to be imported first depending on
	 * what tests were running when the previous pass was terminated.
	 */
	kernel_init(SPA_MODE_READ | SPA_MODE_WRITE);
	error = spa_open(ztest_opts.zo_pool, &spa, FTAG);
	if (error) {
		VERIFY3S(error, ==, ENOENT);
		ztest_import_impl(zs);
		VERIFY0(spa_open(ztest_opts.zo_pool, &spa, FTAG));
		zs->zs_metaslab_sz =
		    1ULL << spa->spa_root_vdev->vdev_child[0]->vdev_ms_shift;
	}

	metaslab_preload_limit = ztest_random(20) + 1;
	ztest_spa = spa;

	/*
	 * BUGBUG raidz expansion do not run this for now
	 * VERIFY0(vdev_raidz_impl_set("cycle"));
	 */

	dmu_objset_stats_t dds;
	VERIFY0(ztest_dmu_objset_own(ztest_opts.zo_pool,
	    DMU_OST_ANY, B_TRUE, B_TRUE, FTAG, &os));
	dsl_pool_config_enter(dmu_objset_pool(os), FTAG);
	dmu_objset_fast_stat(os, &dds);
	dsl_pool_config_exit(dmu_objset_pool(os), FTAG);
	zs->zs_guid = dds.dds_guid;
	dmu_objset_disown(os, B_TRUE, FTAG);

	/*
	 * Create a thread to periodically resume suspended I/O.
	 */
	resume_thread = thread_create(NULL, 0, ztest_resume_thread,
	    spa, 0, NULL, TS_RUN | TS_JOINABLE, defclsyspri);

	/*
	 * Create a deadman thread and set to panic if we hang.
	 */
	deadman_thread = thread_create(NULL, 0, ztest_deadman_thread,
	    zs, 0, NULL, TS_RUN | TS_JOINABLE, defclsyspri);

	spa->spa_deadman_failmode = ZIO_FAILURE_MODE_PANIC;

	/*
	 * Verify that we can safely inquire about any object,
	 * whether it's allocated or not.  To make it interesting,
	 * we probe a 5-wide window around each power of two.
	 * This hits all edge cases, including zero and the max.
	 */
	for (t = 0; t < 64; t++) {
		for (d = -5; d <= 5; d++) {
			error = dmu_object_info(spa->spa_meta_objset,
			    (1ULL << t) + d, NULL);
			ASSERT(error == 0 || error == ENOENT ||
			    error == EINVAL);
		}
	}

	/*
	 * If we got any ENOSPC errors on the previous run, destroy something.
	 */
	if (zs->zs_enospc_count != 0) {
		int d = ztest_random(ztest_opts.zo_datasets);
		ztest_dataset_destroy(d);
	}
	zs->zs_enospc_count = 0;

	/*
	 * If we were in the middle of ztest_device_removal() and were killed
	 * we need to ensure the removal and scrub complete before running
	 * any tests that check ztest_device_removal_active. The removal will
	 * be restarted automatically when the spa is opened, but we need to
	 * initiate the scrub manually if it is not already in progress. Note
	 * that we always run the scrub whenever an indirect vdev exists
	 * because we have no way of knowing for sure if ztest_device_removal()
	 * fully completed its scrub before the pool was reimported.
	 */
	if (spa->spa_removing_phys.sr_state == DSS_SCANNING ||
	    spa->spa_removing_phys.sr_prev_indirect_vdev != -1) {
		while (spa->spa_removing_phys.sr_state == DSS_SCANNING)
			txg_wait_synced(spa_get_dsl(spa), 0);

		error = ztest_scrub_impl(spa);
		if (error == EBUSY)
			error = 0;
		ASSERT0(error);
	}

	run_threads = umem_zalloc(ztest_opts.zo_threads * sizeof (kthread_t *),
	    UMEM_NOFAIL);

	if (ztest_opts.zo_verbose >= 4)
		(void) printf("starting main threads...\n");

	/*
	 * Replay all logs of all datasets in the pool. This is primarily for
	 * temporary datasets which wouldn't otherwise get replayed, which
	 * can trigger failures when attempting to offline a SLOG in
	 * ztest_fault_inject().
	 */
	(void) dmu_objset_find(ztest_opts.zo_pool, ztest_replay_zil_cb,
	    NULL, DS_FIND_CHILDREN);

	/*
	 * Kick off all the tests that run in parallel.
	 */
	for (t = 0; t < ztest_opts.zo_threads; t++) {
		if (t < ztest_opts.zo_datasets && ztest_dataset_open(t) != 0) {
			umem_free(run_threads, ztest_opts.zo_threads *
			    sizeof (kthread_t *));
			return;
		}

		run_threads[t] = thread_create(NULL, 0, ztest_thread,
		    (void *)(uintptr_t)t, 0, NULL, TS_RUN | TS_JOINABLE,
		    defclsyspri);
	}

	/*
	 * Wait for all of the tests to complete.
	 */
	for (t = 0; t < ztest_opts.zo_threads; t++)
		VERIFY0(thread_join(run_threads[t]));

	/*
	 * Close all datasets. This must be done after all the threads
	 * are joined so we can be sure none of the datasets are in-use
	 * by any of the threads.
	 */
	for (t = 0; t < ztest_opts.zo_threads; t++) {
		if (t < ztest_opts.zo_datasets)
			ztest_dataset_close(t);
	}

	txg_wait_synced(spa_get_dsl(spa), 0);

	zs->zs_alloc = metaslab_class_get_alloc(spa_normal_class(spa));
	zs->zs_space = metaslab_class_get_space(spa_normal_class(spa));

	umem_free(run_threads, ztest_opts.zo_threads * sizeof (kthread_t *));

	/* Kill the resume and deadman threads */
	ztest_exiting = B_TRUE;
	VERIFY0(thread_join(resume_thread));
	VERIFY0(thread_join(deadman_thread));
	ztest_resume(spa);

	/*
	 * Right before closing the pool, kick off a bunch of async I/O;
	 * spa_close() should wait for it to complete.
	 */
	for (object = 1; object < 50; object++) {
		dmu_prefetch(spa->spa_meta_objset, object, 0, 0, 1ULL << 20,
		    ZIO_PRIORITY_SYNC_READ);
	}

	/* Verify that at least one commit cb was called in a timely fashion */
	if (zc_cb_counter >= ZTEST_COMMIT_CB_MIN_REG)
		VERIFY0(zc_min_txg_delay);

	spa_close(spa, FTAG);

	/*
	 * Verify that we can loop over all pools.
	 */
	mutex_enter(&spa_namespace_lock);
	for (spa = spa_next(NULL); spa != NULL; spa = spa_next(spa))
		if (ztest_opts.zo_verbose > 3)
			(void) printf("spa_next: found %s\n", spa_name(spa));
	mutex_exit(&spa_namespace_lock);

	/*
	 * Verify that we can export the pool and reimport it under a
	 * different name.
	 */
	if ((ztest_random(2) == 0) && !ztest_opts.zo_mmp_test) {
		char name[ZFS_MAX_DATASET_NAME_LEN];
		(void) snprintf(name, sizeof (name), "%s_import",
		    ztest_opts.zo_pool);
		ztest_spa_import_export(ztest_opts.zo_pool, name);
		ztest_spa_import_export(name, ztest_opts.zo_pool);
	}

	kernel_fini();

	list_destroy(&zcl.zcl_callbacks);
	mutex_destroy(&zcl.zcl_callbacks_lock);
	(void) pthread_rwlock_destroy(&ztest_name_lock);
	mutex_destroy(&ztest_vdev_lock);
	mutex_destroy(&ztest_checkpoint_lock);
}

static void
print_time(hrtime_t t, char *timebuf)
{
	hrtime_t s = t / NANOSEC;
	hrtime_t m = s / 60;
	hrtime_t h = m / 60;
	hrtime_t d = h / 24;

	s -= m * 60;
	m -= h * 60;
	h -= d * 24;

	timebuf[0] = '\0';

	if (d)
		(void) sprintf(timebuf,
		    "%llud%02lluh%02llum%02llus", d, h, m, s);
	else if (h)
		(void) sprintf(timebuf, "%lluh%02llum%02llus", h, m, s);
	else if (m)
		(void) sprintf(timebuf, "%llum%02llus", m, s);
	else
		(void) sprintf(timebuf, "%llus", s);
}

static nvlist_t *
make_random_props(void)
{
	nvlist_t *props;

	props = fnvlist_alloc();

	if (ztest_random(2) == 0)
		return (props);

	fnvlist_add_uint64(props,
	    zpool_prop_to_name(ZPOOL_PROP_AUTOREPLACE), 1);

	return (props);
}

/*
 * Create a storage pool with the given name and initial vdev size.
 * Then test spa_freeze() functionality.
 */
static void
ztest_init(ztest_shared_t *zs)
{
	spa_t *spa;
	nvlist_t *nvroot, *props;
	int i;

	mutex_init(&ztest_vdev_lock, NULL, MUTEX_DEFAULT, NULL);
	mutex_init(&ztest_checkpoint_lock, NULL, MUTEX_DEFAULT, NULL);
	VERIFY0(pthread_rwlock_init(&ztest_name_lock, NULL));

	kernel_init(SPA_MODE_READ | SPA_MODE_WRITE);

	/*
	 * Create the storage pool.
	 */
	(void) spa_destroy(ztest_opts.zo_pool);
	ztest_shared->zs_vdev_next_leaf = 0;
	zs->zs_splits = 0;
	zs->zs_mirrors = ztest_opts.zo_mirrors;
	nvroot = make_vdev_root(NULL, NULL, NULL, ztest_opts.zo_vdev_size, 0,
	    NULL, ztest_opts.zo_raid_children, zs->zs_mirrors, 1);
	props = make_random_props();

	/*
	 * We don't expect the pool to suspend unless maxfaults == 0,
	 * in which case ztest_fault_inject() temporarily takes away
	 * the only valid replica.
	 */
	fnvlist_add_uint64(props,
	    zpool_prop_to_name(ZPOOL_PROP_FAILUREMODE),
	    MAXFAULTS(zs) ? ZIO_FAILURE_MODE_PANIC : ZIO_FAILURE_MODE_WAIT);

	for (i = 0; i < SPA_FEATURES; i++) {
		char *buf;

		/*
		 * 75% chance of using the log space map feature. We want ztest
		 * to exercise both the code paths that use the log space map
		 * feature and the ones that don't.
		 */
		if (i == SPA_FEATURE_LOG_SPACEMAP && ztest_random(4) == 0)
			continue;

		VERIFY3S(-1, !=, asprintf(&buf, "feature@%s",
		    spa_feature_table[i].fi_uname));
		fnvlist_add_uint64(props, buf, 0);
		free(buf);
	}

	VERIFY0(spa_create(ztest_opts.zo_pool, nvroot, props, NULL, NULL));
	fnvlist_free(nvroot);
	fnvlist_free(props);

	VERIFY0(spa_open(ztest_opts.zo_pool, &spa, FTAG));
	zs->zs_metaslab_sz =
	    1ULL << spa->spa_root_vdev->vdev_child[0]->vdev_ms_shift;
	spa_close(spa, FTAG);

	kernel_fini();

	if (!ztest_opts.zo_mmp_test) {
		ztest_run_zdb(ztest_opts.zo_pool);
		ztest_freeze();
		ztest_run_zdb(ztest_opts.zo_pool);
	}

	(void) pthread_rwlock_destroy(&ztest_name_lock);
	mutex_destroy(&ztest_vdev_lock);
	mutex_destroy(&ztest_checkpoint_lock);
}

static void
setup_data_fd(void)
{
	static char ztest_name_data[] = "/tmp/ztest.data.XXXXXX";

	ztest_fd_data = mkstemp(ztest_name_data);
	ASSERT3S(ztest_fd_data, >=, 0);
	(void) unlink(ztest_name_data);
}

static int
shared_data_size(ztest_shared_hdr_t *hdr)
{
	int size;

	size = hdr->zh_hdr_size;
	size += hdr->zh_opts_size;
	size += hdr->zh_size;
	size += hdr->zh_stats_size * hdr->zh_stats_count;
	size += hdr->zh_ds_size * hdr->zh_ds_count;

	return (size);
}

static void
setup_hdr(void)
{
	int size;
	ztest_shared_hdr_t *hdr;

	hdr = (void *)mmap(0, P2ROUNDUP(sizeof (*hdr), getpagesize()),
	    PROT_READ | PROT_WRITE, MAP_SHARED, ztest_fd_data, 0);
	ASSERT3P(hdr, !=, MAP_FAILED);

	VERIFY0(ftruncate(ztest_fd_data, sizeof (ztest_shared_hdr_t)));

	hdr->zh_hdr_size = sizeof (ztest_shared_hdr_t);
	hdr->zh_opts_size = sizeof (ztest_shared_opts_t);
	hdr->zh_size = sizeof (ztest_shared_t);
	hdr->zh_stats_size = sizeof (ztest_shared_callstate_t);
	hdr->zh_stats_count = ZTEST_FUNCS;
	hdr->zh_ds_size = sizeof (ztest_shared_ds_t);
	hdr->zh_ds_count = ztest_opts.zo_datasets;

	size = shared_data_size(hdr);
	VERIFY0(ftruncate(ztest_fd_data, size));

	(void) munmap((caddr_t)hdr, P2ROUNDUP(sizeof (*hdr), getpagesize()));
}

static void
setup_data(void)
{
	int size, offset;
	ztest_shared_hdr_t *hdr;
	uint8_t *buf;

	hdr = (void *)mmap(0, P2ROUNDUP(sizeof (*hdr), getpagesize()),
	    PROT_READ, MAP_SHARED, ztest_fd_data, 0);
	ASSERT3P(hdr, !=, MAP_FAILED);

	size = shared_data_size(hdr);

	(void) munmap((caddr_t)hdr, P2ROUNDUP(sizeof (*hdr), getpagesize()));
	hdr = ztest_shared_hdr = (void *)mmap(0, P2ROUNDUP(size, getpagesize()),
	    PROT_READ | PROT_WRITE, MAP_SHARED, ztest_fd_data, 0);
	ASSERT3P(hdr, !=, MAP_FAILED);
	buf = (uint8_t *)hdr;

	offset = hdr->zh_hdr_size;
	ztest_shared_opts = (void *)&buf[offset];
	offset += hdr->zh_opts_size;
	ztest_shared = (void *)&buf[offset];
	offset += hdr->zh_size;
	ztest_shared_callstate = (void *)&buf[offset];
	offset += hdr->zh_stats_size * hdr->zh_stats_count;
	ztest_shared_ds = (void *)&buf[offset];
}

static boolean_t
exec_child(char *cmd, char *libpath, boolean_t ignorekill, int *statusp)
{
	pid_t pid;
	int status;
	char *cmdbuf = NULL;

	pid = fork();

	if (cmd == NULL) {
		cmdbuf = umem_alloc(MAXPATHLEN, UMEM_NOFAIL);
		(void) strlcpy(cmdbuf, getexecname(), MAXPATHLEN);
		cmd = cmdbuf;
	}

	if (pid == -1)
		fatal(1, "fork failed");

	if (pid == 0) {	/* child */
		char *emptyargv[2] = { cmd, NULL };
		char fd_data_str[12];

		struct rlimit rl = { 1024, 1024 };
		(void) setrlimit(RLIMIT_NOFILE, &rl);

		(void) close(ztest_fd_rand);
		VERIFY3S(11, >=,
		    snprintf(fd_data_str, 12, "%d", ztest_fd_data));
		VERIFY0(setenv("ZTEST_FD_DATA", fd_data_str, 1));

		(void) enable_extended_FILE_stdio(-1, -1);
		if (libpath != NULL)
			VERIFY0(setenv("LD_LIBRARY_PATH", libpath, 1));
		(void) execv(cmd, emptyargv);
		ztest_dump_core = B_FALSE;
		fatal(B_TRUE, "exec failed: %s", cmd);
	}

	if (cmdbuf != NULL) {
		umem_free(cmdbuf, MAXPATHLEN);
		cmd = NULL;
	}

	while (waitpid(pid, &status, 0) != pid)
		continue;
	if (statusp != NULL)
		*statusp = status;

	if (WIFEXITED(status)) {
		if (WEXITSTATUS(status) != 0) {
			(void) fprintf(stderr, "child exited with code %d\n",
			    WEXITSTATUS(status));
			exit(2);
		}
		return (B_FALSE);
	} else if (WIFSIGNALED(status)) {
		if (!ignorekill || WTERMSIG(status) != SIGKILL) {
			(void) fprintf(stderr, "child died with signal %d\n",
			    WTERMSIG(status));
			exit(3);
		}
		return (B_TRUE);
	} else {
		(void) fprintf(stderr, "something strange happened to child\n");
		exit(4);
		/* NOTREACHED */
	}
}

static void
ztest_run_init(void)
{
	int i;

	ztest_shared_t *zs = ztest_shared;

	/*
	 * Blow away any existing copy of zpool.cache
	 */
	(void) remove(spa_config_path);

	if (ztest_opts.zo_init == 0) {
		if (ztest_opts.zo_verbose >= 1)
			(void) printf("Importing pool %s\n",
			    ztest_opts.zo_pool);
		ztest_import(zs);
		return;
	}

	/*
	 * Create and initialize our storage pool.
	 */
	for (i = 1; i <= ztest_opts.zo_init; i++) {
		bzero(zs, sizeof (ztest_shared_t));
		if (ztest_opts.zo_verbose >= 3 &&
		    ztest_opts.zo_init != 1) {
			(void) printf("ztest_init(), pass %d\n", i);
		}
		ztest_init(zs);
	}
}

int
main(int argc, char **argv)
{
	int kills = 0;
	int iters = 0;
	int older = 0;
	int newer = 0;
	ztest_shared_t *zs;
	ztest_info_t *zi;
	ztest_shared_callstate_t *zc;
	char timebuf[100];
	char numbuf[NN_NUMBUF_SZ];
	char *cmd;
	boolean_t hasalt;
	int f;
	char *fd_data_str = getenv("ZTEST_FD_DATA");
	struct sigaction action;

	(void) setvbuf(stdout, NULL, _IOLBF, 0);

	dprintf_setup(&argc, argv);
	zfs_deadman_synctime_ms = 300000;
	zfs_deadman_checktime_ms = 30000;
	/*
	 * As two-word space map entries may not come up often (especially
	 * if pool and vdev sizes are small) we want to force at least some
	 * of them so the feature get tested.
	 */
	zfs_force_some_double_word_sm_entries = B_TRUE;

	/*
	 * Verify that even extensively damaged split blocks with many
	 * segments can be reconstructed in a reasonable amount of time
	 * when reconstruction is known to be possible.
	 *
	 * Note: the lower this value is, the more damage we inflict, and
	 * the more time ztest spends in recovering that damage. We chose
	 * to induce damage 1/100th of the time so recovery is tested but
	 * not so frequently that ztest doesn't get to test other code paths.
	 */
	zfs_reconstruct_indirect_damage_fraction = 100;

	action.sa_handler = sig_handler;
	sigemptyset(&action.sa_mask);
	action.sa_flags = 0;

	if (sigaction(SIGSEGV, &action, NULL) < 0) {
		(void) fprintf(stderr, "ztest: cannot catch SIGSEGV: %s.\n",
		    strerror(errno));
		exit(EXIT_FAILURE);
	}

	if (sigaction(SIGABRT, &action, NULL) < 0) {
		(void) fprintf(stderr, "ztest: cannot catch SIGABRT: %s.\n",
		    strerror(errno));
		exit(EXIT_FAILURE);
	}

	/*
	 * Force random_get_bytes() to use /dev/urandom in order to prevent
	 * ztest from needlessly depleting the system entropy pool.
	 */
	random_path = "/dev/urandom";
	ztest_fd_rand = open(random_path, O_RDONLY);
	ASSERT3S(ztest_fd_rand, >=, 0);

	if (!fd_data_str) {
		process_options(argc, argv);

		setup_data_fd();
		setup_hdr();
		setup_data();
		bcopy(&ztest_opts, ztest_shared_opts,
		    sizeof (*ztest_shared_opts));
	} else {
		ztest_fd_data = atoi(fd_data_str);
		setup_data();
		bcopy(ztest_shared_opts, &ztest_opts, sizeof (ztest_opts));
	}
	ASSERT3U(ztest_opts.zo_datasets, ==, ztest_shared_hdr->zh_ds_count);

	/* Override location of zpool.cache */
	VERIFY3S(asprintf((char **)&spa_config_path, "%s/zpool.cache",
	    ztest_opts.zo_dir), !=, -1);

	ztest_ds = umem_alloc(ztest_opts.zo_datasets * sizeof (ztest_ds_t),
	    UMEM_NOFAIL);
	zs = ztest_shared;

	if (fd_data_str) {
		metaslab_force_ganging = ztest_opts.zo_metaslab_force_ganging;
		metaslab_df_alloc_threshold =
		    zs->zs_metaslab_df_alloc_threshold;

		if (zs->zs_do_init) {
			ztest_run_init();
		} else {
			if (ztest_opts.zo_raidz_expand_test)
				ztest_raidz_expand_run(zs);
			else
				ztest_run(zs);
		}
		exit(0);
	}

	hasalt = (strlen(ztest_opts.zo_alt_ztest) != 0);

	if (ztest_opts.zo_verbose >= 1) {
		(void) printf("%llu vdevs, %d datasets, %d threads,"
		    "%d %s disks, %llu seconds...\n\n",
		    (u_longlong_t)ztest_opts.zo_vdevs,
		    ztest_opts.zo_datasets,
		    ztest_opts.zo_threads,
		    ztest_opts.zo_raid_children,
		    ztest_opts.zo_raid_type,
		    (u_longlong_t)ztest_opts.zo_time);
	}

	cmd = umem_alloc(MAXNAMELEN, UMEM_NOFAIL);
	(void) strlcpy(cmd, getexecname(), MAXNAMELEN);

	zs->zs_do_init = B_TRUE;
	if (strlen(ztest_opts.zo_alt_ztest) != 0) {
		if (ztest_opts.zo_verbose >= 1) {
			(void) printf("Executing older ztest for "
			    "initialization: %s\n", ztest_opts.zo_alt_ztest);
		}
		VERIFY(!exec_child(ztest_opts.zo_alt_ztest,
		    ztest_opts.zo_alt_libpath, B_FALSE, NULL));
	} else {
		VERIFY(!exec_child(NULL, NULL, B_FALSE, NULL));
	}
	zs->zs_do_init = B_FALSE;

	zs->zs_proc_start = gethrtime();
	zs->zs_proc_stop = zs->zs_proc_start + ztest_opts.zo_time * NANOSEC;

	for (f = 0; f < ZTEST_FUNCS; f++) {
		zi = &ztest_info[f];
		zc = ZTEST_GET_SHARED_CALLSTATE(f);
		if (zs->zs_proc_start + zi->zi_interval[0] > zs->zs_proc_stop)
			zc->zc_next = UINT64_MAX;
		else
			zc->zc_next = zs->zs_proc_start +
			    ztest_random(2 * zi->zi_interval[0] + 1);
	}

	/*
	 * Run the tests in a loop.  These tests include fault injection
	 * to verify that self-healing data works, and forced crashes
	 * to verify that we never lose on-disk consistency.
	 */
	while (gethrtime() < zs->zs_proc_stop) {
		int status;
		boolean_t killed;

		/*
		 * Initialize the workload counters for each function.
		 */
		for (f = 0; f < ZTEST_FUNCS; f++) {
			zc = ZTEST_GET_SHARED_CALLSTATE(f);
			zc->zc_count = 0;
			zc->zc_time = 0;
		}

		/* Set the allocation switch size */
		zs->zs_metaslab_df_alloc_threshold =
		    ztest_random(zs->zs_metaslab_sz / 4) + 1;

		if (!hasalt || ztest_random(2) == 0) {
			if (hasalt && ztest_opts.zo_verbose >= 1) {
				(void) printf("Executing newer ztest: %s\n",
				    cmd);
			}
			newer++;
			killed = exec_child(cmd, NULL, B_TRUE, &status);
		} else {
			if (hasalt && ztest_opts.zo_verbose >= 1) {
				(void) printf("Executing older ztest: %s\n",
				    ztest_opts.zo_alt_ztest);
			}
			older++;
			killed = exec_child(ztest_opts.zo_alt_ztest,
			    ztest_opts.zo_alt_libpath, B_TRUE, &status);
		}

		if (killed)
			kills++;
		iters++;

		if (ztest_opts.zo_verbose >= 1) {
			hrtime_t now = gethrtime();

			now = MIN(now, zs->zs_proc_stop);
			print_time(zs->zs_proc_stop - now, timebuf);
			nicenum(zs->zs_space, numbuf, sizeof (numbuf));

			(void) printf("Pass %3d, %8s, %3llu ENOSPC, "
			    "%4.1f%% of %5s used, %3.0f%% done, %8s to go\n",
			    iters,
			    WIFEXITED(status) ? "Complete" : "SIGKILL",
			    (u_longlong_t)zs->zs_enospc_count,
			    100.0 * zs->zs_alloc / zs->zs_space,
			    numbuf,
			    100.0 * (now - zs->zs_proc_start) /
			    (ztest_opts.zo_time * NANOSEC), timebuf);
		}

		if (ztest_opts.zo_verbose >= 2) {
			(void) printf("\nWorkload summary:\n\n");
			(void) printf("%7s %9s   %s\n",
			    "Calls", "Time", "Function");
			(void) printf("%7s %9s   %s\n",
			    "-----", "----", "--------");
			for (f = 0; f < ZTEST_FUNCS; f++) {
				zi = &ztest_info[f];
				zc = ZTEST_GET_SHARED_CALLSTATE(f);
				print_time(zc->zc_time, timebuf);
				(void) printf("%7llu %9s   %s\n",
				    (u_longlong_t)zc->zc_count, timebuf,
				    zi->zi_funcname);
			}
			(void) printf("\n");
		}

		if (!ztest_opts.zo_mmp_test)
			ztest_run_zdb(ztest_opts.zo_pool);
		if (ztest_shared_opts->zo_raidz_expand_test ==
		    RAIDZ_EXPAND_CHECKED)
			break; /* raidz expand test complete */
	}

	if (ztest_opts.zo_verbose >= 1) {
		if (hasalt) {
			(void) printf("%d runs of older ztest: %s\n", older,
			    ztest_opts.zo_alt_ztest);
			(void) printf("%d runs of newer ztest: %s\n", newer,
			    cmd);
		}
		(void) printf("%d killed, %d completed, %.0f%% kill rate\n",
		    kills, iters - kills, (100.0 * kills) / MAX(1, iters));
	}

	umem_free(cmd, MAXNAMELEN);

	return (0);
}<|MERGE_RESOLUTION|>--- conflicted
+++ resolved
@@ -2439,15 +2439,9 @@
 			ASSERT3U(od->od_object, !=, 0);
 			ASSERT0(missing);	/* there should be no gaps */
 
-<<<<<<< HEAD
 			ztest_object_lock(zd, od->od_object, ZTRL_READER);
-			VERIFY3U(0, ==, dmu_bonus_hold(zd->zd_os,
-			    od->od_object, FTAG, &db));
-=======
-			ztest_object_lock(zd, od->od_object, RL_READER);
 			VERIFY0(dmu_bonus_hold(zd->zd_os, od->od_object,
 			    FTAG, &db));
->>>>>>> 60a2434b
 			dmu_object_info_from_db(db, &doi);
 			bbt = ztest_bt_bonus(db);
 			ASSERT3U(bbt->bt_magic, ==, BT_MAGIC);
