--- conflicted
+++ resolved
@@ -3568,12 +3568,7 @@
 		if (strcmp(oldvd->vdev_ops->vdev_op_type, "raidz") == 0)
 			ASSERT3P(oldvd->vdev_ops, ==, &vdev_raidz_ops);
 		else
-<<<<<<< HEAD
 			ASSERT3P(oldvd->vdev_ops, ==, &vdev_draid_ops);
-		ASSERT3U(oldvd->vdev_children, ==, ztest_opts.zo_raid_children);
-=======
-			ASSERT(oldvd->vdev_ops == &vdev_draid_ops);
->>>>>>> 29fd102a
 		oldvd = oldvd->vdev_child[leaf % ztest_opts.zo_raid_children];
 	}
 
