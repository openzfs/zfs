/*
 * CDDL HEADER START
 *
 * The contents of this file are subject to the terms of the
 * Common Development and Distribution License (the "License").
 * You may not use this file except in compliance with the License.
 *
 * You can obtain a copy of the license at usr/src/OPENSOLARIS.LICENSE
 * or http://www.opensolaris.org/os/licensing.
 * See the License for the specific language governing permissions
 * and limitations under the License.
 *
 * When distributing Covered Code, include this CDDL HEADER in each
 * file and include the License file at usr/src/OPENSOLARIS.LICENSE.
 * If applicable, add the following below this CDDL HEADER, with the
 * fields enclosed by brackets "[]" replaced with your own identifying
 * information: Portions Copyright [yyyy] [name of copyright owner]
 *
 * CDDL HEADER END
 */
/*
 * Copyright (c) 2007, 2010, Oracle and/or its affiliates. All rights reserved.
 * Copyright (c) 2012 by Delphix. All rights reserved.
 * Copyright 2014 Nexenta Systems, Inc. All rights reserved.
 * Copyright (c) 2016, 2017, Intel Corporation.
 * Copyright (c) 2017 Open-E, Inc. All Rights Reserved.
 */

/*
 * ZFS syseventd module.
 *
 * file origin: openzfs/usr/src/cmd/syseventd/modules/zfs_mod/zfs_mod.c
 *
 * The purpose of this module is to identify when devices are added to the
 * system, and appropriately online or replace the affected vdevs.
 *
 * When a device is added to the system:
 *
 * 	1. Search for any vdevs whose devid matches that of the newly added
 *	   device.
 *
 * 	2. If no vdevs are found, then search for any vdevs whose udev path
 *	   matches that of the new device.
 *
 *	3. If no vdevs match by either method, then ignore the event.
 *
 * 	4. Attempt to online the device with a flag to indicate that it should
 *	   be unspared when resilvering completes.  If this succeeds, then the
 *	   same device was inserted and we should continue normally.
 *
 *	5. If the pool does not have the 'autoreplace' property set, attempt to
 *	   online the device again without the unspare flag, which will
 *	   generate a FMA fault.
 *
 *	6. If the pool has the 'autoreplace' property set, and the matching vdev
 *	   is a whole disk, then label the new disk and attempt a 'zpool
 *	   replace'.
 *
 * The module responds to EC_DEV_ADD events.  The special ESC_ZFS_VDEV_CHECK
 * event indicates that a device failed to open during pool load, but the
 * autoreplace property was set.  In this case, we deferred the associated
 * FMA fault until our module had a chance to process the autoreplace logic.
 * If the device could not be replaced, then the second online attempt will
 * trigger the FMA fault that we skipped earlier.
 *
 * On Linux udev provides a disk insert for both the disk and the partition.
 */

#include <ctype.h>
#include <fcntl.h>
#include <libnvpair.h>
#include <libzfs.h>
#include <libzutil.h>
#include <limits.h>
#include <stddef.h>
#include <stdlib.h>
#include <string.h>
#include <syslog.h>
#include <sys/list.h>
#include <sys/sunddi.h>
#include <sys/sysevent/eventdefs.h>
#include <sys/sysevent/dev.h>
#include <thread_pool.h>
#include <pthread.h>
#include <unistd.h>
#include <errno.h>
#include "zfs_agents.h"
#include "../zed_log.h"

#define	DEV_BYID_PATH	"/dev/disk/by-id/"
#define	DEV_BYPATH_PATH	"/dev/disk/by-path/"
#define	DEV_BYVDEV_PATH	"/dev/disk/by-vdev/"

typedef void (*zfs_process_func_t)(zpool_handle_t *, nvlist_t *, boolean_t);

libzfs_handle_t *g_zfshdl;
list_t g_pool_list;	/* list of unavailable pools at initialization */
list_t g_device_list;	/* list of disks with asynchronous label request */
tpool_t *g_tpool;
boolean_t g_enumeration_done;
pthread_t g_zfs_tid;	/* zfs_enum_pools() thread */

typedef struct unavailpool {
	zpool_handle_t	*uap_zhp;
	list_node_t	uap_node;
} unavailpool_t;

typedef struct pendingdev {
	char		pd_physpath[128];
	list_node_t	pd_node;
} pendingdev_t;

static int
zfs_toplevel_state(zpool_handle_t *zhp)
{
	nvlist_t *nvroot;
	vdev_stat_t *vs;
	unsigned int c;

	verify(nvlist_lookup_nvlist(zpool_get_config(zhp, NULL),
	    ZPOOL_CONFIG_VDEV_TREE, &nvroot) == 0);
	verify(nvlist_lookup_uint64_array(nvroot, ZPOOL_CONFIG_VDEV_STATS,
	    (uint64_t **)&vs, &c) == 0);
	return (vs->vs_state);
}

static int
zfs_unavail_pool(zpool_handle_t *zhp, void *data)
{
	zed_log_msg(LOG_INFO, "zfs_unavail_pool: examining '%s' (state %d)",
	    zpool_get_name(zhp), (int)zfs_toplevel_state(zhp));

	if (zfs_toplevel_state(zhp) < VDEV_STATE_DEGRADED) {
		unavailpool_t *uap;
		uap = malloc(sizeof (unavailpool_t));
		uap->uap_zhp = zhp;
		list_insert_tail((list_t *)data, uap);
	} else {
		zpool_close(zhp);
	}
	return (0);
}

/*
 * Two stage replace on Linux
 * since we get disk notifications
 * we can wait for partitioned disk slice to show up!
 *
 * First stage tags the disk, initiates async partitioning, and returns
 * Second stage finds the tag and proceeds to ZFS labeling/replace
 *
 * disk-add --> label-disk + tag-disk --> partition-add --> zpool_vdev_attach
 *
 * 1. physical match with no fs, no partition
 *	tag it top, partition disk
 *
 * 2. physical match again, see partition and tag
 *
 */

/*
 * The device associated with the given vdev (either by devid or physical path)
 * has been added to the system.  If 'isdisk' is set, then we only attempt a
 * replacement if it's a whole disk.  This also implies that we should label the
 * disk first.
 *
 * First, we attempt to online the device (making sure to undo any spare
 * operation when finished).  If this succeeds, then we're done.  If it fails,
 * and the new state is VDEV_CANT_OPEN, it indicates that the device was opened,
 * but that the label was not what we expected.  If the 'autoreplace' property
 * is enabled, then we relabel the disk (if specified), and attempt a 'zpool
 * replace'.  If the online is successful, but the new state is something else
 * (REMOVED or FAULTED), it indicates that we're out of sync or in some sort of
 * race, and we should avoid attempting to relabel the disk.
 *
 * Also can arrive here from a ESC_ZFS_VDEV_CHECK event
 */
static void
zfs_process_add(zpool_handle_t *zhp, nvlist_t *vdev, boolean_t labeled)
{
	char *path;
	vdev_state_t newstate;
	nvlist_t *nvroot, *newvd;
	pendingdev_t *device;
	uint64_t wholedisk = 0ULL;
	uint64_t offline = 0ULL;
	uint64_t guid = 0ULL;
	char *physpath = NULL, *new_devid = NULL, *enc_sysfs_path = NULL;
	char rawpath[PATH_MAX], fullpath[PATH_MAX];
	char devpath[PATH_MAX];
	int ret;
	boolean_t is_dm = B_FALSE;
	boolean_t is_sd = B_FALSE;
	uint_t c;
	vdev_stat_t *vs;

	if (nvlist_lookup_string(vdev, ZPOOL_CONFIG_PATH, &path) != 0)
		return;

	/* Skip healthy disks */
	verify(nvlist_lookup_uint64_array(vdev, ZPOOL_CONFIG_VDEV_STATS,
	    (uint64_t **)&vs, &c) == 0);
	if (vs->vs_state == VDEV_STATE_HEALTHY) {
		zed_log_msg(LOG_INFO, "%s: %s is already healthy, skip it.",
		    __func__, path);
		return;
	}

	(void) nvlist_lookup_string(vdev, ZPOOL_CONFIG_PHYS_PATH, &physpath);
	(void) nvlist_lookup_string(vdev, ZPOOL_CONFIG_VDEV_ENC_SYSFS_PATH,
	    &enc_sysfs_path);
	(void) nvlist_lookup_uint64(vdev, ZPOOL_CONFIG_WHOLE_DISK, &wholedisk);
	(void) nvlist_lookup_uint64(vdev, ZPOOL_CONFIG_OFFLINE, &offline);
	(void) nvlist_lookup_uint64(vdev, ZPOOL_CONFIG_GUID, &guid);

	if (offline)
		return;  /* don't intervene if it was taken offline */

	is_dm = zfs_dev_is_dm(path);
	zed_log_msg(LOG_INFO, "zfs_process_add: pool '%s' vdev '%s', phys '%s'"
	    " wholedisk %d, %s dm (guid %llu)", zpool_get_name(zhp), path,
	    physpath ? physpath : "NULL", wholedisk, is_dm ? "is" : "not",
	    (long long unsigned int)guid);

	/*
	 * The VDEV guid is preferred for identification (gets passed in path)
	 */
	if (guid != 0) {
		(void) snprintf(fullpath, sizeof (fullpath), "%llu",
		    (long long unsigned int)guid);
	} else {
		/*
		 * otherwise use path sans partition suffix for whole disks
		 */
		(void) strlcpy(fullpath, path, sizeof (fullpath));
		if (wholedisk) {
			char *spath = zfs_strip_partition(fullpath);
			if (!spath) {
				zed_log_msg(LOG_INFO, "%s: Can't alloc",
				    __func__);
				return;
			}

			(void) strlcpy(fullpath, spath, sizeof (fullpath));
			free(spath);
		}
	}

	/*
	 * Attempt to online the device.
	 */
	if (zpool_vdev_online(zhp, fullpath,
	    ZFS_ONLINE_CHECKREMOVE | ZFS_ONLINE_UNSPARE, &newstate) == 0 &&
	    (newstate == VDEV_STATE_HEALTHY ||
	    newstate == VDEV_STATE_DEGRADED)) {
		zed_log_msg(LOG_INFO, "  zpool_vdev_online: vdev %s is %s",
		    fullpath, (newstate == VDEV_STATE_HEALTHY) ?
		    "HEALTHY" : "DEGRADED");
		return;
	}

	/*
	 * vdev_id alias rule for using scsi_debug devices (FMA automated
	 * testing)
	 */
	if (physpath != NULL && strcmp("scsidebug", physpath) == 0)
		is_sd = B_TRUE;

	/*
	 * If the pool doesn't have the autoreplace property set, then use
	 * vdev online to trigger a FMA fault by posting an ereport.
	 */
	if (!zpool_get_prop_int(zhp, ZPOOL_PROP_AUTOREPLACE, NULL) ||
	    !(wholedisk || is_dm) || (physpath == NULL)) {
		(void) zpool_vdev_online(zhp, fullpath, ZFS_ONLINE_FORCEFAULT,
		    &newstate);
		zed_log_msg(LOG_INFO, "Pool's autoreplace is not enabled or "
		    "not a whole disk for '%s'", fullpath);
		return;
	}

	/*
	 * Convert physical path into its current device node.  Rawpath
	 * needs to be /dev/disk/by-vdev for a scsi_debug device since
	 * /dev/disk/by-path will not be present.
	 */
	(void) snprintf(rawpath, sizeof (rawpath), "%s%s",
	    is_sd ? DEV_BYVDEV_PATH : DEV_BYPATH_PATH, physpath);

	if (realpath(rawpath, devpath) == NULL && !is_dm) {
		zed_log_msg(LOG_INFO, "  realpath: %s failed (%s)",
		    rawpath, strerror(errno));

		(void) zpool_vdev_online(zhp, fullpath, ZFS_ONLINE_FORCEFAULT,
		    &newstate);

		zed_log_msg(LOG_INFO, "  zpool_vdev_online: %s FORCEFAULT (%s)",
		    fullpath, libzfs_error_description(g_zfshdl));
		return;
	}

	/* Only autoreplace bad disks */
	if ((vs->vs_state != VDEV_STATE_DEGRADED) &&
	    (vs->vs_state != VDEV_STATE_FAULTED) &&
	    (vs->vs_state != VDEV_STATE_CANT_OPEN)) {
		return;
	}

	nvlist_lookup_string(vdev, "new_devid", &new_devid);

	if (is_dm) {
		/* Don't label device mapper or multipath disks. */
	} else if (!labeled) {
		/*
		 * we're auto-replacing a raw disk, so label it first
		 */
		char *leafname;

		/*
		 * If this is a request to label a whole disk, then attempt to
		 * write out the label.  Before we can label the disk, we need
		 * to map the physical string that was matched on to the under
		 * lying device node.
		 *
		 * If any part of this process fails, then do a force online
		 * to trigger a ZFS fault for the device (and any hot spare
		 * replacement).
		 */
		leafname = strrchr(devpath, '/') + 1;

		/*
		 * If this is a request to label a whole disk, then attempt to
		 * write out the label.
		 */
		if (zpool_label_disk(g_zfshdl, zhp, leafname) != 0) {
			zed_log_msg(LOG_INFO, "  zpool_label_disk: could not "
			    "label '%s' (%s)", leafname,
			    libzfs_error_description(g_zfshdl));

			(void) zpool_vdev_online(zhp, fullpath,
			    ZFS_ONLINE_FORCEFAULT, &newstate);
			return;
		}

		/*
		 * The disk labeling is asynchronous on Linux. Just record
		 * this label request and return as there will be another
		 * disk add event for the partition after the labeling is
		 * completed.
		 */
		device = malloc(sizeof (pendingdev_t));
		(void) strlcpy(device->pd_physpath, physpath,
		    sizeof (device->pd_physpath));
		list_insert_tail(&g_device_list, device);

		zed_log_msg(LOG_INFO, "  zpool_label_disk: async '%s' (%llu)",
		    leafname, (u_longlong_t)guid);

		return;	/* resumes at EC_DEV_ADD.ESC_DISK for partition */

	} else /* labeled */ {
		boolean_t found = B_FALSE;
		/*
		 * match up with request above to label the disk
		 */
		for (device = list_head(&g_device_list); device != NULL;
		    device = list_next(&g_device_list, device)) {
			if (strcmp(physpath, device->pd_physpath) == 0) {
				list_remove(&g_device_list, device);
				free(device);
				found = B_TRUE;
				break;
			}
			zed_log_msg(LOG_INFO, "zpool_label_disk: %s != %s",
			    physpath, device->pd_physpath);
		}
		if (!found) {
			/* unexpected partition slice encountered */
			zed_log_msg(LOG_INFO, "labeled disk %s unexpected here",
			    fullpath);
			(void) zpool_vdev_online(zhp, fullpath,
			    ZFS_ONLINE_FORCEFAULT, &newstate);
			return;
		}

		zed_log_msg(LOG_INFO, "  zpool_label_disk: resume '%s' (%llu)",
		    physpath, (u_longlong_t)guid);

		(void) snprintf(devpath, sizeof (devpath), "%s%s",
		    DEV_BYID_PATH, new_devid);
	}

	/*
	 * Construct the root vdev to pass to zpool_vdev_attach().  While adding
	 * the entire vdev structure is harmless, we construct a reduced set of
	 * path/physpath/wholedisk to keep it simple.
	 */
	if (nvlist_alloc(&nvroot, NV_UNIQUE_NAME, 0) != 0) {
		zed_log_msg(LOG_WARNING, "zfs_mod: nvlist_alloc out of memory");
		return;
	}
	if (nvlist_alloc(&newvd, NV_UNIQUE_NAME, 0) != 0) {
		zed_log_msg(LOG_WARNING, "zfs_mod: nvlist_alloc out of memory");
		nvlist_free(nvroot);
		return;
	}

	if (nvlist_add_string(newvd, ZPOOL_CONFIG_TYPE, VDEV_TYPE_DISK) != 0 ||
	    nvlist_add_string(newvd, ZPOOL_CONFIG_PATH, path) != 0 ||
	    nvlist_add_string(newvd, ZPOOL_CONFIG_DEVID, new_devid) != 0 ||
	    (physpath != NULL && nvlist_add_string(newvd,
	    ZPOOL_CONFIG_PHYS_PATH, physpath) != 0) ||
	    (enc_sysfs_path != NULL && nvlist_add_string(newvd,
	    ZPOOL_CONFIG_VDEV_ENC_SYSFS_PATH, enc_sysfs_path) != 0) ||
	    nvlist_add_uint64(newvd, ZPOOL_CONFIG_WHOLE_DISK, wholedisk) != 0 ||
	    nvlist_add_string(nvroot, ZPOOL_CONFIG_TYPE, VDEV_TYPE_ROOT) != 0 ||
	    nvlist_add_nvlist_array(nvroot, ZPOOL_CONFIG_CHILDREN, &newvd,
	    1) != 0) {
		zed_log_msg(LOG_WARNING, "zfs_mod: unable to add nvlist pairs");
		nvlist_free(newvd);
		nvlist_free(nvroot);
		return;
	}

	nvlist_free(newvd);

	/*
	 * Wait for udev to verify the links exist, then auto-replace
	 * the leaf disk at same physical location.
	 */
	if (zpool_label_disk_wait(path, 3000) != 0) {
		zed_log_msg(LOG_WARNING, "zfs_mod: expected replacement "
		    "disk %s is missing", path);
		nvlist_free(nvroot);
		return;
	}

	/*
	 * Prefer sequential resilvering when supported (mirrors and dRAID),
	 * otherwise fallback to a traditional healing resilver.
	 */
	ret = zpool_vdev_attach(zhp, fullpath, path, nvroot, B_TRUE, B_TRUE);
	if (ret != 0) {
		ret = zpool_vdev_attach(zhp, fullpath, path, nvroot,
		    B_TRUE, B_FALSE);
	}

	zed_log_msg(LOG_INFO, "  zpool_vdev_replace: %s with %s (%s)",
	    fullpath, path, (ret == 0) ? "no errors" :
	    libzfs_error_description(g_zfshdl));

	nvlist_free(nvroot);
}

/*
 * Utility functions to find a vdev matching given criteria.
 */
typedef struct dev_data {
	const char		*dd_compare;
	const char		*dd_prop;
	zfs_process_func_t	dd_func;
	boolean_t		dd_found;
	boolean_t		dd_islabeled;
	uint64_t		dd_pool_guid;
	uint64_t		dd_vdev_guid;
	const char		*dd_new_devid;
} dev_data_t;

static void
zfs_iter_vdev(zpool_handle_t *zhp, nvlist_t *nvl, void *data)
{
	dev_data_t *dp = data;
	char *path = NULL;
	uint_t c, children;
	nvlist_t **child;

	/*
	 * First iterate over any children.
	 */
	if (nvlist_lookup_nvlist_array(nvl, ZPOOL_CONFIG_CHILDREN,
	    &child, &children) == 0) {
		for (c = 0; c < children; c++)
			zfs_iter_vdev(zhp, child[c], data);
	}

	/*
	 * Iterate over any spares and cache devices
	 */
	if (nvlist_lookup_nvlist_array(nvl, ZPOOL_CONFIG_SPARES,
	    &child, &children) == 0) {
		for (c = 0; c < children; c++)
			zfs_iter_vdev(zhp, child[c], data);
	}
	if (nvlist_lookup_nvlist_array(nvl, ZPOOL_CONFIG_L2CACHE,
	    &child, &children) == 0) {
		for (c = 0; c < children; c++)
			zfs_iter_vdev(zhp, child[c], data);
	}

	/* once a vdev was matched and processed there is nothing left to do */
	if (dp->dd_found)
		return;

	/*
	 * Match by GUID if available otherwise fallback to devid or physical
	 */
	if (dp->dd_vdev_guid != 0) {
		uint64_t guid;

		if (nvlist_lookup_uint64(nvl, ZPOOL_CONFIG_GUID,
		    &guid) != 0 || guid != dp->dd_vdev_guid) {
			return;
		}
		zed_log_msg(LOG_INFO, "  zfs_iter_vdev: matched on %llu", guid);
		dp->dd_found = B_TRUE;

	} else if (dp->dd_compare != NULL) {
		/*
		 * NOTE: On Linux there is an event for partition, so unlike
		 * illumos, substring matching is not required to accommodate
		 * the partition suffix. An exact match will be present in
		 * the dp->dd_compare value.
		 */
		if (nvlist_lookup_string(nvl, dp->dd_prop, &path) != 0 ||
		    strcmp(dp->dd_compare, path) != 0)
			return;

		zed_log_msg(LOG_INFO, "  zfs_iter_vdev: matched %s on %s",
		    dp->dd_prop, path);
		dp->dd_found = B_TRUE;

		/* pass the new devid for use by replacing code */
		if (dp->dd_new_devid != NULL) {
			(void) nvlist_add_string(nvl, "new_devid",
			    dp->dd_new_devid);
		}
	}

	(dp->dd_func)(zhp, nvl, dp->dd_islabeled);
}

static void
zfs_enable_ds(void *arg)
{
	unavailpool_t *pool = (unavailpool_t *)arg;

	(void) zpool_enable_datasets(pool->uap_zhp, NULL, 0);
	zpool_close(pool->uap_zhp);
	free(pool);
}

static int
zfs_iter_pool(zpool_handle_t *zhp, void *data)
{
	nvlist_t *config, *nvl;
	dev_data_t *dp = data;
	uint64_t pool_guid;
	unavailpool_t *pool;

	zed_log_msg(LOG_INFO, "zfs_iter_pool: evaluating vdevs on %s (by %s)",
	    zpool_get_name(zhp), dp->dd_vdev_guid ? "GUID" : dp->dd_prop);

	/*
	 * For each vdev in this pool, look for a match to apply dd_func
	 */
	if ((config = zpool_get_config(zhp, NULL)) != NULL) {
		if (dp->dd_pool_guid == 0 ||
		    (nvlist_lookup_uint64(config, ZPOOL_CONFIG_POOL_GUID,
		    &pool_guid) == 0 && pool_guid == dp->dd_pool_guid)) {
			(void) nvlist_lookup_nvlist(config,
			    ZPOOL_CONFIG_VDEV_TREE, &nvl);
			zfs_iter_vdev(zhp, nvl, data);
		}
	}

	/*
	 * if this pool was originally unavailable,
	 * then enable its datasets asynchronously
	 */
	if (g_enumeration_done)  {
		for (pool = list_head(&g_pool_list); pool != NULL;
		    pool = list_next(&g_pool_list, pool)) {

			if (strcmp(zpool_get_name(zhp),
			    zpool_get_name(pool->uap_zhp)))
				continue;
			if (zfs_toplevel_state(zhp) >= VDEV_STATE_DEGRADED) {
				list_remove(&g_pool_list, pool);
				(void) tpool_dispatch(g_tpool, zfs_enable_ds,
				    pool);
				break;
			}
		}
	}

	zpool_close(zhp);
	return (dp->dd_found);	/* cease iteration after a match */
}

/*
 * Given a physical device location, iterate over all
 * (pool, vdev) pairs which correspond to that location.
 */
static boolean_t
devphys_iter(const char *physical, const char *devid, zfs_process_func_t func,
    boolean_t is_slice)
{
	dev_data_t data = { 0 };

	data.dd_compare = physical;
	data.dd_func = func;
	data.dd_prop = ZPOOL_CONFIG_PHYS_PATH;
	data.dd_found = B_FALSE;
	data.dd_islabeled = is_slice;
	data.dd_new_devid = devid;	/* used by auto replace code */

	(void) zpool_iter(g_zfshdl, zfs_iter_pool, &data);

	return (data.dd_found);
}

/*
 * Given a device identifier, find any vdevs with a matching devid.
 * On Linux we can match devid directly which is always a whole disk.
 */
static boolean_t
devid_iter(const char *devid, zfs_process_func_t func, boolean_t is_slice)
{
	dev_data_t data = { 0 };

	data.dd_compare = devid;
	data.dd_func = func;
	data.dd_prop = ZPOOL_CONFIG_DEVID;
	data.dd_found = B_FALSE;
	data.dd_islabeled = is_slice;
	data.dd_new_devid = devid;

	(void) zpool_iter(g_zfshdl, zfs_iter_pool, &data);

	return (data.dd_found);
}

/*
 * Given a device guid, find any vdevs with a matching guid.
 */
static boolean_t
guid_iter(uint64_t pool_guid, uint64_t vdev_guid, const char *devid,
    zfs_process_func_t func, boolean_t is_slice)
{
	dev_data_t data = { 0 };

	data.dd_func = func;
	data.dd_found = B_FALSE;
	data.dd_pool_guid = pool_guid;
	data.dd_vdev_guid = vdev_guid;
	data.dd_islabeled = is_slice;
	data.dd_new_devid = devid;

	(void) zpool_iter(g_zfshdl, zfs_iter_pool, &data);

	return (data.dd_found);
}

/*
 * Handle a EC_DEV_ADD.ESC_DISK event.
 *
 * illumos
 *	Expects: DEV_PHYS_PATH string in schema
 *	Matches: vdev's ZPOOL_CONFIG_PHYS_PATH or ZPOOL_CONFIG_DEVID
 *
 *      path: '/dev/dsk/c0t1d0s0' (persistent)
 *     devid: 'id1,sd@SATA_____Hitachi_HDS72101______JP2940HZ3H74MC/a'
 * phys_path: '/pci@0,0/pci103c,1609@11/disk@1,0:a'
 *
 * linux
 *	provides: DEV_PHYS_PATH and DEV_IDENTIFIER strings in schema
 *	Matches: vdev's ZPOOL_CONFIG_PHYS_PATH or ZPOOL_CONFIG_DEVID
 *
 *      path: '/dev/sdc1' (not persistent)
 *     devid: 'ata-SAMSUNG_HD204UI_S2HGJD2Z805891-part1'
 * phys_path: 'pci-0000:04:00.0-sas-0x4433221106000000-lun-0'
 */
static int
zfs_deliver_add(nvlist_t *nvl, boolean_t is_lofi)
{
	char *devpath = NULL, *devid;
	uint64_t pool_guid = 0, vdev_guid = 0;
	boolean_t is_slice;

	/*
	 * Expecting a devid string and an optional physical location and guid
	 */
	if (nvlist_lookup_string(nvl, DEV_IDENTIFIER, &devid) != 0)
		return (-1);

	(void) nvlist_lookup_string(nvl, DEV_PHYS_PATH, &devpath);
	(void) nvlist_lookup_uint64(nvl, ZFS_EV_POOL_GUID, &pool_guid);
	(void) nvlist_lookup_uint64(nvl, ZFS_EV_VDEV_GUID, &vdev_guid);

	is_slice = (nvlist_lookup_boolean(nvl, DEV_IS_PART) == 0);

	zed_log_msg(LOG_INFO, "zfs_deliver_add: adding %s (%s) (is_slice %d)",
	    devid, devpath ? devpath : "NULL", is_slice);

	/*
	 * Iterate over all vdevs looking for a match in the following order:
	 * 1. ZPOOL_CONFIG_DEVID (identifies the unique disk)
	 * 2. ZPOOL_CONFIG_PHYS_PATH (identifies disk physical location).
	 * 3. ZPOOL_CONFIG_GUID (identifies unique vdev).
<<<<<<< HEAD
	 *
	 * For disks, we only want to pay attention to vdevs marked as whole
	 * disks or are a multipath device.
=======
>>>>>>> 71c60985
	 */
	if (devid_iter(devid, zfs_process_add, is_slice))
		return (0);
	if (devpath != NULL && devphys_iter(devpath, devid, zfs_process_add,
	    is_slice))
		return (0);
	if (vdev_guid != 0)
		(void) guid_iter(pool_guid, vdev_guid, devid, zfs_process_add,
		    is_slice);

	return (0);
}

/*
 * Called when we receive a VDEV_CHECK event, which indicates a device could not
 * be opened during initial pool open, but the autoreplace property was set on
 * the pool.  In this case, we treat it as if it were an add event.
 */
static int
zfs_deliver_check(nvlist_t *nvl)
{
	dev_data_t data = { 0 };

	if (nvlist_lookup_uint64(nvl, ZFS_EV_POOL_GUID,
	    &data.dd_pool_guid) != 0 ||
	    nvlist_lookup_uint64(nvl, ZFS_EV_VDEV_GUID,
	    &data.dd_vdev_guid) != 0 ||
	    data.dd_vdev_guid == 0)
		return (0);

	zed_log_msg(LOG_INFO, "zfs_deliver_check: pool '%llu', vdev %llu",
	    data.dd_pool_guid, data.dd_vdev_guid);

	data.dd_func = zfs_process_add;

	(void) zpool_iter(g_zfshdl, zfs_iter_pool, &data);

	return (0);
}

static int
zfsdle_vdev_online(zpool_handle_t *zhp, void *data)
{
	char *devname = data;
	boolean_t avail_spare, l2cache;
	nvlist_t *tgt;
	int error;

	zed_log_msg(LOG_INFO, "zfsdle_vdev_online: searching for '%s' in '%s'",
	    devname, zpool_get_name(zhp));

	if ((tgt = zpool_find_vdev_by_physpath(zhp, devname,
	    &avail_spare, &l2cache, NULL)) != NULL) {
		char *path, fullpath[MAXPATHLEN];
		uint64_t wholedisk;

		error = nvlist_lookup_string(tgt, ZPOOL_CONFIG_PATH, &path);
		if (error) {
			zpool_close(zhp);
			return (0);
		}

		error = nvlist_lookup_uint64(tgt, ZPOOL_CONFIG_WHOLE_DISK,
		    &wholedisk);
		if (error)
			wholedisk = 0;

		if (wholedisk) {
			path = strrchr(path, '/');
			if (path != NULL) {
				path = zfs_strip_partition(path + 1);
				if (path == NULL) {
					zpool_close(zhp);
					return (0);
				}
			} else {
				zpool_close(zhp);
				return (0);
			}

			(void) strlcpy(fullpath, path, sizeof (fullpath));
			free(path);

			/*
			 * We need to reopen the pool associated with this
			 * device so that the kernel can update the size of
			 * the expanded device.  When expanding there is no
			 * need to restart the scrub from the beginning.
			 */
			boolean_t scrub_restart = B_FALSE;
			(void) zpool_reopen_one(zhp, &scrub_restart);
		} else {
			(void) strlcpy(fullpath, path, sizeof (fullpath));
		}

		if (zpool_get_prop_int(zhp, ZPOOL_PROP_AUTOEXPAND, NULL)) {
			vdev_state_t newstate;

			if (zpool_get_state(zhp) != POOL_STATE_UNAVAIL) {
				error = zpool_vdev_online(zhp, fullpath, 0,
				    &newstate);
				zed_log_msg(LOG_INFO, "zfsdle_vdev_online: "
				    "setting device '%s' to ONLINE state "
				    "in pool '%s': %d", fullpath,
				    zpool_get_name(zhp), error);
			}
		}
		zpool_close(zhp);
		return (1);
	}
	zpool_close(zhp);
	return (0);
}

/*
 * This function handles the ESC_DEV_DLE device change event.  Use the
 * provided vdev guid when looking up a disk or partition, when the guid
 * is not present assume the entire disk is owned by ZFS and append the
 * expected -part1 partition information then lookup by physical path.
 */
static int
zfs_deliver_dle(nvlist_t *nvl)
{
	char *devname, name[MAXPATHLEN];
	uint64_t guid;

	if (nvlist_lookup_uint64(nvl, ZFS_EV_VDEV_GUID, &guid) == 0) {
		sprintf(name, "%llu", (u_longlong_t)guid);
	} else if (nvlist_lookup_string(nvl, DEV_PHYS_PATH, &devname) == 0) {
		strlcpy(name, devname, MAXPATHLEN);
		zfs_append_partition(name, MAXPATHLEN);
	} else {
		zed_log_msg(LOG_INFO, "zfs_deliver_dle: no guid or physpath");
	}

	if (zpool_iter(g_zfshdl, zfsdle_vdev_online, name) != 1) {
		zed_log_msg(LOG_INFO, "zfs_deliver_dle: device '%s' not "
		    "found", name);
		return (1);
	}

	return (0);
}

/*
 * syseventd daemon module event handler
 *
 * Handles syseventd daemon zfs device related events:
 *
 *	EC_DEV_ADD.ESC_DISK
 *	EC_DEV_STATUS.ESC_DEV_DLE
 *	EC_ZFS.ESC_ZFS_VDEV_CHECK
 *
 * Note: assumes only one thread active at a time (not thread safe)
 */
static int
zfs_slm_deliver_event(const char *class, const char *subclass, nvlist_t *nvl)
{
	int ret;
	boolean_t is_lofi = B_FALSE, is_check = B_FALSE, is_dle = B_FALSE;

	if (strcmp(class, EC_DEV_ADD) == 0) {
		/*
		 * We're mainly interested in disk additions, but we also listen
		 * for new loop devices, to allow for simplified testing.
		 */
		if (strcmp(subclass, ESC_DISK) == 0)
			is_lofi = B_FALSE;
		else if (strcmp(subclass, ESC_LOFI) == 0)
			is_lofi = B_TRUE;
		else
			return (0);

		is_check = B_FALSE;
	} else if (strcmp(class, EC_ZFS) == 0 &&
	    strcmp(subclass, ESC_ZFS_VDEV_CHECK) == 0) {
		/*
		 * This event signifies that a device failed to open
		 * during pool load, but the 'autoreplace' property was
		 * set, so we should pretend it's just been added.
		 */
		is_check = B_TRUE;
	} else if (strcmp(class, EC_DEV_STATUS) == 0 &&
	    strcmp(subclass, ESC_DEV_DLE) == 0) {
		is_dle = B_TRUE;
	} else {
		return (0);
	}

	if (is_dle)
		ret = zfs_deliver_dle(nvl);
	else if (is_check)
		ret = zfs_deliver_check(nvl);
	else
		ret = zfs_deliver_add(nvl, is_lofi);

	return (ret);
}

/*ARGSUSED*/
static void *
zfs_enum_pools(void *arg)
{
	(void) zpool_iter(g_zfshdl, zfs_unavail_pool, (void *)&g_pool_list);
	/*
	 * Linux - instead of using a thread pool, each list entry
	 * will spawn a thread when an unavailable pool transitions
	 * to available. zfs_slm_fini will wait for these threads.
	 */
	g_enumeration_done = B_TRUE;
	return (NULL);
}

/*
 * called from zed daemon at startup
 *
 * sent messages from zevents or udev monitor
 *
 * For now, each agent has its own libzfs instance
 */
int
zfs_slm_init()
{
	if ((g_zfshdl = libzfs_init()) == NULL)
		return (-1);

	/*
	 * collect a list of unavailable pools (asynchronously,
	 * since this can take a while)
	 */
	list_create(&g_pool_list, sizeof (struct unavailpool),
	    offsetof(struct unavailpool, uap_node));

	if (pthread_create(&g_zfs_tid, NULL, zfs_enum_pools, NULL) != 0) {
		list_destroy(&g_pool_list);
		libzfs_fini(g_zfshdl);
		return (-1);
	}

	pthread_setname_np(g_zfs_tid, "enum-pools");
	list_create(&g_device_list, sizeof (struct pendingdev),
	    offsetof(struct pendingdev, pd_node));

	return (0);
}

void
zfs_slm_fini()
{
	unavailpool_t *pool;
	pendingdev_t *device;

	/* wait for zfs_enum_pools thread to complete */
	(void) pthread_join(g_zfs_tid, NULL);
	/* destroy the thread pool */
	if (g_tpool != NULL) {
		tpool_wait(g_tpool);
		tpool_destroy(g_tpool);
	}

	while ((pool = (list_head(&g_pool_list))) != NULL) {
		list_remove(&g_pool_list, pool);
		zpool_close(pool->uap_zhp);
		free(pool);
	}
	list_destroy(&g_pool_list);

	while ((device = (list_head(&g_device_list))) != NULL) {
		list_remove(&g_device_list, device);
		free(device);
	}
	list_destroy(&g_device_list);

	libzfs_fini(g_zfshdl);
}

void
zfs_slm_event(const char *class, const char *subclass, nvlist_t *nvl)
{
	zed_log_msg(LOG_INFO, "zfs_slm_event: %s.%s", class, subclass);
	(void) zfs_slm_deliver_event(class, subclass, nvl);
}<|MERGE_RESOLUTION|>--- conflicted
+++ resolved
@@ -707,12 +707,6 @@
 	 * 1. ZPOOL_CONFIG_DEVID (identifies the unique disk)
 	 * 2. ZPOOL_CONFIG_PHYS_PATH (identifies disk physical location).
 	 * 3. ZPOOL_CONFIG_GUID (identifies unique vdev).
-<<<<<<< HEAD
-	 *
-	 * For disks, we only want to pay attention to vdevs marked as whole
-	 * disks or are a multipath device.
-=======
->>>>>>> 71c60985
 	 */
 	if (devid_iter(devid, zfs_process_add, is_slice))
 		return (0);
