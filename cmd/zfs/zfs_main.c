/*
 * CDDL HEADER START
 *
 * The contents of this file are subject to the terms of the
 * Common Development and Distribution License (the "License").
 * You may not use this file except in compliance with the License.
 *
 * You can obtain a copy of the license at usr/src/OPENSOLARIS.LICENSE
 * or http://www.opensolaris.org/os/licensing.
 * See the License for the specific language governing permissions
 * and limitations under the License.
 *
 * When distributing Covered Code, include this CDDL HEADER in each
 * file and include the License file at usr/src/OPENSOLARIS.LICENSE.
 * If applicable, add the following below this CDDL HEADER, with the
 * fields enclosed by brackets "[]" replaced with your own identifying
 * information: Portions Copyright [yyyy] [name of copyright owner]
 *
 * CDDL HEADER END
 */

/*
 * Copyright (c) 2005, 2010, Oracle and/or its affiliates. All rights reserved.
 * Copyright (c) 2011, 2014 by Delphix. All rights reserved.
 * Copyright (c) 2012, Joyent, Inc. All rights reserved.
 * Copyright (c) 2013 Steven Hartland.  All rights reserved.
 * Copyright 2013 Nexenta Systems, Inc. All rights reserved.
 */

#include <assert.h>
#include <ctype.h>
#include <errno.h>
#include <libgen.h>
#include <libintl.h>
#include <libuutil.h>
#include <libnvpair.h>
#include <locale.h>
#include <stddef.h>
#include <stdio.h>
#include <stdlib.h>
#include <strings.h>
#include <unistd.h>
#include <fcntl.h>
#include <zone.h>
#include <grp.h>
#include <pwd.h>
#include <signal.h>
#include <sys/list.h>
#include <sys/mkdev.h>
#include <sys/mntent.h>
#include <sys/mnttab.h>
#include <sys/mount.h>
#include <sys/stat.h>
#include <sys/fs/zfs.h>
#include <sys/types.h>
#include <time.h>

#include <libzfs.h>
#include <libzfs_core.h>
#include <zfs_prop.h>
#include <zfs_deleg.h>
#include <libuutil.h>
#ifdef HAVE_IDMAP
#include <aclutils.h>
#include <directory.h>
#endif /* HAVE_IDMAP */

#include "zfs_iter.h"
#include "zfs_util.h"
#include "zfs_comutil.h"
#include "libzfs_impl.h"

libzfs_handle_t *g_zfs;

static FILE *mnttab_file;
static char history_str[HIS_MAX_RECORD_LEN];
static boolean_t log_history = B_TRUE;

int nvlist_print_json(FILE *fp, nvlist_t *nvl);
static int zfs_do_clone(int argc, char **argv);
static int zfs_do_create(int argc, char **argv);
static int zfs_do_destroy(int argc, char **argv);
static int zfs_do_get(int argc, char **argv);
static int zfs_do_inherit(int argc, char **argv);
static int zfs_do_list(int argc, char **argv);
static int zfs_do_mount(int argc, char **argv);
static int zfs_do_rename(int argc, char **argv);
static int zfs_do_rollback(int argc, char **argv);
static int zfs_do_set(int argc, char **argv);
static int zfs_do_upgrade(int argc, char **argv);
static int zfs_do_snapshot(int argc, char **argv);
static int zfs_do_unmount(int argc, char **argv);
static int zfs_do_share(int argc, char **argv);
static int zfs_do_unshare(int argc, char **argv);
static int zfs_do_send(int argc, char **argv);
static int zfs_do_receive(int argc, char **argv);
static int zfs_do_promote(int argc, char **argv);
static int zfs_do_userspace(int argc, char **argv);
static int zfs_do_allow(int argc, char **argv);
static int zfs_do_unallow(int argc, char **argv);
static int zfs_do_hold(int argc, char **argv);
static int zfs_do_holds(int argc, char **argv);
static int zfs_do_release(int argc, char **argv);
static int zfs_do_diff(int argc, char **argv);
static int zfs_do_bookmark(int argc, char **argv);

/*
 * Enable a reasonable set of defaults for libumem debugging on DEBUG builds.
 */

#ifdef DEBUG
const char *
_umem_debug_init(void)
{
	return ("default,verbose"); /* $UMEM_DEBUG setting */
}

const char *
_umem_logging_init(void)
{
	return ("fail,contents"); /* $UMEM_LOGGING setting */
}
#endif

typedef enum {
	HELP_CLONE,
	HELP_CREATE,
	HELP_DESTROY,
	HELP_GET,
	HELP_INHERIT,
	HELP_UPGRADE,
	HELP_LIST,
	HELP_MOUNT,
	HELP_PROMOTE,
	HELP_RECEIVE,
	HELP_RENAME,
	HELP_ROLLBACK,
	HELP_SEND,
	HELP_SET,
	HELP_SHARE,
	HELP_SNAPSHOT,
	HELP_UNMOUNT,
	HELP_UNSHARE,
	HELP_ALLOW,
	HELP_UNALLOW,
	HELP_USERSPACE,
	HELP_GROUPSPACE,
	HELP_HOLD,
	HELP_HOLDS,
	HELP_RELEASE,
	HELP_DIFF,
	HELP_BOOKMARK,
} zfs_help_t;

typedef struct zfs_command {
	const char	*name;
	int		(*func)(int argc, char **argv);
	zfs_help_t	usage;
} zfs_command_t;


/*
 * Master command table.  Each ZFS command has a name, associated function, and
 * usage message.  The usage messages need to be internationalized, so we have
 * to have a function to return the usage message based on a command index.
 *
 * These commands are organized according to how they are displayed in the usage
 * message.  An empty command (one with a NULL name) indicates an empty line in
 * the generic usage message.
 */
static zfs_command_t command_table[] = {
	{ "create",	zfs_do_create,		HELP_CREATE		},
	{ "destroy",	zfs_do_destroy,		HELP_DESTROY		},
	{ NULL },
	{ "snapshot",	zfs_do_snapshot,	HELP_SNAPSHOT		},
	{ "rollback",	zfs_do_rollback,	HELP_ROLLBACK		},
	{ "clone",	zfs_do_clone,		HELP_CLONE		},
	{ "promote",	zfs_do_promote,		HELP_PROMOTE		},
	{ "rename",	zfs_do_rename,		HELP_RENAME		},
	{ "bookmark",	zfs_do_bookmark,	HELP_BOOKMARK		},
	{ NULL },
	{ "list",	zfs_do_list,		HELP_LIST		},
	{ NULL },
	{ "set",	zfs_do_set,		HELP_SET		},
	{ "get",	zfs_do_get,		HELP_GET		},
	{ "inherit",	zfs_do_inherit,		HELP_INHERIT		},
	{ "upgrade",	zfs_do_upgrade,		HELP_UPGRADE		},
	{ "userspace",	zfs_do_userspace,	HELP_USERSPACE		},
	{ "groupspace",	zfs_do_userspace,	HELP_GROUPSPACE		},
	{ NULL },
	{ "mount",	zfs_do_mount,		HELP_MOUNT		},
	{ "unmount",	zfs_do_unmount,		HELP_UNMOUNT		},
	{ "share",	zfs_do_share,		HELP_SHARE		},
	{ "unshare",	zfs_do_unshare,		HELP_UNSHARE		},
	{ NULL },
	{ "send",	zfs_do_send,		HELP_SEND		},
	{ "receive",	zfs_do_receive,		HELP_RECEIVE		},
	{ NULL },
	{ "allow",	zfs_do_allow,		HELP_ALLOW		},
	{ NULL },
	{ "unallow",	zfs_do_unallow,		HELP_UNALLOW		},
	{ NULL },
	{ "hold",	zfs_do_hold,		HELP_HOLD		},
	{ "holds",	zfs_do_holds,		HELP_HOLDS		},
	{ "release",	zfs_do_release,		HELP_RELEASE		},
	{ "diff",	zfs_do_diff,		HELP_DIFF		},
};

#define	NCOMMAND	(sizeof (command_table) / sizeof (command_table[0]))

zfs_command_t *current_command;

static const char *
get_usage(zfs_help_t idx)
{
	switch (idx) {
	case HELP_CLONE:
		return (gettext("\tclone [-p] [-o property=value] ... "
		    "<snapshot> <filesystem|volume>\n"));
	case HELP_CREATE:
		return (gettext("\tcreate [-p] [-o property=value] ... "
		    "<filesystem>\n"
		    "\tcreate [-ps] [-b blocksize] [-o property=value] ... "
		    "-V <size> <volume>\n"));
	case HELP_DESTROY:
		return (gettext("\tdestroy [-fnpRrv] <filesystem|volume>\n"
		    "\tdestroy [-dnpRrv] "
		    "<filesystem|volume>@<snap>[%<snap>][,...]\n"
		    "\tdestroy <filesystem|volume>#<bookmark>\n"));
	case HELP_GET:
		return (gettext("\tget [-rHp] [-d max] "
		    "[-o \"all\" | field[,...]]\n"
		    "\t    [-t type[,...]] [-s source[,...]]\n"
		    "\t    <\"all\" | property[,...]> "
		    "[filesystem|volume|snapshot] ...\n"));
	case HELP_INHERIT:
		return (gettext("\tinherit [-rS] <property> "
		    "<filesystem|volume|snapshot> ...\n"));
	case HELP_UPGRADE:
		return (gettext("\tupgrade [-v]\n"
		    "\tupgrade [-r] [-V version] <-a | filesystem ...>\n"));
	case HELP_LIST:
		return (gettext("\tlist [-Hp] [-r|-d max] [-o property[,...]] "
		    "[-s property]...\n\t    [-S property]... [-t type[,...]] "
		    "[filesystem|volume|snapshot] ...\n"));
	case HELP_MOUNT:
		return (gettext("\tmount\n"
		    "\tmount [-vO] [-o opts] <-a | filesystem>\n"));
	case HELP_PROMOTE:
		return (gettext("\tpromote <clone-filesystem>\n"));
	case HELP_RECEIVE:
		return (gettext("\treceive [-vnFu] <filesystem|volume|"
		"snapshot>\n"
		"\treceive [-vnFu] [-d | -e] <filesystem>\n"));
	case HELP_RENAME:
		return (gettext("\trename [-f] <filesystem|volume|snapshot> "
		    "<filesystem|volume|snapshot>\n"
		    "\trename [-f] -p <filesystem|volume> <filesystem|volume>\n"
		    "\trename -r <snapshot> <snapshot>\n"));
	case HELP_ROLLBACK:
		return (gettext("\trollback [-rRf] <snapshot>\n"));
	case HELP_SEND:
		return (gettext("\tsend [-DnPpRrve] [-[iI] snapshot] "
		    "<snapshot>\n"
		    "\tsend [-e] [-i snapshot|bookmark] "
		    "<filesystem|volume|snapshot>\n"));
	case HELP_SET:
		return (gettext("\tset <property=value> "
		    "<filesystem|volume|snapshot> ...\n"));
	case HELP_SHARE:
		return (gettext("\tshare <-a | filesystem>\n"));
	case HELP_SNAPSHOT:
		return (gettext("\tsnapshot|snap [-r] [-o property=value] ... "
		    "<filesystem|volume>@<snap> ...\n"));
	case HELP_UNMOUNT:
		return (gettext("\tunmount [-f] "
		    "<-a | filesystem|mountpoint>\n"));
	case HELP_UNSHARE:
		return (gettext("\tunshare "
		    "<-a | filesystem|mountpoint>\n"));
	case HELP_ALLOW:
		return (gettext("\tallow <filesystem|volume>\n"
		    "\tallow [-ldug] "
		    "<\"everyone\"|user|group>[,...] <perm|@setname>[,...]\n"
		    "\t    <filesystem|volume>\n"
		    "\tallow [-ld] -e <perm|@setname>[,...] "
		    "<filesystem|volume>\n"
		    "\tallow -c <perm|@setname>[,...] <filesystem|volume>\n"
		    "\tallow -s @setname <perm|@setname>[,...] "
		    "<filesystem|volume>\n"));
	case HELP_UNALLOW:
		return (gettext("\tunallow [-rldug] "
		    "<\"everyone\"|user|group>[,...]\n"
		    "\t    [<perm|@setname>[,...]] <filesystem|volume>\n"
		    "\tunallow [-rld] -e [<perm|@setname>[,...]] "
		    "<filesystem|volume>\n"
		    "\tunallow [-r] -c [<perm|@setname>[,...]] "
		    "<filesystem|volume>\n"
		    "\tunallow [-r] -s @setname [<perm|@setname>[,...]] "
		    "<filesystem|volume>\n"));
	case HELP_USERSPACE:
		return (gettext("\tuserspace [-Hinp] [-o field[,...]] "
		    "[-s field] ...\n"
		    "\t    [-S field] ... [-t type[,...]] "
		    "<filesystem|snapshot>\n"));
	case HELP_GROUPSPACE:
		return (gettext("\tgroupspace [-Hinp] [-o field[,...]] "
		    "[-s field] ...\n"
		    "\t    [-S field] ... [-t type[,...]] "
		    "<filesystem|snapshot>\n"));
	case HELP_HOLD:
		return (gettext("\thold [-r] <tag> <snapshot> ...\n"));
	case HELP_HOLDS:
		return (gettext("\tholds [-r] <snapshot> ...\n"));
	case HELP_RELEASE:
		return (gettext("\trelease [-r] <tag> <snapshot> ...\n"));
	case HELP_DIFF:
		return (gettext("\tdiff [-FHt] <snapshot> "
		    "[snapshot|filesystem]\n"));
	case HELP_BOOKMARK:
		return (gettext("\tbookmark <snapshot> <bookmark>\n"));
	}

	abort();
	/* NOTREACHED */
}

void
nomem(void)
{
	(void) fprintf(stderr, gettext("internal error: out of memory\n"));
	exit(1);
}

/*
 * Utility function to guarantee malloc() success.
 */

void *
safe_malloc(size_t size)
{
	void *data;

	if ((data = calloc(1, size)) == NULL)
		nomem();

	return (data);
}

static char *
safe_strdup(char *str)
{
	char *dupstr = strdup(str);

	if (dupstr == NULL)
		nomem();

	return (dupstr);
}

/*
 * Callback routine that will print out information for each of
 * the properties.
 */
static int
usage_prop_cb(int prop, void *cb)
{
	FILE *fp = cb;

	(void) fprintf(fp, "\t%-15s ", zfs_prop_to_name(prop));

	if (zfs_prop_readonly(prop))
		(void) fprintf(fp, " NO    ");
	else
		(void) fprintf(fp, "YES    ");

	if (zfs_prop_inheritable(prop))
		(void) fprintf(fp, "  YES   ");
	else
		(void) fprintf(fp, "   NO   ");

	if (zfs_prop_values(prop) == NULL)
		(void) fprintf(fp, "-\n");
	else
		(void) fprintf(fp, "%s\n", zfs_prop_values(prop));

	return (ZPROP_CONT);
}

/*
 * Display usage message.  If we're inside a command, display only the usage for
 * that command.  Otherwise, iterate over the entire command table and display
 * a complete usage message.
 */
static void
usage(boolean_t requested)
{
	int i;
	boolean_t show_properties = B_FALSE;
	FILE *fp = requested ? stdout : stderr;

	if (current_command == NULL) {

		(void) fprintf(fp, gettext("usage: zfs command args ...\n"));
		(void) fprintf(fp,
		    gettext("where 'command' is one of the following:\n\n"));

		for (i = 0; i < NCOMMAND; i++) {
			if (command_table[i].name == NULL)
				(void) fprintf(fp, "\n");
			else
				(void) fprintf(fp, "%s",
				    get_usage(command_table[i].usage));
		}

		(void) fprintf(fp, gettext("\nEach dataset is of the form: "
		    "pool/[dataset/]*dataset[@name]\n"));
	} else {
		(void) fprintf(fp, gettext("usage:\n"));
		(void) fprintf(fp, "%s", get_usage(current_command->usage));
	}

	if (current_command != NULL &&
	    (strcmp(current_command->name, "set") == 0 ||
	    strcmp(current_command->name, "get") == 0 ||
	    strcmp(current_command->name, "inherit") == 0 ||
	    strcmp(current_command->name, "list") == 0))
		show_properties = B_TRUE;

	if (show_properties) {
		(void) fprintf(fp,
		    gettext("\nThe following properties are supported:\n"));

		(void) fprintf(fp, "\n\t%-14s %s  %s   %s\n\n",
		    "PROPERTY", "EDIT", "INHERIT", "VALUES");

		/* Iterate over all properties */
		(void) zprop_iter(usage_prop_cb, fp, B_FALSE, B_TRUE,
		    ZFS_TYPE_DATASET);

		(void) fprintf(fp, "\t%-15s ", "userused@...");
		(void) fprintf(fp, " NO       NO   <size>\n");
		(void) fprintf(fp, "\t%-15s ", "groupused@...");
		(void) fprintf(fp, " NO       NO   <size>\n");
		(void) fprintf(fp, "\t%-15s ", "userquota@...");
		(void) fprintf(fp, "YES       NO   <size> | none\n");
		(void) fprintf(fp, "\t%-15s ", "groupquota@...");
		(void) fprintf(fp, "YES       NO   <size> | none\n");
		(void) fprintf(fp, "\t%-15s ", "written@<snap>");
		(void) fprintf(fp, " NO       NO   <size>\n");

		(void) fprintf(fp, gettext("\nSizes are specified in bytes "
		    "with standard units such as K, M, G, etc.\n"));
		(void) fprintf(fp, gettext("\nUser-defined properties can "
		    "be specified by using a name containing a colon (:).\n"));
		(void) fprintf(fp, gettext("\nThe {user|group}{used|quota}@ "
		    "properties must be appended with\n"
		    "a user or group specifier of one of these forms:\n"
		    "    POSIX name      (eg: \"matt\")\n"
		    "    POSIX id        (eg: \"126829\")\n"
		    "    SMB name@domain (eg: \"matt@sun\")\n"
		    "    SMB SID         (eg: \"S-1-234-567-89\")\n"));
	} else {
		(void) fprintf(fp,
		    gettext("\nFor the property list, run: %s\n"),
		    "zfs set|get");
		(void) fprintf(fp,
		    gettext("\nFor the delegated permission list, run: %s\n"),
		    "zfs allow|unallow");
	}

	/*
	 * See comments at end of main().
	 */
	if (getenv("ZFS_ABORT") != NULL) {
		(void) printf("dumping core by request\n");
		abort();
	}

	exit(requested ? 0 : 2);
}




static int
parseprop(nvlist_t *props)
{
	char *propname = optarg;
	char *propval, *strval;

	if ((propval = strchr(propname, '=')) == NULL) {
		(void) fprintf(stderr, gettext("missing "
		    "'=' for -o option\n"));
		return (-1);
	}
	*propval = '\0';
	propval++;
	if (nvlist_lookup_string(props, propname, &strval) == 0) {
		(void) fprintf(stderr, gettext("property '%s' "
		    "specified multiple times\n"), propname);
		return (-1);
	}
	if (nvlist_add_string(props, propname, propval) != 0)
		nomem();
	return (0);
}

static int
parse_depth(char *opt, int *flags)
{
	char *tmp;
	int depth;

	depth = (int)strtol(opt, &tmp, 0);
	if (*tmp) {
		(void) fprintf(stderr,
		    gettext("%s is not an integer\n"), optarg);
		usage(B_FALSE);
	}
	if (depth < 0) {
		(void) fprintf(stderr,
		    gettext("Depth can not be negative.\n"));
		usage(B_FALSE);
	}
	*flags |= (ZFS_ITER_DEPTH_LIMIT|ZFS_ITER_RECURSE);
	return (depth);
}

#define	PROGRESS_DELAY 2		/* seconds */

static char *pt_reverse = "\b\b\b\b\b\b\b\b\b\b\b\b\b\b\b\b\b\b\b\b\b\b\b\b\b";
static time_t pt_begin;
static char *pt_header = NULL;
static boolean_t pt_shown;

static void
start_progress_timer(void)
{
	pt_begin = time(NULL) + PROGRESS_DELAY;
	pt_shown = B_FALSE;
}

static void
set_progress_header(char *header)
{
	assert(pt_header == NULL);
	pt_header = safe_strdup(header);
	if (pt_shown) {
		(void) printf("%s: ", header);
		(void) fflush(stdout);
	}
}

static void
update_progress(char *update)
{
	if (!pt_shown && time(NULL) > pt_begin) {
		int len = strlen(update);

		(void) printf("%s: %s%*.*s", pt_header, update, len, len,
		    pt_reverse);
		(void) fflush(stdout);
		pt_shown = B_TRUE;
	} else if (pt_shown) {
		int len = strlen(update);

		(void) printf("%s%*.*s", update, len, len, pt_reverse);
		(void) fflush(stdout);
	}
}

static void
finish_progress(char *done)
{
	if (pt_shown) {
		(void) printf("%s\n", done);
		(void) fflush(stdout);
	}
	free(pt_header);
	pt_header = NULL;
}

static int
zfs_mount_and_share(zfs_json_t *json, libzfs_handle_t *hdl,
    const char *dataset, zfs_type_t type)
{
	zfs_handle_t *zhp = NULL;
	int ret = 0;

	zhp = zfs_json_open(json, hdl, dataset, type);
	if (zhp == NULL)
		return (1);

	/*
	 * Volumes may neither be mounted or shared.  Potentially in the
	 * future filesystems detected on these volumes could be mounted.
	 */
	if (zfs_get_type(zhp) == ZFS_TYPE_VOLUME) {
		zfs_close(zhp);
		return (0);
	}

	/*
	 * Mount and/or share the new filesystem as appropriate.  We provide a
	 * verbose error message to let the user know that their filesystem was
	 * in fact created, even if we failed to mount or share it.
	 *
	 * If the user doesn't want the dataset automatically mounted, then
	 * skip the mount/share step
	 */
	if (zfs_prop_valid_for_type(ZFS_PROP_CANMOUNT, type, B_FALSE) &&
	    zfs_prop_get_int(zhp, ZFS_PROP_CANMOUNT) == ZFS_CANMOUNT_ON) {
		if (zfs_mount(zhp, NULL, 0) != 0) {
			if (!json->json && !json->ld_json)
				(void) fprintf(stderr, gettext("filesystem "
				    "successfully created, but not mounted\n"));
			else
				fnvlist_add_string(json->nv_dict_error, "error",
				    gettext("filesystem "
				    "successfully created, but not mounted\n"));
			ret = 1;
		} else if (zfs_share(zhp) != 0) {
			if (!json->json && !json->ld_json)
				(void) fprintf(stderr, gettext("filesystem "
				    "successfully created, but not shared\n"));
			else
				fnvlist_add_string(json->nv_dict_error, "error",
					gettext("filesystem "
				    "successfully created, but not shared\n"));
			ret = 1;
		}
	}

	zfs_close(zhp);

	return (ret);
}

/*
 * zfs clone [-p] [-o prop=value] ... <snap> <fs | vol>
 *
 * Given an existing dataset, create a writable copy whose initial contents
 * are the same as the source.  The newly created dataset maintains a
 * dependency on the original; the original cannot be destroyed so long as
 * the clone exists.
 *
 * The '-p' flag creates all the non-existing ancestors of the target first.
 */
static int
zfs_do_clone(int argc, char **argv)
{
	zfs_handle_t *zhp = NULL;
	boolean_t parents = B_FALSE;
	nvlist_t *props;
	zfs_json_t json;
	json.json = json.ld_json = B_FALSE;
	int ret = 0;
	int c;

	if (nvlist_alloc(&props, NV_UNIQUE_NAME, 0) != 0)
		nomem();

	/* check options */
	while ((c = getopt(argc, argv, "Jjo:p")) != -1) {
		switch (c) {
		case 'J':
		case 'j':
			json.json = B_TRUE;
			json.nv_dict_props = fnvlist_alloc();
			json.nv_dict_error = fnvlist_alloc();
			json.nb_elem = 0;
			json.json_data = NULL;
			fnvlist_add_string(json.nv_dict_props,
			    "cmd", "zfs clone");
			fnvlist_add_string(json.nv_dict_error, "error", "");
			break;
		case 'o':
			if (parseprop(props)) {
				if (!json.json)
					return (1);
				else {
					ret = 1;
					goto json_out;
				}
			}

			break;
		case 'p':
			parents = B_TRUE;
			break;
		case '?':
			if (!json.json)
				(void) fprintf(stderr,
				    gettext("invalid option '%c'\n"),
				    optopt);
			else
				fnvlist_add_string(json.nv_dict_error,
				    "error", "invalid option");
			goto usage;
		}
	}

	argc -= optind;
	argv += optind;

	/* check number of arguments */
	if (argc < 1) {
		if (!json.json)
			(void) fprintf(stderr,
			    gettext("missing source dataset "
			    "argument\n"));
		else
			fnvlist_add_string(json.nv_dict_error,
			    "error", gettext("missing "
			    "source dataset argument"));
		goto usage;
	}
	if (argc < 2) {
		if (!json.json)
			(void) fprintf(stderr,
			    gettext("missing target dataset "
			    "argument\n"));
		else
			fnvlist_add_string(json.nv_dict_error,
			    "error", gettext("missing"
			    " taget dataset argument"));
		goto usage;
	}
	if (argc > 2) {
		if (!json.json)
			(void) fprintf(stderr, gettext("too many arguments\n"));
		else
			fnvlist_add_string(json.nv_dict_error,
			    "error", gettext("too "
				"many arguments"));
		goto usage;
	}

	/* open the source dataset */
	if ((zhp = zfs_json_open(&json,
	    g_zfs, argv[0], ZFS_TYPE_SNAPSHOT)) == NULL) {
	    if (!json.json)
			return (1);
		else {
			ret = 1;
			goto json_out;
		}
	}
<<<<<<< HEAD

=======
>>>>>>> 71a3baf4
	if (parents && zfs_json_name_valid(&json,
	    argv[1], ZFS_TYPE_FILESYSTEM |
	    ZFS_TYPE_VOLUME)) {
		/*
		 * Now create the ancestors of the target dataset.  If the
		 * target already exists and '-p' option was used we should not
		 * complain.
		 */
		if (zfs_json_dataset_exists(&json,
		    g_zfs, argv[1], ZFS_TYPE_FILESYSTEM |
		    ZFS_TYPE_VOLUME)) {
		    if (!json.json)
				return (0);
			else
				goto json_out;
		}
		if (zfs_json_create_ancestors(&json, g_zfs, argv[1]) != 0) {
			if (!json.json)
				return (1);
			else {
				ret = 1;
				goto json_out;
			}
		}
	}

	/* pass to libzfs */
	ret = zfs_clone(&json, zhp, argv[1], props);

	/* create the mountpoint if necessary */
	if (ret == 0) {
		if (log_history) {
			(void) zpool_log_history(g_zfs, history_str);
			log_history = B_FALSE;
		}

		ret = zfs_mount_and_share(&json, g_zfs, argv[1],
		    ZFS_TYPE_DATASET);
	}
<<<<<<< HEAD
=======

>>>>>>> 71a3baf4
json_out:
if (json.json) {
	fnvlist_add_string(json.nv_dict_props,
	    "schema_version", "1.0");
	fnvlist_add_nvlist_array(json.nv_dict_props, "stdout",
	    (nvlist_t **)json.json_data, json.nb_elem);
	fnvlist_add_nvlist(json.nv_dict_props,
	    "stderr", json.nv_dict_error);
	nvlist_print_json(stdout, json.nv_dict_props);
	fprintf(stdout, "\n");
	fflush(stdout);
	while (((json.nb_elem)--) > 0)
		fnvlist_free(
		    ((nvlist_t **)
		    (json.json_data))[json.nb_elem]);
	free(json.json_data);
	fnvlist_free(json.nv_dict_error);
	fnvlist_free(json.nv_dict_props);
	}
	if (zhp)
		zfs_close(zhp);
	nvlist_free(props);
	return (ret);

usage:
if (json.json) {
	fnvlist_add_string(json.nv_dict_props,
	    "schema_version", "1.0");
	fnvlist_add_nvlist_array(json.nv_dict_props, "stdout",
	    (nvlist_t **)json.json_data, json.nb_elem);
	fnvlist_add_nvlist(json.nv_dict_props,
	    "stderr", json.nv_dict_error);
	nvlist_print_json(stdout, json.nv_dict_props);
	fprintf(stdout, "\n");
	fflush(stdout);
	while (((json.nb_elem)--) > 0)
		fnvlist_free(
		    ((nvlist_t **)
		    (json.json_data))[json.nb_elem]);
	free(json.json_data);
	fnvlist_free(json.nv_dict_error);
	fnvlist_free(json.nv_dict_props);
		}

	if (zhp)
		zfs_close(zhp);
	nvlist_free(props);
	if (!json.json)
		usage(B_FALSE);
	return (-1);
}

/*
 * zfs create [-p] [-o prop=value] ... fs
 * zfs create [-ps] [-b blocksize] [-o prop=value] ... -V vol size
 *
 * Create a new dataset.  This command can be used to create filesystems
 * and volumes.  Snapshot creation is handled by 'zfs snapshot'.
 * For volumes, the user must specify a size to be used.
 *
 * The '-s' flag applies only to volumes, and indicates that we should not try
 * to set the reservation for this volume.  By default we set a reservation
 * equal to the size for any volume.  For pools with SPA_VERSION >=
 * SPA_VERSION_REFRESERVATION, we set a refreservation instead.
 *
 * The '-p' flag creates all the non-existing ancestors of the target first.
 */
static int
zfs_do_create(int argc, char **argv)
{
	zfs_type_t type = ZFS_TYPE_FILESYSTEM;
	uint64_t volsize = 0;
	int c;
	boolean_t noreserve = B_FALSE;
	boolean_t bflag = B_FALSE;
	boolean_t parents = B_FALSE;
	int ret = 1;
	nvlist_t *props;
	uint64_t intval;
	zfs_json_t json;
	json.json = json.ld_json = B_FALSE;
	char errbuf[1024];

	if (nvlist_alloc(&props, NV_UNIQUE_NAME, 0) != 0)
		nomem();

	/* check options */
	while ((c = getopt(argc, argv, ":V:b:so:p:Jj")) != -1) {
		switch (c) {
		case 'J':
			json.json = B_TRUE;
			json.nv_dict_props = fnvlist_alloc();
			json.nv_dict_error = fnvlist_alloc();
			json.nb_elem = 0;
			json.json_data = NULL;
			fnvlist_add_string(json.nv_dict_props,
			    "cmd", "zfs create");
			fnvlist_add_string(json.nv_dict_error, "error", "");
			break;
		case 'j':
			json.json = B_TRUE;
			json.nv_dict_props = fnvlist_alloc();
			json.nv_dict_error = fnvlist_alloc();
			json.nb_elem = 0;
			json.json_data = NULL;
			fnvlist_add_string(json.nv_dict_props,
			    "cmd", "zfs create");
			fnvlist_add_string(json.nv_dict_error, "error", "");
			break;
		case 'V':
			type = ZFS_TYPE_VOLUME;
			if (zfs_json_nicestrtonum(&json,
			    g_zfs, optarg, &intval) != 0) {
				(void) fprintf(stderr, gettext("bad volume "
				    "size '%s': %s\n"), optarg,
				    libzfs_error_description(g_zfs));
				goto error;
			}

			if (nvlist_add_uint64(props,
			    zfs_prop_to_name(ZFS_PROP_VOLSIZE), intval) != 0)
				nomem();
			volsize = intval;
			break;
		case 'p':
			parents = B_TRUE;
			break;
		case 'b':
			bflag = B_TRUE;
			if (zfs_json_nicestrtonum(&json,
			    g_zfs, optarg, &intval) != 0) {
				(void) fprintf(stderr, gettext("bad volume "
				    "block size '%s': %s\n"), optarg,
				    libzfs_error_description(g_zfs));
				goto error;
			}

			if (nvlist_add_uint64(props,
			    zfs_prop_to_name(ZFS_PROP_VOLBLOCKSIZE),
			    intval) != 0)
				nomem();
			break;
		case 'o':
			if (parseprop(props))
				goto error;
			break;
		case 's':
			noreserve = B_TRUE;
			break;
		case ':':
			if (!json.json)
				(void) fprintf(stderr, gettext("missing size "
				    "argument\n"));
			else
				(void) fnvlist_add_string(json.nv_dict_error,
				    "error", gettext("missing size argument"));
			goto badusage;
			break;
		case '?':
			(void) sprintf(errbuf, gettext("invalid option '%c'"),
				    optopt);
			if (!json.json)
				(void) fprintf(stderr, "%s\n",
				    errbuf);
			else
				(void) fnvlist_add_string(json.nv_dict_error,
				    "error", errbuf);
			goto badusage;
		}
	}

	if ((bflag || noreserve) && type != ZFS_TYPE_VOLUME) {
		if (!json.json)
			(void) fprintf(stderr,
			    gettext("'-s' and '-b' can only be "
			    "used when creating a volume\n"));
		else
			(void) fnvlist_add_string(json.nv_dict_error,
			    "error", gettext("'-s' and '-b' can only be "
			    "used when creating a volume"));
		goto badusage;
	}

	argc -= optind;
	argv += optind;

	/* check number of arguments */
	if (argc == 0) {
		sprintf(errbuf, gettext("missing %s argument"),
			    zfs_type_to_name(type));
		if (!json.json)
			(void) fprintf(stderr, "%s\n",
			    errbuf);
		else {
			fnvlist_add_string(json.nv_dict_error, "error", errbuf);
		}
		goto badusage;
	}
	if (argc > 1) {
		if (!json.json)
			(void) fprintf(stderr, gettext("too many arguments\n"));
		else
			fnvlist_add_string(json.nv_dict_error,
			    "error", "too many arguments");
		goto badusage;
	}

	if (type == ZFS_TYPE_VOLUME && !noreserve) {
		zpool_handle_t *zpool_handle;
		uint64_t spa_version;
		char *p;
		zfs_prop_t resv_prop;
		char *strval;

		if ((p = strchr(argv[0], '/')))
			*p = '\0';
		zpool_handle = zpool_json_open(&json, g_zfs, argv[0]);
		if (p != NULL)
			*p = '/';
		if (zpool_handle == NULL)
			goto error;
		spa_version = zpool_get_prop_int(zpool_handle,
		    ZPOOL_PROP_VERSION, NULL);
		zpool_close(zpool_handle);
		if (spa_version >= SPA_VERSION_REFRESERVATION)
			resv_prop = ZFS_PROP_REFRESERVATION;
		else
			resv_prop = ZFS_PROP_RESERVATION;
		volsize = zvol_volsize_to_reservation(volsize, props);

		if (nvlist_lookup_string(props, zfs_prop_to_name(resv_prop),
		    &strval) != 0) {
			if (nvlist_add_uint64(props,
			    zfs_prop_to_name(resv_prop), volsize) != 0) {
				nvlist_free(props);
				nomem();
			}
		}
	}

	if (parents && zfs_json_name_valid(&json, argv[0], type)) {
		/*
		 * Now create the ancestors of target dataset.  If the target
		 * already exists and '-p' option was used we should not
		 * complain.
		 */
		if (zfs_json_dataset_exists(&json, g_zfs, argv[0], type)) {
			ret = 0;
			goto error;
		}
		if (zfs_json_create_ancestors(&json, g_zfs, argv[0]) != 0)
			goto error;
	}

	/* pass to libzfs */
	if (zfs_json_create(&json, g_zfs,
	    argv[0], type, props) != 0)
		goto error;

	if (log_history) {
		(void) zpool_log_history(g_zfs, history_str);
		log_history = B_FALSE;
	}
<<<<<<< HEAD
=======

>>>>>>> 71a3baf4
	ret = zfs_mount_and_share(&json, g_zfs, argv[0], ZFS_TYPE_DATASET);
error:
if (json.json) {
	fnvlist_add_string(json.nv_dict_props,
	    "schema_version", "1.0");
	fnvlist_add_nvlist_array(json.nv_dict_props, "stdout",
	    (nvlist_t **)json.json_data, json.nb_elem);
	fnvlist_add_nvlist(json.nv_dict_props,
	    "stderr", json.nv_dict_error);
	nvlist_print_json(stdout, json.nv_dict_props);
	fprintf(stdout, "\n");
	fflush(stdout);
	while (((json.nb_elem)--) > 0)
		fnvlist_free(
		    ((nvlist_t **)
		    (json.json_data))[json.nb_elem]);
	free(json.json_data);
	fnvlist_free(json.nv_dict_error);
	fnvlist_free(json.nv_dict_props);
	}
<<<<<<< HEAD

	nvlist_free(props);
	return (ret);
=======
nvlist_free(props);
return (ret);

>>>>>>> 71a3baf4
badusage:
	if (json.json) {
		fnvlist_add_string(json.nv_dict_props,
		    "schema_version", "1.0");
		fnvlist_add_nvlist_array(json.nv_dict_props, "stdout",
		    (nvlist_t **)json.json_data, json.nb_elem);
		fnvlist_add_nvlist(json.nv_dict_props,
		    "stderr", json.nv_dict_error);
		nvlist_print_json(stdout, json.nv_dict_props);
		fprintf(stdout, "\n");
		fflush(stdout);
		while (((json.nb_elem)--) > 0)
			fnvlist_free(
			    ((nvlist_t **)
			    (json.json_data))[json.nb_elem]);
		free(json.json_data);
		fnvlist_free(json.nv_dict_error);
		fnvlist_free(json.nv_dict_props);
	}
	nvlist_free(props);
	if (!json.json)
		usage(B_FALSE);
	exit(2);
}

/*
 * zfs destroy [-rRf] <fs, vol>
 * zfs destroy [-rRd] <snap>
 *
 *	-r	Recursively destroy all children
 *	-R	Recursively destroy all dependents, including clones
 *	-f	Force unmounting of any dependents
 *	-d	If we can't destroy now, mark for deferred destruction
 *
 * Destroys the given dataset.  By default, it will unmount any filesystems,
 * and refuse to destroy a dataset that has any dependents.  A dependent can
 * either be a child, or a clone of a child.
 */
typedef struct destroy_cbdata {
	boolean_t	cb_first;
	boolean_t	cb_force;
	boolean_t	cb_recurse;
	boolean_t	cb_error;
	boolean_t	cb_doclones;
	zfs_handle_t	*cb_target;
	boolean_t	cb_defer_destroy;
	boolean_t	cb_verbose;
	boolean_t	cb_parsable;
	boolean_t	cb_dryrun;
	nvlist_t	*cb_nvl;
	nvlist_t	*cb_batchedsnaps;

	/* first snap in contiguous run */
	char		*cb_firstsnap;
	/* previous snap in contiguous run */
	char		*cb_prevsnap;
	int64_t		cb_snapused;
	char		*cb_snapspec;
	char		*cb_bookmark;
} destroy_cbdata_t;

/*
 * Check for any dependents based on the '-r' or '-R' flags.
 */
static int
destroy_check_dependent(zfs_handle_t *zhp, void *data)
{
	destroy_cbdata_t *cbp = data;
	const char *tname = zfs_get_name(cbp->cb_target);
	const char *name = zfs_get_name(zhp);

	if (strncmp(tname, name, strlen(tname)) == 0 &&
	    (name[strlen(tname)] == '/' || name[strlen(tname)] == '@')) {
		/*
		 * This is a direct descendant, not a clone somewhere else in
		 * the hierarchy.
		 */
		if (cbp->cb_recurse)
			goto out;

		if (cbp->cb_first) {
			(void) fprintf(stderr, gettext("cannot destroy '%s': "
			    "%s has children\n"),
			    zfs_get_name(cbp->cb_target),
			    zfs_type_to_name(zfs_get_type(cbp->cb_target)));
			(void) fprintf(stderr, gettext("use '-r' to destroy "
			    "the following datasets:\n"));
			cbp->cb_first = B_FALSE;
			cbp->cb_error = B_TRUE;
		}

		(void) fprintf(stderr, "%s\n", zfs_get_name(zhp));
	} else {
		/*
		 * This is a clone.  We only want to report this if the '-r'
		 * wasn't specified, or the target is a snapshot.
		 */
		if (!cbp->cb_recurse &&
		    zfs_get_type(cbp->cb_target) != ZFS_TYPE_SNAPSHOT)
			goto out;

		if (cbp->cb_first) {
			(void) fprintf(stderr, gettext("cannot destroy '%s': "
			    "%s has dependent clones\n"),
			    zfs_get_name(cbp->cb_target),
			    zfs_type_to_name(zfs_get_type(cbp->cb_target)));
			(void) fprintf(stderr, gettext("use '-R' to destroy "
			    "the following datasets:\n"));
			cbp->cb_first = B_FALSE;
			cbp->cb_error = B_TRUE;
			cbp->cb_dryrun = B_TRUE;
		}

		(void) fprintf(stderr, "%s\n", zfs_get_name(zhp));
	}

out:
	zfs_close(zhp);
	return (0);
}

static int
destroy_callback(zfs_handle_t *zhp, void *data)
{
	destroy_cbdata_t *cb = data;
	const char *name = zfs_get_name(zhp);

	if (cb->cb_verbose) {
		if (cb->cb_parsable) {
			(void) printf("destroy\t%s\n", name);
		} else if (cb->cb_dryrun) {
			(void) printf(gettext("would destroy %s\n"),
			    name);
		} else {
			(void) printf(gettext("will destroy %s\n"),
			    name);
		}
	}

	/*
	 * Ignore pools (which we've already flagged as an error before getting
	 * here).
	 */
	if (strchr(zfs_get_name(zhp), '/') == NULL &&
	    zfs_get_type(zhp) == ZFS_TYPE_FILESYSTEM) {
		zfs_close(zhp);
		return (0);
	}
	if (cb->cb_dryrun) {
		zfs_close(zhp);
		return (0);
	}

	/*
	 * We batch up all contiguous snapshots (even of different
	 * filesystems) and destroy them with one ioctl.  We can't
	 * simply do all snap deletions and then all fs deletions,
	 * because we must delete a clone before its origin.
	 */
	if (zfs_get_type(zhp) == ZFS_TYPE_SNAPSHOT) {
		fnvlist_add_boolean(cb->cb_batchedsnaps, name);
	} else {
		int error = zfs_destroy_snaps_nvl(g_zfs,
		    cb->cb_batchedsnaps, B_FALSE);
		fnvlist_free(cb->cb_batchedsnaps);
		cb->cb_batchedsnaps = fnvlist_alloc();

		if (error != 0 ||
		    zfs_unmount(zhp, NULL, cb->cb_force ? MS_FORCE : 0) != 0 ||
		    zfs_destroy(zhp, cb->cb_defer_destroy) != 0) {
			zfs_close(zhp);
			return (-1);
		}
	}

	zfs_close(zhp);
	return (0);
}

static int
destroy_print_cb(zfs_handle_t *zhp, void *arg)
{
	destroy_cbdata_t *cb = arg;
	const char *name = zfs_get_name(zhp);
	int err = 0;

	if (nvlist_exists(cb->cb_nvl, name)) {
		if (cb->cb_firstsnap == NULL)
			cb->cb_firstsnap = strdup(name);
		if (cb->cb_prevsnap != NULL)
			free(cb->cb_prevsnap);
		/* this snap continues the current range */
		cb->cb_prevsnap = strdup(name);
		if (cb->cb_firstsnap == NULL || cb->cb_prevsnap == NULL)
			nomem();
		if (cb->cb_verbose) {
			if (cb->cb_parsable) {
				(void) printf("destroy\t%s\n", name);
			} else if (cb->cb_dryrun) {
				(void) printf(gettext("would destroy %s\n"),
				    name);
			} else {
				(void) printf(gettext("will destroy %s\n"),
				    name);
			}
		}
	} else if (cb->cb_firstsnap != NULL) {
		/* end of this range */
		uint64_t used = 0;
		err = lzc_snaprange_space(cb->cb_firstsnap,
		    cb->cb_prevsnap, &used);
		cb->cb_snapused += used;
		free(cb->cb_firstsnap);
		cb->cb_firstsnap = NULL;
		free(cb->cb_prevsnap);
		cb->cb_prevsnap = NULL;
	}
	zfs_close(zhp);
	return (err);
}

static int
destroy_print_snapshots(zfs_handle_t *fs_zhp, destroy_cbdata_t *cb)
{
	int err;
	assert(cb->cb_firstsnap == NULL);
	assert(cb->cb_prevsnap == NULL);
	err = zfs_iter_snapshots_sorted(fs_zhp, destroy_print_cb, cb);
	if (cb->cb_firstsnap != NULL) {
		uint64_t used = 0;
		if (err == 0) {
			err = lzc_snaprange_space(cb->cb_firstsnap,
			    cb->cb_prevsnap, &used);
		}
		cb->cb_snapused += used;
		free(cb->cb_firstsnap);
		cb->cb_firstsnap = NULL;
		free(cb->cb_prevsnap);
		cb->cb_prevsnap = NULL;
	}
	return (err);
}

static int
snapshot_to_nvl_cb(zfs_handle_t *zhp, void *arg)
{
	destroy_cbdata_t *cb = arg;
	int err = 0;

	/* Check for clones. */
	if (!cb->cb_doclones && !cb->cb_defer_destroy) {
		cb->cb_target = zhp;
		cb->cb_first = B_TRUE;
		err = zfs_iter_dependents(zhp, B_TRUE,
		    destroy_check_dependent, cb);
	}

	if (err == 0) {
		if (nvlist_add_boolean(cb->cb_nvl, zfs_get_name(zhp)))
			nomem();
	}
	zfs_close(zhp);
	return (err);
}

static int
gather_snapshots(zfs_handle_t *zhp, void *arg)
{
	destroy_cbdata_t *cb = arg;
	int err = 0;

	err = zfs_iter_snapspec(zhp, cb->cb_snapspec, snapshot_to_nvl_cb, cb);
	if (err == ENOENT)
		err = 0;
	if (err != 0)
		goto out;

	if (cb->cb_verbose) {
		err = destroy_print_snapshots(zhp, cb);
		if (err != 0)
			goto out;
	}

	if (cb->cb_recurse)
		err = zfs_iter_filesystems(zhp, gather_snapshots, cb);

out:
	zfs_close(zhp);
	return (err);
}

static int
destroy_clones(destroy_cbdata_t *cb)
{
	nvpair_t *pair;
	for (pair = nvlist_next_nvpair(cb->cb_nvl, NULL);
	    pair != NULL;
	    pair = nvlist_next_nvpair(cb->cb_nvl, pair)) {
		zfs_handle_t *zhp = zfs_open(g_zfs, nvpair_name(pair),
		    ZFS_TYPE_SNAPSHOT);
		if (zhp != NULL) {
			boolean_t defer = cb->cb_defer_destroy;
			int err;

			/*
			 * We can't defer destroy non-snapshots, so set it to
			 * false while destroying the clones.
			 */
			cb->cb_defer_destroy = B_FALSE;
			err = zfs_iter_dependents(zhp, B_FALSE,
			    destroy_callback, cb);
			cb->cb_defer_destroy = defer;
			zfs_close(zhp);
			if (err != 0)
				return (err);
		}
	}
	return (0);
}

static int
zfs_do_destroy(int argc, char **argv)
{
	destroy_cbdata_t cb = { 0 };
	int rv = 0;
	int err = 0;
	int c;
	zfs_handle_t *zhp = NULL;
	char *at, *pound;
	zfs_type_t type = ZFS_TYPE_DATASET;
	zfs_json_t json;
	json.json = json.ld_json = B_FALSE;
	char errbuf[1024];
	/* check options */
	while ((c = getopt(argc, argv, "JjvpndfrR")) != -1) {
		switch (c) {
		case 'J':
		case 'j':
			json.json = B_TRUE;
			json.nv_dict_props = fnvlist_alloc();
			json.nv_dict_error = fnvlist_alloc();
			json.nb_elem = 0;
			json.json_data = NULL;
			fnvlist_add_string(json.nv_dict_props,
			    "cmd", "zfs destroy");
			fnvlist_add_string(json.nv_dict_error, "error", "");
			break;
		case 'v':
			cb.cb_verbose = B_TRUE;
			break;
		case 'p':
			cb.cb_verbose = B_TRUE;
			cb.cb_parsable = B_TRUE;
			break;
		case 'n':
			cb.cb_dryrun = B_TRUE;
			break;
		case 'd':
			cb.cb_defer_destroy = B_TRUE;
			type = ZFS_TYPE_SNAPSHOT;
			break;
		case 'f':
			cb.cb_force = B_TRUE;
			break;
		case 'r':
			cb.cb_recurse = B_TRUE;
			break;
		case 'R':
			cb.cb_recurse = B_TRUE;
			cb.cb_doclones = B_TRUE;
			break;
		case '?':
		default:
			sprintf(errbuf, gettext("invalid option '%c'"),
			    optopt);
			if (!json.json) {
				(void) fprintf(stderr, "%s\n", errbuf);
				usage(B_FALSE);
			} else {
				fnvlist_add_string(json.nv_dict_error,
				    "error", errbuf);
				goto json_out;
			}
		}
	}

	argc -= optind;
	argv += optind;

	/* check number of arguments */
	if (argc == 0) {
		if (!json.json) {
			(void) fprintf(stderr,
			    gettext("missing dataset argument\n"));
			usage(B_FALSE);
		} else {
			fnvlist_add_string(json.nv_dict_error,
			    "error", "missing dataset argument");
			goto json_out;
		}
	}
	if (argc > 1) {
		if (!json.json) {
			(void) fprintf(stderr, gettext("too many arguments\n"));
			usage(B_FALSE);
		} else {
			fnvlist_add_string(json.nv_dict_error,
			    "error", "too many arguments");
			goto json_out;
		}
	}

	at = strchr(argv[0], '@');
	pound = strchr(argv[0], '#');
	if (at != NULL) {

		/* Build the list of snaps to destroy in cb_nvl. */
		cb.cb_nvl = fnvlist_alloc();

		*at = '\0';
		zhp = zfs_json_open(&json, g_zfs, argv[0],
		    ZFS_TYPE_FILESYSTEM | ZFS_TYPE_VOLUME);
		if (zhp == NULL)
			return (1);

		cb.cb_snapspec = at + 1;
		if (gather_snapshots(zfs_handle_dup(zhp), &cb) != 0 ||
		    cb.cb_error) {
			rv = 1;
			goto out;
		}

		if (nvlist_empty(cb.cb_nvl)) {
			if (!json.json) {
				(void) fprintf(stderr,
				    gettext("could not find any "
				    "snapshots to destroy;"
				    " check snapshot names.\n"));
				rv = 1;
				goto out;
			} else {
				(void) fnvlist_add_string(json.nv_dict_error,
				    "error", gettext("could not find any "
				    "snapshots to destroy;"
				    " check snapshot names."));
				rv = 1;
				goto json_out;
			}
		}

		if (cb.cb_verbose && !json.json) {
			char buf[16];
			zfs_nicenum(cb.cb_snapused, buf, sizeof (buf));
			if (cb.cb_parsable)  {
				(void) printf("reclaim\t%llu\n",
				    (u_longlong_t)cb.cb_snapused);
			} else if (cb.cb_dryrun) {
				(void) printf(gettext("would reclaim %s\n"),
				    buf);
			} else {
				(void) printf(gettext("will reclaim %s\n"),
				    buf);
			}
		}

		if (!cb.cb_dryrun) {
			if (cb.cb_doclones) {
				cb.cb_batchedsnaps = fnvlist_alloc();
				err = destroy_clones(&cb);
				if (err == 0) {
					err = zfs_destroy_snaps_nvl(g_zfs,
					    cb.cb_batchedsnaps, B_FALSE);
				}
				if (err != 0) {
					rv = 1;
					goto out;
				}
			}
			if (err == 0) {
				err = zfs_destroy_snaps_nvl(g_zfs, cb.cb_nvl,
				    cb.cb_defer_destroy);
			}
		}

		if (err != 0)
			rv = 1;
	} else if (pound != NULL) {
		int err;
		nvlist_t *nvl;

		if (cb.cb_dryrun) {
			if (!json.json) {
				(void) fprintf(stderr,
				    "dryrun is not supported with bookmark\n");
				return (-1);

			} else {
				fnvlist_add_string(json.nv_dict_error,
				    "error", gettext("dryrun is not"
				    " supported with bookmark"));
				rv = -1;
				goto json_out;
			}
		}

		if (cb.cb_defer_destroy) {
			if (!json.json) {
				(void) fprintf(stderr,
				    "defer destroy is "
				    "not supported with bookmark\n");
				return (-1);
			} else {
				fnvlist_add_string(json.nv_dict_error,
				    "error", gettext("defer destroy is not"
				    " supported with bookmark"));
				rv = -1;
				goto json_out;
			}
		}

		if (cb.cb_recurse) {
			if (!json.json) {
				(void) fprintf(stderr,
				    "recursive is not supported"
				    " with bookmark\n");
				return (-1);
			} else {
				fnvlist_add_string(json.nv_dict_error,
				    "error", gettext("recursive "
				    "is not supported with bookmark"));
				rv = -1;
				goto json_out;
			}
		}

		if (!zfs_bookmark_exists(argv[0])) {
			(void) sprintf(errbuf, gettext("bookmark '%s' "
			    "does not exist."), argv[0]);
			if (!json.json) {
				fprintf(stderr, "%s\n", errbuf);
				return (1);
			} else {
				fnvlist_add_string(json.nv_dict_error,
				    "error", errbuf);
				rv = 1;
				goto json_out;
			}
		}

		nvl = fnvlist_alloc();
		fnvlist_add_boolean(nvl, argv[0]);

		err = lzc_destroy_bookmarks(nvl, NULL);
		if (err != 0) {
			(void) zfs_json_standard_error(&json, g_zfs, err,
			    "cannot destroy bookmark");
		}

		nvlist_free(cb.cb_nvl);

		return (err);
	} else {
		/* Open the given dataset */
		if ((zhp = zfs_json_open(&json, g_zfs, argv[0], type)) == NULL)
			return (1);

		cb.cb_target = zhp;

		/*
		 * Perform an explicit check for pools before going any further.
		 */
		if (!cb.cb_recurse && strchr(zfs_get_name(zhp),
		    '/') == NULL &&
		    zfs_get_type(zhp) == ZFS_TYPE_FILESYSTEM) {
			if (!json.json) {
				(void) fprintf(stderr,
				    gettext("cannot destroy '%s': "
				    "operation does not apply to pools\n"),
				    zfs_get_name(zhp));
				(void) fprintf(stderr,
				    gettext("use 'zfs destroy -r "
				    "%s' to destroy all datasets"
				    " in the pool\n"),
				    zfs_get_name(zhp));
				(void) fprintf(stderr, gettext("use "
					"'zpool destroy %s' "
				    "to destroy the pool itself\n"),
				    zfs_get_name(zhp));
				rv = 1;
				goto out;
			} else {
				sprintf(errbuf, gettext("cannot destroy '%s': "
				    "operation does not apply to pools,"
				    "use 'zfs destroy -r "
				    "%s' to destroy all datasets in"
				    " the pool, use 'zpool destroy %s' "
				    "to destroy the pool itself"),
				    zfs_get_name(zhp),
				    zfs_get_name(zhp), zfs_get_name(zhp));
					fnvlist_add_string(json.nv_dict_error,
					    "error", errbuf);
					rv = 1;
					goto json_out;

			}
		}

		/*
		 * Check for any dependents and/or clones.
		 */
		cb.cb_first = B_TRUE;
		if (!cb.cb_doclones &&
		    zfs_iter_dependents(zhp, B_TRUE, destroy_check_dependent,
		    &cb) != 0) {
			rv = 1;
			goto out;
		}

		if (cb.cb_error) {
			rv = 1;
			goto out;
		}

		cb.cb_batchedsnaps = fnvlist_alloc();
		if (zfs_iter_dependents(zhp, B_FALSE, destroy_callback,
		    &cb) != 0) {
			rv = 1;
			goto out;
		}

		/*
		 * Do the real thing.  The callback will close the
		 * handle regardless of whether it succeeds or not.
		 */
		err = destroy_callback(zhp, &cb);
		zhp = NULL;
		if (err == 0) {
			err = zfs_destroy_snaps_nvl(g_zfs,
			    cb.cb_batchedsnaps, cb.cb_defer_destroy);
		}
		if (err != 0)
			rv = 1;
	}

json_out:
if (json.json) {
	fnvlist_add_nvlist_array(json.nv_dict_props, "stdout",
	    (nvlist_t **)json.json_data, json.nb_elem);
	fnvlist_add_nvlist(json.nv_dict_props,
	    "stderr", json.nv_dict_error);
	nvlist_print_json(stdout, json.nv_dict_props);
	fprintf(stdout, "\n");
	fflush(stdout);
	while (((json.nb_elem)--) > 0)
		fnvlist_free(
		    ((nvlist_t **)
		    (json.json_data))[json.nb_elem]);
	free(json.json_data);
	fnvlist_free(json.nv_dict_error);
	fnvlist_free(json.nv_dict_props);
	fnvlist_free(cb.cb_batchedsnaps);
	fnvlist_free(cb.cb_nvl);
	if (zhp)
	zfs_close(zhp);
	return (rv);
}

out:
	fnvlist_free(cb.cb_batchedsnaps);
	fnvlist_free(cb.cb_nvl);
	if (zhp != NULL)
		zfs_close(zhp);
	return (rv);
}

static boolean_t
is_recvd_column(zprop_get_cbdata_t *cbp)
{
	int i;
	zfs_get_column_t col;

	for (i = 0; i < ZFS_GET_NCOLS &&
	    (col = cbp->cb_columns[i]) != GET_COL_NONE; i++)
		if (col == GET_COL_RECVD)
			return (B_TRUE);
	return (B_FALSE);
}

/*
 * zfs get [-rHp] [-o all | field[,field]...] [-s source[,source]...]
 *	< all | property[,property]... > < fs | snap | vol > ...
 *
 *	-r	recurse over any child datasets
 *	-H	scripted mode.  Headers are stripped, and fields are separated
 *		by tabs instead of spaces.
 *	-o	Set of fields to display.  One of "name,property,value,
 *		received,source". Default is "name,property,value,source".
 *		"all" is an alias for all five.
 *	-s	Set of sources to allow.  One of
 *		"local,default,inherited,received,temporary,none".  Default is
 *		all six.
 *	-p	Display values in parsable (literal) format.
 *
 *  Prints properties for the given datasets.  The user can control which
 *  columns to display as well as which property types to allow.
 */

/*
 * Invoked to display the properties for a single dataset.
 */
static int
get_callback(zfs_handle_t *zhp, void *data, zfs_json_t *json)
{
	char buf[ZFS_MAXPROPLEN];
	char rbuf[ZFS_MAXPROPLEN];
	zprop_source_t sourcetype;
	char source[ZFS_MAXNAMELEN];
	zprop_get_cbdata_t *cbp = data;
	nvlist_t *user_props = zfs_get_user_props(zhp);
	zprop_list_t *pl = cbp->cb_proplist;
	nvlist_t *propval;
	char *strval;
	char *sourceval;
	boolean_t received = is_recvd_column(cbp);

	for (; pl != NULL; pl = pl->pl_next) {
		char *recvdval = NULL;
		/*
		 * Skip the special fake placeholder.  This will also skip over
		 * the name property when 'all' is specified.
		 */
		if (pl->pl_prop == ZFS_PROP_NAME &&
		    pl == cbp->cb_proplist)
			continue;

		if (pl->pl_prop != ZPROP_INVAL) {
			if (zfs_prop_get(zhp, pl->pl_prop, buf,
			    sizeof (buf), &sourcetype, source,
			    sizeof (source),
			    cbp->cb_literal) != 0) {
				if (pl->pl_all)
					continue;
				if (!zfs_prop_valid_for_type(pl->pl_prop,
				    ZFS_TYPE_DATASET, B_FALSE)) {
					(void) fprintf(stderr,
					    gettext("No such property '%s'\n"),
					    zfs_prop_to_name(pl->pl_prop));
					continue;
				}
				sourcetype = ZPROP_SRC_NONE;
				(void) strlcpy(buf, "-", sizeof (buf));
			}

			if (received && (zfs_prop_get_recvd(zhp,
			    zfs_prop_to_name(pl->pl_prop), rbuf, sizeof (rbuf),
			    cbp->cb_literal) == 0))
				recvdval = rbuf;

			zprop_print_one_property(json, zfs_get_name(zhp), cbp,
			    zfs_prop_to_name(pl->pl_prop),
			    buf, sourcetype, source, recvdval);
		} else if (zfs_prop_userquota(pl->pl_user_prop)) {
			sourcetype = ZPROP_SRC_LOCAL;

			if (zfs_prop_get_userquota(zhp, pl->pl_user_prop,
			    buf, sizeof (buf), cbp->cb_literal) != 0) {
				sourcetype = ZPROP_SRC_NONE;
				(void) strlcpy(buf, "-", sizeof (buf));
			}

			zprop_print_one_property(json, zfs_get_name(zhp), cbp,
			    pl->pl_user_prop, buf, sourcetype, source, NULL);
		} else if (zfs_prop_written(pl->pl_user_prop)) {
			sourcetype = ZPROP_SRC_LOCAL;

			if (zfs_prop_get_written(zhp, pl->pl_user_prop,
			    buf, sizeof (buf), cbp->cb_literal) != 0) {
				sourcetype = ZPROP_SRC_NONE;
				(void) strlcpy(buf, "-", sizeof (buf));
			}

			zprop_print_one_property(json, zfs_get_name(zhp), cbp,
			    pl->pl_user_prop, buf, sourcetype, source, NULL);
		} else {
			if (nvlist_lookup_nvlist(user_props,
			    pl->pl_user_prop, &propval) != 0) {
				if (pl->pl_all)
					continue;
				sourcetype = ZPROP_SRC_NONE;
				strval = "-";
			} else {
				verify(nvlist_lookup_string(propval,
				    ZPROP_VALUE, &strval) == 0);
				verify(nvlist_lookup_string(propval,
				    ZPROP_SOURCE, &sourceval) == 0);

				if (strcmp(sourceval,
				    zfs_get_name(zhp)) == 0) {
					sourcetype = ZPROP_SRC_LOCAL;
				} else if (strcmp(sourceval,
				    ZPROP_SOURCE_VAL_RECVD) == 0) {
					sourcetype = ZPROP_SRC_RECEIVED;
				} else {
					sourcetype = ZPROP_SRC_INHERITED;
					(void) strlcpy(source,
					    sourceval, sizeof (source));
				}
			}

			if (received && (zfs_prop_get_recvd(zhp,
			    pl->pl_user_prop, rbuf, sizeof (rbuf),
			    cbp->cb_literal) == 0))
				recvdval = rbuf;

			zprop_print_one_property(json, zfs_get_name(zhp), cbp,
			    pl->pl_user_prop, strval, sourcetype,
			    source, recvdval);
		}
		if (json->json) {
			json->nb_elem++;
			json->json_data = realloc(json->json_data,
		    sizeof (nvlist_t *) * json->nb_elem -1);
		    ((nvlist_t **)json->json_data)[json->nb_elem - 1] =
		    json->nv_dict_buff;
		}
	}
	if (json->json) {
		nvlist_add_nvlist_array(
			json->nv_dict_buff_cpy, zfs_get_name(zhp),
		    json->json_data, json->nb_elem);
			json->nb_elem = 0;
		}
	return (0);
}

static int
zfs_do_get(int argc, char **argv)
{
	zprop_get_cbdata_t cb = { 0 };
	int i, c, flags = ZFS_ITER_ARGS_CAN_BE_PATHS;
	int types = ZFS_TYPE_DATASET;
	char *value, *fields;
	int ret = 0;
	int limit = 0;
	zprop_list_t fake_name = { 0 };
	zfs_json_t json;
	json.json = json.ld_json = B_FALSE;
	char errbuf[1024];
	/*
	 * Set up default columns and sources.
	 */
	cb.cb_sources = ZPROP_SRC_ALL;
	cb.cb_columns[0] = GET_COL_NAME;
	cb.cb_columns[1] = GET_COL_PROPERTY;
	cb.cb_columns[2] = GET_COL_VALUE;
	cb.cb_columns[3] = GET_COL_SOURCE;
	cb.cb_type = ZFS_TYPE_DATASET;
	/* check options */

	while ((c = getopt(argc, argv, ":d:o:s:rt:HpJj")) != -1) {
		switch (c) {
		case 'J':
			json.json = B_TRUE;
			json.nv_dict_props = fnvlist_alloc();
			json.nv_dict_error = fnvlist_alloc();
			json.nv_dict_buff_cpy = fnvlist_alloc();
			json.nb_elem = 0;
			json.json_data = NULL;
			cb.cb_literal = B_TRUE;
			fnvlist_add_string(json.nv_dict_props,
			    "cmd", "zfs get");
			fnvlist_add_string(json.nv_dict_error, "error", "");
			break;
		case 'j':
			json.nv_dict_props = fnvlist_alloc();
			json.nv_dict_error = fnvlist_alloc();
			fnvlist_add_string(json.nv_dict_error, "error", "");
			json.ld_json = B_TRUE;
			cb.cb_literal = B_TRUE;
			break;
		case 'p':
			cb.cb_literal = B_TRUE;
			break;
		case 'd':
			limit = parse_depth(optarg, &flags);
			break;
		case 'r':
			flags |= ZFS_ITER_RECURSE;
			break;
		case 'H':
			cb.cb_scripted = B_TRUE;
			break;
		case ':':
			(void) fprintf(stderr, gettext("missing argument for "
			    "'%c' option\n"), optopt);
			usage(B_FALSE);
			break;
		case 'o':
			/*
			 * Process the set of columns to display.  We zero out
			 * the structure to give us a blank slate.
			 */
			bzero(&cb.cb_columns, sizeof (cb.cb_columns));
			i = 0;
			while (*optarg != '\0') {
				static char *col_subopts[] =
				    { "name", "property", "value", "received",
				    "source", "all", NULL };

				if (i == ZFS_GET_NCOLS) {
					(void) sprintf(errbuf, gettext("too "
					    "many fields given to -o "
					    "option"));
					if (!json.json && !json.ld_json)
						fprintf(stderr, "%s\n", errbuf);
					else
						fnvlist_add_string(
						    json.nv_dict_error,
						    "error", errbuf);
					goto usage;
				}

				switch (getsubopt(&optarg, col_subopts,
				    &value)) {
				case 0:
					cb.cb_columns[i++] = GET_COL_NAME;
					break;
				case 1:
					cb.cb_columns[i++] = GET_COL_PROPERTY;
					break;
				case 2:
					cb.cb_columns[i++] = GET_COL_VALUE;
					break;
				case 3:
					cb.cb_columns[i++] = GET_COL_RECVD;
					flags |= ZFS_ITER_RECVD_PROPS;
					break;
				case 4:
					cb.cb_columns[i++] = GET_COL_SOURCE;
					break;
				case 5:
					if (i > 0) {
						(void) sprintf(errbuf,
						    gettext("\"all\" conflicts "
						    "with specific fields "
						    "given to -o option"));
						if (!json.json && !json.ld_json)
							fprintf(stderr,
							    "%s\n", errbuf);
						else
							fnvlist_add_string(
							    json.nv_dict_error,
							    "error", errbuf);
						goto usage;
					}
					cb.cb_columns[0] = GET_COL_NAME;
					cb.cb_columns[1] = GET_COL_PROPERTY;
					cb.cb_columns[2] = GET_COL_VALUE;
					cb.cb_columns[3] = GET_COL_RECVD;
					cb.cb_columns[4] = GET_COL_SOURCE;
					flags |= ZFS_ITER_RECVD_PROPS;
					i = ZFS_GET_NCOLS;
					break;
				default:
					(void) sprintf(errbuf,
					    gettext("invalid column name "
					    "'%s'"), value);
					if (!json.json && !json.ld_json)
							fprintf(stderr,
							    "%s\n", errbuf);
					else
							fnvlist_add_string(
							    json.nv_dict_error,
							    "error", errbuf);
					goto usage;
				}
			}
			break;

		case 's':
			cb.cb_sources = 0;
			while (*optarg != '\0') {
				static char *source_subopts[] = {
					"local", "default", "inherited",
					"received", "temporary", "none",
					NULL };

				switch (getsubopt(&optarg, source_subopts,
				    &value)) {
				case 0:
					cb.cb_sources |= ZPROP_SRC_LOCAL;
					break;
				case 1:
					cb.cb_sources |= ZPROP_SRC_DEFAULT;
					break;
				case 2:
					cb.cb_sources |= ZPROP_SRC_INHERITED;
					break;
				case 3:
					cb.cb_sources |= ZPROP_SRC_RECEIVED;
					break;
				case 4:
					cb.cb_sources |= ZPROP_SRC_TEMPORARY;
					break;
				case 5:
					cb.cb_sources |= ZPROP_SRC_NONE;
					break;
				default:
					(void) sprintf(errbuf,
					    gettext("invalid source "
					    "'%s'"), value);
					if (!json.json && !json.ld_json)
							fprintf(stderr,
							    "%s", errbuf);
					else
							fnvlist_add_string(
							    json.nv_dict_error,
							    "error", errbuf);
					goto usage;
				}
			}
			break;

		case 't':
			types = 0;
			flags &= ~ZFS_ITER_PROP_LISTSNAPS;
			while (*optarg != '\0') {
				static char *type_subopts[] = { "filesystem",
				    "volume", "snapshot", "bookmark",
				    "all", NULL };

				switch (getsubopt(&optarg, type_subopts,
				    &value)) {
				case 0:
					types |= ZFS_TYPE_FILESYSTEM;
					break;
				case 1:
					types |= ZFS_TYPE_VOLUME;
					break;
				case 2:
					types |= ZFS_TYPE_SNAPSHOT;
					break;
				case 3:
					types |= ZFS_TYPE_BOOKMARK;
					break;
				case 4:
					types = ZFS_TYPE_DATASET |
					    ZFS_TYPE_BOOKMARK;
					break;

				default:
					(void) sprintf(errbuf,
					    gettext("invalid type '%s'"),
					    value);
					if (!json.json && !json.ld_json)
						fprintf(stderr, "%s\n", errbuf);
					else
						fnvlist_add_string(
						    json.nv_dict_error,
						    "error", errbuf);
					goto usage;
				}
			}
			break;

		case '?':
			(void) sprintf(errbuf, gettext("invalid option '%c'"),
			    optopt);
			if (!json.json && !json.ld_json)
				fprintf(stderr, "%s\n", errbuf);
			else {
				fnvlist_add_string(json.nv_dict_error, "error",
					errbuf);
			}
			goto usage;
		}
	}

	argc -= optind;
	argv += optind;

	if (argc < 1) {
		(void) sprintf(errbuf, gettext("missing property "
		    "argument"));
		if (!json.json && !json.ld_json)
			fprintf(stderr, "%s\n", errbuf);
		else
			fnvlist_add_string(json.nv_dict_error, "error",
				errbuf);
		goto usage;
	}

	fields = argv[0];

	if (zprop_get_list(&json, g_zfs, fields,
	    &cb.cb_proplist, ZFS_TYPE_DATASET)
	    != 0) {
		if (!json.json && !json.ld_json)
			usage(B_FALSE);
		else
			goto usage;
	}

	argc--;
	argv++;

	/*
	 * As part of zfs_expand_proplist(), we keep track of the maximum column
	 * width for each property.  For the 'NAME' (and 'SOURCE') columns, we
	 * need to know the maximum name length.  However, the user likely did
	 * not specify 'name' as one of the properties to fetch, so we need to
	 * make sure we always include at least this property for
	 * print_get_headers() to work properly.
	 */
	if (cb.cb_proplist != NULL) {
		fake_name.pl_prop = ZFS_PROP_NAME;
		fake_name.pl_width = strlen(gettext("NAME"));
		fake_name.pl_next = cb.cb_proplist;
		cb.cb_proplist = &fake_name;
	}

	cb.cb_first = B_TRUE;

	/* run for each object */
	ret = zfs_for_each(argc, argv, flags, types, NULL,
	    &cb.cb_proplist, limit, *get_callback, &cb, &json);
	if (cb.cb_proplist == &fake_name)
		zprop_free_list(fake_name.pl_next);
	else
		zprop_free_list(cb.cb_proplist);
usage:
if (json.json) {
	fnvlist_add_string(json.nv_dict_props,
	    "schema_version", "1.0");
	fnvlist_add_nvlist(json.nv_dict_props, "stdout",
	    json.nv_dict_buff_cpy);
	fnvlist_add_nvlist(json.nv_dict_props,
	    "stderr", json.nv_dict_error);
	nvlist_print_json(stdout, json.nv_dict_props);
	fprintf(stdout, "\n");
	fflush(stdout);
	while (((json.nb_elem)--) > 0)
		fnvlist_free(
		    ((nvlist_t **)
		    (json.json_data))[json.nb_elem]);
	free(json.json_data);
	fnvlist_free(json.nv_dict_error);
	fnvlist_free(json.nv_dict_props);
	fnvlist_free(json.nv_dict_buff_cpy);
} else if (json.ld_json) {
	nvlist_print_json(stdout, json.nv_dict_error);
	fprintf(stdout, "\n");
	fflush(stdout);
}
	return (ret);
}


/*
 * inherit [-rS] <property> <fs|vol> ...
 *
 *	-r	Recurse over all children
 *	-S	Revert to received value, if any
 *
 * For each dataset specified on the command line, inherit the given property
 * from its parent.  Inheriting a property at the pool level will cause it to
 * use the default value.  The '-r' flag will recurse over all children, and is
 * useful for setting a property on a hierarchy-wide basis, regardless of any
 * local modifications for each dataset.
 */

typedef struct inherit_cbdata {
	const char *cb_propname;
	boolean_t cb_received;
} inherit_cbdata_t;

static int
inherit_recurse_cb(zfs_handle_t *zhp, void *data, zfs_json_t *json)
{
	inherit_cbdata_t *cb = data;
	zfs_prop_t prop = zfs_name_to_prop(cb->cb_propname);

	/*
	 * If we're doing it recursively, then ignore properties that
	 * are not valid for this type of dataset.
	 */
	if (prop != ZPROP_INVAL &&
	    !zfs_prop_valid_for_type(prop, zfs_get_type(zhp), B_FALSE))
		return (0);

	return (zfs_prop_inherit(json, zhp, cb->cb_propname,
	    cb->cb_received) != 0);
}

static int
inherit_cb(zfs_handle_t *zhp, void *data, zfs_json_t *json)
{
	inherit_cbdata_t *cb = data;

	return (zfs_prop_inherit(json, zhp,
	    cb->cb_propname, cb->cb_received) != 0);
}

static int
zfs_do_inherit(int argc, char **argv)
{
	int c;
	zfs_prop_t prop;
	inherit_cbdata_t cb = { 0 };
	char *propname;
	int ret = 0;
	int flags = 0;
	boolean_t received = B_FALSE;
	zfs_json_t json;
	json.json = json.ld_json = B_FALSE;
	char errbuf[1024];

	/* check options */
	while ((c = getopt(argc, argv, "JjrS")) != -1) {
		switch (c) {
		case 'J':
		case 'j':
			json.json = B_TRUE;
			json.nv_dict_props = fnvlist_alloc();
			json.nv_dict_error = fnvlist_alloc();
			json.nb_elem = 0;
			json.json_data = NULL;
			fnvlist_add_string(json.nv_dict_props,
			    "cmd", "zfs inherit");
			fnvlist_add_string(json.nv_dict_error, "error", "");
			break;
		case 'r':
			flags |= ZFS_ITER_RECURSE;
			break;
		case 'S':
			received = B_TRUE;
			break;
		case '?':
		default:
			(void) sprintf(errbuf, gettext("invalid option '%c'"),
				    optopt);
			if (!json.json) {
				fprintf(stderr,
				    "%s\n", errbuf);
				usage(B_FALSE);
			} else {
				fnvlist_add_string(json.nv_dict_error,
				    "error", errbuf);
				goto json_usage;
			}
		}
	}

	argc -= optind;
	argv += optind;

	/* check number of arguments */
	if (argc < 1) {
		if (!json.json) {
			(void) fprintf(stderr,
			    gettext("missing property argument\n"));
			usage(B_FALSE);
		} else {
			(void) fnvlist_add_string(json.nv_dict_error, "error",
			    gettext("missing property argument"));
			goto json_usage;
		}
	}
	if (argc < 2) {
		if (!json.json) {
			(void) fprintf(stderr,
			    gettext("missing dataset argument\n"));
			usage(B_FALSE);
		} else {
			fnvlist_add_string(json.nv_dict_error, "error",
			    gettext("missing dataset argument"));
			goto json_usage;
		}
	}

	propname = argv[0];
	argc--;
	argv++;

	if ((prop = zfs_name_to_prop(propname)) != ZPROP_INVAL) {
		if (zfs_prop_readonly(prop)) {
			(void) sprintf(errbuf, gettext(
			    "%s property is read-only"),
			    propname);
				if (!json.json) {
					fprintf(stderr, "%s\n", errbuf);
					return (1);
				} else {
					fnvlist_add_string(json.nv_dict_error,
					    "error", errbuf);
					ret = 1;
					goto json_out;
				}
		}
		if (!zfs_prop_inheritable(prop) && !received) {
			(void) sprintf(errbuf, gettext("'%s' property cannot "
			    "be inherited"), propname);
				if (!json.json)
					fprintf(stderr, "%s\n", errbuf);
			if (prop == ZFS_PROP_QUOTA ||
			    prop == ZFS_PROP_RESERVATION ||
			    prop == ZFS_PROP_REFQUOTA ||
			    prop == ZFS_PROP_REFRESERVATION) {
				if (!json.json) {
					(void) fprintf(stderr,
					    gettext("use 'zfs set "
					    "%s=none' to clear\n"), propname);
					(void) fprintf(stderr,
					    gettext("use 'zfs "
					    "inherit -S %s' to revert"
					    " to received value\n"), propname);
				} else {
					sprintf(errbuf,
					    gettext("'%s' property cannot "
					    "be inherited, use 'zfs set "
					    "%s=none' to clear, use 'zfs "
					    "inherit -S %s' to revert"
					    " to received value"), propname,
					    propname, propname);
					fnvlist_add_string(json.nv_dict_error,
					    "error", errbuf);
					ret = 1;
					goto json_out;
				}
			}
			return (1);
		}
		if (received && (prop == ZFS_PROP_VOLSIZE ||
		    prop == ZFS_PROP_VERSION)) {
			(void) sprintf(errbuf, gettext("'%s' property cannot "
			    "be reverted to a received value"), propname);
				if (!json.json) {
					fprintf(stderr, "%s\n", errbuf);
					return (1);
				} else {
					fnvlist_add_string(json.nv_dict_error,
					    "error", errbuf);
					ret = 1;
					goto json_out;
				}
		}
	} else if (!zfs_prop_user(propname)) {

		(void) sprintf(errbuf, gettext("invalid property '%s'"),
		    propname);
		if (!json.json) {
			fprintf(stderr, "%s\n", errbuf);
			usage(B_FALSE);
		} else {
			fnvlist_add_string(json.nv_dict_error, "error", errbuf);
			goto json_usage;
		}
	}

	cb.cb_propname = propname;
	cb.cb_received = received;

	if (flags & ZFS_ITER_RECURSE) {
		ret = zfs_for_each(argc, argv, flags, ZFS_TYPE_DATASET,
		    NULL, NULL, 0, inherit_recurse_cb, &cb, &json);
	} else {
			ret = zfs_for_each(argc, argv, flags, ZFS_TYPE_DATASET,
			    NULL, NULL, 0, inherit_cb, &cb, &json);
	}
json_out:
	if (json.json) {
		fnvlist_add_string(json.nv_dict_props,
		    "schema_version", "1.0");
		fnvlist_add_nvlist_array(json.nv_dict_props, "stdout",
		    (nvlist_t **)json.json_data, json.nb_elem);
		fnvlist_add_nvlist(json.nv_dict_props,
		    "stderr", json.nv_dict_error);
		nvlist_print_json(stdout, json.nv_dict_props);
		fprintf(stdout, "\n");
		fflush(stdout);
		while (((json.nb_elem)--) > 0)
			fnvlist_free(
			    ((nvlist_t **)
			    (json.json_data))[json.nb_elem]);
		free(json.json_data);
		fnvlist_free(json.nv_dict_error);
		fnvlist_free(json.nv_dict_props);
		}
	return (ret);

json_usage :
	if (json.json) {
		fnvlist_add_string(json.nv_dict_props,
		    "schema_version", "1.0");
		fnvlist_add_nvlist_array(json.nv_dict_props, "stdout",
		    (nvlist_t **)json.json_data, json.nb_elem);
		fnvlist_add_nvlist(json.nv_dict_props,
		    "stderr", json.nv_dict_error);
		nvlist_print_json(stdout, json.nv_dict_props);
		fprintf(stdout, "\n");
		fflush(stdout);
		while (((json.nb_elem)--) > 0)
			fnvlist_free(
			    ((nvlist_t **)
			    (json.json_data))[json.nb_elem]);
		free(json.json_data);
		fnvlist_free(json.nv_dict_error);
		fnvlist_free(json.nv_dict_props);
		}
	exit(2);
}

typedef struct upgrade_cbdata {
	uint64_t cb_numupgraded;
	uint64_t cb_numsamegraded;
	uint64_t cb_numfailed;
	uint64_t cb_version;
	boolean_t cb_newer;
	boolean_t cb_foundone;
	char cb_lastfs[ZFS_MAXNAMELEN];
} upgrade_cbdata_t;

static int
same_pool(zfs_handle_t *zhp, const char *name)
{
	int len1 = strcspn(name, "/@");
	const char *zhname = zfs_get_name(zhp);
	int len2 = strcspn(zhname, "/@");

	if (len1 != len2)
		return (B_FALSE);
	return (strncmp(name, zhname, len1) == 0);
}

static int
upgrade_list_callback(zfs_handle_t *zhp, void *data, zfs_json_t *json)
{
	upgrade_cbdata_t *cb = data;
	int version = zfs_prop_get_int(zhp, ZFS_PROP_VERSION);

	/* list if it's old/new */
	if ((!cb->cb_newer && version < ZPL_VERSION) ||
	    (cb->cb_newer && version > ZPL_VERSION)) {
		char *str;
		if (cb->cb_newer) {
			str = gettext("The following filesystems are "
			    "formatted using a newer software version and\n"
			    "cannot be accessed on the current system.\n\n");
		} else {
			str = gettext("The following filesystems are "
			    "out of date, and can be upgraded.  After being\n"
			    "upgraded, these filesystems (and any 'zfs send' "
			    "streams generated from\n"
			    "subsequent snapshots) will no longer be "
			    "accessible by older software versions.\n\n");
		}

		if (!cb->cb_foundone) {
			(void) puts(str);
			(void) printf(gettext("VER  FILESYSTEM\n"));
			(void) printf(gettext("---  ------------\n"));
			cb->cb_foundone = B_TRUE;
		}

		(void) printf("%2u   %s\n", version, zfs_get_name(zhp));
	}

	return (0);
}

static int
upgrade_set_callback(zfs_handle_t *zhp, void *data, zfs_json_t *json)
{
	upgrade_cbdata_t *cb = data;
	int version = zfs_prop_get_int(zhp, ZFS_PROP_VERSION);
	int needed_spa_version;
	int spa_version;

	if (zfs_spa_version(zhp, &spa_version) < 0)
		return (-1);

	needed_spa_version = zfs_spa_version_map(cb->cb_version);

	if (needed_spa_version < 0)
		return (-1);

	if (spa_version < needed_spa_version) {
		/* can't upgrade */
		(void) printf(gettext("%s: can not be "
		    "upgraded; the pool version needs to first "
		    "be upgraded\nto version %d\n\n"),
		    zfs_get_name(zhp), needed_spa_version);
		cb->cb_numfailed++;
		return (0);
	}

	/* upgrade */
	if (version < cb->cb_version) {
		char verstr[16];
		(void) snprintf(verstr, sizeof (verstr),
		    "%llu", (u_longlong_t)cb->cb_version);
		if (cb->cb_lastfs[0] && !same_pool(zhp, cb->cb_lastfs)) {
			/*
			 * If they did "zfs upgrade -a", then we could
			 * be doing ioctls to different pools.  We need
			 * to log this history once to each pool, and bypass
			 * the normal history logging that happens in main().
			 */
			(void) zpool_log_history(g_zfs, history_str);
			log_history = B_FALSE;
		}
		if (zfs_prop_set(json, zhp, "version", verstr) == 0)
			cb->cb_numupgraded++;
		else
			cb->cb_numfailed++;
		(void) strcpy(cb->cb_lastfs, zfs_get_name(zhp));
	} else if (version > cb->cb_version) {
		/* can't downgrade */
		(void) printf(gettext("%s: can not be downgraded; "
		    "it is already at version %u\n"),
		    zfs_get_name(zhp), version);
		cb->cb_numfailed++;
	} else {
		cb->cb_numsamegraded++;
	}
	return (0);
}

/*
 * zfs upgrade
 * zfs upgrade -v
 * zfs upgrade [-r] [-V <version>] <-a | filesystem>
 */
static int
zfs_do_upgrade(int argc, char **argv)
{
	boolean_t all = B_FALSE;
	boolean_t showversions = B_FALSE;
	int ret = 0;
	upgrade_cbdata_t cb = { 0 };
	signed char c;
	int flags = ZFS_ITER_ARGS_CAN_BE_PATHS;
	zfs_json_t json;
	json.json = json.ld_json = B_FALSE;
	char errbuf[1024];

	/* check options */
	while ((c = getopt(argc, argv, "JjrvV:a")) != -1) {
		switch (c) {
		case 'J':
		case 'j':
			json.json = B_TRUE;
			json.nv_dict_props = fnvlist_alloc();
			json.nv_dict_buff = fnvlist_alloc();
			json.nv_dict_error = fnvlist_alloc();
			json.nb_elem = 0;
			json.json_data = NULL;
			fnvlist_add_string(json.nv_dict_props,
			    "cmd", "zfs upgrade");
			fnvlist_add_string(json.nv_dict_error, "error", "");
			break;
		case 'r':
			flags |= ZFS_ITER_RECURSE;
			break;
		case 'v':
			showversions = B_TRUE;
			break;
		case 'V':
			if (zfs_prop_string_to_index(ZFS_PROP_VERSION,
			    optarg, &cb.cb_version) != 0) {
				(void) sprintf(errbuf,
				    gettext("invalid version %s"), optarg);
				if (!json.json) {
					fprintf(stderr, "%s\n", errbuf);
					usage(B_FALSE);
				} else {
					fnvlist_add_string(json.nv_dict_error,
					    "error", errbuf);
					goto json_out;
				}
			}
			break;
		case 'a':
			all = B_TRUE;
			break;
		case '?':
		default:
			(void) sprintf(errbuf, gettext("invalid option '%c'"),
			    optopt);
			if (!json.json) {
				fprintf(stderr, "%s\n", errbuf);
				usage(B_FALSE);
			} else {
				fnvlist_add_string(json.nv_dict_error,
			    "error", errbuf);
				goto json_usage;
				}
		}
	}

	argc -= optind;
	argv += optind;
	if ((!all && !argc) && ((flags & ZFS_ITER_RECURSE) | cb.cb_version)) {
		if (!json.json)
			usage(B_FALSE);
		else {
			fnvlist_add_string(json.nv_dict_error,
			    "error", "badusage");
			goto json_usage;
		}

	}
	if (showversions && (flags & ZFS_ITER_RECURSE || all ||
	    cb.cb_version || argc)) {
		if (!json.json)
			usage(B_FALSE);
		else {
			fnvlist_add_string(json.nv_dict_error,
			    "error", "badusage");
			goto json_usage;
		}
	}
	if ((all || argc) && (showversions)) {
		if (!json.json)
			usage(B_FALSE);
		else {
			fnvlist_add_string(json.nv_dict_error,
			    "error", "badusage");
			goto json_usage;
		}
	}
	if (all && argc) {
		if (!json.json)
			usage(B_FALSE);
		else {
			fnvlist_add_string(json.nv_dict_error,
			    "error", "badusage");
			goto json_usage;
		}
	}
	if (showversions && !json.json) {
		/* Show info on available versions. */
		(void) printf(gettext("The following filesystem versions are "
		    "supported:\n\n"));
		(void) printf(gettext("VER  DESCRIPTION\n"));
		(void) printf("---  -----------------------------------------"
		    "---------------\n");
		(void) printf(gettext(" 1   Initial ZFS filesystem version\n"));
		(void) printf(gettext(" 2   Enhanced directory entries\n"));
		(void) printf(gettext(" 3   Case insensitive and filesystem "
		    "user identifier (FUID)\n"));
		(void) printf(gettext(" 4   userquota, groupquota "
		    "properties\n"));
		(void) printf(gettext(" 5   System attributes\n"));
		(void) printf(gettext("\nFor more information on a particular "
		    "version, including supported releases,\n"));
		(void) printf("see the ZFS Administration Guide.\n\n");
		ret = 0;
	} else if (argc || all) {
		/* Upgrade filesystems */
		if (cb.cb_version == 0)
			cb.cb_version = ZPL_VERSION;
		ret = zfs_for_each(argc, argv, flags, ZFS_TYPE_FILESYSTEM,
		    NULL, NULL, 0, upgrade_set_callback, &cb, &json);
		if (!cb.cb_numsamegraded)
			if (!json.json)
			(void) printf(gettext("%llu filesystems upgraded\n"),
			    (u_longlong_t)cb.cb_numupgraded);
		if (cb.cb_numsamegraded) {
			(void) sprintf(errbuf,
			    gettext("%llu filesystems upgraded ,"
				"%llu filesystems already at "
			    "this version"),
			    (u_longlong_t)cb.cb_numupgraded,
			    (u_longlong_t)cb.cb_numsamegraded);
			if (!json.json)
				printf("%s\n", errbuf);
			else {
				json.nb_elem++;
				json.json_data = realloc(json.json_data,
			    sizeof (nvlist_t *) * json.nb_elem);
				sprintf(errbuf, "%llu",
				    (u_longlong_t)cb.cb_numupgraded);
				fnvlist_add_string(json.nv_dict_buff,
				    "upgraded", errbuf);
				sprintf(errbuf, "%llu",
				    (u_longlong_t)cb.cb_numsamegraded);
				fnvlist_add_string(json.nv_dict_buff,
				    "non-upgraded", errbuf);
				((nvlist_t **)json.json_data)[json.nb_elem -1]
			    = json.nv_dict_buff;
			}
		}
		if (cb.cb_numfailed != 0)
			ret = 1;
	} else {
		/* List old-version filesytems */
		boolean_t found;
		(void) snprintf(errbuf, sizeof (errbuf),
			gettext("This system is currently running "
		    "ZFS filesystem version %llu."), ZPL_VERSION);
			if (!json.json)
				fnvlist_add_string(json.nv_dict_error,
				    "error", errbuf);
			else
				printf("%s\n\n", errbuf);
		flags |= ZFS_ITER_RECURSE;
		ret = zfs_for_each(0, NULL, flags, ZFS_TYPE_FILESYSTEM,
		    NULL, NULL, 0, upgrade_list_callback, &cb, &json);

		found = cb.cb_foundone;
		cb.cb_foundone = B_FALSE;
		cb.cb_newer = B_TRUE;

		ret = zfs_for_each(0, NULL, flags, ZFS_TYPE_FILESYSTEM,
		    NULL, NULL, 0, upgrade_list_callback, &cb, &json);

		if (!cb.cb_foundone && !found) {
			(void) snprintf(errbuf,
			    sizeof (errbuf),
			    gettext("All filesystems are "
			    "formatted with the current version."));
			if (!json.json)
				fnvlist_add_string(json.nv_dict_error,
				    "error", errbuf);
			else
				printf("%s\n\n", errbuf);
		}
	}


json_out:
	if (json.json) {
		fnvlist_add_string(json.nv_dict_props,
		    "schema_version", "1.0");
		fnvlist_add_nvlist_array(json.nv_dict_props, "stdout",
		    (nvlist_t **)json.json_data, json.nb_elem);
		fnvlist_add_nvlist(json.nv_dict_props,
		    "stderr", json.nv_dict_error);
		nvlist_print_json(stdout, json.nv_dict_props);
		fprintf(stdout, "\n");
		fflush(stdout);
		while (((json.nb_elem)--) > 0)
			fnvlist_free(
			    ((nvlist_t **)
			    (json.json_data))[json.nb_elem]);
		free(json.json_data);
		fnvlist_free(json.nv_dict_error);
		fnvlist_free(json.nv_dict_props);
		fnvlist_free(json.nv_dict_buff);
	}
	return (ret);
json_usage:
	if (json.json) {
		fnvlist_add_string(json.nv_dict_props,
		    "schema_version", "1.0");
		fnvlist_add_nvlist_array(json.nv_dict_props, "stdout",
		    (nvlist_t **)json.json_data, json.nb_elem);
		fnvlist_add_nvlist(json.nv_dict_props,
		    "stderr", json.nv_dict_error);
		nvlist_print_json(stdout, json.nv_dict_props);
		fprintf(stdout, "\n");
		fflush(stdout);
		while (((json.nb_elem)--) > 0)
			fnvlist_free(
			    ((nvlist_t **)
			    (json.json_data))[json.nb_elem]);
		free(json.json_data);
		fnvlist_free(json.nv_dict_error);
		fnvlist_free(json.nv_dict_props);
		fnvlist_free(json.nv_dict_buff);
	}
	exit(2);
}

/*
 * zfs userspace [-Hinp] [-o field[,...]] [-s field [-s field]...]
 *               [-S field [-S field]...] [-t type[,...]] filesystem | snapshot
 * zfs groupspace [-Hinp] [-o field[,...]] [-s field [-s field]...]
 *                [-S field [-S field]...] [-t type[,...]] filesystem | snapshot
 *
 *	-H      Scripted mode; elide headers and separate columns by tabs.
 *	-i	Translate SID to POSIX ID.
 *	-n	Print numeric ID instead of user/group name.
 *	-o      Control which fields to display.
 *	-p	Use exact (parsable) numeric output.
 *	-s      Specify sort columns, descending order.
 *	-S      Specify sort columns, ascending order.
 *	-t      Control which object types to display.
 *
 *	Displays space consumed by, and quotas on, each user in the specified
 *	filesystem or snapshot.
 */

/* us_field_types, us_field_hdr and us_field_names should be kept in sync */
enum us_field_types {
	USFIELD_TYPE,
	USFIELD_NAME,
	USFIELD_USED,
	USFIELD_QUOTA
};
static char *us_field_hdr[] = { "TYPE", "NAME", "USED", "QUOTA" };
static char *us_field_names[] = { "type", "name", "used", "quota" };
#define	USFIELD_LAST	(sizeof (us_field_names) / sizeof (char *))

#define	USTYPE_PSX_GRP	(1 << 0)
#define	USTYPE_PSX_USR	(1 << 1)
#define	USTYPE_SMB_GRP	(1 << 2)
#define	USTYPE_SMB_USR	(1 << 3)
#define	USTYPE_ALL	\
	(USTYPE_PSX_GRP | USTYPE_PSX_USR | USTYPE_SMB_GRP | USTYPE_SMB_USR)

static int us_type_bits[] = {
	USTYPE_PSX_GRP,
	USTYPE_PSX_USR,
	USTYPE_SMB_GRP,
	USTYPE_SMB_USR,
	USTYPE_ALL
};
static char *us_type_names[] = { "posixgroup", "posixuser", "smbgroup",
	"smbuser", "all" };

typedef struct us_node {
	nvlist_t	*usn_nvl;
	uu_avl_node_t	usn_avlnode;
	uu_list_node_t	usn_listnode;
} us_node_t;

typedef struct us_cbdata {
	nvlist_t	**cb_nvlp;
	uu_avl_pool_t	*cb_avl_pool;
	uu_avl_t	*cb_avl;
	boolean_t	cb_numname;
	boolean_t	cb_nicenum;
	boolean_t	cb_sid2posix;
	zfs_userquota_prop_t cb_prop;
	zfs_sort_column_t *cb_sortcol;
	size_t		cb_width[USFIELD_LAST];
} us_cbdata_t;

static boolean_t us_populated = B_FALSE;

typedef struct {
	zfs_sort_column_t *si_sortcol;
	boolean_t	si_numname;
} us_sort_info_t;

static int
us_field_index(char *field)
{
	int i;

	for (i = 0; i < USFIELD_LAST; i++) {
		if (strcmp(field, us_field_names[i]) == 0)
			return (i);
	}

	return (-1);
}

static int
us_compare(const void *larg, const void *rarg, void *unused)
{
	const us_node_t *l = larg;
	const us_node_t *r = rarg;
	us_sort_info_t *si = (us_sort_info_t *)unused;
	zfs_sort_column_t *sortcol = si->si_sortcol;
	boolean_t numname = si->si_numname;
	nvlist_t *lnvl = l->usn_nvl;
	nvlist_t *rnvl = r->usn_nvl;
	int rc = 0;
	boolean_t lvb, rvb;

	for (; sortcol != NULL; sortcol = sortcol->sc_next) {
		char *lvstr = "";
		char *rvstr = "";
		uint32_t lv32 = 0;
		uint32_t rv32 = 0;
		uint64_t lv64 = 0;
		uint64_t rv64 = 0;
		zfs_prop_t prop = sortcol->sc_prop;
		const char *propname = NULL;
		boolean_t reverse = sortcol->sc_reverse;

		switch (prop) {
		case ZFS_PROP_TYPE:
			propname = "type";
			(void) nvlist_lookup_uint32(lnvl, propname, &lv32);
			(void) nvlist_lookup_uint32(rnvl, propname, &rv32);
			if (rv32 != lv32)
				rc = (rv32 < lv32) ? 1 : -1;
			break;
		case ZFS_PROP_NAME:
			propname = "name";
			if (numname) {
				(void) nvlist_lookup_uint64(lnvl, propname,
				    &lv64);
				(void) nvlist_lookup_uint64(rnvl, propname,
				    &rv64);
				if (rv64 != lv64)
					rc = (rv64 < lv64) ? 1 : -1;
			} else {
				(void) nvlist_lookup_string(lnvl, propname,
				    &lvstr);
				(void) nvlist_lookup_string(rnvl, propname,
				    &rvstr);
				rc = strcmp(lvstr, rvstr);
			}
			break;
		case ZFS_PROP_USED:
		case ZFS_PROP_QUOTA:
			if (!us_populated)
				break;
			if (prop == ZFS_PROP_USED)
				propname = "used";
			else
				propname = "quota";
			(void) nvlist_lookup_uint64(lnvl, propname, &lv64);
			(void) nvlist_lookup_uint64(rnvl, propname, &rv64);
			if (rv64 != lv64)
				rc = (rv64 < lv64) ? 1 : -1;
			break;
		default:
			break;
		}

		if (rc != 0) {
			if (rc < 0)
				return (reverse ? 1 : -1);
			else
				return (reverse ? -1 : 1);
		}
	}

	/*
	 * If entries still seem to be the same, check if they are of the same
	 * type (smbentity is added only if we are doing SID to POSIX ID
	 * translation where we can have duplicate type/name combinations).
	 */
	if (nvlist_lookup_boolean_value(lnvl, "smbentity", &lvb) == 0 &&
	    nvlist_lookup_boolean_value(rnvl, "smbentity", &rvb) == 0 &&
	    lvb != rvb)
		return (lvb < rvb ? -1 : 1);

	return (0);
}

static inline const char *
us_type2str(unsigned field_type)
{
	switch (field_type) {
	case USTYPE_PSX_USR:
		return ("POSIX User");
	case USTYPE_PSX_GRP:
		return ("POSIX Group");
	case USTYPE_SMB_USR:
		return ("SMB User");
	case USTYPE_SMB_GRP:
		return ("SMB Group");
	default:
		return ("Undefined");
	}
}

static int
userspace_cb(void *arg, const char *domain, uid_t rid, uint64_t space)
{
	us_cbdata_t *cb = (us_cbdata_t *)arg;
	zfs_userquota_prop_t prop = cb->cb_prop;
	char *name = NULL;
	char *propname;
	char sizebuf[32];
	us_node_t *node;
	uu_avl_pool_t *avl_pool = cb->cb_avl_pool;
	uu_avl_t *avl = cb->cb_avl;
	uu_avl_index_t idx;
	nvlist_t *props;
	us_node_t *n;
	zfs_sort_column_t *sortcol = cb->cb_sortcol;
	unsigned type = 0;
	const char *typestr;
	size_t namelen;
	size_t typelen;
	size_t sizelen;
	int typeidx, nameidx, sizeidx;
	us_sort_info_t sortinfo = { sortcol, cb->cb_numname };
	boolean_t smbentity = B_FALSE;

	if (nvlist_alloc(&props, NV_UNIQUE_NAME, 0) != 0)
		nomem();
	node = safe_malloc(sizeof (us_node_t));
	uu_avl_node_init(node, &node->usn_avlnode, avl_pool);
	node->usn_nvl = props;

	if (domain != NULL && domain[0] != '\0') {
#ifdef HAVE_IDMAP
		/* SMB */
		char sid[ZFS_MAXNAMELEN + 32];
		uid_t id;
		uint64_t classes;
		int err;
		directory_error_t e;

		smbentity = B_TRUE;

		(void) snprintf(sid, sizeof (sid), "%s-%u", domain, rid);

		if (prop == ZFS_PROP_GROUPUSED || prop == ZFS_PROP_GROUPQUOTA) {
			type = USTYPE_SMB_GRP;
			err = sid_to_id(sid, B_FALSE, &id);
		} else {
			type = USTYPE_SMB_USR;
			err = sid_to_id(sid, B_TRUE, &id);
		}

		if (err == 0) {
			rid = id;
			if (!cb->cb_sid2posix) {
				e = directory_name_from_sid(NULL, sid, &name,
				    &classes);
				if (e != NULL)
					directory_error_free(e);
				if (name == NULL)
					name = sid;
			}
		}
#else
		nvlist_free(props);
		free(node);

		return (-1);
#endif /* HAVE_IDMAP */
	}

	if (cb->cb_sid2posix || domain == NULL || domain[0] == '\0') {
		/* POSIX or -i */
		if (prop == ZFS_PROP_GROUPUSED || prop == ZFS_PROP_GROUPQUOTA) {
			type = USTYPE_PSX_GRP;
			if (!cb->cb_numname) {
				struct group *g;

				if ((g = getgrgid(rid)) != NULL)
					name = g->gr_name;
			}
		} else {
			type = USTYPE_PSX_USR;
			if (!cb->cb_numname) {
				struct passwd *p;

				if ((p = getpwuid(rid)) != NULL)
					name = p->pw_name;
			}
		}
	}

	/*
	 * Make sure that the type/name combination is unique when doing
	 * SID to POSIX ID translation (hence changing the type from SMB to
	 * POSIX).
	 */
	if (cb->cb_sid2posix &&
	    nvlist_add_boolean_value(props, "smbentity", smbentity) != 0)
		nomem();

	/* Calculate/update width of TYPE field */
	typestr = us_type2str(type);
	typelen = strlen(gettext(typestr));
	typeidx = us_field_index("type");
	if (typelen > cb->cb_width[typeidx])
		cb->cb_width[typeidx] = typelen;
	if (nvlist_add_uint32(props, "type", type) != 0)
		nomem();

	/* Calculate/update width of NAME field */
	if ((cb->cb_numname && cb->cb_sid2posix) || name == NULL) {
		if (nvlist_add_uint64(props, "name", rid) != 0)
			nomem();
		namelen = snprintf(NULL, 0, "%u", rid);
	} else {
		if (nvlist_add_string(props, "name", name) != 0)
			nomem();
		namelen = strlen(name);
	}
	nameidx = us_field_index("name");
	if (namelen > cb->cb_width[nameidx])
		cb->cb_width[nameidx] = namelen;

	/*
	 * Check if this type/name combination is in the list and update it;
	 * otherwise add new node to the list.
	 */
	if ((n = uu_avl_find(avl, node, &sortinfo, &idx)) == NULL) {
		uu_avl_insert(avl, node, idx);
	} else {
		nvlist_free(props);
		free(node);
		node = n;
		props = node->usn_nvl;
	}

	/* Calculate/update width of USED/QUOTA fields */
	if (cb->cb_nicenum)
		zfs_nicenum(space, sizebuf, sizeof (sizebuf));
	else
		(void) snprintf(sizebuf, sizeof (sizebuf), "%llu",
		    (u_longlong_t)space);
	sizelen = strlen(sizebuf);
	if (prop == ZFS_PROP_USERUSED || prop == ZFS_PROP_GROUPUSED) {
		propname = "used";
		if (!nvlist_exists(props, "quota"))
			(void) nvlist_add_uint64(props, "quota", 0);
	} else {
		propname = "quota";
		if (!nvlist_exists(props, "used"))
			(void) nvlist_add_uint64(props, "used", 0);
	}
	sizeidx = us_field_index(propname);
	if (sizelen > cb->cb_width[sizeidx])
		cb->cb_width[sizeidx] = sizelen;

	if (nvlist_add_uint64(props, propname, space) != 0)
		nomem();

	return (0);
}

static void
print_us_node(zfs_json_t *json, boolean_t scripted,
    boolean_t parsable, int *fields, int types,
    size_t *width, us_node_t *node)
{
	nvlist_t *nvl = node->usn_nvl;
	char valstr[ZFS_MAXNAMELEN];
	boolean_t first = B_TRUE;
	int cfield = 0;
	int field;
	uint32_t ustype;

	/* Check type */
	(void) nvlist_lookup_uint32(nvl, "type", &ustype);
	if (!(ustype & types))
		return;
	if (json->json || json->ld_json)
		json->nv_dict_buff = fnvlist_alloc();

	while ((field = fields[cfield]) != USFIELD_LAST) {
		nvpair_t *nvp = NULL;
		data_type_t type;
		uint32_t val32;
		uint64_t val64;
		char *strval = NULL;

		while ((nvp = nvlist_next_nvpair(nvl, nvp)) != NULL) {
			if (strcmp(nvpair_name(nvp),
			    us_field_names[field]) == 0)
				break;
		}

		type = nvpair_type(nvp);
		switch (type) {
		case DATA_TYPE_UINT32:
			(void) nvpair_value_uint32(nvp, &val32);
			break;
		case DATA_TYPE_UINT64:
			(void) nvpair_value_uint64(nvp, &val64);
			break;
		case DATA_TYPE_STRING:
			(void) nvpair_value_string(nvp, &strval);
			break;
		default:
			if (!json->json && !json->ld_json)
				(void) fprintf(stderr, "invalid data type\n");
			else
				fnvlist_add_string(json->nv_dict_error,
				    "error", "invalid data type");
		}

		switch (field) {
		case USFIELD_TYPE:
			strval = (char *)us_type2str(val32);
			break;
		case USFIELD_NAME:
			if (type == DATA_TYPE_UINT64) {
				(void) sprintf(valstr, "%llu",
				    (u_longlong_t) val64);
				strval = valstr;
			}
			break;
		case USFIELD_USED:
		case USFIELD_QUOTA:
			if (type == DATA_TYPE_UINT64) {
				if (parsable && !json->json && !json->ld_json) {
					(void) sprintf(valstr, "%llu",
					    (u_longlong_t) val64);
				} else {
					zfs_nicenum(val64, valstr,
					    sizeof (valstr));
				}
				if (field == USFIELD_QUOTA &&
				    strcmp(valstr, "0") == 0)
					strval = "none";
				else
					strval = valstr;
			}
			break;
		}

		if (!first && !json->json && !json->ld_json) {
			if (scripted)
				(void) printf("\t");
			else
				(void) printf("  ");
		}
		if (scripted && !json->json && !json->ld_json)
			(void) printf("%s", strval);
		else if (field == USFIELD_TYPE || field == USFIELD_NAME) {
			if (!json->json && !json->ld_json)
				(void) printf("%-*s",
				    (int) width[field], strval);
			else {
				if (field == USFIELD_TYPE)
					fnvlist_add_string(json->nv_dict_buff,
					    "type", strval);
				if (field == USFIELD_NAME)
					fnvlist_add_string(json->nv_dict_buff,
					    "name", strval);
			}
		} else {
			if (!json->json && !json->ld_json)
				(void) printf("%*s",
				    (int) width[field], strval);
			else {
				if (field == USFIELD_QUOTA)
					fnvlist_add_string(json->nv_dict_buff,
					    "QUOTA", strval);
				else
					fnvlist_add_string(json->nv_dict_buff,
					    "USED", strval);
			}
		}

		first = B_FALSE;
		cfield++;
	}
	if (!json->json && !json->ld_json)
		(void) printf("\n");
	if (!json->json && json->ld_json) {
		nvlist_print_json(stdout, json->nv_dict_buff);
		(void) printf("\n");
	}
}

static void
print_us(zfs_json_t *json, boolean_t scripted,
    boolean_t parsable, int *fields, int types,
    size_t *width, boolean_t rmnode, uu_avl_t *avl)
{
	us_node_t *node;
	const char *col;
	int cfield = 0;
	int field;
	if (!scripted && !json->json && !json->ld_json) {
		boolean_t first = B_TRUE;

		while ((field = fields[cfield]) != USFIELD_LAST) {
			col = gettext(us_field_hdr[field]);
			if (field == USFIELD_TYPE || field == USFIELD_NAME) {
				(void) printf(first ? "%-*s" : "  %-*s",
				    (int) width[field], col);
			} else {
				(void) printf(first ? "%*s" : "  %*s",
				    (int) width[field], col);
			}
			first = B_FALSE;
			cfield++;
		}
		(void) printf("\n");
	}

	for (node = uu_avl_first(avl); node; node = uu_avl_next(avl, node)) {
		print_us_node(json, scripted, parsable,
		    fields, types, width, node);
		if (json->json && !json->ld_json) {
			json->nb_elem ++;
			json->json_data = realloc(json->json_data,
		    sizeof (nvlist_t *) * json->nb_elem);
			((nvlist_t **)json->json_data)[json->nb_elem -1]
			    = json->nv_dict_buff;
			json->nv_dict_buff = NULL;
		}

		if (rmnode)
			nvlist_free(node->usn_nvl);
	}
}

static int
zfs_do_userspace(int argc, char **argv)
{
	zfs_handle_t *zhp;
	zfs_userquota_prop_t p;
	uu_avl_pool_t *avl_pool;
	uu_avl_t *avl_tree;
	uu_avl_walk_t *walk;
	char *delim;
	char deffields[] = "type,name,used,quota";
	char *ofield = NULL;
	char *tfield = NULL;
	int cfield = 0;
	int fields[256];
	int i;
	boolean_t scripted = B_FALSE;
	boolean_t prtnum = B_FALSE;
	boolean_t parsable = B_FALSE;
	boolean_t sid2posix = B_FALSE;
	int ret = 0;
	int c;
	zfs_sort_column_t *sortcol = NULL;
	int types = USTYPE_PSX_USR | USTYPE_SMB_USR;
	us_cbdata_t cb;
	us_node_t *node;
	us_node_t *rmnode;
	uu_list_pool_t *listpool;
	uu_list_t *list;
	uu_avl_index_t idx = 0;
	uu_list_index_t idx2 = 0;
	zfs_json_t json;
	json.json = json.ld_json = B_FALSE;
	char errbuf[1024];

	if (argc < 2)
		usage(B_FALSE);

	if (strcmp(argv[0], "groupspace") == 0)
		/* Toggle default group types */
		types = USTYPE_PSX_GRP | USTYPE_SMB_GRP;

	while ((c = getopt(argc, argv, "JjnHpo:s:S:t:i")) != -1) {
		switch (c) {
		case 'J':
			json.json = B_TRUE;
			json.ld_json = B_FALSE;
			json.nv_dict_props = fnvlist_alloc();
			json.nv_dict_error = fnvlist_alloc();
			json.json_data = fnvlist_alloc();
			json.nb_elem = 0;
			fnvlist_add_string(json.nv_dict_props,
			    "cmd", "zfs userspace");
			fnvlist_add_string(json.nv_dict_error, "error", "");
			break;
		case 'j':
			json.nv_dict_props = fnvlist_alloc();
			json.nv_dict_error = fnvlist_alloc();
			fnvlist_add_string(json.nv_dict_error, "error", "");
			json.ld_json = B_TRUE;
			json.json = B_FALSE;
			break;
		case 'n':
			prtnum = B_TRUE;
			break;
		case 'H':
			scripted = B_TRUE;
			break;
		case 'p':
			parsable = B_TRUE;
			break;
		case 'o':
			ofield = optarg;
			break;
		case 's':
		case 'S':
			if (zfs_add_sort_column(&sortcol, optarg,
			    c == 's' ? B_FALSE : B_TRUE) != 0) {
				(void) fprintf(stderr,
				    gettext("invalid field '%s'\n"), optarg);
				usage(B_FALSE);
			}
			break;
		case 't':
			tfield = optarg;
			break;
		case 'i':
			sid2posix = B_TRUE;
			break;
		case ':':
			(void) sprintf(errbuf, gettext("missing argument for "
			    "'%c' option"), optopt);
			if (!json.json && !json.ld_json) {
				fprintf(stderr, "%s\n", errbuf);
				usage(B_FALSE);
			} else {
				fnvlist_add_string(json.nv_dict_error,
				    "error", errbuf);
				goto json_usage;
			}
			break;
		case '?':
			(void) sprintf(errbuf, gettext("invalid option '%c'"),
			    optopt);
			if (!json.json && !json.ld_json) {
				fprintf(stderr, "%s\n", errbuf);
				usage(B_FALSE);
			} else {
				fnvlist_add_string(json.nv_dict_error,
				    "error", errbuf);
				goto json_usage;
			}
		}
	}

	argc -= optind;
	argv += optind;

	if (argc < 1) {
		(void) sprintf(errbuf, gettext("missing dataset name"));
		if (!json.json && !json.ld_json) {
				fprintf(stderr, "%s\n", errbuf);
				usage(B_FALSE);
		} else {
				fnvlist_add_string(json.nv_dict_error,
				    "error", errbuf);
				goto json_usage;
		}
	}
	if (argc > 1) {
		(void) sprintf(errbuf, gettext("too many arguments"));
		if (!json.json && !json.ld_json) {
				fprintf(stderr, "%s\n", errbuf);
				usage(B_FALSE);
		} else {
				fnvlist_add_string(json.nv_dict_error,
				    "error", errbuf);
				goto json_usage;
		}
	}

	/* Use default output fields if not specified using -o */
	if (ofield == NULL)
		ofield = deffields;
	do {
		if ((delim = strchr(ofield, ',')) != NULL)
			*delim = '\0';
		if ((fields[cfield++] = us_field_index(ofield)) == -1) {
			(void) sprintf(errbuf, gettext("invalid type '%s' "
			    "for -o option"), ofield);
			if (!json.json && !json.ld_json) {
				fprintf(stderr, "%s\n", errbuf);
				return (-1);
			} else {
				fnvlist_add_string(json.nv_dict_error,
				    "error", errbuf);
				ret = (-1);
				goto json_out;
			}
		}
		if (delim != NULL)
			ofield = delim + 1;
	} while (delim != NULL);
	fields[cfield] = USFIELD_LAST;

	/* Override output types (-t option) */
	if (tfield != NULL) {
		types = 0;

		do {
			boolean_t found = B_FALSE;

			if ((delim = strchr(tfield, ',')) != NULL)
				*delim = '\0';
			for (i = 0; i < sizeof (us_type_bits) / sizeof (int);
			    i++) {
				if (strcmp(tfield, us_type_names[i]) == 0) {
					found = B_TRUE;
					types |= us_type_bits[i];
					break;
				}
			}
			if (!found) {
				(void) sprintf(errbuf, gettext("invalid type "
				    "'%s' for -t option"), tfield);
				if (!json.json && !json.ld_json) {
					fprintf(stderr, "%s\n", errbuf);
					return (-1);
				} else {
					fnvlist_add_string(json.nv_dict_error,
					    "error", errbuf);
					ret = (-1);
					goto json_out;
				}

			}
			if (delim != NULL)
				tfield = delim + 1;
		} while (delim != NULL);
	}

	if ((zhp = zfs_json_open(&json,
	    g_zfs, argv[0], ZFS_TYPE_DATASET)) == NULL)
		return (1);

	if ((avl_pool = uu_avl_pool_create("us_avl_pool", sizeof (us_node_t),
	    offsetof(us_node_t, usn_avlnode), us_compare, UU_DEFAULT)) == NULL)
		nomem();
	if ((avl_tree = uu_avl_create(avl_pool, NULL, UU_DEFAULT)) == NULL)
		nomem();

	/* Always add default sorting columns */
	(void) zfs_add_sort_column(&sortcol, "type", B_FALSE);
	(void) zfs_add_sort_column(&sortcol, "name", B_FALSE);

	cb.cb_sortcol = sortcol;
	cb.cb_numname = prtnum;
	cb.cb_nicenum = !parsable;
	cb.cb_avl_pool = avl_pool;
	cb.cb_avl = avl_tree;
	cb.cb_sid2posix = sid2posix;

	for (i = 0; i < USFIELD_LAST; i++)
		cb.cb_width[i] = strlen(gettext(us_field_hdr[i]));

	for (p = 0; p < ZFS_NUM_USERQUOTA_PROPS; p++) {
		if (((p == ZFS_PROP_USERUSED || p == ZFS_PROP_USERQUOTA) &&
		    !(types & (USTYPE_PSX_USR | USTYPE_SMB_USR))) ||
		    ((p == ZFS_PROP_GROUPUSED || p == ZFS_PROP_GROUPQUOTA) &&
		    !(types & (USTYPE_PSX_GRP | USTYPE_SMB_GRP))))
			continue;
		cb.cb_prop = p;
		if ((ret = zfs_userspace(zhp, p, userspace_cb, &cb)) != 0) {
			if (!json.json)
				return (ret);
			else
				goto json_out;
		}
	}

	/* Sort the list */
	if ((node = uu_avl_first(avl_tree)) == NULL) {
		if (!json.json)
			return (0);
		else {
			ret = 0;
			goto json_out;
		}
	}

	us_populated = B_TRUE;

	listpool = uu_list_pool_create("tmplist", sizeof (us_node_t),
	    offsetof(us_node_t, usn_listnode), NULL, UU_DEFAULT);
	list = uu_list_create(listpool, NULL, UU_DEFAULT);
	uu_list_node_init(node, &node->usn_listnode, listpool);

	while (node != NULL) {
		rmnode = node;
		node = uu_avl_next(avl_tree, node);
		uu_avl_remove(avl_tree, rmnode);
		if (uu_list_find(list, rmnode, NULL, &idx2) == NULL)
			uu_list_insert(list, rmnode, idx2);
	}

	for (node = uu_list_first(list); node != NULL;
	    node = uu_list_next(list, node)) {
		us_sort_info_t sortinfo = { sortcol, cb.cb_numname };

		if (uu_avl_find(avl_tree, node, &sortinfo, &idx) == NULL)
			uu_avl_insert(avl_tree, node, idx);
	}

	uu_list_destroy(list);
	uu_list_pool_destroy(listpool);

	/* Print and free node nvlist memory */
	print_us(&json, scripted, parsable, fields, types, cb.cb_width, B_TRUE,
	    cb.cb_avl);

	zfs_free_sort_columns(sortcol);

	/* Clean up the AVL tree */
	if ((walk = uu_avl_walk_start(cb.cb_avl, UU_WALK_ROBUST)) == NULL)
		nomem();

	while ((node = uu_avl_walk_next(walk)) != NULL) {
		uu_avl_remove(cb.cb_avl, node);
		free(node);
	}

	uu_avl_walk_end(walk);
	uu_avl_destroy(avl_tree);
	uu_avl_pool_destroy(avl_pool);
	json_out:
	if (json.json) {
		fnvlist_add_string(json.nv_dict_props, "schema_version", "1.0");
		fnvlist_add_nvlist_array(json.nv_dict_props, "stdout",
		    (nvlist_t **)json.json_data, json.nb_elem);
		fnvlist_add_nvlist(json.nv_dict_props,
		    "stderr", json.nv_dict_error);
		nvlist_print_json(stdout, json.nv_dict_props);
		while (((json.nb_elem)--) > 0)
			fnvlist_free(
			    ((nvlist_t **)
			    (json.json_data))[json.nb_elem]);
		free(json.json_data);
	}
	if (json.json || json.ld_json) {
		if (json.ld_json)
			nvlist_print_json(stdout, json.nv_dict_error);
		fnvlist_free(json.nv_dict_error);
		fnvlist_free(json.nv_dict_props);
		fprintf(stdout, "\n");
		fflush(stdout);
	}
	return (ret);
	json_usage:
	if (json.json) {
		fnvlist_add_string(json.nv_dict_props, "schema_version", "1.0");
		fnvlist_add_nvlist_array(json.nv_dict_props, "stdout",
		    (nvlist_t **)json.json_data, json.nb_elem);
		fnvlist_add_nvlist(json.nv_dict_props,
		    "stderr", json.nv_dict_error);
		nvlist_print_json(stdout, json.nv_dict_props);
		while (((json.nb_elem)--) > 0)
			fnvlist_free(
			    ((nvlist_t **)
			    (json.json_data))[json.nb_elem]);
		free(json.json_data);
	}
	if (json.json || json.ld_json) {
		if (json.ld_json)
			nvlist_print_json(stdout, json.nv_dict_error);
		fnvlist_free(json.nv_dict_error);
		fnvlist_free(json.nv_dict_props);
		fprintf(stdout, "\n");
		fflush(stdout);
		}
	exit(2);
}

/*
 * list [-Hp][-r|-d max] [-o property[,...]] [-s property] ... [-S property]
 *      [-t type[,...]] [filesystem|volume|snapshot] ...
 *
 *	-H	Scripted mode; elide headers and separate columns by tabs
 *	-p	Display values in parsable (literal) format.
 *	-r	Recurse over all children
 *	-d	Limit recursion by depth.
 *	-o	Control which fields to display.
 *	-s	Specify sort columns, descending order.
 *	-S	Specify sort columns, ascending order.
 *	-t	Control which object types to display.
 *
 * When given no arguments, list all filesystems in the system.
 * Otherwise, list the specified datasets, optionally recursing down them if
 * '-r' is specified.
 */
typedef struct	list_cbdata {
	boolean_t		cb_first;
	boolean_t		cb_literal;
	boolean_t		cb_scripted;
	zprop_list_t		*cb_proplist;
} list_cbdata_t;

/*
 * Given a list of columns to display, output appropriate headers for each one.
 */
static void
print_header(list_cbdata_t *cb)
{
	zprop_list_t *pl = cb->cb_proplist;
	char headerbuf[ZFS_MAXPROPLEN];
	const char *header;
	int i;
	boolean_t first = B_TRUE;
	boolean_t right_justify;

	for (; pl != NULL; pl = pl->pl_next) {
		if (!first) {
			(void) printf("  ");
		} else {
			first = B_FALSE;
		}

		right_justify = B_FALSE;
		if (pl->pl_prop != ZPROP_INVAL) {
			header = zfs_prop_column_name(pl->pl_prop);
			right_justify = zfs_prop_align_right(pl->pl_prop);
		} else {
			for (i = 0; pl->pl_user_prop[i] != '\0'; i++)
				headerbuf[i] = toupper(pl->pl_user_prop[i]);
			headerbuf[i] = '\0';
			header = headerbuf;
		}

		if (pl->pl_next == NULL && !right_justify)
			(void) printf("%s", header);
		else if (right_justify)
			(void) printf("%*s", (int)pl->pl_width, header);
		else
			(void) printf("%-*s", (int)pl->pl_width, header);
	}
	(void) printf("\n");
}

/*
 * Given a dataset and a list of fields, print out all the properties according
 * to the described layout.
 */
static void
print_dataset(zfs_handle_t *zhp, list_cbdata_t *cb, zfs_json_t *json)
{
	zprop_list_t *pl = cb->cb_proplist;
	boolean_t first = B_TRUE;
	char property[ZFS_MAXPROPLEN];
	nvlist_t *userprops = zfs_get_user_props(zhp);
	nvlist_t *propval;
	char *propstr;
	boolean_t right_justify;
	nvlist_t *nv_dict_props = NULL;

	if (json->json) {
		json->nb_elem++;
		json->json_data = realloc(json->json_data,
		    sizeof (nvlist_t *) * json->nb_elem);
		nv_dict_props = fnvlist_alloc();
		((nvlist_t **)json->json_data)[json->nb_elem - 1] =
		    nv_dict_props;
	} else if (json->ld_json)
		nv_dict_props = fnvlist_alloc();

	for (; pl != NULL; pl = pl->pl_next) {
		if (!first && !json->json && ! json->ld_json) {
			if (cb->cb_scripted)
				(void) printf("\t");
			else
				(void) printf("  ");
		} else {
			first = B_FALSE;
		}

		if (pl->pl_prop == ZFS_PROP_NAME) {
			(void) strlcpy(property, zfs_get_name(zhp),
			    sizeof (property));
			propstr = property;
			right_justify = zfs_prop_align_right(pl->pl_prop);
		} else if (pl->pl_prop != ZPROP_INVAL) {
			if (zfs_prop_get(zhp, pl->pl_prop, property,
			    sizeof (property), NULL, NULL, 0,
			    cb->cb_literal) != 0)
				propstr = "-";
			else
				propstr = property;
			right_justify = zfs_prop_align_right(pl->pl_prop);
		} else if (zfs_prop_userquota(pl->pl_user_prop)) {
			if (zfs_prop_get_userquota(zhp, pl->pl_user_prop,
			    property, sizeof (property), cb->cb_literal) != 0)
				propstr = "-";
			else
				propstr = property;
			right_justify = B_TRUE;
		} else if (zfs_prop_written(pl->pl_user_prop)) {
			if (zfs_prop_get_written(zhp, pl->pl_user_prop,
			    property, sizeof (property), cb->cb_literal) != 0)
				propstr = "-";
			else
				propstr = property;
			right_justify = B_TRUE;
		} else {
			if (nvlist_lookup_nvlist(userprops,
			    pl->pl_user_prop, &propval) != 0)
				propstr = "-";
			else
				verify(nvlist_lookup_string(propval,
				    ZPROP_VALUE, &propstr) == 0);
			right_justify = B_FALSE;
		}

		/*
		 * If this is being called in scripted mode, or if this is the
		 * last column and it is left-justified, don't include a width
		 * format specifier.
		 */
		if (!json->json && !json->ld_json) {
			if (cb->cb_scripted ||
			    (pl->pl_next == NULL && !right_justify))
				(void) printf("%s", propstr);
			else if (right_justify)
				(void) printf("%*s",
				    (int)pl->pl_width, propstr);
			else
				(void) printf("%-*s",
				    (int)pl->pl_width, propstr);
		} else if (json->ld_json) {

		fnvlist_add_string(nv_dict_props, zfs_prop_to_name(pl->pl_prop),
		    propstr);
		} else if (json->json) {
			fnvlist_add_string(nv_dict_props,
			    zfs_prop_to_name(pl->pl_prop),
			    propstr);
	}
}
	if (json->ld_json) {
		nvlist_print_json(stdout, nv_dict_props);
		fprintf(stdout, "\n");
		fflush(stdout);
		fnvlist_free(nv_dict_props);
	} else if (!json->json)
		printf("\n");
}

/*
 * Generic callback function to list a dataset or snapshot.
 */

static int
list_callback(zfs_handle_t *zhp, void *data, zfs_json_t *json)
{
	list_cbdata_t *cbp = data;

	if (cbp->cb_first) {
		if (!cbp->cb_scripted && !json->json && !json->ld_json)
			print_header(cbp);
		cbp->cb_first = B_FALSE;
	}

	print_dataset(zhp, cbp, json);

	return (0);
}

static int
zfs_do_list(int argc, char **argv)
{
	int c;
	static char default_fields[] =
	    "name,used,available,referenced,mountpoint";
	int types = ZFS_TYPE_DATASET;
	boolean_t types_specified = B_FALSE;
	char *fields = NULL;
	list_cbdata_t cb = { 0 };
	char *value;
	int limit = 0;
	int ret = 0;
	zfs_json_t json;
	json.json = json.ld_json = B_FALSE;
	zfs_sort_column_t *sortcol = NULL;
	int flags = ZFS_ITER_PROP_LISTSNAPS | ZFS_ITER_ARGS_CAN_BE_PATHS;

	/* check options */
	while ((c = getopt(argc, argv, "jJHS:d:o:prs:t:")) != -1) {
		switch (c) {
		case 'J':
			json.json = B_TRUE;
			json.nv_dict_props = fnvlist_alloc();
			json.nv_dict_error = fnvlist_alloc();
			json.nb_elem = 0;
			cb.cb_literal = B_TRUE;
			json.json_data = NULL;
			fnvlist_add_string(json.nv_dict_props,
			    "cmd", "zfs list");
			fnvlist_add_string(json.nv_dict_error, "error", "");
			break;
		case 'j':
			json.nv_dict_props = fnvlist_alloc();
			json.nv_dict_error = fnvlist_alloc();
			fnvlist_add_string(json.nv_dict_error, "error", "");
			json.ld_json = B_TRUE;
			cb.cb_literal = B_TRUE;
			flags |= ZFS_ITER_LITERAL_PROPS;
			break;
		case 'o':
			fields = optarg;
			break;
		case 'p':
			cb.cb_literal = B_TRUE;
			flags |= ZFS_ITER_LITERAL_PROPS;
			break;
		case 'd':
			limit = parse_depth(optarg, &flags);
			break;
		case 'r':
			flags |= ZFS_ITER_RECURSE;
			break;
		case 'H':
			cb.cb_scripted = B_TRUE;
			break;
		case 's':
			if (zfs_add_sort_column(&sortcol, optarg,
			    B_FALSE) != 0) {
				if (json.json || json.ld_json) {
					fnvlist_add_string(json.nv_dict_error,
					    "stderr", "invalid property");
					goto json_out;
				} else {
					(void) fprintf(stderr,
					    gettext("invalid property '%s'\n"),
					    optarg);
					usage(B_FALSE);
				}
			}
			break;
		case 'S':
			if (zfs_add_sort_column(&sortcol, optarg,
			    B_TRUE) != 0) {
				if (json.json || json.ld_json) {
					fnvlist_add_string(json.nv_dict_error,
					    "error", "invalid property");
					goto json_out;
				} else {
					(void) fprintf(stderr,
					    gettext("invalid property '%s'\n"),
					    optarg);
					usage(B_FALSE);
				}
			}
			break;
		case 't':
			types = 0;
			types_specified = B_TRUE;
			flags &= ~ZFS_ITER_PROP_LISTSNAPS;
			while (*optarg != '\0') {
				static char *type_subopts[] = { "filesystem",
				    "volume", "snapshot", "snap", "bookmark",
				    "all", NULL };

				switch (getsubopt(&optarg, type_subopts,
				    &value)) {
				case 0:
					types |= ZFS_TYPE_FILESYSTEM;
					break;
				case 1:
					types |= ZFS_TYPE_VOLUME;
					break;
				case 2:
				case 3:
					types |= ZFS_TYPE_SNAPSHOT;
					break;
				case 4:
					types |= ZFS_TYPE_BOOKMARK;
					break;
				case 5:
					types = ZFS_TYPE_DATASET |
					    ZFS_TYPE_BOOKMARK;
					break;
				default:
				if (json.json || json.ld_json) {
					fnvlist_add_string(json.nv_dict_error,
					    "error", "invalid type");
					goto json_out;
				} else {
					(void) fprintf(stderr,
					    gettext("invalid type '%s'\n"),
					    value);
					usage(B_FALSE);
				}
				}
			}
			break;
		case ':':
			if (json.json || json.ld_json) {
				fnvlist_add_string(json.nv_dict_error,
				    "error", "missing argument");
				goto json_out;
			} else  {
				(void) fprintf(stderr,
				    gettext("missing argument for "
				    "'%c' option\n"), optopt);
				usage(B_FALSE);
			}
			break;
		case '?':
			if (json.json || json.ld_json) {
				fnvlist_add_string(json.nv_dict_error,
				    "error", "invalid option");
				goto json_out;
			} else {
				(void) fprintf(stderr,
				    gettext("invalid option '%c'\n"),
				    optopt);
				usage(B_FALSE);
			}
		}
	}

	argc -= optind;
	argv += optind;

	if (fields == NULL)
		fields = default_fields;

	/*
	 * If we are only going to list snapshot names and sort by name,
	 * then we can use faster version.
	 */
	if (strcmp(fields, "name") == 0 && zfs_sort_only_by_name(sortcol))
		flags |= ZFS_ITER_SIMPLE;

	/*
	 * If "-o space" and no types were specified, don't display snapshots.
	 */
	if (strcmp(fields, "space") == 0 && types_specified == B_FALSE)
		types &= ~ZFS_TYPE_SNAPSHOT;

	/*
	 * If the user specifies '-o all', the zprop_get_list() doesn't
	 * normally include the name of the dataset.  For 'zfs list', we always
	 * want this property to be first.
	 */
	if (zprop_get_list(&json, g_zfs,
	    fields, &cb.cb_proplist, ZFS_TYPE_DATASET)
	    != 0) {
	    if (!json.json || !json.ld_json)
			usage(B_FALSE);
		else
			goto json_out;
	}

	cb.cb_first = B_TRUE;

	ret = zfs_for_each(argc, argv, flags, types,
	    sortcol, &cb.cb_proplist, limit, list_callback, &cb, &json);
	if (json.ld_json) {
		json.nv_dict_props = fnvlist_alloc();
		if (cb.cb_first && ret == 0) {
			fnvlist_add_string(json.nv_dict_error, "error",
			    "no datasets available");
			goto json_out;
		}

	} else if (json.json) {
		fnvlist_add_nvlist_array(json.nv_dict_props, "stdout",
			    (nvlist_t **)json.json_data, json.nb_elem);
		if (ret == 0 && cb.cb_first) {
			fnvlist_add_string(json.nv_dict_error, "error",
			    "no datasets available");
			goto json_out;
		}
	}

	zprop_free_list(cb.cb_proplist);
	zfs_free_sort_columns(sortcol);

	if (ret == 0 && cb.cb_first && !cb.cb_scripted &&
	    (!json.json && !json.ld_json))
		(void) fprintf(stderr, gettext("no datasets available\n"));
	json_out:
		if (json.json) {
			fnvlist_add_string(json.nv_dict_props,
			    "schema_version", "1.0");
			fnvlist_add_nvlist_array(json.nv_dict_props, "stdout",
			    (nvlist_t **)json.json_data, json.nb_elem);
			fnvlist_add_nvlist(json.nv_dict_props,
			    "stderr", json.nv_dict_error);
			nvlist_print_json(stdout, json.nv_dict_props);
			fprintf(stdout, "\n");
			fflush(stdout);
			while (((json.nb_elem)--) > 0)
				fnvlist_free(
				    ((nvlist_t **)
				    (json.json_data))[json.nb_elem]);
			free(json.json_data);
			fnvlist_free(json.nv_dict_error);
			fnvlist_free(json.nv_dict_props);
		}
	return (ret);

}
/*
 * zfs rename [-f] <fs | snap | vol> <fs | snap | vol>
 * zfs rename [-f] -p <fs | vol> <fs | vol>
 * zfs rename -r <snap> <snap>
 *
 * Renames the given dataset to another of the same type.
 *
 * The '-p' flag creates all the non-existing ancestors of the target first.
 */
/* ARGSUSED */
static int
zfs_do_rename(int argc, char **argv)
{
	zfs_handle_t *zhp;
	int c;
	int ret = 0;
	boolean_t recurse = B_FALSE;
	boolean_t parents = B_FALSE;
	boolean_t force_unmount = B_FALSE;
	zfs_json_t json;
	json.json = json.ld_json = B_FALSE;
	char errbuf[1024];
	/* check options */
	while ((c = getopt(argc, argv, "Jjprf")) != -1) {
		switch (c) {
		case 'J':
		case 'j':
			json.json = B_TRUE;
			json.nv_dict_props = fnvlist_alloc();
			json.nv_dict_error = fnvlist_alloc();
			json.nb_elem = 0;
			json.json_data = NULL;
			fnvlist_add_string(json.nv_dict_props,
			    "cmd", "zfs rename");
			fnvlist_add_string(json.nv_dict_error, "error", "");
			break;
		case 'p':
			parents = B_TRUE;
			break;
		case 'r':
			recurse = B_TRUE;
			break;
		case 'f':
			force_unmount = B_TRUE;
			break;
		case '?':
		default:
			sprintf(errbuf, gettext("invalid option '%c'"),
			    optopt);
			if (!json.json) {
				(void) fprintf(stderr, "%s\n", errbuf);
				usage(B_FALSE);
			} else {
				fnvlist_add_string(json.nv_dict_error,
				    "error", errbuf);
				goto json_usage;
			}

		}
	}

	argc -= optind;
	argv += optind;

	/* check number of arguments */
	if (argc < 1) {
		if (!json.json) {
			(void) fprintf(stderr, gettext("missing source dataset "
			    "argument\n"));
			usage(B_FALSE);
		} else {
			fnvlist_add_string(json.nv_dict_error, "error",
			    "missing source dataset argument");
			goto json_usage;
		}
	}
	if (argc < 2) {
		if (!json.json) {
			(void) fprintf(stderr, gettext("missing target dataset "
			    "argument\n"));
			usage(B_FALSE);
		} else {
			fnvlist_add_string(json.nv_dict_error, "error",
				"missing target dataset argument");
			goto json_usage;
			}
		}
	if (argc > 2) {
		if (!json.json) {
			(void) fprintf(stderr, gettext("too many arguments\n"));
			usage(B_FALSE);
		} else {
			fnvlist_add_string(json.nv_dict_error, "error",
			    "too many arguments");
			goto json_usage;
		}
	}

	if (recurse && parents) {
		if (!json.json) {
			(void) fprintf(stderr,
			    gettext("-p and -r options are mutually "
			    "exclusive\n"));
			usage(B_FALSE);
		} else {
			fnvlist_add_string(json.nv_dict_error, "error",
			    "-p and -r options are mutually "
			    "exclusive");
			goto json_usage;
		}
	}

	if (recurse && strchr(argv[0], '@') == 0) {
		if (!json.json) {
			(void) fprintf(stderr,
			    gettext("source dataset for recursive "
			    "rename must be a snapshot\n"));
			usage(B_FALSE);
		} else {
			fnvlist_add_string(json.nv_dict_error, "error",
			    gettext("source dataset for recursive name"
			    " must be a snapshot"));
		}
	}

	if ((zhp = zfs_json_open(&json,
	    g_zfs, argv[0], parents ? ZFS_TYPE_FILESYSTEM |
	    ZFS_TYPE_VOLUME : ZFS_TYPE_DATASET)) == NULL) {
	    if (!json.json)
			return (1);
		else {
			ret = 1;
			goto json_out;
		}
	}

	/* If we were asked and the name looks good, try to create ancestors. */
	if (parents && zfs_json_name_valid(&json, argv[1], zfs_get_type(zhp)) &&
	    zfs_json_create_ancestors(&json, g_zfs, argv[1]) != 0) {
		zfs_close(zhp);
		if (!json.json)
			return (1);
		else {
			ret = 1;
			goto json_out;
		}
	}

	ret = (zfs_rename(&json, zhp, argv[1], recurse, force_unmount) != 0);

	zfs_close(zhp);
	return (ret);
	json_out:
	if (json.json) {
		fnvlist_add_string(json.nv_dict_props, "schema_version", "1.0");
		fnvlist_add_nvlist_array(json.nv_dict_props, "stdout",
		    (nvlist_t **)json.json_data, json.nb_elem);
		fnvlist_add_nvlist(json.nv_dict_props,
		    "stderr", json.nv_dict_error);
		nvlist_print_json(stdout, json.nv_dict_props);
		fprintf(stdout, "\n");
		fflush(stdout);
		while (((json.nb_elem)--) > 0)
			fnvlist_free(
			    ((nvlist_t **)
			    (json.json_data))[json.nb_elem]);
		free(json.json_data);
		fnvlist_free(json.nv_dict_error);
		fnvlist_free(json.nv_dict_props);
	}
	return (ret);


	json_usage :
	if (json.json) {
		fnvlist_add_string(json.nv_dict_props, "schema_version", "1.0");
		fnvlist_add_nvlist_array(json.nv_dict_props, "stdout",
		    (nvlist_t **)json.json_data, json.nb_elem);
		fnvlist_add_nvlist(json.nv_dict_props,
		    "stderr", json.nv_dict_error);
		nvlist_print_json(stdout, json.nv_dict_props);
		fprintf(stdout, "\n");
		fflush(stdout);
		while (((json.nb_elem)--) > 0)
			fnvlist_free(
			    ((nvlist_t **)
			    (json.json_data))[json.nb_elem]);
		free(json.json_data);
		fnvlist_free(json.nv_dict_error);
		fnvlist_free(json.nv_dict_props);
		}
	exit(0);
}

/*
 * zfs promote <fs>
 *
 * Promotes the given clone fs to be the parent
 */
/* ARGSUSED */
static int
zfs_do_promote(int argc, char **argv)
{
	zfs_handle_t *zhp;
	int ret = 0;
	zfs_json_t json;
	json.json = json.ld_json = B_FALSE;
	char errbuf[1024];
	int c;

	while ((c = getopt(argc, argv, "Jj")) != -1) {
		switch (c) {
		case 'J':
		case 'j':
			json.json = B_TRUE;
			json.nv_dict_props = fnvlist_alloc();
			json.nv_dict_error = fnvlist_alloc();
			json.nb_elem = 0;
			json.json_data = NULL;
			fnvlist_add_string(json.nv_dict_props,
			    "cmd", "zfs promote");
			fnvlist_add_string(json.nv_dict_error, "error", "");
			break;
		}
	}

	argc -= optind;
	argv += optind;

	/* check options */
	if (argc > 1 && argv[1][0] == '-') {
		(void) sprintf(errbuf, gettext("invalid option '%c'"),
			    argv[1][1]);
			usage(B_FALSE);
		if (!json.json) {
			(void) fprintf(stderr, "'%s'\n", errbuf);
			usage(B_FALSE);
		} else {
			fnvlist_add_string(json.nv_dict_error, "error", errbuf);
			goto json_out;
		}
	}

	/* check number of arguments */
	if (argc < 2) {
		if (!json.json) {
			(void) fprintf(stderr,
			    gettext("missing clone filesystem"
			    " argument\n"));
			usage(B_FALSE);
		} else {
			fnvlist_add_string(json.nv_dict_error,
			    "error", "missing clone filesystem argument");
			goto json_out;
		}
	}
	if (argc > 2) {
		if (!json.json) {
			(void) fprintf(stderr,
			    gettext("too many arguments\n"));
			usage(B_FALSE);
		} else {
			fnvlist_add_string(json.nv_dict_error,
			    "error", "too many arguments");
			goto json_out;
		}
	}

	zhp = zfs_json_open(&json, g_zfs,
	    argv[1], ZFS_TYPE_FILESYSTEM | ZFS_TYPE_VOLUME);
	if (zhp == NULL) {
		if (!json.json)
			return (1);
		else
			ret = 1;
		goto json_out;
	}

	ret = (zfs_promote(&json, zhp) != 0);

json_out:
	if (json.json) {
		fnvlist_add_string(json.nv_dict_props, "schema_version", "1.0");
		fnvlist_add_nvlist_array(json.nv_dict_props, "stdout",
		    (nvlist_t **)json.json_data, json.nb_elem);
		fnvlist_add_nvlist(json.nv_dict_props,
		    "stderr", json.nv_dict_error);
		nvlist_print_json(stdout, json.nv_dict_props);
		fprintf(stdout, "\n");
		fflush(stdout);
		while (((json.nb_elem)--) > 0)
			fnvlist_free(
			    ((nvlist_t **)
			    (json.json_data))[json.nb_elem]);
		free(json.json_data);
		fnvlist_free(json.nv_dict_error);
		fnvlist_free(json.nv_dict_props);
	}
	return (ret);
}

/*
 * zfs rollback [-rRf] <snapshot>
 *
 *	-r	Delete any intervening snapshots before doing rollback
 *	-R	Delete any snapshots and their clones
 *	-f	ignored for backwards compatability
 *
 * Given a filesystem, rollback to a specific snapshot, discarding any changes
 * since then and making it the active dataset.  If more recent snapshots exist,
 * the command will complain unless the '-r' flag is given.
 */
typedef struct rollback_cbdata {
	uint64_t	cb_create;
	boolean_t	cb_first;
	int		cb_doclones;
	char		*cb_target;
	int		cb_error;
	boolean_t	cb_recurse;
} rollback_cbdata_t;

static int
rollback_check_dependent(zfs_handle_t *zhp, void *data)
{
	rollback_cbdata_t *cbp = data;

	if (cbp->cb_first && cbp->cb_recurse) {
		(void) fprintf(stderr, gettext("cannot rollback to "
		    "'%s': clones of previous snapshots exist\n"),
		    cbp->cb_target);
		(void) fprintf(stderr, gettext("use '-R' to "
		    "force deletion of the following clones and "
		    "dependents:\n"));
		cbp->cb_first = 0;
		cbp->cb_error = 1;
	}

	(void) fprintf(stderr, "%s\n", zfs_get_name(zhp));

	zfs_close(zhp);
	return (0);
}


/*
 * Report any snapshots more recent than the one specified.  Used when '-r' is
 * not specified.  We reuse this same callback for the snapshot dependents - if
 * 'cb_dependent' is set, then this is a dependent and we should report it
 * without checking the transaction group.
 */
static int
rollback_check(zfs_handle_t *zhp, void *data, zfs_json_t *json)
{
	rollback_cbdata_t *cbp = data;

	if (cbp->cb_doclones) {
		zfs_close(zhp);
		return (0);
	}

	if (zfs_prop_get_int(zhp, ZFS_PROP_CREATETXG) > cbp->cb_create) {
		if (cbp->cb_first && !cbp->cb_recurse) {
			(void) fprintf(stderr, gettext("cannot "
			    "rollback to '%s': more recent snapshots "
			    "or bookmarks exist\n"),
			    cbp->cb_target);
			(void) fprintf(stderr, gettext("use '-r' to "
			    "force deletion of the following "
			    "snapshots and bookmarks:\n"));
			cbp->cb_first = 0;
			cbp->cb_error = 1;
		}

		if (cbp->cb_recurse) {
			if (zfs_iter_dependents(zhp, B_TRUE,
			    rollback_check_dependent, cbp) != 0) {
				zfs_close(zhp);
				return (-1);
			}
		} else {
			(void) fprintf(stderr, "%s\n",
			    zfs_get_name(zhp));
		}
	}
	zfs_close(zhp);
	return (0);
}

static int
zfs_do_rollback(int argc, char **argv)
{
	int ret = 0;
	int c;
	boolean_t force = B_FALSE;
	rollback_cbdata_t cb = { 0 };
	zfs_handle_t *zhp, *snap;
	char parentname[ZFS_MAXNAMELEN];
	char *delim;
	zfs_json_t json;
	json.json = json.ld_json = B_FALSE;
	char errbuf[1024];

	/* check options */
	while ((c = getopt(argc, argv, "JjrRf")) != -1) {
		switch (c) {
		case 'J':
		case 'j':
			json.json = B_TRUE;
			json.nv_dict_props = fnvlist_alloc();
			json.nv_dict_error = fnvlist_alloc();
			json.nb_elem = 0;
			json.json_data = NULL;
			fnvlist_add_string(json.nv_dict_props,
			    "cmd", "zfs rollback");
			fnvlist_add_string(json.nv_dict_error, "error", "");
			break;
		case 'r':
			cb.cb_recurse = 1;
			break;
		case 'R':
			cb.cb_recurse = 1;
			cb.cb_doclones = 1;
			break;
		case 'f':
			force = B_TRUE;
			break;
		case '?':
			(void) sprintf(errbuf, gettext("invalid option '%c'"),
			    optopt);
			if (!json.json) {
				fprintf(stderr, "%s\n", errbuf);
				usage(B_FALSE);
			} else {
				fnvlist_add_string(json.nv_dict_error,
				    "error", errbuf);
				goto json_usage;
			}
		}
	}

	argc -= optind;
	argv += optind;

	/* check number of arguments */
	if (argc < 1) {
		if (!json.json) {
			(void) fprintf(stderr,
			    gettext("missing dataset argument\n"));
			usage(B_FALSE);
		} else {
			fnvlist_add_string(json.nv_dict_error, "error",
			    "missing dataset argument");
			goto json_usage;
		}
	}
	if (argc > 1) {
		if (!json.json) {
			(void) fprintf(stderr,
			    gettext("too many arguments\n"));
			usage(B_FALSE);
		} else {
			fnvlist_add_string(json.nv_dict_error, "error",
			    "too many arguments");
			goto json_usage;
		}

	}

	/* open the snapshot */
	if ((snap = zfs_json_open(&json,
	    g_zfs, argv[0], ZFS_TYPE_SNAPSHOT)) == NULL) {
		if (!json.json)
			return (1);
		else {
			ret = 1;
			goto json_usage;
		}
	}

	/* open the parent dataset */
	(void) strlcpy(parentname, argv[0], sizeof (parentname));
	verify((delim = strrchr(parentname, '@')) != NULL);
	*delim = '\0';
	if ((zhp = zfs_json_open(&json,
	    g_zfs, parentname, ZFS_TYPE_DATASET)) == NULL) {
		zfs_close(snap);
		if (!json.json)
			return (1);
		else {
			ret = 1;
			goto json_usage;
		}
	}

	/*
	 * Check for more recent snapshots and/or clones based on the presence
	 * of '-r' and '-R'.
	 */

	cb.cb_target = argv[0];
	cb.cb_create = zfs_prop_get_int(snap, ZFS_PROP_CREATETXG);
	cb.cb_first = B_TRUE;
	cb.cb_error = 0;
	if ((ret = zfs_iter_snapshots(zhp,
	    B_FALSE, (zfs_iter_f)rollback_check, &cb)) != 0)
		goto out;
	if ((ret = zfs_iter_bookmarks(zhp,
	    (zfs_iter_f) rollback_check, &cb)) != 0)
		goto out;
	if ((ret = cb.cb_error) != 0)
		goto out;
	/*
	 * Rollback parent to the given snapshot.
	 */
	ret = zfs_rollback(&json, zhp, snap, force);

	if (json.json) {
		fnvlist_add_string(json.nv_dict_props, "schema_version", "1.0");
		fnvlist_add_nvlist_array(json.nv_dict_props, "stdout",
		    (nvlist_t **)json.json_data, json.nb_elem);
		fnvlist_add_nvlist(json.nv_dict_props,
		    "stderr", json.nv_dict_error);
		nvlist_print_json(stdout, json.nv_dict_props);
		fprintf(stdout, "\n");
		fflush(stdout);
		while (((json.nb_elem)--) > 0)
			fnvlist_free(
			    ((nvlist_t **)
			    (json.json_data))[json.nb_elem]);
		free(json.json_data);
		fnvlist_free(json.nv_dict_error);
		fnvlist_free(json.nv_dict_props);
	}
	out:
	zfs_close(snap);
	zfs_close(zhp);
	if (ret == 0)
		return (0);
	else
		return (1);


json_usage:
	if (json.json) {
		fnvlist_add_string(json.nv_dict_props, "schema_version", "1.0");
		fnvlist_add_nvlist_array(json.nv_dict_props, "stdout",
		    (nvlist_t **)json.json_data, json.nb_elem);
		fnvlist_add_nvlist(json.nv_dict_props,
		    "stderr", json.nv_dict_error);
		nvlist_print_json(stdout, json.nv_dict_props);
		fprintf(stdout, "\n");
		fflush(stdout);
		while (((json.nb_elem)--) > 0)
			fnvlist_free(
			    ((nvlist_t **)
			    (json.json_data))[json.nb_elem]);
		free(json.json_data);
		fnvlist_free(json.nv_dict_error);
		fnvlist_free(json.nv_dict_props);
	}
		exit(2);
}

/*
 * zfs set property=value { fs | snap | vol } ...
 *
 * Sets the given property for all datasets specified on the command line.
 */
typedef struct set_cbdata {
	char		*cb_propname;
	char		*cb_value;
} set_cbdata_t;

static int
set_callback(zfs_handle_t *zhp, void *data, zfs_json_t *json)
{
	set_cbdata_t *cbp = data;

	if (zfs_prop_set(json, zhp, cbp->cb_propname, cbp->cb_value) != 0) {
		switch (libzfs_errno(g_zfs)) {
		case EZFS_MOUNTFAILED:
			if (!json->json) {
				(void) fprintf(stderr,
				    gettext("property may be set "
				    "but unable to remount filesystem\n"));
			} else {
				fnvlist_add_string(json->nv_dict_error, "error",
					gettext("property may be set "
					"but unlable to remount filesystem"));
			}
			break;
		case EZFS_SHARENFSFAILED:
			if (!json->json) {
				(void) fprintf(stderr,
				    gettext("property may be set "
				    "but unable to reshare filesystem\n"));
			} else {
				fnvlist_add_string(json->nv_dict_error, "error",
					gettext("property may be set "
					"but unlable to reshare filesystem"));
			}

			break;
		}
		return (1);
	}
	return (0);
}

static int
zfs_do_set(int argc, char **argv)
{
	set_cbdata_t cb;
	int ret = 0;
	zfs_json_t json;
	json.json = json.ld_json = B_FALSE;
	int c;

	while ((c = getopt(argc, argv, "Jj")) != -1) {
		switch (c) {
		case 'J':
		case 'j':
			json.json = B_TRUE;
			json.nv_dict_props = fnvlist_alloc();
			json.nv_dict_error = fnvlist_alloc();
			json.nb_elem = 0;
			json.json_data = NULL;
			fnvlist_add_string(json.nv_dict_props,
			    "cmd", "zfs set");
			fnvlist_add_string(json.nv_dict_error, "error", "");
			break;
		case '?':
			if (json.json || json.ld_json) {
				fnvlist_add_string(json.nv_dict_error,
				    "error", "invalid option");
				goto json_usage;
			} else {
				(void) fprintf(stderr,
				    gettext("invalid option '%c'\n"),
				    optopt);
				usage(B_FALSE);
			}
		}
	}
	argc -= optind;
	argv += optind;

	/* check number of arguments */
	if (argc < 2) {
		if (!json.json) {
			(void) fprintf(stderr, gettext("missing property=value "
			    "argument\n"));
			usage(B_FALSE);
		} else {
			fnvlist_add_string(json.nv_dict_error, "error",
				"missing property=value argument");
			goto json_usage;
		}
	}
	if (argc < 3) {
		if (!json.json) {
			(void) fprintf(stderr,
			    gettext("missing dataset name\n"));
			usage(B_FALSE);
		} else {
			fnvlist_add_string(json.nv_dict_error, "error",
			    "missing dataset name");
			goto json_usage;
		}
	}

	/* validate property=value argument */
	cb.cb_propname = argv[1];
	if (((cb.cb_value = strchr(cb.cb_propname, '=')) == NULL) ||
	    (cb.cb_value[1] == '\0')) {
		if (!json.json) {
			(void) fprintf(stderr, gettext("missing value in "
			    "property=value argument\n"));
			usage(B_FALSE);
		} else {
			fnvlist_add_string(json.nv_dict_error, "error",
			    "missing value in property=value argument");
			goto json_usage;
		}
	}

	*cb.cb_value = '\0';
	cb.cb_value++;

	if (*cb.cb_propname == '\0') {
		if (!json.json) {
			(void) fprintf(stderr,
			    gettext("missing property in "
			    "property=value argument\n"));
			usage(B_FALSE);
		} else {
			fnvlist_add_string(json.nv_dict_error, "error",
			    "missing property in property=value argument");
			goto json_usage;
		}
	}

	ret = zfs_for_each(argc - 2, argv + 2, 0,
	    ZFS_TYPE_DATASET, NULL, NULL, 0, set_callback, &cb, &json);

	if (json.json) {
		fnvlist_add_string(json.nv_dict_props, "schema_version", "1.0");
		fnvlist_add_nvlist_array(json.nv_dict_props, "stdout",
		    (nvlist_t **)json.json_data, json.nb_elem);
		fnvlist_add_nvlist(json.nv_dict_props,
		    "stderr", json.nv_dict_error);
		nvlist_print_json(stdout, json.nv_dict_props);
		fprintf(stdout, "\n");
		fflush(stdout);
		while (((json.nb_elem)--) > 0)
			fnvlist_free(
			    ((nvlist_t **)
			    (json.json_data))[json.nb_elem]);
		free(json.json_data);
		fnvlist_free(json.nv_dict_error);
		fnvlist_free(json.nv_dict_props);
	}
	return (ret);

	json_usage:
	if (json.json) {
		fnvlist_add_string(json.nv_dict_props, "schema_version", "1.0");
		fnvlist_add_nvlist_array(json.nv_dict_props, "stdout",
		    (nvlist_t **)json.json_data, json.nb_elem);
		fnvlist_add_nvlist(json.nv_dict_props,
		    "stderr", json.nv_dict_error);
		nvlist_print_json(stdout, json.nv_dict_props);
		fprintf(stdout, "\n");
		fflush(stdout);
		while (((json.nb_elem)--) > 0)
			fnvlist_free(
			    ((nvlist_t **)
			    (json.json_data))[json.nb_elem]);
		free(json.json_data);
		fnvlist_free(json.nv_dict_error);
		fnvlist_free(json.nv_dict_props);
	}
	exit(2);
}

typedef struct snap_cbdata {
	nvlist_t *sd_nvl;
	boolean_t sd_recursive;
	const char *sd_snapname;
} snap_cbdata_t;

static int
zfs_snapshot_cb(zfs_handle_t *zhp, void *arg)
{
	snap_cbdata_t *sd = arg;
	char *name;
	int rv = 0;
	int error;

	if (sd->sd_recursive &&
	    zfs_prop_get_int(zhp, ZFS_PROP_INCONSISTENT) != 0) {
		zfs_close(zhp);
		return (0);
	}

	error = asprintf(&name, "%s@%s", zfs_get_name(zhp), sd->sd_snapname);
	if (error == -1)
		nomem();
	fnvlist_add_boolean(sd->sd_nvl, name);
	free(name);

	if (sd->sd_recursive)
		rv = zfs_iter_filesystems(zhp, zfs_snapshot_cb, sd);
	zfs_close(zhp);
	return (rv);
}

/*
 * zfs snapshot [-r] [-o prop=value] ... <fs@snap>
 *
 * Creates a snapshot with the given name.  While functionally equivalent to
 * 'zfs create', it is a separate command to differentiate intent.
 */
static int
zfs_do_snapshot(int argc, char **argv)
{
	int ret = 0;
	signed char c;
	nvlist_t *props;
	snap_cbdata_t sd = { 0 };
	boolean_t multiple_snaps = B_FALSE;
	zfs_json_t json;
	json.json = json.ld_json = B_FALSE;
	char errbuf[1024];

	if (nvlist_alloc(&props, NV_UNIQUE_NAME, 0) != 0)
		nomem();
	if (nvlist_alloc(&sd.sd_nvl, NV_UNIQUE_NAME, 0) != 0)
		nomem();

	/* check options */
	while ((c = getopt(argc, argv, "Jjro:")) != -1) {
		switch (c) {
		case 'J':
		case 'j':
			json.json = B_TRUE;
			json.nv_dict_props = fnvlist_alloc();
			json.nv_dict_error = fnvlist_alloc();
			json.nb_elem = 0;
			json.json_data = NULL;
			fnvlist_add_string(json.nv_dict_props,
			    "cmd", "zfs snapshot");
			fnvlist_add_string(json.nv_dict_error, "error", "");
			break;
		case 'o':
			if (parseprop(props))
				return (1);
			break;
		case 'r':
			sd.sd_recursive = B_TRUE;
			multiple_snaps = B_TRUE;
			break;
		case '?':
			(void) sprintf(errbuf, gettext("invalid option '%c'"),
			    optopt);
			if (!json.json)
				fprintf(stderr, "%s\n", errbuf);
			else
				fnvlist_add_string(json.nv_dict_error, "error",
				    errbuf);
			goto usage;
		}
	}

	argc -= optind;
	argv += optind;

	/* check number of arguments */
	if (argc < 1) {
		if (!json.json)
			(void) fprintf(stderr,
			    gettext("missing snapshot argument\n"));
		else  {
			fnvlist_add_string(json.nv_dict_error, "error",
			    "missing snapshot argument");
			goto usage;
		}
	}

	if (argc > 1)
		multiple_snaps = B_TRUE;
	for (; argc > 0; argc--, argv++) {
		char *atp;
		zfs_handle_t *zhp;

		atp = strchr(argv[0], '@');
		if (atp == NULL) {
			if (json.json)
				fnvlist_add_string(json.nv_dict_error, "error",
				    "bad usage");
			goto usage;
		}
		*atp = '\0';
		sd.sd_snapname = atp + 1;
		zhp = zfs_json_open(&json, g_zfs, argv[0],
		    ZFS_TYPE_FILESYSTEM | ZFS_TYPE_VOLUME);
		if (zhp == NULL) {
			if (json.json)
				fnvlist_add_string(json.nv_dict_error, "error",
				    "bad usage");
			goto usage;
		}
		if (zfs_snapshot_cb(zhp, &sd) != 0) {
			if (json.json)
				fnvlist_add_string(json.nv_dict_error, "error",
				    "bad usage");
			goto usage;
		}
	}

	ret = zfs_snapshot_nvl(&json, g_zfs, sd.sd_nvl, props);
	nvlist_free(sd.sd_nvl);
	nvlist_free(props);
	if (ret != 0 && multiple_snaps) {
		if (!json.json)
			(void) fprintf(stderr,
			    gettext("no snapshots were created\n"));
		else {
			fnvlist_add_string(json.nv_dict_error, "error",
			    "no snapshots were created");
			goto usage;
		}
	}
	if (json.json) {
	fnvlist_add_nvlist_array(json.nv_dict_props, "stdout",
	    (nvlist_t **)json.json_data, json.nb_elem);
	fnvlist_add_nvlist(json.nv_dict_props,
	    "stderr", json.nv_dict_error);
	nvlist_print_json(stdout, json.nv_dict_props);
	fprintf(stdout, "\n");
	fflush(stdout);
	while (((json.nb_elem)--) > 0)
		fnvlist_free(
		    ((nvlist_t **)
		    (json.json_data))[json.nb_elem]);
	free(json.json_data);
	fnvlist_free(json.nv_dict_error);
	fnvlist_free(json.nv_dict_props);
	}
	return (ret != 0);

usage:
	if (json.json) {
		fnvlist_add_string(json.nv_dict_props, "schema_version", "1.0");
		fnvlist_add_nvlist_array(json.nv_dict_props, "stdout",
		    (nvlist_t **)json.json_data, json.nb_elem);
		fnvlist_add_nvlist(json.nv_dict_props,
		    "stderr", json.nv_dict_error);
		nvlist_print_json(stdout, json.nv_dict_props);
		fprintf(stdout, "\n");
		fflush(stdout);
		while (((json.nb_elem)--) > 0)
			fnvlist_free(
			    ((nvlist_t **)
			    (json.json_data))[json.nb_elem]);
		free(json.json_data);
		fnvlist_free(json.nv_dict_error);
		fnvlist_free(json.nv_dict_props);
		}
		nvlist_free(sd.sd_nvl);
		nvlist_free(props);
		if (!json.json)
			usage(B_FALSE);
		return (-1);
	}

/*
 * Send a backup stream to stdout.
 */
static int
zfs_do_send(int argc, char **argv)
{
	char *fromname = NULL;
	char *toname = NULL;
	char *cp;
	zfs_handle_t *zhp = NULL;
	sendflags_t flags = { 0 };
	int c, err, ret;
	nvlist_t *dbgnv = NULL;
	boolean_t extraverbose = B_FALSE;
	zfs_json_t json;
	json.json = json.ld_json = B_FALSE;
	char errbuf[1024];


	/* check options */
	while ((c = getopt(argc, argv, "Jj:i:I:RDpvnPLe")) != -1) {
		switch (c) {
		case 'J':
		case 'j':
			json.json = B_TRUE;
			json.nv_dict_props = fnvlist_alloc();
			json.nv_dict_error = fnvlist_alloc();
			json.nb_elem = 0;
			json.json_data = NULL;
			fnvlist_add_string(json.nv_dict_props,
			    "cmd", "zfs create");
			fnvlist_add_string(json.nv_dict_error, "error", "");
			break;
		case 'i':
			if (fromname)
				usage(B_FALSE);
			fromname = optarg;
			break;
		case 'I':
			if (fromname)
				usage(B_FALSE);
			fromname = optarg;
			flags.doall = B_TRUE;
			break;
		case 'R':
			flags.replicate = B_TRUE;
			break;
		case 'p':
			flags.props = B_TRUE;
			break;
		case 'P':
			flags.parsable = B_TRUE;
			flags.verbose = B_TRUE;
			break;
		case 'v':
			if (flags.verbose)
				extraverbose = B_TRUE;
			flags.verbose = B_TRUE;
			flags.progress = B_TRUE;
			break;
		case 'D':
			flags.dedup = B_TRUE;
			break;
		case 'n':
			flags.dryrun = B_TRUE;
			break;
		case 'L':
			flags.largeblock = B_TRUE;
			break;
		case 'e':
			flags.embed_data = B_TRUE;
			break;
		case ':':
			(void) sprintf(errbuf, gettext("missing argument for "
			    "'%c' option"), optopt);
			if (!json.json) {
				printf("%s\n", errbuf);
				usage(B_FALSE);
			} else {
				fnvlist_add_string(json.nv_dict_error,
				    "error", errbuf);
				goto json_usage;
			}


			break;
		case '?':
			(void) sprintf(errbuf, gettext("invalid option '%c'"),
			    optopt);
			if (!json.json) {
				printf("%s\n", errbuf);
				usage(B_FALSE);
			} else {
				fnvlist_add_string(json.nv_dict_error,
				    "error", errbuf);
				goto json_usage;
			}
		}
	}

	argc -= optind;
	argv += optind;

	/* check number of arguments */
	if (argc < 1) {
		if (!json.json) {
			(void) fprintf(stderr, gettext("missing snapshot"
			    " argument\n"));
			usage(B_FALSE);
		} else {
			fnvlist_add_string(json.nv_dict_error, "error",
			    gettext("missing snapshot argument"));
			goto json_usage;
		}
	}
	if (argc > 1) {
		if (!json.json) {
			(void) fprintf(stderr, gettext("too many arguments\n"));
			usage(B_FALSE);
		} else {
			fnvlist_add_string(json.nv_dict_error, "error",
			    gettext("too many arguments"));
			goto json_usage;
		}
	}

	if (!flags.dryrun && isatty(STDOUT_FILENO)) {
		if (!json.json) {
			(void) fprintf(stderr,
			    gettext("Error: Stream can "
			    "not be written to a terminal.\n"
			    "You must redirect standard output.\n"));
			return (1);
		} else {
			fnvlist_add_string(json.nv_dict_error, "error",
			    gettext("Error: Stream can not be "
			    "written to a terminal."
			    "You must redirect standard output."));
			ret = 1;
			goto json_usage;
		}
	}

	/*
	 * Special case sending a filesystem, or from a bookmark.
	 */
	if (strchr(argv[0], '@') == NULL ||
	    (fromname && strchr(fromname, '#') != NULL)) {
		char frombuf[ZFS_MAXNAMELEN];
		enum lzc_send_flags lzc_flags = 0;

		if (flags.replicate || flags.doall || flags.props ||
		    flags.dedup || flags.dryrun || flags.verbose ||
		    flags.progress) {
			if (!json.json) {
				(void) fprintf(stderr,
				    gettext("Error: "
				    "Unsupported flag with "
				    "filesystem or bookmark.\n"));
				return (1);
			} else {
				fnvlist_add_string(json.nv_dict_error, "error",
				    gettext("Error: "
				    "Unsupported flag with "
				    "filesystem or bookmark."));
				err = 1;
				goto json_out;
			}
		}

		zhp = zfs_json_open(&json, g_zfs, argv[0], ZFS_TYPE_DATASET);
		if (zhp == NULL) {
			err = 1;
			goto json_out;
		}

		if (flags.largeblock)
			lzc_flags |= LZC_SEND_FLAG_LARGE_BLOCK;
		if (flags.embed_data)
			lzc_flags |= LZC_SEND_FLAG_EMBED_DATA;

		if (fromname != NULL &&
		    (fromname[0] == '#' || fromname[0] == '@')) {
			/*
			 * Incremental source name begins with # or @.
			 * Default to same fs as target.
			 */
			(void) strncpy(frombuf, argv[0], sizeof (frombuf));
			cp = strchr(frombuf, '@');
			if (cp != NULL)
				*cp = '\0';
			(void) strlcat(frombuf, fromname, sizeof (frombuf));
			fromname = frombuf;
		}
		err = zfs_send_one(zhp, fromname, STDOUT_FILENO, lzc_flags);
		zfs_close(zhp);
		if (!json.json)
			return (err != 0);
		else
			goto json_out;
	}

	cp = strchr(argv[0], '@');
	*cp = '\0';
	toname = cp + 1;
	zhp = zfs_json_open(&json, g_zfs,
	    argv[0], ZFS_TYPE_FILESYSTEM | ZFS_TYPE_VOLUME);
	if (zhp == NULL) {
		err = 1;
		goto json_out;
	}

	/*
	 * If they specified the full path to the snapshot, chop off
	 * everything except the short name of the snapshot, but special
	 * case if they specify the origin.
	 */
	if (fromname && (cp = strchr(fromname, '@')) != NULL) {
		char origin[ZFS_MAXNAMELEN];
		zprop_source_t src;

		(void) zfs_prop_get(zhp, ZFS_PROP_ORIGIN,
		    origin, sizeof (origin), &src, NULL, 0, B_FALSE);

		if (strcmp(origin, fromname) == 0) {
			fromname = NULL;
			flags.fromorigin = B_TRUE;
		} else {
			*cp = '\0';
			if (cp != fromname && strcmp(argv[0], fromname)) {
				if (!json.json) {
					(void) fprintf(stderr,
					    gettext("incremental "
					    "source must be "
					    "in same filesystem\n"));
					usage(B_FALSE);
				} else {
					fnvlist_add_string(json.nv_dict_error,
					    "error", gettext("incremental"
						" source must be "
					    "in same filesystem"));
					goto json_usage;
				}
			}
			fromname = cp + 1;
			if (strchr(fromname, '@') || strchr(fromname, '/')) {
				if (!json.json) {
					(void) fprintf(stderr,
					    gettext("invalid "
					    "incremental source\n"));
					usage(B_FALSE);
				} else {
					fnvlist_add_string(json.nv_dict_error,
					    "error",
					    "invalid incremental source");
					goto json_usage;
				}
			}
		}
	}

	if (flags.replicate && fromname == NULL)
		flags.doall = B_TRUE;

	err = zfs_send(&json, zhp, fromname,
	    toname, &flags, STDOUT_FILENO, NULL, 0,
	    extraverbose ? &dbgnv : NULL);

	if (extraverbose && dbgnv != NULL) {
		/*
		 * dump_nvlist prints to stdout, but that's been
		 * redirected to a file.  Make it print to stderr
		 * instead.
		 */
		(void) dup2(STDERR_FILENO, STDOUT_FILENO);
		dump_nvlist(dbgnv, 0);
		nvlist_free(dbgnv);
	}
json_out:
	if (json.json) {
		fnvlist_add_string(json.nv_dict_props, "schema_version", "1.0");
		fnvlist_add_nvlist_array(json.nv_dict_props, "stdout",
		    (nvlist_t **)json.json_data, json.nb_elem);
		fnvlist_add_nvlist(json.nv_dict_props,
		    "stderr", json.nv_dict_error);
		nvlist_print_json(stdout, json.nv_dict_props);
		fprintf(stdout, "\n");
		fflush(stdout);
		while (((json.nb_elem)--) > 0)
			fnvlist_free(
			    ((nvlist_t **)
			    (json.json_data))[json.nb_elem]);
		free(json.json_data);
		fnvlist_free(json.nv_dict_error);
		fnvlist_free(json.nv_dict_props);
	}
		if (zhp)
		zfs_close(zhp);
	return (err != 0);

json_usage:
	if (json.json) {
		fnvlist_add_string(json.nv_dict_props,
		    "schema_version", "1.0");
		fnvlist_add_nvlist_array(json.nv_dict_props, "stdout",
		    (nvlist_t **)json.json_data, json.nb_elem);
		fnvlist_add_nvlist(json.nv_dict_props,
		    "stderr", json.nv_dict_error);
		nvlist_print_json(stdout, json.nv_dict_props);
		fprintf(stdout, "\n");
		fflush(stdout);
		while (((json.nb_elem)--) > 0)
			fnvlist_free(
			    ((nvlist_t **)
			    (json.json_data))[json.nb_elem]);
		free(json.json_data);
		fnvlist_free(json.nv_dict_error);
		fnvlist_free(json.nv_dict_props);
	}
	exit(2);
}

/*
 * zfs receive [-vnFu] [-d | -e] <fs@snap>
 *
 * Restore a backup stream from stdin.
 */
static int
zfs_do_receive(int argc, char **argv)
{
	int c;
	int err = 0;
	recvflags_t flags = { 0 };
	zfs_json_t json;
	json.json = json.ld_json = B_FALSE;
	char errbuf[1024];
	/* check options */
	while ((c = getopt(argc, argv, ":JjdenuvF")) != -1) {
		switch (c) {
		case 'J':
		case 'j':
			json.json = B_TRUE;
			json.nv_dict_props = fnvlist_alloc();
			json.nv_dict_error = fnvlist_alloc();
			json.nb_elem = 0;
			json.json_data = NULL;
			fnvlist_add_string(json.nv_dict_props,
			    "cmd", "zfs receive");
			fnvlist_add_string(json.nv_dict_error, "error", "");
		case 'd':
			flags.isprefix = B_TRUE;
			break;
		case 'e':
			flags.isprefix = B_TRUE;
			flags.istail = B_TRUE;
			break;
		case 'n':
			flags.dryrun = B_TRUE;
			break;
		case 'u':
			flags.nomount = B_TRUE;
			break;
		case 'v':
			flags.verbose = B_TRUE;
			break;
		case 'F':
			flags.force = B_TRUE;
			break;
		case ':':
			(void) sprintf(errbuf, gettext("missing argument for "
			    "'%c' option"), optopt);
			if (!json.json) {
				fprintf(stderr, "%s\n", errbuf);
				usage(B_FALSE);
			} else {
				fnvlist_add_string(json.nv_dict_error,
					"error", errbuf);
				goto json_out;
			}
			break;
		case '?':
			(void) sprintf(errbuf, gettext("invalid option '%c'"),
			    optopt);
			if (!json.json) {
				fprintf(stderr, "%s\n", errbuf);
				usage(B_FALSE);
			} else {
				fnvlist_add_string(json.nv_dict_error,
					"error", errbuf);
				goto json_out;
			}
		}
	}

	argc -= optind;
	argv += optind;

	/* check number of arguments */
	if (argc < 1) {
		(void) sprintf(errbuf, gettext("missing snapshot argument"));
		if (!json.json) {
				fprintf(stderr, "%s\n", errbuf);
				usage(B_FALSE);
		} else {
				fnvlist_add_string(json.nv_dict_error,
					"error", errbuf);
				goto json_out;
		}
	}
	if (argc > 1) {
		(void) sprintf(errbuf, gettext("too many arguments"));
		if (!json.json) {
			fprintf(stderr, "%s\n", errbuf);
			usage(B_FALSE);
		} else {
				fnvlist_add_string(json.nv_dict_error,
					"error", errbuf);
				goto json_out;
		}
	}

	if (isatty(STDIN_FILENO)) {
		(void) sprintf(errbuf,
		    gettext("Error: Backup stream can not be read "
		    "from a terminal."
		    "You must redirect standard input."));
		if (!json.json) {
				fprintf(stderr, "%s\n", errbuf);
				return (1);
		} else {
				fnvlist_add_string(json.nv_dict_error,
					"error", errbuf);
				err = 1;
				goto json_out;
		}
		return (1);
	}

	err = zfs_receive(&json, g_zfs, argv[0], &flags, STDIN_FILENO, NULL);
json_out:
	if (json.json) {
	fnvlist_add_string(json.nv_dict_props, "schema_version", "1.0");
	fnvlist_add_nvlist_array(json.nv_dict_props, "stdout",
	    (nvlist_t **)json.json_data, json.nb_elem);
	fnvlist_add_nvlist(json.nv_dict_props,
	    "stderr", json.nv_dict_error);
	nvlist_print_json(stdout, json.nv_dict_props);
	fprintf(stdout, "\n");
	fflush(stdout);
	while (((json.nb_elem)--) > 0)
		fnvlist_free(
		    ((nvlist_t **)
		    (json.json_data))[json.nb_elem]);
	free(json.json_data);
	}
	fnvlist_free(json.nv_dict_error);
	fnvlist_free(json.nv_dict_props);
	return (err != 0);
}

/*
 * allow/unallow stuff
 */
/* copied from zfs/sys/dsl_deleg.h */
#define	ZFS_DELEG_PERM_CREATE		"create"
#define	ZFS_DELEG_PERM_DESTROY		"destroy"
#define	ZFS_DELEG_PERM_SNAPSHOT		"snapshot"
#define	ZFS_DELEG_PERM_ROLLBACK		"rollback"
#define	ZFS_DELEG_PERM_CLONE		"clone"
#define	ZFS_DELEG_PERM_PROMOTE		"promote"
#define	ZFS_DELEG_PERM_RENAME		"rename"
#define	ZFS_DELEG_PERM_MOUNT		"mount"
#define	ZFS_DELEG_PERM_SHARE		"share"
#define	ZFS_DELEG_PERM_SEND		"send"
#define	ZFS_DELEG_PERM_RECEIVE		"receive"
#define	ZFS_DELEG_PERM_ALLOW		"allow"
#define	ZFS_DELEG_PERM_USERPROP		"userprop"
#define	ZFS_DELEG_PERM_VSCAN		"vscan" /* ??? */
#define	ZFS_DELEG_PERM_USERQUOTA	"userquota"
#define	ZFS_DELEG_PERM_GROUPQUOTA	"groupquota"
#define	ZFS_DELEG_PERM_USERUSED		"userused"
#define	ZFS_DELEG_PERM_GROUPUSED	"groupused"
#define	ZFS_DELEG_PERM_HOLD		"hold"
#define	ZFS_DELEG_PERM_RELEASE		"release"
#define	ZFS_DELEG_PERM_DIFF		"diff"
#define	ZFS_DELEG_PERM_BOOKMARK		"bookmark"

#define	ZFS_NUM_DELEG_NOTES ZFS_DELEG_NOTE_NONE

static zfs_deleg_perm_tab_t zfs_deleg_perm_tbl[] = {
	{ ZFS_DELEG_PERM_ALLOW, ZFS_DELEG_NOTE_ALLOW },
	{ ZFS_DELEG_PERM_CLONE, ZFS_DELEG_NOTE_CLONE },
	{ ZFS_DELEG_PERM_CREATE, ZFS_DELEG_NOTE_CREATE },
	{ ZFS_DELEG_PERM_DESTROY, ZFS_DELEG_NOTE_DESTROY },
	{ ZFS_DELEG_PERM_DIFF, ZFS_DELEG_NOTE_DIFF},
	{ ZFS_DELEG_PERM_HOLD, ZFS_DELEG_NOTE_HOLD },
	{ ZFS_DELEG_PERM_MOUNT, ZFS_DELEG_NOTE_MOUNT },
	{ ZFS_DELEG_PERM_PROMOTE, ZFS_DELEG_NOTE_PROMOTE },
	{ ZFS_DELEG_PERM_RECEIVE, ZFS_DELEG_NOTE_RECEIVE },
	{ ZFS_DELEG_PERM_RELEASE, ZFS_DELEG_NOTE_RELEASE },
	{ ZFS_DELEG_PERM_RENAME, ZFS_DELEG_NOTE_RENAME },
	{ ZFS_DELEG_PERM_ROLLBACK, ZFS_DELEG_NOTE_ROLLBACK },
	{ ZFS_DELEG_PERM_SEND, ZFS_DELEG_NOTE_SEND },
	{ ZFS_DELEG_PERM_SHARE, ZFS_DELEG_NOTE_SHARE },
	{ ZFS_DELEG_PERM_SNAPSHOT, ZFS_DELEG_NOTE_SNAPSHOT },
	{ ZFS_DELEG_PERM_BOOKMARK, ZFS_DELEG_NOTE_BOOKMARK },

	{ ZFS_DELEG_PERM_GROUPQUOTA, ZFS_DELEG_NOTE_GROUPQUOTA },
	{ ZFS_DELEG_PERM_GROUPUSED, ZFS_DELEG_NOTE_GROUPUSED },
	{ ZFS_DELEG_PERM_USERPROP, ZFS_DELEG_NOTE_USERPROP },
	{ ZFS_DELEG_PERM_USERQUOTA, ZFS_DELEG_NOTE_USERQUOTA },
	{ ZFS_DELEG_PERM_USERUSED, ZFS_DELEG_NOTE_USERUSED },
	{ NULL, ZFS_DELEG_NOTE_NONE }
};

/* permission structure */
typedef struct deleg_perm {
	zfs_deleg_who_type_t	dp_who_type;
	const char		*dp_name;
	boolean_t		dp_local;
	boolean_t		dp_descend;
} deleg_perm_t;

/* */
typedef struct deleg_perm_node {
	deleg_perm_t		dpn_perm;

	uu_avl_node_t		dpn_avl_node;
} deleg_perm_node_t;

typedef struct fs_perm fs_perm_t;

/* permissions set */
typedef struct who_perm {
	zfs_deleg_who_type_t	who_type;
	const char		*who_name;		/* id */
	char			who_ug_name[256];	/* user/group name */
	fs_perm_t		*who_fsperm;		/* uplink */

	uu_avl_t		*who_deleg_perm_avl;	/* permissions */
} who_perm_t;

/* */
typedef struct who_perm_node {
	who_perm_t	who_perm;
	uu_avl_node_t	who_avl_node;
} who_perm_node_t;

typedef struct fs_perm_set fs_perm_set_t;
/* fs permissions */
struct fs_perm {
	const char		*fsp_name;

	uu_avl_t		*fsp_sc_avl;	/* sets,create */
	uu_avl_t		*fsp_uge_avl;	/* user,group,everyone */

	fs_perm_set_t		*fsp_set;	/* uplink */
};

/* */
typedef struct fs_perm_node {
	fs_perm_t	fspn_fsperm;
	uu_avl_t	*fspn_avl;

	uu_list_node_t	fspn_list_node;
} fs_perm_node_t;

/* top level structure */
struct fs_perm_set {
	uu_list_pool_t	*fsps_list_pool;
	uu_list_t	*fsps_list; /* list of fs_perms */

	uu_avl_pool_t	*fsps_named_set_avl_pool;
	uu_avl_pool_t	*fsps_who_perm_avl_pool;
	uu_avl_pool_t	*fsps_deleg_perm_avl_pool;
};

static inline const char *
deleg_perm_type(zfs_deleg_note_t note)
{
	/* subcommands */
	switch (note) {
		/* SUBCOMMANDS */
		/* OTHER */
	case ZFS_DELEG_NOTE_GROUPQUOTA:
	case ZFS_DELEG_NOTE_GROUPUSED:
	case ZFS_DELEG_NOTE_USERPROP:
	case ZFS_DELEG_NOTE_USERQUOTA:
	case ZFS_DELEG_NOTE_USERUSED:
		/* other */
		return (gettext("other"));
	default:
		return (gettext("subcommand"));
	}
}

static int inline
who_type2weight(zfs_deleg_who_type_t who_type)
{
	int res;
	switch (who_type) {
		case ZFS_DELEG_NAMED_SET_SETS:
		case ZFS_DELEG_NAMED_SET:
			res = 0;
			break;
		case ZFS_DELEG_CREATE_SETS:
		case ZFS_DELEG_CREATE:
			res = 1;
			break;
		case ZFS_DELEG_USER_SETS:
		case ZFS_DELEG_USER:
			res = 2;
			break;
		case ZFS_DELEG_GROUP_SETS:
		case ZFS_DELEG_GROUP:
			res = 3;
			break;
		case ZFS_DELEG_EVERYONE_SETS:
		case ZFS_DELEG_EVERYONE:
			res = 4;
			break;
		default:
			res = -1;
	}

	return (res);
}

/* ARGSUSED */
static int
who_perm_compare(const void *larg, const void *rarg, void *unused)
{
	const who_perm_node_t *l = larg;
	const who_perm_node_t *r = rarg;
	zfs_deleg_who_type_t ltype = l->who_perm.who_type;
	zfs_deleg_who_type_t rtype = r->who_perm.who_type;
	int lweight = who_type2weight(ltype);
	int rweight = who_type2weight(rtype);
	int res = lweight - rweight;
	if (res == 0)
		res = strncmp(l->who_perm.who_name, r->who_perm.who_name,
		    ZFS_MAX_DELEG_NAME-1);

	if (res == 0)
		return (0);
	if (res > 0)
		return (1);
	else
		return (-1);
}

/* ARGSUSED */
static int
deleg_perm_compare(const void *larg, const void *rarg, void *unused)
{
	const deleg_perm_node_t *l = larg;
	const deleg_perm_node_t *r = rarg;
	int res =  strncmp(l->dpn_perm.dp_name, r->dpn_perm.dp_name,
	    ZFS_MAX_DELEG_NAME-1);

	if (res == 0)
		return (0);

	if (res > 0)
		return (1);
	else
		return (-1);
}

static inline void
fs_perm_set_init(fs_perm_set_t *fspset)
{
	bzero(fspset, sizeof (fs_perm_set_t));

	if ((fspset->fsps_list_pool = uu_list_pool_create("fsps_list_pool",
	    sizeof (fs_perm_node_t), offsetof(fs_perm_node_t, fspn_list_node),
	    NULL, UU_DEFAULT)) == NULL)
		nomem();
	if ((fspset->fsps_list = uu_list_create(fspset->fsps_list_pool, NULL,
	    UU_DEFAULT)) == NULL)
		nomem();

	if ((fspset->fsps_named_set_avl_pool = uu_avl_pool_create(
	    "named_set_avl_pool", sizeof (who_perm_node_t), offsetof(
	    who_perm_node_t, who_avl_node), who_perm_compare,
	    UU_DEFAULT)) == NULL)
		nomem();

	if ((fspset->fsps_who_perm_avl_pool = uu_avl_pool_create(
	    "who_perm_avl_pool", sizeof (who_perm_node_t), offsetof(
	    who_perm_node_t, who_avl_node), who_perm_compare,
	    UU_DEFAULT)) == NULL)
		nomem();

	if ((fspset->fsps_deleg_perm_avl_pool = uu_avl_pool_create(
	    "deleg_perm_avl_pool", sizeof (deleg_perm_node_t), offsetof(
	    deleg_perm_node_t, dpn_avl_node), deleg_perm_compare, UU_DEFAULT))
	    == NULL)
		nomem();
}

static inline void fs_perm_fini(fs_perm_t *);
static inline void who_perm_fini(who_perm_t *);

static inline void
fs_perm_set_fini(fs_perm_set_t *fspset)
{
	fs_perm_node_t *node = uu_list_first(fspset->fsps_list);

	while (node != NULL) {
		fs_perm_node_t *next_node =
		    uu_list_next(fspset->fsps_list, node);
		fs_perm_t *fsperm = &node->fspn_fsperm;
		fs_perm_fini(fsperm);
		uu_list_remove(fspset->fsps_list, node);
		free(node);
		node = next_node;
	}

	uu_avl_pool_destroy(fspset->fsps_named_set_avl_pool);
	uu_avl_pool_destroy(fspset->fsps_who_perm_avl_pool);
	uu_avl_pool_destroy(fspset->fsps_deleg_perm_avl_pool);
}

static inline void
deleg_perm_init(deleg_perm_t *deleg_perm, zfs_deleg_who_type_t type,
    const char *name)
{
	deleg_perm->dp_who_type = type;
	deleg_perm->dp_name = name;
}

static inline void
who_perm_init(who_perm_t *who_perm, fs_perm_t *fsperm,
    zfs_deleg_who_type_t type, const char *name)
{
	uu_avl_pool_t	*pool;
	pool = fsperm->fsp_set->fsps_deleg_perm_avl_pool;

	bzero(who_perm, sizeof (who_perm_t));

	if ((who_perm->who_deleg_perm_avl = uu_avl_create(pool, NULL,
	    UU_DEFAULT)) == NULL)
		nomem();

	who_perm->who_type = type;
	who_perm->who_name = name;
	who_perm->who_fsperm = fsperm;
}

static inline void
who_perm_fini(who_perm_t *who_perm)
{
	deleg_perm_node_t *node = uu_avl_first(who_perm->who_deleg_perm_avl);

	while (node != NULL) {
		deleg_perm_node_t *next_node =
		    uu_avl_next(who_perm->who_deleg_perm_avl, node);

		uu_avl_remove(who_perm->who_deleg_perm_avl, node);
		free(node);
		node = next_node;
	}

	uu_avl_destroy(who_perm->who_deleg_perm_avl);
}

static inline void
fs_perm_init(fs_perm_t *fsperm, fs_perm_set_t *fspset, const char *fsname)
{
	uu_avl_pool_t	*nset_pool = fspset->fsps_named_set_avl_pool;
	uu_avl_pool_t	*who_pool = fspset->fsps_who_perm_avl_pool;

	bzero(fsperm, sizeof (fs_perm_t));

	if ((fsperm->fsp_sc_avl = uu_avl_create(nset_pool, NULL, UU_DEFAULT))
	    == NULL)
		nomem();

	if ((fsperm->fsp_uge_avl = uu_avl_create(who_pool, NULL, UU_DEFAULT))
	    == NULL)
		nomem();

	fsperm->fsp_set = fspset;
	fsperm->fsp_name = fsname;
}

static inline void
fs_perm_fini(fs_perm_t *fsperm)
{
	who_perm_node_t *node = uu_avl_first(fsperm->fsp_sc_avl);
	while (node != NULL) {
		who_perm_node_t *next_node = uu_avl_next(fsperm->fsp_sc_avl,
		    node);
		who_perm_t *who_perm = &node->who_perm;
		who_perm_fini(who_perm);
		uu_avl_remove(fsperm->fsp_sc_avl, node);
		free(node);
		node = next_node;
	}

	node = uu_avl_first(fsperm->fsp_uge_avl);
	while (node != NULL) {
		who_perm_node_t *next_node = uu_avl_next(fsperm->fsp_uge_avl,
		    node);
		who_perm_t *who_perm = &node->who_perm;
		who_perm_fini(who_perm);
		uu_avl_remove(fsperm->fsp_uge_avl, node);
		free(node);
		node = next_node;
	}

	uu_avl_destroy(fsperm->fsp_sc_avl);
	uu_avl_destroy(fsperm->fsp_uge_avl);
}

static void inline
set_deleg_perm_node(uu_avl_t *avl, deleg_perm_node_t *node,
    zfs_deleg_who_type_t who_type, const char *name, char locality)
{
	uu_avl_index_t idx = 0;

	deleg_perm_node_t *found_node = NULL;
	deleg_perm_t	*deleg_perm = &node->dpn_perm;

	deleg_perm_init(deleg_perm, who_type, name);

	if ((found_node = uu_avl_find(avl, node, NULL, &idx))
	    == NULL)
		uu_avl_insert(avl, node, idx);
	else {
		node = found_node;
		deleg_perm = &node->dpn_perm;
	}


	switch (locality) {
	case ZFS_DELEG_LOCAL:
		deleg_perm->dp_local = B_TRUE;
		break;
	case ZFS_DELEG_DESCENDENT:
		deleg_perm->dp_descend = B_TRUE;
		break;
	case ZFS_DELEG_NA:
		break;
	default:
		assert(B_FALSE); /* invalid locality */
	}
}

static inline int
parse_who_perm(who_perm_t *who_perm, nvlist_t *nvl, char locality)
{
	nvpair_t *nvp = NULL;
	fs_perm_set_t *fspset = who_perm->who_fsperm->fsp_set;
	uu_avl_t *avl = who_perm->who_deleg_perm_avl;
	zfs_deleg_who_type_t who_type = who_perm->who_type;

	while ((nvp = nvlist_next_nvpair(nvl, nvp)) != NULL) {
		const char *name = nvpair_name(nvp);
		data_type_t type = nvpair_type(nvp);
		uu_avl_pool_t *avl_pool = fspset->fsps_deleg_perm_avl_pool;
		deleg_perm_node_t *node =
		    safe_malloc(sizeof (deleg_perm_node_t));

		VERIFY(type == DATA_TYPE_BOOLEAN);

		uu_avl_node_init(node, &node->dpn_avl_node, avl_pool);
		set_deleg_perm_node(avl, node, who_type, name, locality);
	}

	return (0);
}

static inline int
parse_fs_perm(fs_perm_t *fsperm, nvlist_t *nvl)
{
	nvpair_t *nvp = NULL;
	fs_perm_set_t *fspset = fsperm->fsp_set;

	while ((nvp = nvlist_next_nvpair(nvl, nvp)) != NULL) {
		nvlist_t *nvl2 = NULL;
		const char *name = nvpair_name(nvp);
		uu_avl_t *avl = NULL;
		uu_avl_pool_t *avl_pool = NULL;
		zfs_deleg_who_type_t perm_type = name[0];
		char perm_locality = name[1];
		const char *perm_name = name + 3;
		boolean_t is_set = B_TRUE;
		who_perm_t *who_perm = NULL;

		assert('$' == name[2]);

		if (nvpair_value_nvlist(nvp, &nvl2) != 0)
			return (-1);

		switch (perm_type) {
		case ZFS_DELEG_CREATE:
		case ZFS_DELEG_CREATE_SETS:
		case ZFS_DELEG_NAMED_SET:
		case ZFS_DELEG_NAMED_SET_SETS:
			avl_pool = fspset->fsps_named_set_avl_pool;
			avl = fsperm->fsp_sc_avl;
			break;
		case ZFS_DELEG_USER:
		case ZFS_DELEG_USER_SETS:
		case ZFS_DELEG_GROUP:
		case ZFS_DELEG_GROUP_SETS:
		case ZFS_DELEG_EVERYONE:
		case ZFS_DELEG_EVERYONE_SETS:
			avl_pool = fspset->fsps_who_perm_avl_pool;
			avl = fsperm->fsp_uge_avl;
			break;
		default:
			break;
		}

		if (is_set) {
			who_perm_node_t *found_node = NULL;
			who_perm_node_t *node = safe_malloc(
			    sizeof (who_perm_node_t));
			who_perm = &node->who_perm;
			uu_avl_index_t idx = 0;

			uu_avl_node_init(node, &node->who_avl_node, avl_pool);
			who_perm_init(who_perm, fsperm, perm_type, perm_name);

			if ((found_node = uu_avl_find(avl, node, NULL, &idx))
			    == NULL) {
				if (avl == fsperm->fsp_uge_avl) {
					uid_t rid = 0;
					struct passwd *p = NULL;
					struct group *g = NULL;
					const char *nice_name = NULL;

					switch (perm_type) {
					case ZFS_DELEG_USER_SETS:
					case ZFS_DELEG_USER:
						rid = atoi(perm_name);
						p = getpwuid(rid);
						if (p)
							nice_name = p->pw_name;
						break;
					case ZFS_DELEG_GROUP_SETS:
					case ZFS_DELEG_GROUP:
						rid = atoi(perm_name);
						g = getgrgid(rid);
						if (g)
							nice_name = g->gr_name;
						break;
					default:
						break;
					}

					if (nice_name != NULL)
						(void) strlcpy(
						    node->who_perm.who_ug_name,
						    nice_name, 256);
				}

				uu_avl_insert(avl, node, idx);
			} else {
				node = found_node;
				who_perm = &node->who_perm;
			}
		}

		(void) parse_who_perm(who_perm, nvl2, perm_locality);
	}

	return (0);
}

static inline int
parse_fs_perm_set(fs_perm_set_t *fspset, nvlist_t *nvl)
{
	nvpair_t *nvp = NULL;
	uu_avl_index_t idx = 0;

	while ((nvp = nvlist_next_nvpair(nvl, nvp)) != NULL) {
		nvlist_t *nvl2 = NULL;
		const char *fsname = nvpair_name(nvp);
		data_type_t type = nvpair_type(nvp);
		fs_perm_t *fsperm = NULL;
		fs_perm_node_t *node = safe_malloc(sizeof (fs_perm_node_t));
		if (node == NULL)
			nomem();

		fsperm = &node->fspn_fsperm;

		VERIFY(DATA_TYPE_NVLIST == type);

		uu_list_node_init(node, &node->fspn_list_node,
		    fspset->fsps_list_pool);

		idx = uu_list_numnodes(fspset->fsps_list);
		fs_perm_init(fsperm, fspset, fsname);

		if (nvpair_value_nvlist(nvp, &nvl2) != 0)
			return (-1);

		(void) parse_fs_perm(fsperm, nvl2);

		uu_list_insert(fspset->fsps_list, node, idx);
	}

	return (0);
}

static inline const char *
deleg_perm_comment(zfs_deleg_note_t note)
{
	const char *str = "";

	/* subcommands */
	switch (note) {
		/* SUBCOMMANDS */
	case ZFS_DELEG_NOTE_ALLOW:
		str = gettext("Must also have the permission that is being"
		    "\n\t\t\t\tallowed");
		break;
	case ZFS_DELEG_NOTE_CLONE:
		str = gettext("Must also have the 'create' ability and 'mount'"
		    "\n\t\t\t\tability in the origin file system");
		break;
	case ZFS_DELEG_NOTE_CREATE:
		str = gettext("Must also have the 'mount' ability");
		break;
	case ZFS_DELEG_NOTE_DESTROY:
		str = gettext("Must also have the 'mount' ability");
		break;
	case ZFS_DELEG_NOTE_DIFF:
		str = gettext("Allows lookup of paths within a dataset;"
		    "\n\t\t\t\tgiven an object number. Ordinary users need this"
		    "\n\t\t\t\tin order to use zfs diff");
		break;
	case ZFS_DELEG_NOTE_HOLD:
		str = gettext("Allows adding a user hold to a snapshot");
		break;
	case ZFS_DELEG_NOTE_MOUNT:
		str = gettext("Allows mount/umount of ZFS datasets");
		break;
	case ZFS_DELEG_NOTE_PROMOTE:
		str = gettext("Must also have the 'mount'\n\t\t\t\tand"
		    " 'promote' ability in the origin file system");
		break;
	case ZFS_DELEG_NOTE_RECEIVE:
		str = gettext("Must also have the 'mount' and 'create'"
		    " ability");
		break;
	case ZFS_DELEG_NOTE_RELEASE:
		str = gettext("Allows releasing a user hold which\n\t\t\t\t"
		    "might destroy the snapshot");
		break;
	case ZFS_DELEG_NOTE_RENAME:
		str = gettext("Must also have the 'mount' and 'create'"
		    "\n\t\t\t\tability in the new parent");
		break;
	case ZFS_DELEG_NOTE_ROLLBACK:
		str = gettext("");
		break;
	case ZFS_DELEG_NOTE_SEND:
		str = gettext("");
		break;
	case ZFS_DELEG_NOTE_SHARE:
		str = gettext("Allows sharing file systems over NFS or SMB"
		    "\n\t\t\t\tprotocols");
		break;
	case ZFS_DELEG_NOTE_SNAPSHOT:
		str = gettext("");
		break;
/*
 *	case ZFS_DELEG_NOTE_VSCAN:
 *		str = gettext("");
 *		break;
 */
		/* OTHER */
	case ZFS_DELEG_NOTE_GROUPQUOTA:
		str = gettext("Allows accessing any groupquota@... property");
		break;
	case ZFS_DELEG_NOTE_GROUPUSED:
		str = gettext("Allows reading any groupused@... property");
		break;
	case ZFS_DELEG_NOTE_USERPROP:
		str = gettext("Allows changing any user property");
		break;
	case ZFS_DELEG_NOTE_USERQUOTA:
		str = gettext("Allows accessing any userquota@... property");
		break;
	case ZFS_DELEG_NOTE_USERUSED:
		str = gettext("Allows reading any userused@... property");
		break;
		/* other */
	default:
		str = "";
	}

	return (str);
}

struct allow_opts {
	boolean_t local;
	boolean_t descend;
	boolean_t user;
	boolean_t group;
	boolean_t everyone;
	boolean_t create;
	boolean_t set;
	boolean_t recursive; /* unallow only */
	boolean_t prt_usage;

	boolean_t prt_perms;
	char *who;
	char *perms;
	const char *dataset;
};

static inline int
prop_cmp(const void *a, const void *b)
{
	const char *str1 = *(const char **)a;
	const char *str2 = *(const char **)b;
	return (strcmp(str1, str2));
}

static void
allow_usage(zfs_json_t *json, boolean_t un,
    boolean_t requested, const char *msg)
{
	const char *opt_desc[] = {
		"-J", gettext("json output"),
		"-j", gettext("json output"),
		"-h", gettext("show this help message and exit"),
		"-l", gettext("set permission locally"),
		"-d", gettext("set permission for descents"),
		"-u", gettext("set permission for user"),
		"-g", gettext("set permission for group"),
		"-e", gettext("set permission for everyone"),
		"-c", gettext("set create time permission"),
		"-s", gettext("define permission set"),
		/* unallow only */
		"-r", gettext("remove permissions recursively"),
	};
	size_t unallow_size = sizeof (opt_desc) / sizeof (char *);
	size_t allow_size = unallow_size - 2;
	const char *props[ZFS_NUM_PROPS];
	int i;
	size_t count = 0;
	FILE *fp = requested ? stdout : stderr;
	zprop_desc_t *pdtbl = zfs_prop_get_table();
	const char *fmt = gettext("%-16s %-14s\t%s\n");
	if (!json->json) {
		(void) fprintf(fp, gettext("Usage: %s\n"),
		    get_usage(un ? HELP_UNALLOW :
		    HELP_ALLOW));
		(void) fprintf(fp, gettext("Options:\n"));
		for (i = 0; i < (un ? unallow_size : allow_size); i++) {
			const char *opt = opt_desc[i++];
			const char *optdsc = opt_desc[i];
			(void) fprintf(fp, gettext("  %-10s  %s\n"),
			    opt, optdsc);
		}

		(void) fprintf(fp, gettext("\nThe following permissions are "
		    "supported:\n\n"));
		(void) fprintf(fp, fmt, gettext("NAME"), gettext("TYPE"),
		    gettext("NOTES"));
		for (i = 0; i < ZFS_NUM_DELEG_NOTES; i++) {
			const char *perm_name =
			    zfs_deleg_perm_tbl[i].z_perm;
			zfs_deleg_note_t perm_note =
			    zfs_deleg_perm_tbl[i].z_note;
			const char *perm_type =
			    deleg_perm_type(perm_note);
			const char *perm_comment =
			    deleg_perm_comment(perm_note);
			(void) fprintf(fp, fmt, perm_name,
			    perm_type, perm_comment);
		}
	}
	for (i = 0; i < ZFS_NUM_PROPS; i++) {
		zprop_desc_t *pd = &pdtbl[i];
		if (pd->pd_visible != B_TRUE)
			continue;

		if (pd->pd_attr == PROP_READONLY)
			continue;

		props[count++] = pd->pd_name;
	}
	props[count] = NULL;

	qsort(props, count, sizeof (char *), prop_cmp);
	if (!json->json) {
		for (i = 0; i < count; i++)
			(void) fprintf(fp, fmt, props[i],
			    gettext("property"), "");
	}

	if (msg != NULL) {
		if (!json->json)
			(void) fprintf(fp, gettext("\nzfs: error: %s\n"), msg);
		else {
			fnvlist_add_string(json->nv_dict_error, "error", msg);
			fnvlist_add_nvlist_array(json->nv_dict_props, "stdout",
			    (nvlist_t **)json->json_data, json->nb_elem);
			fnvlist_add_nvlist(json->nv_dict_props,
			    "stderr", json->nv_dict_error);
			nvlist_print_json(stdout, json->nv_dict_props);
			fprintf(stdout, "\n");
			fflush(stdout);
			while (((json->nb_elem)--) > 0)
				fnvlist_free(
				    ((nvlist_t **)
				    (json->json_data))[json->nb_elem]);
			free(json->json_data);
			fnvlist_free(json->nv_dict_error);
			fnvlist_free(json->nv_dict_props);
		}
	}
	exit(requested ? 0 : 2);
}

static inline const char *
munge_args(zfs_json_t *json, int argc,
    char **argv, boolean_t un, size_t expected_argc,
    char **permsp)
{
	if (un && argc == expected_argc - 1)
		*permsp = NULL;
	else if (argc == expected_argc)
		*permsp = argv[argc - 2];
	else
		allow_usage(json, un, B_FALSE,
		    gettext("wrong number of parameters"));

	return (argv[argc - 1]);
}

static void
parse_allow_args(zfs_json_t *json, int argc,
    char **argv, boolean_t un, struct allow_opts *opts)
{
	int uge_sum = opts->user + opts->group + opts->everyone;
	int csuge_sum = opts->create + opts->set + uge_sum;
	int ldcsuge_sum = csuge_sum + opts->local + opts->descend;
	int all_sum = un ? ldcsuge_sum + opts->recursive : ldcsuge_sum;

	if (uge_sum > 1)
		allow_usage(json, un, B_FALSE,
		    gettext("-u, -g, and -e are mutually exclusive"));

	if (opts->prt_usage) {
		if (argc == 0 && all_sum == 0)
			allow_usage(json, un, B_TRUE, NULL);
		else
			usage(B_FALSE);
	}

	if (opts->set) {
		if (csuge_sum > 1)
			allow_usage(json, un, B_FALSE,
			    gettext("invalid options combined with -s"));

		opts->dataset = munge_args(json,
		    argc, argv, un, 3, &opts->perms);
		if (argv[0][0] != '@')
			allow_usage(json, un, B_FALSE,
			    gettext("invalid set name: missing '@' prefix"));
		opts->who = argv[0];
	} else if (opts->create) {
		if (ldcsuge_sum > 1)
			allow_usage(json, un, B_FALSE,
			    gettext("invalid options combined with -c"));
		opts->dataset = munge_args(json,
		    argc, argv, un, 2, &opts->perms);
	} else if (opts->everyone) {
		if (csuge_sum > 1)
			allow_usage(json, un, B_FALSE,
			    gettext("invalid options combined with -e"));
		opts->dataset = munge_args(json,
		    argc, argv, un, 2, &opts->perms);
	} else if (uge_sum == 0 && argc > 0 && strcmp(argv[0], "everyone")
	    == 0) {
		opts->everyone = B_TRUE;
		argc--;
		argv++;
		opts->dataset = munge_args(json,
		    argc, argv, un, 2, &opts->perms);
	} else if (argc == 1 && !un) {
		opts->prt_perms = B_TRUE;
		opts->dataset = argv[argc-1];
	} else {
		opts->dataset = munge_args(json,
		    argc, argv, un, 3, &opts->perms);
		opts->who = argv[0];
	}

	if (!opts->local && !opts->descend) {
		opts->local = B_TRUE;
		opts->descend = B_TRUE;
	}
}

static void
store_allow_perm(zfs_deleg_who_type_t type, boolean_t local, boolean_t descend,
    const char *who, char *perms, nvlist_t *top_nvl)
{
	int i;
	char ld[2] = { '\0', '\0' };
	char who_buf[ZFS_MAXNAMELEN+32];
	char base_type = ZFS_DELEG_WHO_UNKNOWN;
	char set_type = ZFS_DELEG_WHO_UNKNOWN;
	nvlist_t *base_nvl = NULL;
	nvlist_t *set_nvl = NULL;
	nvlist_t *nvl;

	if (nvlist_alloc(&base_nvl, NV_UNIQUE_NAME, 0) != 0)
		nomem();
	if (nvlist_alloc(&set_nvl, NV_UNIQUE_NAME, 0) !=  0)
		nomem();

	switch (type) {
	case ZFS_DELEG_NAMED_SET_SETS:
	case ZFS_DELEG_NAMED_SET:
		set_type = ZFS_DELEG_NAMED_SET_SETS;
		base_type = ZFS_DELEG_NAMED_SET;
		ld[0] = ZFS_DELEG_NA;
		break;
	case ZFS_DELEG_CREATE_SETS:
	case ZFS_DELEG_CREATE:
		set_type = ZFS_DELEG_CREATE_SETS;
		base_type = ZFS_DELEG_CREATE;
		ld[0] = ZFS_DELEG_NA;
		break;
	case ZFS_DELEG_USER_SETS:
	case ZFS_DELEG_USER:
		set_type = ZFS_DELEG_USER_SETS;
		base_type = ZFS_DELEG_USER;
		if (local)
			ld[0] = ZFS_DELEG_LOCAL;
		if (descend)
			ld[1] = ZFS_DELEG_DESCENDENT;
		break;
	case ZFS_DELEG_GROUP_SETS:
	case ZFS_DELEG_GROUP:
		set_type = ZFS_DELEG_GROUP_SETS;
		base_type = ZFS_DELEG_GROUP;
		if (local)
			ld[0] = ZFS_DELEG_LOCAL;
		if (descend)
			ld[1] = ZFS_DELEG_DESCENDENT;
		break;
	case ZFS_DELEG_EVERYONE_SETS:
	case ZFS_DELEG_EVERYONE:
		set_type = ZFS_DELEG_EVERYONE_SETS;
		base_type = ZFS_DELEG_EVERYONE;
		if (local)
			ld[0] = ZFS_DELEG_LOCAL;
		if (descend)
			ld[1] = ZFS_DELEG_DESCENDENT;
	default:
		break;
	}

	if (perms != NULL) {
		char *curr = perms;
		char *end = curr + strlen(perms);

		while (curr < end) {
			char *delim = strchr(curr, ',');
			if (delim == NULL)
				delim = end;
			else
				*delim = '\0';

			if (curr[0] == '@')
				nvl = set_nvl;
			else
				nvl = base_nvl;

			(void) nvlist_add_boolean(nvl, curr);
			if (delim != end)
				*delim = ',';
			curr = delim + 1;
		}

		for (i = 0; i < 2; i++) {
			char locality = ld[i];
			if (locality == 0)
				continue;

			if (!nvlist_empty(base_nvl)) {
				if (who != NULL)
					(void) snprintf(who_buf,
					    sizeof (who_buf), "%c%c$%s",
					    base_type, locality, who);
				else
					(void) snprintf(who_buf,
					    sizeof (who_buf), "%c%c$",
					    base_type, locality);

				(void) nvlist_add_nvlist(top_nvl, who_buf,
				    base_nvl);
			}


			if (!nvlist_empty(set_nvl)) {
				if (who != NULL)
					(void) snprintf(who_buf,
					    sizeof (who_buf), "%c%c$%s",
					    set_type, locality, who);
				else
					(void) snprintf(who_buf,
					    sizeof (who_buf), "%c%c$",
					    set_type, locality);

				(void) nvlist_add_nvlist(top_nvl, who_buf,
				    set_nvl);
			}
		}
	} else {
		for (i = 0; i < 2; i++) {
			char locality = ld[i];
			if (locality == 0)
				continue;

			if (who != NULL)
				(void) snprintf(who_buf, sizeof (who_buf),
				    "%c%c$%s", base_type, locality, who);
			else
				(void) snprintf(who_buf, sizeof (who_buf),
				    "%c%c$", base_type, locality);
			(void) nvlist_add_boolean(top_nvl, who_buf);

			if (who != NULL)
				(void) snprintf(who_buf, sizeof (who_buf),
				    "%c%c$%s", set_type, locality, who);
			else
				(void) snprintf(who_buf, sizeof (who_buf),
				    "%c%c$", set_type, locality);
			(void) nvlist_add_boolean(top_nvl, who_buf);
		}
	}
}

static int
construct_fsacl_list(zfs_json_t *json, boolean_t un,
    struct allow_opts *opts, nvlist_t **nvlp)
{
	if (nvlist_alloc(nvlp, NV_UNIQUE_NAME, 0) != 0)
		nomem();

	if (opts->set) {
		store_allow_perm(ZFS_DELEG_NAMED_SET, opts->local,
		    opts->descend, opts->who, opts->perms, *nvlp);
	} else if (opts->create) {
		store_allow_perm(ZFS_DELEG_CREATE, opts->local,
		    opts->descend, NULL, opts->perms, *nvlp);
	} else if (opts->everyone) {
		store_allow_perm(ZFS_DELEG_EVERYONE, opts->local,
		    opts->descend, NULL, opts->perms, *nvlp);
	} else {
		char *curr = opts->who;
		char *end = curr + strlen(curr);

		while (curr < end) {
			const char *who;
			zfs_deleg_who_type_t who_type = ZFS_DELEG_WHO_UNKNOWN;
			char *endch;
			char *delim = strchr(curr, ',');
			char errbuf[256];
			char id[64];
			struct passwd *p = NULL;
			struct group *g = NULL;

			uid_t rid;
			if (delim == NULL)
				delim = end;
			else
				*delim = '\0';

			rid = (uid_t)strtol(curr, &endch, 0);
			if (opts->user) {
				who_type = ZFS_DELEG_USER;
				if (*endch != '\0')
					p = getpwnam(curr);
				else
					p = getpwuid(rid);

				if (p != NULL)
					rid = p->pw_uid;
				else {
					(void) snprintf(errbuf, 256, gettext(
					    "invalid user %s"), curr);
					allow_usage(json, un, B_TRUE, errbuf);
				}
			} else if (opts->group) {
				who_type = ZFS_DELEG_GROUP;
				if (*endch != '\0')
					g = getgrnam(curr);
				else
					g = getgrgid(rid);

				if (g != NULL)
					rid = g->gr_gid;
				else {
					(void) snprintf(errbuf, 256, gettext(
					    "invalid group %s"),  curr);
					allow_usage(json, un, B_TRUE, errbuf);
				}
			} else {
				if (*endch != '\0') {
					p = getpwnam(curr);
				} else {
					p = getpwuid(rid);
				}

				if (p == NULL) {
					if (*endch != '\0') {
						g = getgrnam(curr);
					} else {
						g = getgrgid(rid);
					}
				}

				if (p != NULL) {
					who_type = ZFS_DELEG_USER;
					rid = p->pw_uid;
				} else if (g != NULL) {
					who_type = ZFS_DELEG_GROUP;
					rid = g->gr_gid;
				} else {
					(void) snprintf(errbuf, 256, gettext(
					    "invalid user/group %s"), curr);
					allow_usage(json, un, B_TRUE, errbuf);
				}
			}

			(void) sprintf(id, "%u", rid);
			who = id;

			store_allow_perm(who_type, opts->local,
			    opts->descend, who, opts->perms, *nvlp);
			curr = delim + 1;
		}
	}

	return (0);
}

static void
print_set_creat_perms(uu_avl_t *who_avl)
{
	const char *sc_title[] = {
		gettext("Permission sets:\n"),
		gettext("Create time permissions:\n"),
		NULL
	};
	const char **title_ptr = sc_title;
	who_perm_node_t *who_node = NULL;
	int prev_weight = -1;

	for (who_node = uu_avl_first(who_avl); who_node != NULL;
	    who_node = uu_avl_next(who_avl, who_node)) {
		uu_avl_t *avl = who_node->who_perm.who_deleg_perm_avl;
		zfs_deleg_who_type_t who_type = who_node->who_perm.who_type;
		const char *who_name = who_node->who_perm.who_name;
		int weight = who_type2weight(who_type);
		boolean_t first = B_TRUE;
		deleg_perm_node_t *deleg_node;

		if (prev_weight != weight) {
			(void) printf("%s", *title_ptr++);
			prev_weight = weight;
		}

		if (who_name == NULL || strnlen(who_name, 1) == 0)
			(void) printf("\t");
		else
			(void) printf("\t%s ", who_name);

		for (deleg_node = uu_avl_first(avl); deleg_node != NULL;
		    deleg_node = uu_avl_next(avl, deleg_node)) {
			if (first) {
				(void) printf("%s",
				    deleg_node->dpn_perm.dp_name);
				first = B_FALSE;
			} else
				(void) printf(",%s",
				    deleg_node->dpn_perm.dp_name);
		}

		(void) printf("\n");
	}
}

static void inline
print_uge_deleg_perms(uu_avl_t *who_avl, boolean_t local, boolean_t descend,
    const char *title)
{
	who_perm_node_t *who_node = NULL;
	boolean_t prt_title = B_TRUE;
	uu_avl_walk_t *walk;

	if ((walk = uu_avl_walk_start(who_avl, UU_WALK_ROBUST)) == NULL)
		nomem();

	while ((who_node = uu_avl_walk_next(walk)) != NULL) {
		const char *who_name = who_node->who_perm.who_name;
		const char *nice_who_name = who_node->who_perm.who_ug_name;
		uu_avl_t *avl = who_node->who_perm.who_deleg_perm_avl;
		zfs_deleg_who_type_t who_type = who_node->who_perm.who_type;
		char delim = ' ';
		deleg_perm_node_t *deleg_node;
		boolean_t prt_who = B_TRUE;

		for (deleg_node = uu_avl_first(avl);
		    deleg_node != NULL;
		    deleg_node = uu_avl_next(avl, deleg_node)) {
			if (local != deleg_node->dpn_perm.dp_local ||
			    descend != deleg_node->dpn_perm.dp_descend)
				continue;

			if (prt_who) {
				const char *who = NULL;
				if (prt_title) {
					prt_title = B_FALSE;
					(void) printf("%s", title);
				}

				switch (who_type) {
				case ZFS_DELEG_USER_SETS:
				case ZFS_DELEG_USER:
					who = gettext("user");
					if (nice_who_name)
						who_name  = nice_who_name;
					break;
				case ZFS_DELEG_GROUP_SETS:
				case ZFS_DELEG_GROUP:
					who = gettext("group");
					if (nice_who_name)
						who_name  = nice_who_name;
					break;
				case ZFS_DELEG_EVERYONE_SETS:
				case ZFS_DELEG_EVERYONE:
					who = gettext("everyone");
					who_name = NULL;
				default:
					break;
				}

				prt_who = B_FALSE;
				if (who_name == NULL)
					(void) printf("\t%s", who);
				else
					(void) printf("\t%s %s", who, who_name);
			}

			(void) printf("%c%s", delim,
			    deleg_node->dpn_perm.dp_name);
			delim = ',';
		}

		if (!prt_who)
			(void) printf("\n");
	}

	uu_avl_walk_end(walk);
}

static void
print_fs_perms(fs_perm_set_t *fspset)
{
	fs_perm_node_t *node = NULL;
	char buf[ZFS_MAXNAMELEN+32];
	const char *dsname = buf;

	for (node = uu_list_first(fspset->fsps_list); node != NULL;
	    node = uu_list_next(fspset->fsps_list, node)) {
		uu_avl_t *sc_avl = node->fspn_fsperm.fsp_sc_avl;
		uu_avl_t *uge_avl = node->fspn_fsperm.fsp_uge_avl;
		int left = 0;

		(void) snprintf(buf, ZFS_MAXNAMELEN+32,
		    gettext("---- Permissions on %s "),
		    node->fspn_fsperm.fsp_name);
		(void) printf("%s", dsname);
		left = 70 - strlen(buf);
		while (left-- > 0)
			(void) printf("-");
		(void) printf("\n");

		print_set_creat_perms(sc_avl);
		print_uge_deleg_perms(uge_avl, B_TRUE, B_FALSE,
		    gettext("Local permissions:\n"));
		print_uge_deleg_perms(uge_avl, B_FALSE, B_TRUE,
		    gettext("Descendent permissions:\n"));
		print_uge_deleg_perms(uge_avl, B_TRUE, B_TRUE,
		    gettext("Local+Descendent permissions:\n"));
	}
}

static fs_perm_set_t fs_perm_set = { NULL, NULL, NULL, NULL };

struct deleg_perms {
	boolean_t un;
	nvlist_t *nvl;
};

static int
set_deleg_perms(zfs_handle_t *zhp, void *data)
{
	struct deleg_perms *perms = (struct deleg_perms *)data;
	zfs_type_t zfs_type = zfs_get_type(zhp);

	if (zfs_type != ZFS_TYPE_FILESYSTEM && zfs_type != ZFS_TYPE_VOLUME)
		return (0);

	return (zfs_set_fsacl(NULL, zhp, perms->un, perms->nvl));
}

static int
zfs_do_allow_unallow_impl(int argc, char **argv, boolean_t un)
{
	zfs_handle_t *zhp;
	nvlist_t *perm_nvl = NULL;
	nvlist_t *update_perm_nvl = NULL;
	int error = 1;
	int c;
	struct allow_opts opts = { 0 };
	zfs_json_t json;
	json.json = json.ld_json = B_FALSE;
	char errbuf[1024];

	const char *optstr = un ? "Jjldugecsrh" : "Jjldugecsh";

	/* check opts */
	while ((c = getopt(argc, argv, optstr)) != -1) {
		switch (c) {
		case 'J':
		case 'j':
			json.json = B_TRUE;
			json.nv_dict_props = fnvlist_alloc();
			json.nv_dict_error = fnvlist_alloc();
			json.nb_elem = 0;
			json.json_data = NULL;
			if (un)
				fnvlist_add_string(json.nv_dict_props,
				    "cmd", "zfs unallow");
			else
				fnvlist_add_string(json.nv_dict_props,
				    "cmd", "zfs allow");
			fnvlist_add_string(json.nv_dict_error, "error", "");
			break;
		case 'l':
			opts.local = B_TRUE;
			break;
		case 'd':
			opts.descend = B_TRUE;
			break;
		case 'u':
			opts.user = B_TRUE;
			break;
		case 'g':
			opts.group = B_TRUE;
			break;
		case 'e':
			opts.everyone = B_TRUE;
			break;
		case 's':
			opts.set = B_TRUE;
			break;
		case 'c':
			opts.create = B_TRUE;
			break;
		case 'r':
			opts.recursive = B_TRUE;
			break;
		case ':':
			(void) sprintf(errbuf, gettext("missing argument for "
			    "'%c' option"), optopt);
			if (!json.json) {
				fprintf(stderr, "%s\n", errbuf);
				usage(B_FALSE);
			} else {
				fnvlist_add_string(json.nv_dict_error,
					"error", errbuf);
				goto json_out;
			}
			break;
		case 'h':
			opts.prt_usage = B_TRUE;
			break;
		case '?':
			(void) sprintf(errbuf, gettext("invalid option '%c'"),
			    optopt);
			if (!json.json) {
				fprintf(stderr, "%s\n", errbuf);
				usage(B_FALSE);
			} else {
				fnvlist_add_string(json.nv_dict_error,
					"error", errbuf);
				goto json_out;
			}
		}
	}

	argc -= optind;
	argv += optind;

	/* check arguments */
	parse_allow_args(&json, argc, argv, un, &opts);

	/* try to open the dataset */
	if ((zhp = zfs_json_open(&json,
	    g_zfs, opts.dataset, ZFS_TYPE_FILESYSTEM |
	    ZFS_TYPE_VOLUME)) == NULL) {
		(void) sprintf(errbuf, "Failed to open dataset: %s",
		    opts.dataset);
			if (!json.json) {
				fprintf(stderr, "%s\n", errbuf);
				return (-1);
			} else {
				fnvlist_add_string(json.nv_dict_error,
					"error", errbuf);
				error = -1;
				goto json_out;
			}
	}

	if (zfs_get_fsacl(&json, zhp, &perm_nvl) != 0)
		goto cleanup2;

	fs_perm_set_init(&fs_perm_set);
	if (parse_fs_perm_set(&fs_perm_set, perm_nvl) != 0) {
		(void) sprintf(errbuf, "Failed to parse fsacl permissions");
			if (!json.json) {
				fprintf(stderr, "%s\n", errbuf);
			} else {
				fnvlist_add_string(json.nv_dict_error,
					"error", errbuf);
				goto json_out;
			}
		goto cleanup1;
	}

	if (opts.prt_perms)
		print_fs_perms(&fs_perm_set);
	else {
		(void) construct_fsacl_list(&json, un, &opts, &update_perm_nvl);
		if (zfs_set_fsacl(&json, zhp, un, update_perm_nvl) != 0)
			goto cleanup0;

		if (un && opts.recursive) {
			struct deleg_perms data = { un, update_perm_nvl };
			if (zfs_iter_filesystems(zhp, set_deleg_perms,
			    &data) != 0)
				goto cleanup0;
		}
	}

	error = 0;

cleanup0:
	nvlist_free(perm_nvl);
	if (update_perm_nvl != NULL)
		nvlist_free(update_perm_nvl);
cleanup1:
	fs_perm_set_fini(&fs_perm_set);
cleanup2:
	zfs_close(zhp);
json_out:
	if (json.json) {
	fnvlist_add_string(json.nv_dict_props,
	    "schema_version", "1.0");
	fnvlist_add_nvlist_array(json.nv_dict_props, "stdout",
	    (nvlist_t **)json.json_data, json.nb_elem);
	fnvlist_add_nvlist(json.nv_dict_props,
	    "stderr", json.nv_dict_error);
	nvlist_print_json(stdout, json.nv_dict_props);
	fprintf(stdout, "\n");
	fflush(stdout);
	while (((json.nb_elem)--) > 0)
		fnvlist_free(
		    ((nvlist_t **)
		    (json.json_data))[json.nb_elem]);
	free(json.json_data);
	fnvlist_free(json.nv_dict_error);
	fnvlist_free(json.nv_dict_props);
		}
	return (error);
}

static int
zfs_do_allow(int argc, char **argv)
{
	return (zfs_do_allow_unallow_impl(argc, argv, B_FALSE));
}

static int
zfs_do_unallow(int argc, char **argv)
{
	return (zfs_do_allow_unallow_impl(argc, argv, B_TRUE));
}

static int
zfs_do_hold_rele_impl(int argc, char **argv, boolean_t holding)
{
	int errors = 0;
	int i;
	const char *tag;
	boolean_t recursive = B_FALSE;
	const char *opts = holding ? "Jjrt" : "Jjr";
	int c;
	zfs_json_t json;
	json.json = json.ld_json = B_FALSE;
	char errbuf[1024];

	/* check options */
	while ((c = getopt(argc, argv, opts)) != -1) {
		switch (c) {
		case 'J':
		case 'j':
			json.json = B_TRUE;
			json.nv_dict_props = fnvlist_alloc();
			json.nv_dict_error = fnvlist_alloc();
			json.nb_elem = 0;
			json.json_data = NULL;
			if (holding)
				fnvlist_add_string(json.nv_dict_props,
				    "cmd", "zfs hold");
			else
				fnvlist_add_string(json.nv_dict_props,
				    "cmd", "zfs release");
			fnvlist_add_string(json.nv_dict_error, "error", "");
			break;
		case 'r':
			recursive = B_TRUE;
			break;
		case '?':
			(void) fprintf(stderr, gettext("invalid option '%c'\n"),
			    optopt);
			usage(B_FALSE);
		}
	}

	argc -= optind;
	argv += optind;

	/* check number of arguments */
	if (argc < 2) {
		if (!json.json)
			usage(B_FALSE);
		else {
			fnvlist_add_string(json.nv_dict_error,
			    "error", "missing arguments");
			goto json_out;
		}
	}

	tag = argv[0];
	--argc;
	++argv;

	if (holding && tag[0] == '.') {
		/* tags starting with '.' are reserved for libzfs */
		if (!json.json) {
			(void) fprintf(stderr,
			    gettext("tag may not start with '.'\n"));
			usage(B_FALSE);
		} else {
			fnvlist_add_string(json.nv_dict_error, "error",
				"tag may not start with '.'");
			goto json_out;
		}
	}

	for (i = 0; i < argc; ++i) {
		zfs_handle_t *zhp;
		char parent[ZFS_MAXNAMELEN];
		const char *delim;
		char *path = argv[i];

		delim = strchr(path, '@');
		if (delim == NULL) {
			(void) sprintf(errbuf,
			    gettext("'%s' is not a snapshot"), path);
			if (!json.json)
				fprintf(stderr, "%s\n", errbuf);
			else
				fnvlist_add_string(json.nv_dict_error,
				    "error", errbuf);
			++errors;
			continue;
		}
		(void) strncpy(parent, path, delim - path);
		parent[delim - path] = '\0';

		zhp = zfs_json_open(&json, g_zfs, parent,
		    ZFS_TYPE_FILESYSTEM | ZFS_TYPE_VOLUME);
		if (zhp == NULL) {
			++errors;
			continue;
		}
		if (holding) {
			if (zfs_hold(&json, zhp, delim+1,
			    tag, recursive, -1) != 0)
				++errors;
		} else {
			if (zfs_release(&json, zhp,
			    delim+1, tag, recursive) != 0)
				++errors;
		}
		zfs_close(zhp);
	}
json_out:
	if (json.json) {
		fnvlist_add_string(json.nv_dict_props,
		    "schema_version", "1.0");
		fnvlist_add_nvlist_array(json.nv_dict_props, "stdout",
		    (nvlist_t **)json.json_data, json.nb_elem);
		fnvlist_add_nvlist(json.nv_dict_props,
		    "stderr", json.nv_dict_error);
		nvlist_print_json(stdout, json.nv_dict_props);
		fprintf(stdout, "\n");
		fflush(stdout);
		while (((json.nb_elem)--) > 0)
			fnvlist_free(
			    ((nvlist_t **)
			    (json.json_data))[json.nb_elem]);
		free(json.json_data);
		fnvlist_free(json.nv_dict_error);
		fnvlist_free(json.nv_dict_props);
	}
	return (errors != 0);
}

/*
 * zfs hold [-r] [-t] <tag> <snap> ...
 *
 *	-r	Recursively hold
 *
 * Apply a user-hold with the given tag to the list of snapshots.
 */
static int
zfs_do_hold(int argc, char **argv)
{
	return (zfs_do_hold_rele_impl(argc, argv, B_TRUE));
}

/*
 * zfs release [-r] <tag> <snap> ...
 *
 *	-r	Recursively release
 *
 * Release a user-hold with the given tag from the list of snapshots.
 */
static int
zfs_do_release(int argc, char **argv)
{
	return (zfs_do_hold_rele_impl(argc, argv, B_FALSE));
}

typedef struct holds_cbdata {
	boolean_t	cb_recursive;
	const char	*cb_snapname;
	nvlist_t	**cb_nvlp;
	size_t		cb_max_namelen;
	size_t		cb_max_taglen;
} holds_cbdata_t;

#define	STRFTIME_FMT_STR "%a %b %e %k:%M %Y"
#define	DATETIME_BUF_LEN (32)
/*
 *
 */
static void
print_holds(boolean_t scripted, int nwidth, int tagwidth, nvlist_t *nvl)
{
	int i;
	nvpair_t *nvp = NULL;
	char *hdr_cols[] = { "NAME", "TAG", "TIMESTAMP" };
	const char *col;

	if (!scripted) {
		for (i = 0; i < 3; i++) {
			col = gettext(hdr_cols[i]);
			if (i < 2)
				(void) printf("%-*s  ", i ? tagwidth : nwidth,
				    col);
			else
				(void) printf("%s\n", col);
		}
	}

	while ((nvp = nvlist_next_nvpair(nvl, nvp)) != NULL) {
		char *zname = nvpair_name(nvp);
		nvlist_t *nvl2;
		nvpair_t *nvp2 = NULL;
		(void) nvpair_value_nvlist(nvp, &nvl2);
		while ((nvp2 = nvlist_next_nvpair(nvl2, nvp2)) != NULL) {
			char tsbuf[DATETIME_BUF_LEN];
			char *tagname = nvpair_name(nvp2);
			uint64_t val = 0;
			time_t time;
			struct tm t;
			char sep = scripted ? '\t' : ' ';
			int sepnum = scripted ? 1 : 2;

			(void) nvpair_value_uint64(nvp2, &val);
			time = (time_t)val;
			(void) localtime_r(&time, &t);
			(void) strftime(tsbuf, DATETIME_BUF_LEN,
			    gettext(STRFTIME_FMT_STR), &t);

			(void) printf("%-*s%*c%-*s%*c%s\n", nwidth, zname,
			    sepnum, sep, tagwidth, tagname, sepnum, sep, tsbuf);
		}
	}
}

/*
 * Generic callback function to list a dataset or snapshot.
 */
static int
holds_callback(zfs_handle_t *zhp, void *data, zfs_json_t *json)
{
	holds_cbdata_t *cbp = data;
	nvlist_t *top_nvl = *cbp->cb_nvlp;
	nvlist_t *nvl = NULL;
	nvpair_t *nvp = NULL;
	const char *zname = zfs_get_name(zhp);
	size_t znamelen = strnlen(zname, ZFS_MAXNAMELEN);

	if (cbp->cb_recursive) {
		const char *snapname;
		char *delim  = strchr(zname, '@');
		if (delim == NULL)
			return (0);

		snapname = delim + 1;
		if (strcmp(cbp->cb_snapname, snapname))
			return (0);
	}

	if (zfs_get_holds(zhp, &nvl) != 0)
		return (-1);

	if (znamelen > cbp->cb_max_namelen)
		cbp->cb_max_namelen  = znamelen;

	while ((nvp = nvlist_next_nvpair(nvl, nvp)) != NULL) {
		const char *tag = nvpair_name(nvp);
		size_t taglen = strnlen(tag, MAXNAMELEN);
		if (taglen > cbp->cb_max_taglen)
			cbp->cb_max_taglen  = taglen;
	}

	return (nvlist_add_nvlist(top_nvl, zname, nvl));
}

/*
 * zfs holds [-r] <snap> ...
 *
 *	-r	Recursively hold
 */
static int
zfs_do_holds(int argc, char **argv)
{
	int errors = 0;
	int c;
	int i;
	boolean_t scripted = B_FALSE;
	boolean_t recursive = B_FALSE;
	const char *opts = "rH";
	nvlist_t *nvl;
	zfs_json_t json;
	json.json = json.ld_json = B_FALSE;

	int types = ZFS_TYPE_SNAPSHOT;
	holds_cbdata_t cb = { 0 };

	int limit = 0;
	int ret = 0;
	int flags = 0;

	/* check options */
	while ((c = getopt(argc, argv, opts)) != -1) {
		switch (c) {
		case 'r':
			recursive = B_TRUE;
			break;
		case 'H':
			scripted = B_TRUE;
			break;
		case '?':
			(void) fprintf(stderr, gettext("invalid option '%c'\n"),
			    optopt);
			usage(B_FALSE);
		}
	}

	if (recursive) {
		types |= ZFS_TYPE_FILESYSTEM | ZFS_TYPE_VOLUME;
		flags |= ZFS_ITER_RECURSE;
	}

	argc -= optind;
	argv += optind;

	/* check number of arguments */
	if (argc < 1)
		usage(B_FALSE);

	if (nvlist_alloc(&nvl, NV_UNIQUE_NAME, 0) != 0)
		nomem();

	for (i = 0; i < argc; ++i) {
		char *snapshot = argv[i];
		const char *delim;
		const char *snapname;

		delim = strchr(snapshot, '@');
		if (delim == NULL) {
			(void) fprintf(stderr,
			    gettext("'%s' is not a snapshot\n"), snapshot);
			++errors;
			continue;
		}
		snapname = delim + 1;
		if (recursive)
			snapshot[delim - snapshot] = '\0';

		cb.cb_recursive = recursive;
		cb.cb_snapname = snapname;
		cb.cb_nvlp = &nvl;

		/*
		 *  1. collect holds data, set format options
		 */
		ret = zfs_for_each(argc, argv, flags, types, NULL, NULL, limit,
		    holds_callback, &cb, &json);
		if (ret != 0)
			++errors;
	}

	/*
	 *  2. print holds data
	 */
	print_holds(scripted, cb.cb_max_namelen, cb.cb_max_taglen, nvl);

	if (nvlist_empty(nvl))
		(void) fprintf(stderr, gettext("no datasets available\n"));

	nvlist_free(nvl);

	return (0 != errors);
}

#define	CHECK_SPINNER 30
#define	SPINNER_TIME 3		/* seconds */
#define	MOUNT_TIME 5		/* seconds */

static int
get_one_dataset(zfs_handle_t *zhp, void *data)
{
	static char *spin[] = { "-", "\\", "|", "/" };
	static int spinval = 0;
	static int spincheck = 0;
	static time_t last_spin_time = (time_t)0;
	get_all_cb_t *cbp = data;
	zfs_type_t type = zfs_get_type(zhp);

	if (cbp->cb_verbose) {
		if (--spincheck < 0) {
			time_t now = time(NULL);
			if (last_spin_time + SPINNER_TIME < now) {
				update_progress(spin[spinval++ % 4]);
				last_spin_time = now;
			}
			spincheck = CHECK_SPINNER;
		}
	}

	/*
	 * Iterate over any nested datasets.
	 */
	if (zfs_iter_filesystems(zhp, get_one_dataset, data) != 0) {
		zfs_close(zhp);
		return (1);
	}

	/*
	 * Skip any datasets whose type does not match.
	 */
	if ((type & ZFS_TYPE_FILESYSTEM) == 0) {
		zfs_close(zhp);
		return (0);
	}
	libzfs_add_handle(cbp, zhp);
	assert(cbp->cb_used <= cbp->cb_alloc);

	return (0);
}

static void
get_all_datasets(zfs_handle_t ***dslist, size_t *count, boolean_t verbose)
{
	get_all_cb_t cb = { 0 };
	cb.cb_verbose = verbose;
	cb.cb_getone = get_one_dataset;

	if (verbose)
		set_progress_header(gettext("Reading ZFS config"));
	(void) zfs_iter_root(g_zfs, get_one_dataset, &cb);

	*dslist = cb.cb_handles;
	*count = cb.cb_used;

	if (verbose)
		finish_progress(gettext("done."));
}

/*
 * Generic callback for sharing or mounting filesystems.  Because the code is so
 * similar, we have a common function with an extra parameter to determine which
 * mode we are using.
 */
#define	OP_SHARE	0x1
#define	OP_MOUNT	0x2

/*
 * Share or mount a dataset.
 */
static int
share_mount_one(zfs_json_t *json, zfs_handle_t *zhp, int op,
    int flags, char *protocol,
    boolean_t explicit, const char *options)
{
	char mountpoint[ZFS_MAXPROPLEN];
	char shareopts[ZFS_MAXPROPLEN];
	char smbshareopts[ZFS_MAXPROPLEN];
	const char *cmdname = op == OP_SHARE ? "share" : "mount";
	struct mnttab mnt;
	uint64_t zoned, canmount;
	boolean_t shared_nfs, shared_smb;
	char errbuf[1024];

	assert(zfs_get_type(zhp) & ZFS_TYPE_FILESYSTEM);

	/*
	 * Check to make sure we can mount/share this dataset.  If we
	 * are in the global zone and the filesystem is exported to a
	 * local zone, or if we are in a local zone and the
	 * filesystem is not exported, then it is an error.
	 */
	zoned = zfs_prop_get_int(zhp, ZFS_PROP_ZONED);

	if (zoned && getzoneid() == GLOBAL_ZONEID) {
		if (!explicit)
			return (0);
		sprintf(errbuf, gettext("cannot %s '%s': "
			    "dataset is exported to a local zone"), cmdname,
			    zfs_get_name(zhp));

		if (!json->json)
			(void) fprintf(stderr, "%s\n", errbuf);
		else
			fnvlist_add_string(json->nv_dict_error,
			    "error", errbuf);
		return (1);
	} else if (!zoned && getzoneid() != GLOBAL_ZONEID) {
		if (!explicit)
			return (0);
		(void) sprintf(errbuf, gettext("cannot %s '%s': "
		    "permission denied"), cmdname,
		    zfs_get_name(zhp));
		if (!json->json)
			(void) fprintf(stderr, "%s\n", errbuf);
		else
			fnvlist_add_string(json->nv_dict_error,
			    "error", errbuf);
		return (1);
	}

	/*
	 * Ignore any filesystems which don't apply to us. This
	 * includes those with a legacy mountpoint, or those with
	 * legacy share options.
	 */
	verify(zfs_prop_get(zhp, ZFS_PROP_MOUNTPOINT, mountpoint,
	    sizeof (mountpoint), NULL, NULL, 0, B_FALSE) == 0);
	verify(zfs_prop_get(zhp, ZFS_PROP_SHARENFS, shareopts,
	    sizeof (shareopts), NULL, NULL, 0, B_FALSE) == 0);
	verify(zfs_prop_get(zhp, ZFS_PROP_SHARESMB, smbshareopts,
	    sizeof (smbshareopts), NULL, NULL, 0, B_FALSE) == 0);

	if (op == OP_SHARE && strcmp(shareopts, "off") == 0 &&
	    strcmp(smbshareopts, "off") == 0) {
		if (!explicit)
			return (0);
		if (!json->json) {
			(void) fprintf(stderr, gettext("cannot share '%s': "
			    "legacy share\n"), zfs_get_name(zhp));
			(void) fprintf(stderr, gettext("use share(1M) to "
			    "share this filesystem, or set "
			    "sharenfs property on\n"));
		} else {
			(void) sprintf(errbuf, gettext("cannot share '%s': "
			    "legacy share ,use share(1M) to "
			    "share this filesystem, or set "
			    "sharenfs property on"), zfs_get_name(zhp));
			fnvlist_add_string(json->nv_dict_error,
			    "error", errbuf);
		}
		return (1);
	}

	/*
	 * We cannot share or mount legacy filesystems. If the
	 * shareopts is non-legacy but the mountpoint is legacy, we
	 * treat it as a legacy share.
	 */
	if (strcmp(mountpoint, "legacy") == 0) {
		if (!explicit)
			return (0);
		if (!json->json) {
			(void) fprintf(stderr, gettext("cannot %s '%s': "
			    "legacy mountpoint\n"), cmdname, zfs_get_name(zhp));
			(void) fprintf(stderr, gettext("use %s(1M) to "
			    "%s this filesystem\n"), cmdname, cmdname);
		} else {
			sprintf(errbuf, gettext("cannot %s '%s': "
			    "legacy mountpoint\n use %s(1M) to "
			    "%s this filesystem"), cmdname,
			    zfs_get_name(zhp), cmdname, cmdname);
			fnvlist_add_string(json->nv_dict_error,
			    "error", errbuf);
		}
		return (1);
	}

	if (strcmp(mountpoint, "none") == 0) {
		if (!explicit)
			return (0);
		if (!json->json)
			(void) fprintf(stderr, gettext("cannot %s '%s': no "
			    "mountpoint set\n"), cmdname, zfs_get_name(zhp));
		else {
			(void) sprintf(errbuf, gettext("cannot %s '%s': no "
			    "mountpoint set\n"), cmdname,
			    zfs_get_name(zhp));
			fnvlist_add_string(json->nv_dict_error,
			    "error", errbuf);
		}
		return (1);
	}

	/*
	 * canmount	explicit	outcome
	 * on		no		pass through
	 * on		yes		pass through
	 * off		no		return 0
	 * off		yes		display error, return 1
	 * noauto	no		return 0
	 * noauto	yes		pass through
	 */
	canmount = zfs_prop_get_int(zhp, ZFS_PROP_CANMOUNT);
	if (canmount == ZFS_CANMOUNT_OFF) {
		if (!explicit)
			return (0);
		else {
			(void) sprintf(errbuf, gettext("cannot %s '%s': "
				    "'canmount' property is set to 'off'"),
				    cmdname,
			    zfs_get_name(zhp));
			if (!json->json)
				(void) fprintf(stderr, "%s\n", errbuf);
			else
				fnvlist_add_string(json->nv_dict_error,
				    "error", errbuf);
			return (1);
		}
	} else if (canmount == ZFS_CANMOUNT_NOAUTO && !explicit) {
		return (0);
	}

	/*
	 * At this point, we have verified that the mountpoint and/or
	 * shareopts are appropriate for auto management. If the
	 * filesystem is already mounted or shared, return (failing
	 * for explicit requests); otherwise mount or share the
	 * filesystem.
	 */
	switch (op) {
	case OP_SHARE:

		shared_nfs = zfs_is_shared_nfs(zhp, NULL);
		shared_smb = zfs_is_shared_smb(zhp, NULL);

		if ((shared_nfs && shared_smb) ||
		    ((shared_nfs && strcmp(shareopts, "on") == 0) &&
		    (strcmp(smbshareopts, "off") == 0)) ||
		    ((shared_smb && strcmp(smbshareopts, "on") == 0) &&
		    (strcmp(shareopts, "off") == 0))) {
			if (!explicit)
				return (0);

			(void) sprintf(errbuf, gettext("cannot share "
			    "'%s': filesystem already shared"),
			    zfs_get_name(zhp));
			if (!json->json)
				(void) fprintf(stderr, "%s\n", errbuf);
			else
				fnvlist_add_string(json->nv_dict_error,
				    "error", errbuf);
			return (1);
		}

		if (!zfs_is_mounted(zhp, NULL) &&
		    zfs_json_mount(json, zhp, NULL, 0) != 0)
			return (1);

		if (protocol == NULL) {
			if (zfs_shareall(zhp) != 0)
				return (1);
		} else if (strcmp(protocol, "nfs") == 0) {
			if (zfs_share_nfs(zhp))
				return (1);
		} else if (strcmp(protocol, "smb") == 0) {
			if (zfs_share_smb(zhp))
				return (1);
		} else {
			(void) sprintf(errbuf, gettext("cannot share "
			    "'%s': invalid share type '%s' "
			    "specified"),
			    zfs_get_name(zhp), protocol);
			if (!json->json)
				(void) fprintf(stderr, "%s\n", errbuf);
			else
				fnvlist_add_string(json->nv_dict_error,
				    "error", errbuf);
			return (1);
		}

		break;

	case OP_MOUNT:
		if (options == NULL)
			mnt.mnt_mntopts = "";
		else
			mnt.mnt_mntopts = (char *)options;

		if (!hasmntopt(&mnt, MNTOPT_REMOUNT) &&
		    zfs_is_mounted(zhp, NULL)) {
			if (!explicit)
				return (0);

			(void) sprintf(errbuf, gettext("cannot mount "
			    "'%s': filesystem already mounted"),
			    zfs_get_name(zhp));
			if (!json->json)
				(void) fprintf(stderr, "%s\n", errbuf);
			else
				fnvlist_add_string(json->nv_dict_error,
				    "error", errbuf);
			return (1);
		}

		if (zfs_json_mount(json, zhp, options, flags) != 0)
			return (1);
		break;
	}

	return (0);
}

/*
 * Reports progress in the form "(current/total)".  Not thread-safe.
 */
static void
report_mount_progress(int current, int total)
{
	static time_t last_progress_time = 0;
	time_t now = time(NULL);
	char info[32];

	/* report 1..n instead of 0..n-1 */
	++current;

	/* display header if we're here for the first time */
	if (current == 1) {
		set_progress_header(gettext("Mounting ZFS filesystems"));
	} else if (current != total && last_progress_time + MOUNT_TIME >= now) {
		/* too soon to report again */
		return;
	}

	last_progress_time = now;

	(void) sprintf(info, "(%d/%d)", current, total);

	if (current == total)
		finish_progress(info);
	else
		update_progress(info);
}

static void
append_options(char *mntopts, char *newopts)
{
	int len = strlen(mntopts);

	/* original length plus new string to append plus 1 for the comma */
	if (len + 1 + strlen(newopts) >= MNT_LINE_MAX) {
		(void) fprintf(stderr, gettext("the opts argument for '%s' "
			"option is too long (more than %d chars)\n"), "-o",
			MNT_LINE_MAX);
		usage(B_FALSE);
	}

	if (*mntopts)
		mntopts[len++] = ',';

	(void) strcpy(&mntopts[len], newopts);
}

static int
share_mount(int op, int argc, char **argv)
{
	int do_all = 0;
	boolean_t verbose = B_FALSE;
	int c, ret = 0;
	char *options = NULL;
	int flags = 0;
	zfs_json_t json;
	json.json = json.ld_json = B_FALSE;
	char errbuf[1024];

	/* check options */
	while ((c = getopt(argc, argv, op == OP_MOUNT ? "avo:O:Jj" : "a:Jj"))
	    != -1) {
		switch (c) {
		case 'j':
		case 'J':
			json.json = B_TRUE;
			json.nv_dict_props = fnvlist_alloc();
			json.nv_dict_error = fnvlist_alloc();
			json.nb_elem = 0;
			json.json_data = NULL;
			if (op == OP_SHARE)
				fnvlist_add_string(json.nv_dict_props,
				    "cmd", "zfs share");
			else
				fnvlist_add_string(json.nv_dict_props,
				    "cmd", "zfs mount");
			fnvlist_add_string(json.nv_dict_error, "error", "");
			break;
		case 'a':
			do_all = 1;
			break;
		case 'v':
			verbose = B_TRUE;
			break;
		case 'o':
			if (*optarg == '\0') {
				if (!json.json) {
					(void) fprintf(stderr,
					    gettext("empty mount "
					    "options (-o) specified\n"));
					usage(B_FALSE);
				}
				else
					fnvlist_add_string(json.nv_dict_error,
					    "error", gettext("empty mount "
					    "options (-o) specified"));
					goto json_out;
			}

			if (options == NULL)
				options = safe_malloc(MNT_LINE_MAX + 1);

			/* option validation is done later */
			append_options(options, optarg);
			break;
		case 'O':
			flags |= MS_OVERLAY;
			break;
		case ':':
			sprintf(errbuf, gettext("missing argument for "
				    "'%c' option"), optopt);
			if (!json.json) {
				(void) fprintf(stderr, "%s\n", errbuf);
				usage(B_FALSE);
			} else {
				fnvlist_add_string(json.nv_dict_error,
				    "error", errbuf);
				goto json_out;
			}
			break;
		case '?':
			sprintf(errbuf,  gettext("invalid option '%c'"),
			    optopt);
			if (!json.json) {
				(void) fprintf(stderr, "%s\n",
				    errbuf);
				usage(B_FALSE);
			} else {
				fnvlist_add_string(json.nv_dict_error,
				    "error", errbuf);
				goto json_out;
			}
		}
	}

	argc -= optind;
	argv += optind;

	/* check number of arguments */
	if (do_all) {
		zfs_handle_t **dslist = NULL;
		size_t i, count = 0;
		char *protocol = NULL;

		if (op == OP_SHARE && argc > 0) {
			if (strcmp(argv[0], "nfs") != 0 &&
			    strcmp(argv[0], "smb") != 0) {
				if (!json.json) {
					(void) fprintf(stderr, gettext("share"
						" type must be 'nfs'"
						" or 'smb'\n"));
					usage(B_FALSE);
				} else {
					fnvlist_add_string(json.nv_dict_error,
					    "error", gettext("share type "
					    "must be 'nfs' or 'smb'"));
					goto json_out;
				}
			}
			protocol = argv[0];
			argc--;
			argv++;
		}

		if (argc != 0) {
			if (!json.json) {
			(void) fprintf(stderr, gettext("too many arguments\n"));
			usage(B_FALSE);
			} else {
				fnvlist_add_string(json.nv_dict_error,
				    "error", gettext("too many arguments"));
				goto json_out;
			}
		}

		start_progress_timer();
		get_all_datasets(&dslist, &count, verbose);

		if (count == 0)
			return (0);

		qsort(dslist, count, sizeof (void *), libzfs_dataset_cmp);

		for (i = 0; i < count; i++) {
			if (verbose && !json.json)
				report_mount_progress(i, count);

			if (share_mount_one(&json, dslist[i],
			    op, flags, protocol,
			    B_FALSE, options) != 0)
				ret = 1;
			zfs_close(dslist[i]);
		}

		free(dslist);
	} else if (argc == 0) {
		struct mnttab entry;

		if ((op == OP_SHARE) || (options != NULL)) {
			if (!json.json) {
				(void) fprintf(stderr, gettext("missing"
					" filesystem argument "
					"(specify -a for all)\n"));
				usage(B_FALSE);
			} else {
				(void) fnvlist_add_string(json.nv_dict_error,
				    "error", gettext("missing filesystem "
				    "argument (specify -a for all)"));
				goto json_out;
			}
		}

		/*
		 * When mount is given no arguments, go through /etc/mtab and
		 * display any active ZFS mounts.  We hide any snapshots, since
		 * they are controlled automatically.
		 */

		/* Reopen MNTTAB to prevent reading stale data from open file */
		if (freopen(MNTTAB, "r", mnttab_file) == NULL)
			return (ENOENT);

		while (getmntent(mnttab_file, &entry) == 0) {
			if (strcmp(entry.mnt_fstype, MNTTYPE_ZFS) != 0 ||
			    strchr(entry.mnt_special, '@') != NULL)
				continue;
			if (!json.json)
				(void) printf("%-30s  %s\n", entry.mnt_special,
				    entry.mnt_mountp);
		}
	} else {
		zfs_handle_t *zhp;

		if (argc > 1) {
			if (!json.json) {
				(void) fprintf(stderr,
				    gettext("too many arguments\n"));
				usage(B_FALSE);
			} else {
				fnvlist_add_string(json.nv_dict_error, "error",
				    "too many arguments");
				goto json_out;
			}
		}

		if ((zhp = zfs_json_open(&json, g_zfs, argv[0],
		    ZFS_TYPE_FILESYSTEM)) == NULL) {
			ret = 1;
		} else {
			ret = share_mount_one(&json, zhp, op,
			    flags, NULL, B_TRUE, options);
			zfs_close(zhp);
		}
	}
json_out :
	if (json.json) {
		fnvlist_add_string(json.nv_dict_props,
		    "schema_version", "1.0");
		fnvlist_add_nvlist_array(json.nv_dict_props, "stdout",
		    (nvlist_t **)json.json_data, json.nb_elem);
		fnvlist_add_nvlist(json.nv_dict_props,
		    "stderr", json.nv_dict_error);
		nvlist_print_json(stdout, json.nv_dict_props);
		fprintf(stdout, "\n");
		fflush(stdout);
		while (((json.nb_elem)--) > 0)
			fnvlist_free(
			    ((nvlist_t **)
			    (json.json_data))[json.nb_elem]);
		free(json.json_data);
		fnvlist_free(json.nv_dict_error);
		fnvlist_free(json.nv_dict_props);
	}
	return (ret);
}

/*
 * zfs mount -a [nfs]
 * zfs mount filesystem
 *
 * Mount all filesystems, or mount the given filesystem.
 */
static int
zfs_do_mount(int argc, char **argv)
{
	return (share_mount(OP_MOUNT, argc, argv));
}

/*
 * zfs share -a [nfs | smb]
 * zfs share filesystem
 *
 * Share all filesystems, or share the given filesystem.
 */
static int
zfs_do_share(int argc, char **argv)
{
	return (share_mount(OP_SHARE, argc, argv));
}

typedef struct unshare_unmount_node {
	zfs_handle_t	*un_zhp;
	char		*un_mountp;
	uu_avl_node_t	un_avlnode;
} unshare_unmount_node_t;

/* ARGSUSED */
static int
unshare_unmount_compare(const void *larg, const void *rarg, void *unused)
{
	const unshare_unmount_node_t *l = larg;
	const unshare_unmount_node_t *r = rarg;

	return (strcmp(l->un_mountp, r->un_mountp));
}

/*
 * Convenience routine used by zfs_do_umount() and manual_unmount().  Given an
 * absolute path, find the entry /etc/mtab, verify that its a ZFS filesystem,
 * and unmount it appropriately.
 */
static int
unshare_unmount_path(zfs_json_t *json, int op,
    char *path, int flags, boolean_t is_manual)
{
	zfs_handle_t *zhp;
	int ret = 0;
	struct stat64 statbuf;
	struct extmnttab entry;
	const char *cmdname = (op == OP_SHARE) ? "unshare" : "unmount";
	ino_t path_inode;
	char errbuf[1024];
	/*
	 * Search for the path in /etc/mtab.  Rather than looking for the
	 * specific path, which can be fooled by non-standard paths (i.e. ".."
	 * or "//"), we stat() the path and search for the corresponding
	 * (major,minor) device pair.
	 */
	if (stat64(path, &statbuf) != 0) {
		(void) sprintf(errbuf, gettext("cannot %s '%s': %s"),
			    cmdname, path, strerror(errno));
		if (!json->json)
			fprintf(stderr, "%s\n", errbuf);
		else
			fnvlist_add_string(json->nv_dict_error,
			    "error", errbuf);
		return (1);
	}
	path_inode = statbuf.st_ino;

	/*
	 * Search for the given (major,minor) pair in the mount table.
	 */

	/* Reopen MNTTAB to prevent reading stale data from open file */
	if (freopen(MNTTAB, "r", mnttab_file) == NULL)
		return (ENOENT);

	while ((ret = getextmntent(mnttab_file, &entry, 0)) == 0) {
		if (entry.mnt_major == major(statbuf.st_dev) &&
		    entry.mnt_minor == minor(statbuf.st_dev))
			break;
	}
	if (ret != 0) {
		if (op == OP_SHARE) {
			(void) sprintf(errbuf, gettext("cannot %s '%s': not "
				    "currently mounted"), cmdname, path);
			if (!json->json)
				fprintf(stderr, "%s\n", errbuf);
			else
				fnvlist_add_string(json->nv_dict_error, "error",
				    errbuf);
			return (1);
		}
		(void) sprintf(errbuf, gettext("warning: %s not in mtab\n"),
		    path);
		if (!json->json)
			fprintf(stderr, "%s\n", errbuf);
		else
			fnvlist_add_string(json->nv_dict_error,
			    "error", errbuf);
		if ((ret = umount2(path, flags)) != 0) {
			(void) sprintf(errbuf, gettext("%s: %s"), path,
			    strerror(errno));
			if (!json->json)
				fprintf(stderr, "%s\n", errbuf);
			else
				fnvlist_add_string(json->nv_dict_error, "error",
				errbuf);
		}
		return (ret != 0);
	}

	if (strcmp(entry.mnt_fstype, MNTTYPE_ZFS) != 0) {
		(void) sprintf(errbuf, gettext("cannot %s '%s': not a ZFS "
		    "filesystem"), cmdname, path);
		if (!json->json)
			fprintf(stderr, "%s\n", errbuf);
		else
			fnvlist_add_string(json->nv_dict_error, "error",
				errbuf);
		return (1);
	}

	if ((zhp = zfs_open(g_zfs, entry.mnt_special,
	    ZFS_TYPE_FILESYSTEM)) == NULL)
		return (1);

	ret = 1;
	if (stat64(entry.mnt_mountp, &statbuf) != 0) {
		(void) sprintf(errbuf, gettext("cannot %s '%s': %s"),
		    cmdname, path, strerror(errno));
		if (!json->json)
			fprintf(stderr, "%s\n", errbuf);
		else
			fnvlist_add_string(json->nv_dict_error, "error",
				errbuf);
		goto out;
	} else if (statbuf.st_ino != path_inode) {
		(void) sprintf(errbuf, gettext("cannot "
		    "%s '%s': not a mountpoint"), cmdname, path);
		if (!json->json)
			fprintf(stderr, "%s\n", errbuf);
		else
			fnvlist_add_string(json->nv_dict_error, "error",
				errbuf);
		goto out;
	}

	if (op == OP_SHARE) {
		char nfs_mnt_prop[ZFS_MAXPROPLEN];
		char smbshare_prop[ZFS_MAXPROPLEN];

		verify(zfs_prop_get(zhp, ZFS_PROP_SHARENFS, nfs_mnt_prop,
		    sizeof (nfs_mnt_prop), NULL, NULL, 0, B_FALSE) == 0);
		verify(zfs_prop_get(zhp, ZFS_PROP_SHARESMB, smbshare_prop,
		    sizeof (smbshare_prop), NULL, NULL, 0, B_FALSE) == 0);

		if (strcmp(nfs_mnt_prop, "off") == 0 &&
		    strcmp(smbshare_prop, "off") == 0) {
			if (!json->json) {
				(void) fprintf(stderr, gettext("cannot unshare "
				    "'%s': legacy share\n"), path);
				(void) fprintf(stderr, gettext(
					"use exportfs(8) or smbcontrol(1) "
				    "to unshare this filesystem\n"));
			} else {
				sprintf(errbuf, gettext("cannot unshare "
				    "'%s': legacy share, use exportfs(8) "
				    "or smbcontrol(1) to "
				    "unshare this filesystem"),
					path);
				fnvlist_add_string(json->nv_dict_error, "error",
				    errbuf);
			}
		} else if (!zfs_is_shared(zhp)) {
			(void) sprintf(errbuf, gettext("cannot unshare '%s': "
			    "not currently shared"), path);
			if (!json->json)
				fprintf(stderr, "%s\n", errbuf);
			else
				fnvlist_add_string(json->nv_dict_error, "error",
					errbuf);
		} else {
			ret = zfs_unshareall_bypath(zhp, path);
		}
	} else {
		char mtpt_prop[ZFS_MAXPROPLEN];

		verify(zfs_prop_get(zhp, ZFS_PROP_MOUNTPOINT, mtpt_prop,
		    sizeof (mtpt_prop), NULL, NULL, 0, B_FALSE) == 0);

		if (is_manual) {
			ret = zfs_unmount(zhp, NULL, flags);
		} else if (strcmp(mtpt_prop, "legacy") == 0) {
			if (!json->json) {
				(void) fprintf(stderr, gettext("cannot unmount "
				    "'%s': legacy mountpoint\n"),
				    zfs_get_name(zhp));
				(void) fprintf(stderr, gettext("use umount(8) "
				    "to unmount this filesystem\n"));
			} else {
				(void) sprintf(errbuf, gettext("cannot unmount "
				    "'%s': legacy mountpoint, use umount(8) "
				    "to unmount this filesystem"),
				    zfs_get_name(zhp));
				fnvlist_add_string(json->nv_dict_error, "error",
				    errbuf);
			}
		} else
			ret = zfs_unmountall(zhp, flags);
	}

out:
	zfs_close(zhp);

	return (ret != 0);
}

/*
 * Generic callback for unsharing or unmounting a filesystem.
 */
static int
unshare_unmount(int op, int argc, char **argv)
{
	int do_all = 0;
	int flags = 0;
	int ret = 0;
	int c;
	zfs_handle_t *zhp;
	char nfs_mnt_prop[ZFS_MAXPROPLEN];
	char sharesmb[ZFS_MAXPROPLEN];
	char errbuf[1024];
	zfs_json_t json;
	json.json = json.ld_json = B_FALSE;

	/* check options */
	while ((c = getopt(argc, argv,
	    op == OP_SHARE ? "a:Jj" : "af:Jj")) != -1) {
		switch (c) {
		case 'j':
		case 'J':
			json.json = B_TRUE;
			json.nv_dict_props = fnvlist_alloc();
			json.nv_dict_error = fnvlist_alloc();
			json.nb_elem = 0;
			json.json_data = NULL;
			if (op == OP_SHARE)
				fnvlist_add_string(json.nv_dict_props,
				    "cmd", "zfs unshare");
			else
				fnvlist_add_string(json.nv_dict_props,
				    "cmd", "zfs unmount");
			fnvlist_add_string(json.nv_dict_error, "error", "");
			break;
		case 'a':
			do_all = 1;
			break;
		case 'f':
			flags = MS_FORCE;
			break;
		case '?':
			(void) sprintf(errbuf, gettext("invalid option '%c'"),
			    optopt);
			if (!json.json) {
				(void) fprintf(stderr, "%s\n", errbuf);
				usage(B_FALSE);
			} else {
				fnvlist_add_string(json.nv_dict_error,
				    "error", errbuf);
			}
		}
	}

	argc -= optind;
	argv += optind;

	if (do_all) {
		/*
		 * We could make use of zfs_for_each() to walk all datasets in
		 * the system, but this would be very inefficient, especially
		 * since we would have to linearly search /etc/mtab for each
		 * one.  Instead, do one pass through /etc/mtab looking for
		 * zfs entries and call zfs_unmount() for each one.
		 *
		 * Things get a little tricky if the administrator has created
		 * mountpoints beneath other ZFS filesystems.  In this case, we
		 * have to unmount the deepest filesystems first.  To accomplish
		 * this, we place all the mountpoints in an AVL tree sorted by
		 * the special type (dataset name), and walk the result in
		 * reverse to make sure to get any snapshots first.
		 */
		struct mnttab entry;
		uu_avl_pool_t *pool;
		uu_avl_t *tree = NULL;
		unshare_unmount_node_t *node;
		uu_avl_index_t idx;
		uu_avl_walk_t *walk;

		if (argc != 0) {
			if (!json.json) {
				(void) fprintf(stderr, gettext("too"
					" many arguments\n"));
				usage(B_FALSE);
			} else {
				(void) fnvlist_add_string(json.nv_dict_error,
				    "errors", gettext("too many arguments"));
				goto json_out;
			}
		}

		if (((pool = uu_avl_pool_create("unmount_pool",
		    sizeof (unshare_unmount_node_t),
		    offsetof(unshare_unmount_node_t, un_avlnode),
		    unshare_unmount_compare, UU_DEFAULT)) == NULL) ||
		    ((tree = uu_avl_create(pool, NULL, UU_DEFAULT)) == NULL))
			nomem();

		/* Reopen MNTTAB to prevent reading stale data from open file */
		if (freopen(MNTTAB, "r", mnttab_file) == NULL)
			return (ENOENT);

		while (getmntent(mnttab_file, &entry) == 0) {

			/* ignore non-ZFS entries */
			if (strcmp(entry.mnt_fstype, MNTTYPE_ZFS) != 0)
				continue;

			/* ignore snapshots */
			if (strchr(entry.mnt_special, '@') != NULL)
				continue;

			if ((zhp = zfs_json_open(&json,
			    g_zfs, entry.mnt_special,
			    ZFS_TYPE_FILESYSTEM)) == NULL) {
				ret = 1;
				continue;
			}

			switch (op) {
			case OP_SHARE:
				verify(zfs_prop_get(zhp, ZFS_PROP_SHARENFS,
				    nfs_mnt_prop,
				    sizeof (nfs_mnt_prop),
				    NULL, NULL, 0, B_FALSE) == 0);
				if (strcmp(nfs_mnt_prop, "off") != 0)
					break;
				verify(zfs_prop_get(zhp, ZFS_PROP_SHARESMB,
				    nfs_mnt_prop,
				    sizeof (nfs_mnt_prop),
				    NULL, NULL, 0, B_FALSE) == 0);
				if (strcmp(nfs_mnt_prop, "off") == 0)
					continue;
				break;
			case OP_MOUNT:
				/* Ignore legacy mounts */
				verify(zfs_prop_get(zhp, ZFS_PROP_MOUNTPOINT,
				    nfs_mnt_prop,
				    sizeof (nfs_mnt_prop),
				    NULL, NULL, 0, B_FALSE) == 0);
				if (strcmp(nfs_mnt_prop, "legacy") == 0)
					continue;
				/* Ignore canmount=noauto mounts */
				if (zfs_prop_get_int(zhp, ZFS_PROP_CANMOUNT) ==
				    ZFS_CANMOUNT_NOAUTO)
					continue;
			default:
				break;
			}

			node = safe_malloc(sizeof (unshare_unmount_node_t));
			node->un_zhp = zhp;
			node->un_mountp = safe_strdup(entry.mnt_mountp);

			uu_avl_node_init(node, &node->un_avlnode, pool);

			if (uu_avl_find(tree, node, NULL, &idx) == NULL) {
				uu_avl_insert(tree, node, idx);
			} else {
				zfs_close(node->un_zhp);
				free(node->un_mountp);
				free(node);
			}
		}

		/*
		 * Walk the AVL tree in reverse, unmounting each filesystem and
		 * removing it from the AVL tree in the process.
		 */
		if ((walk = uu_avl_walk_start(tree,
		    UU_WALK_REVERSE | UU_WALK_ROBUST)) == NULL)
			nomem();

		while ((node = uu_avl_walk_next(walk)) != NULL) {
			uu_avl_remove(tree, node);

			switch (op) {
			case OP_SHARE:
				if (zfs_unshareall_bypath(node->un_zhp,
				    node->un_mountp) != 0)
					ret = 1;
				break;

			case OP_MOUNT:
				if (zfs_unmount(node->un_zhp,
				    node->un_mountp, flags) != 0)
					ret = 1;
				break;
			}

			zfs_close(node->un_zhp);
			free(node->un_mountp);
			free(node);
		}

		uu_avl_walk_end(walk);
		uu_avl_destroy(tree);
		uu_avl_pool_destroy(pool);

	} else {
		if (argc != 1) {
			if (argc == 0) {
				if (!json.json) {
					(void) fprintf(stderr,
					    gettext("missing"
					    " filesystem argument\n"));
					usage(B_FALSE);
				} else {
					fnvlist_add_string(json.nv_dict_error,
					    "error",
					    "missing filesystem argument");
					goto json_out;
				}
			} else {
				if (!json.json) {
					(void) fprintf(stderr,
					    gettext("too many arguments\n"));
					usage(B_FALSE);
				} else {
					fnvlist_add_string(json.nv_dict_error,
					    "error", "too many arguments");
					goto json_out;
				}
			}
		}

		/*
		 * We have an argument, but it may be a full path or a ZFS
		 * filesystem.  Pass full paths off to unmount_path() (shared by
		 * manual_unmount), otherwise open the filesystem and pass to
		 * zfs_unmount().
		 */
		if (argv[0][0] == '/')
			return (unshare_unmount_path(&json, op, argv[0],
			    flags, B_FALSE));

		if ((zhp = zfs_json_open(&json, g_zfs, argv[0],
		    ZFS_TYPE_FILESYSTEM)) == NULL)
			return (1);

		verify(zfs_prop_get(zhp, op == OP_SHARE ?
		    ZFS_PROP_SHARENFS : ZFS_PROP_MOUNTPOINT,
		    nfs_mnt_prop, sizeof (nfs_mnt_prop), NULL,
		    NULL, 0, B_FALSE) == 0);

		switch (op) {
		case OP_SHARE:
			verify(zfs_prop_get(zhp, ZFS_PROP_SHARENFS,
			    nfs_mnt_prop,
			    sizeof (nfs_mnt_prop),
			    NULL, NULL, 0, B_FALSE) == 0);
			verify(zfs_prop_get(zhp, ZFS_PROP_SHARESMB,
			    sharesmb, sizeof (sharesmb), NULL, NULL,
			    0, B_FALSE) == 0);

			if (strcmp(nfs_mnt_prop, "off") == 0 &&
			    strcmp(sharesmb, "off") == 0) {
				if (!json.json) {
					(void) fprintf(stderr, gettext("cannot "
					    "unshare '%s': legacy share\n"),
					    zfs_get_name(zhp));
					(void) fprintf(stderr, gettext("use "
					    "unshare(1M) to unshare this "
					    "filesystem\n"));
				} else {
					sprintf(errbuf, gettext("cannot "
					    "unshare '%s': legacy share, use "
					    "unshare(1M) to unshare this "
					    "filesystem"), zfs_get_name(zhp));
					fnvlist_add_string(json.nv_dict_error,
					    "error", errbuf);
				}
				ret = 1;
			} else if (!zfs_is_shared(zhp)) {
				if (!json.json) {
					(void) fprintf(stderr, gettext("cannot "
					    "unshare '%s': not currently "
					    "shared\n"), zfs_get_name(zhp));
				} else {
					sprintf(errbuf, gettext("cannot "
					    "unshare '%s': not currently "
					    "shared"), zfs_get_name(zhp));
					fnvlist_add_string(json.nv_dict_error,
					    "error", errbuf);
				}
				ret = 1;
			} else if (zfs_unshareall(zhp) != 0)
				ret = 1;
			break;

		case OP_MOUNT:
			if (strcmp(nfs_mnt_prop, "legacy") == 0) {
				if (!json.json) {
					(void) fprintf(stderr, gettext("cannot "
					    "unmount '%s': legacy "
					    "mountpoint\n"), zfs_get_name(zhp));
					(void) fprintf(stderr, gettext("use "
					    "umount(1M) to unmount this "
					    "filesystem\n"));
				} else {
					(void) sprintf(errbuf, gettext("cannot "
					    "unmount '%s': legacy "
					    "mountpoint, use "
					    "umount(1M) to unmount this "
					    "filesystem"), zfs_get_name(zhp));
					fnvlist_add_string(json.nv_dict_error,
					    "error", errbuf);
				}
				ret = 1;
			} else if (!zfs_is_mounted(zhp, NULL)) {
				sprintf(errbuf, gettext("cannot "
				    "unmount '%s': not currently "
				    "mounted\n"),
				    zfs_get_name(zhp));
				if (!json.json)
					(void) fprintf(stderr,
					    "%s\n",  errbuf);
				else
					fnvlist_add_string(json.nv_dict_error,
					    "error", errbuf);
				ret = 1;
			} else if (zfs_unmountall(zhp, flags) != 0)
				ret = 1;
			break;
		}

		zfs_close(zhp);
	}
	json_out:
		if (json.json) {
			fnvlist_add_string(json.nv_dict_props,
			    "schema_version", "1.0");
			fnvlist_add_nvlist_array(json.nv_dict_props, "stdout",
			    (nvlist_t **)json.json_data, json.nb_elem);
			fnvlist_add_nvlist(json.nv_dict_props,
			    "stderr", json.nv_dict_error);
			nvlist_print_json(stdout, json.nv_dict_props);
			fprintf(stdout, "\n");
			fflush(stdout);
			while (((json.nb_elem)--) > 0)
				fnvlist_free(
				    ((nvlist_t **)
				    (json.json_data))[json.nb_elem]);
			free(json.json_data);
			fnvlist_free(json.nv_dict_error);
			fnvlist_free(json.nv_dict_props);
		}
	return (ret);
}

/*
 * zfs unmount -a
 * zfs unmount filesystem
 *
 * Unmount all filesystems, or a specific ZFS filesystem.
 */
static int
zfs_do_unmount(int argc, char **argv)
{
	return (unshare_unmount(OP_MOUNT, argc, argv));
}

/*
 * zfs unshare -a
 * zfs unshare filesystem
 *
 * Unshare all filesystems, or a specific ZFS filesystem.
 */
static int
zfs_do_unshare(int argc, char **argv)
{
	return (unshare_unmount(OP_SHARE, argc, argv));
}

static int
find_command_idx(char *command, int *idx)
{
	int i;

	for (i = 0; i < NCOMMAND; i++) {
		if (command_table[i].name == NULL)
			continue;

		if (strcmp(command, command_table[i].name) == 0) {
			*idx = i;
			return (0);
		}
	}
	return (1);
}

static int
zfs_do_diff(int argc, char **argv)
{
	zfs_handle_t *zhp;
	int flags = 0;
	char *tosnap = NULL;
	char *fromsnap = NULL;
	char *atp, *copy;
	int err = 0;
	int c;

	while ((c = getopt(argc, argv, "FHt")) != -1) {
		switch (c) {
		case 'F':
			flags |= ZFS_DIFF_CLASSIFY;
			break;
		case 'H':
			flags |= ZFS_DIFF_PARSEABLE;
			break;
		case 't':
			flags |= ZFS_DIFF_TIMESTAMP;
			break;
		default:
			(void) fprintf(stderr,
			    gettext("invalid option '%c'\n"), optopt);
			usage(B_FALSE);
		}
	}

	argc -= optind;
	argv += optind;

	if (argc < 1) {
		(void) fprintf(stderr,
		gettext("must provide at least one snapshot name\n"));
		usage(B_FALSE);
	}

	if (argc > 2) {
		(void) fprintf(stderr, gettext("too many arguments\n"));
		usage(B_FALSE);
	}

	fromsnap = argv[0];
	tosnap = (argc == 2) ? argv[1] : NULL;

	copy = NULL;
	if (*fromsnap != '@')
		copy = strdup(fromsnap);
	else if (tosnap)
		copy = strdup(tosnap);
	if (copy == NULL)
		usage(B_FALSE);

	if ((atp = strchr(copy, '@')))
		*atp = '\0';

	if ((zhp = zfs_open(g_zfs, copy, ZFS_TYPE_FILESYSTEM)) == NULL)
		return (1);

	free(copy);

	/*
	 * Ignore SIGPIPE so that the library can give us
	 * information on any failure
	 */
	(void) sigignore(SIGPIPE);

	err = zfs_show_diffs(zhp, STDOUT_FILENO, fromsnap, tosnap, flags);

	zfs_close(zhp);

	return (err != 0);
}

/*
 * zfs bookmark <fs@snap> <fs#bmark>
 *
 * Creates a bookmark with the given name from the given snapshot.
 */
static int
zfs_do_bookmark(int argc, char **argv)
{
	char snapname[ZFS_MAXNAMELEN];
	zfs_handle_t *zhp;
	nvlist_t *nvl;
	int ret = 0;
	int c;

	/* check options */
	while ((c = getopt(argc, argv, "")) != -1) {
		switch (c) {
		case '?':
			(void) fprintf(stderr,
			    gettext("invalid option '%c'\n"), optopt);
			goto usage;
		}
	}

	argc -= optind;
	argv += optind;

	/* check number of arguments */
	if (argc < 1) {
		(void) fprintf(stderr, gettext("missing snapshot argument\n"));
		goto usage;
	}
	if (argc < 2) {
		(void) fprintf(stderr, gettext("missing bookmark argument\n"));
		goto usage;
	}

	if (strchr(argv[1], '#') == NULL) {
		(void) fprintf(stderr,
		    gettext("invalid bookmark name '%s' -- "
		    "must contain a '#'\n"), argv[1]);
		goto usage;
	}

	if (argv[0][0] == '@') {
		/*
		 * Snapshot name begins with @.
		 * Default to same fs as bookmark.
		 */
		(void) strncpy(snapname, argv[1], sizeof (snapname));
		*strchr(snapname, '#') = '\0';
		(void) strlcat(snapname, argv[0], sizeof (snapname));
	} else {
		(void) strncpy(snapname, argv[0], sizeof (snapname));
	}
	zhp = zfs_open(g_zfs, snapname, ZFS_TYPE_SNAPSHOT);
	if (zhp == NULL)
		goto usage;
	zfs_close(zhp);


	nvl = fnvlist_alloc();
	fnvlist_add_string(nvl, argv[1], snapname);
	ret = lzc_bookmark(nvl, NULL);
	fnvlist_free(nvl);

	if (ret != 0) {
		const char *err_msg;
		char errbuf[1024];

		(void) snprintf(errbuf, sizeof (errbuf),
		    dgettext(TEXT_DOMAIN,
		    "cannot create bookmark '%s'"), argv[1]);

		switch (ret) {
		case EXDEV:
			err_msg = "bookmark is in a different pool";
			break;
		case EEXIST:
			err_msg = "bookmark exists";
			break;
		case EINVAL:
			err_msg = "invalid argument";
			break;
		case ENOTSUP:
			err_msg = "bookmark feature not enabled";
			break;
		case ENOSPC:
			err_msg = "out of space";
			break;
		default:
			err_msg = "unknown error";
			break;
		}
		(void) fprintf(stderr, "%s: %s\n", errbuf,
		    dgettext(TEXT_DOMAIN, err_msg));
	}

	return (ret != 0);

usage:
	usage(B_FALSE);
	return (-1);
}

int
main(int argc, char **argv)
{
	int ret = 0;
	int i = 0;
	char *cmdname;

	(void) setlocale(LC_ALL, "");
	(void) textdomain(TEXT_DOMAIN);

	dprintf_setup(&argc, argv);

	opterr = 0;

	/*
	 * Make sure the user has specified some command.
	 */
	if (argc < 2) {
		(void) fprintf(stderr, gettext("missing command\n"));
		usage(B_FALSE);
	}

	cmdname = argv[1];

	/*
	 * The 'umount' command is an alias for 'unmount'
	 */
	if (strcmp(cmdname, "umount") == 0)
		cmdname = "unmount";

	/*
	 * The 'recv' command is an alias for 'receive'
	 */
	if (strcmp(cmdname, "recv") == 0)
		cmdname = "receive";

	/*
	 * The 'snap' command is an alias for 'snapshot'
	 */
	if (strcmp(cmdname, "snap") == 0)
		cmdname = "snapshot";

	/*
	 * Special case '-?'
	 */
	if ((strcmp(cmdname, "-?") == 0) ||
	    (strcmp(cmdname, "--help") == 0))
		usage(B_TRUE);

	if ((g_zfs = libzfs_init()) == NULL) {
		(void) fprintf(stderr, "%s", libzfs_error_init(errno));
		return (1);
	}

	mnttab_file = g_zfs->libzfs_mnttab;

	zfs_save_arguments(argc, argv, history_str, sizeof (history_str));

	libzfs_print_on_error(g_zfs, B_TRUE);

	/*
	 * Run the appropriate command.
	 */
	libzfs_mnttab_cache(g_zfs, B_TRUE);
	if (find_command_idx(cmdname, &i) == 0) {
		current_command = &command_table[i];
		ret = command_table[i].func(argc - 1, argv + 1);
	} else if (strchr(cmdname, '=') != NULL) {
		verify(find_command_idx("set", &i) == 0);
		current_command = &command_table[i];
		ret = command_table[i].func(argc, argv);
	} else {
		(void) fprintf(stderr, gettext("unrecognized "
		    "command '%s'\n"), cmdname);
		usage(B_FALSE);
		ret = 1;
	}

	if (ret == 0 && log_history)
		(void) zpool_log_history(g_zfs, history_str);

	libzfs_fini(g_zfs);

	/*
	 * The 'ZFS_ABORT' environment variable causes us to dump core on exit
	 * for the purposes of running ::findleaks.
	 */
	if (getenv("ZFS_ABORT") != NULL) {
		(void) printf("dumping core by request\n");
		abort();
	}

	return (ret);
}<|MERGE_RESOLUTION|>--- conflicted
+++ resolved
@@ -747,10 +747,6 @@
 			goto json_out;
 		}
 	}
-<<<<<<< HEAD
-
-=======
->>>>>>> 71a3baf4
 	if (parents && zfs_json_name_valid(&json,
 	    argv[1], ZFS_TYPE_FILESYSTEM |
 	    ZFS_TYPE_VOLUME)) {
@@ -790,10 +786,6 @@
 		ret = zfs_mount_and_share(&json, g_zfs, argv[1],
 		    ZFS_TYPE_DATASET);
 	}
-<<<<<<< HEAD
-=======
-
->>>>>>> 71a3baf4
 json_out:
 if (json.json) {
 	fnvlist_add_string(json.nv_dict_props,
@@ -1057,10 +1049,6 @@
 		(void) zpool_log_history(g_zfs, history_str);
 		log_history = B_FALSE;
 	}
-<<<<<<< HEAD
-=======
-
->>>>>>> 71a3baf4
 	ret = zfs_mount_and_share(&json, g_zfs, argv[0], ZFS_TYPE_DATASET);
 error:
 if (json.json) {
@@ -1081,15 +1069,8 @@
 	fnvlist_free(json.nv_dict_error);
 	fnvlist_free(json.nv_dict_props);
 	}
-<<<<<<< HEAD
-
 	nvlist_free(props);
 	return (ret);
-=======
-nvlist_free(props);
-return (ret);
-
->>>>>>> 71a3baf4
 badusage:
 	if (json.json) {
 		fnvlist_add_string(json.nv_dict_props,
