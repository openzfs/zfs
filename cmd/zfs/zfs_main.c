--- conflicted
+++ resolved
@@ -738,7 +738,6 @@
 	}
 
 	/* open the source dataset */
-<<<<<<< HEAD
 	if ((zhp = zfs_json_open(&json,
 	    g_zfs, argv[0], ZFS_TYPE_SNAPSHOT)) == NULL) {
 	    if (!json.json)
@@ -748,12 +747,6 @@
 			goto json_out;
 		}
 	}
-=======
-		if ((zhp = zfs_json_open(&json,
-		    g_zfs, argv[0], ZFS_TYPE_SNAPSHOT)) == NULL)
-			return (1);
->>>>>>> 39763814
-
 	if (parents && zfs_json_name_valid(&json,
 	    argv[1], ZFS_TYPE_FILESYSTEM |
 	    ZFS_TYPE_VOLUME)) {
@@ -764,7 +757,6 @@
 		 */
 		if (zfs_json_dataset_exists(&json,
 		    g_zfs, argv[1], ZFS_TYPE_FILESYSTEM |
-<<<<<<< HEAD
 		    ZFS_TYPE_VOLUME)) {
 		    if (!json.json)
 				return (0);
@@ -779,12 +771,6 @@
 				goto json_out;
 			}
 		}
-=======
-		    ZFS_TYPE_VOLUME))
-			return (0);
-		if (zfs_json_create_ancestors(&json, g_zfs, argv[1]) != 0)
-			return (1);
->>>>>>> 39763814
 	}
 
 	/* pass to libzfs */
@@ -797,32 +783,11 @@
 			log_history = B_FALSE;
 		}
 
-<<<<<<< HEAD
 		ret = zfs_mount_and_share(&json, g_zfs, argv[1],
 		    ZFS_TYPE_DATASET);
 	}
 
 json_out:
-=======
-		clone = zfs_json_open(&json, g_zfs, argv[1], ZFS_TYPE_DATASET);
-		if (clone != NULL) {
-			/*
-			 * if the user doesn't want the dataset automatically
-			 * mounted, then skip the mount/share step.
-			 */
-			if (zfs_prop_valid_for_type(ZFS_PROP_CANMOUNT,
-			    zfs_get_type(clone), B_FALSE))
-				canmount = zfs_prop_get_int(clone,
-				    ZFS_PROP_CANMOUNT);
-
-			if (zfs_get_type(clone) != ZFS_TYPE_VOLUME &&
-			    canmount == ZFS_CANMOUNT_ON)
-				if ((ret = zfs_mount(clone, NULL, 0)) == 0)
-					ret = zfs_share(clone);
-			zfs_close(clone);
-		}
-	}
->>>>>>> 39763814
 if (json.json) {
 	fnvlist_add_string(json.nv_dict_props,
 	    "schema_version", "1.0");
@@ -840,15 +805,9 @@
 	free(json.json_data);
 	fnvlist_free(json.nv_dict_error);
 	fnvlist_free(json.nv_dict_props);
-<<<<<<< HEAD
-	}
-	
+	}
 	if (zhp)
 		zfs_close(zhp);
-=======
-		}
-	zfs_close(zhp);
->>>>>>> 39763814
 	nvlist_free(props);
 	return (ret);
 
@@ -909,10 +868,6 @@
 	uint64_t intval;
 	zfs_json_t json;
 	json.json = json.ld_json = B_FALSE;
-<<<<<<< HEAD
-=======
-	int canmount = ZFS_CANMOUNT_OFF;
->>>>>>> 39763814
 	char errbuf[1024];
 
 	if (nvlist_alloc(&props, NV_UNIQUE_NAME, 0) != 0)
@@ -1096,7 +1051,6 @@
 		log_history = B_FALSE;
 	}
 
-<<<<<<< HEAD
 	ret = zfs_mount_and_share(&json, g_zfs, argv[0], ZFS_TYPE_DATASET);
 error:
 if (json.json) {
@@ -1117,71 +1071,9 @@
 	fnvlist_free(json.nv_dict_error);
 	fnvlist_free(json.nv_dict_props);
 	}
-
-=======
-	if ((zhp = zfs_json_open(&json, g_zfs,
-	    argv[0], ZFS_TYPE_DATASET)) == NULL)
-		goto error;
-
-	ret = 0;
-	/*
-	 * if the user doesn't want the dataset automatically mounted,
-	 * then skip the mount/share step
-	 */
-	if (zfs_prop_valid_for_type(ZFS_PROP_CANMOUNT, type, B_FALSE))
-		canmount = zfs_prop_get_int(zhp, ZFS_PROP_CANMOUNT);
-
-	/*
-	 * Mount and/or share the new filesystem as appropriate.  We provide a
-	 * verbose error message to let the user know that their filesystem was
-	 * in fact created, even if we failed to mount or share it.
-	 */
-	if (canmount == ZFS_CANMOUNT_ON) {
-		if (zfs_json_mount(&json, zhp, NULL, 0) != 0) {
-			if (!json.json)
-				(void) fprintf(stderr, gettext("filesystem "
-				    "successfully created, but not mounted\n"));
-			else
-				fnvlist_add_string(json.nv_dict_error,
-				    "errors", gettext("filesystem "
-				    "successfully created, but not mounted"));
-				ret = 1;
-		} else if (zfs_share(zhp) != 0) {
-			if (!json.json)
-				(void) fprintf(stderr, gettext("filesystem "
-				    "successfully created, but not shared\n"));
-			else
-				(void) fnvlist_add_string(json.nv_dict_error,
-				    "error", gettext("filesystem "
-				    "successfully created, but not shared"));
-			ret = 1;
-		}
-	}
-
-error:
-if (json.json) {
-	fnvlist_add_string(json.nv_dict_props,
-	    "schema_version", "1.0");
-	fnvlist_add_nvlist_array(json.nv_dict_props, "stdout",
-	    (nvlist_t **)json.json_data, json.nb_elem);
-	fnvlist_add_nvlist(json.nv_dict_props,
-	    "stderr", json.nv_dict_error);
-	nvlist_print_json(stdout, json.nv_dict_props);
-	fprintf(stdout, "\n");
-	fflush(stdout);
-	while (((json.nb_elem)--) > 0)
-		fnvlist_free(
-		    ((nvlist_t **)
-		    (json.json_data))[json.nb_elem]);
-	free(json.json_data);
-	fnvlist_free(json.nv_dict_error);
-	fnvlist_free(json.nv_dict_props);
-	}
-	if (zhp)
-	zfs_close(zhp);
->>>>>>> 39763814
-	nvlist_free(props);
-	return (ret);
+nvlist_free(props);
+return (ret);
+
 badusage:
 	if (json.json) {
 		fnvlist_add_string(json.nv_dict_props,
@@ -1204,11 +1096,7 @@
 	nvlist_free(props);
 	if (!json.json)
 		usage(B_FALSE);
-<<<<<<< HEAD
 	exit(2);
-=======
-	return (2);
->>>>>>> 39763814
 }
 
 /*
@@ -8584,12 +8472,8 @@
 				    "mounted\n"),
 				    zfs_get_name(zhp));
 				if (!json.json)
-<<<<<<< HEAD
 					(void) fprintf(stderr,
 					    "%s\n",  errbuf);
-=======
-					(void) fprintf(stderr, errbuf);
->>>>>>> 39763814
 				else
 					fnvlist_add_string(json.nv_dict_error,
 					    "error", errbuf);
