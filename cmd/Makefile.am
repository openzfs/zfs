--- conflicted
+++ resolved
@@ -1,9 +1,8 @@
 SUBDIRS  = zfs zpool zdb zhack zinject zstreamdump ztest
-<<<<<<< HEAD
-SUBDIRS += mount_zfs fsck_zfs zvol_id vdev_id arcstat dbufstat zed
-SUBDIRS += arc_summary zgenhostid
-=======
-SUBDIRS += fsck_zfs vdev_id raidz_test zgenhostid
+# BUGBUG raidz expansion no raidz_test for now
+#SUBDIRS += fsck_zfs vdev_id raidz_test zgenhostid
+SUBDIRS += fsck_zfs vdev_id zgenhostid
+# BUGBUG raidz expansion end
 
 if USING_PYTHON
 SUBDIRS += arcstat arc_summary dbufstat
@@ -11,5 +10,4 @@
 
 if BUILD_LINUX
 SUBDIRS += mount_zfs zed zvol_id zvol_wait
-endif
->>>>>>> 5a42ef04
+endif