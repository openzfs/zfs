<<<<<<< HEAD
SUBDIRS = zfs zpool zdb zdump zinject ztest zpios
=======
SUBDIRS = zfs zpool zdb zinject ztest
>>>>>>> 6fd7b170
<|MERGE_RESOLUTION|>--- conflicted
+++ resolved
@@ -1,5 +1 @@
-<<<<<<< HEAD
-SUBDIRS = zfs zpool zdb zdump zinject ztest zpios
-=======
-SUBDIRS = zfs zpool zdb zinject ztest
->>>>>>> 6fd7b170
+SUBDIRS = zfs zpool zdb zinject ztest zpios