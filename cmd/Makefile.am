--- conflicted
+++ resolved
@@ -1,13 +1,8 @@
-<<<<<<< HEAD
-SUBDIRS  = zfs zpool zdb zhack zinject zstreamdump ztest
+SUBDIRS  = zfs zpool zdb zhack zinject zstream zstreamdump ztest
 # BUGBUG raidz expansion no raidz_test for now
-#SUBDIRS += fsck_zfs vdev_id raidz_test zgenhostid
-SUBDIRS += fsck_zfs vdev_id zgenhostid
+#SUBDIRS += fsck_zfs vdev_id raidz_test zfs_ids_to_path
+SUBDIRS += fsck_zfs vdev_id zfs_ids_to_path
 # BUGBUG raidz expansion end
-=======
-SUBDIRS  = zfs zpool zdb zhack zinject zstream zstreamdump ztest
-SUBDIRS += fsck_zfs vdev_id raidz_test zfs_ids_to_path
->>>>>>> 4458157b
 
 if USING_PYTHON
 SUBDIRS += arcstat arc_summary dbufstat
