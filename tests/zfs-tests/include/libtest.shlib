--- conflicted
+++ resolved
@@ -24,11 +24,8 @@
 # Copyright 2009 Sun Microsystems, Inc.  All rights reserved.
 # Use is subject to license terms.
 # Copyright (c) 2012, 2015 by Delphix. All rights reserved.
-<<<<<<< HEAD
+# Copyright 2016 Nexenta Systems, Inc.
 # Copyright (c) 2017 Lawrence Livermore National Security, LLC.
-=======
-# Copyright 2016 Nexenta Systems, Inc.
->>>>>>> 6dd95a91
 #
 
 . ${STF_TOOLS}/include/logapi.shlib
