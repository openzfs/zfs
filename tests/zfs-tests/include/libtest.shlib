--- conflicted
+++ resolved
@@ -1373,40 +1373,11 @@
 	esac
 }
 
-<<<<<<< HEAD
-function is_exported
-=======
 function is_exported_illumos
->>>>>>> c15d36c6
 {
 	typeset fs=$1
 	typeset mtpt
 
-<<<<<<< HEAD
-	if is_linux; then
-		if [[ $fs != "/"* ]] ; then
-			if datasetnonexists "$fs" ; then
-				return 1
-			else
-				mtpt=$(get_prop mountpoint "$fs")
-				case $mtpt in
-					none|legacy|-) return 1
-						;;
-					*)	fs=$mtpt
-						;;
-				esac
-			fi
-		fi
-		for mtpt in `awk '{print $1}' /etc/exports.d/zfs.exports` ; do
-			if [[ $mtpt == $fs ]] ; then
-				return 0
-			fi
-		done
-
-		return 1
-	fi
-
-=======
 	for mtpt in `awk '{print $1}' /etc/dfs/sharetab` ; do
 		if [[ $mtpt == $fs ]] ; then
 			return 0
@@ -1474,7 +1445,6 @@
 	Linux)		is_exported_linux "$fs"	;;
 	*)		is_exported_illumos "$fs"	;;
 	esac
->>>>>>> c15d36c6
 }
 
 #
