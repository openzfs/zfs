#!/bin/ksh -p
#
# CDDL HEADER START
#
# This file and its contents are supplied under the terms of the
# Common Development and Distribution License ("CDDL"), version 1.0.
# You may only use this file in accordance with the terms of version
# 1.0 of the CDDL.
#
# A full copy of the text of the CDDL should have accompanied this
# source.  A copy of the CDDL is also available via the Internet at
# http://www.illumos.org/license/CDDL.
#
# CDDL HEADER END
#

#
# Copyright (c) 2020, George Amanakis. All rights reserved.
#

. $STF_SUITE/include/libtest.shlib
. $STF_SUITE/tests/functional/l2arc/l2arc.cfg

#
# DESCRIPTION:
#	Off/onlining an L2ARC device results in rebuilding L2ARC, vdev not
#	present.
#
# STRATEGY:
#	1. Create pool with a cache device.
#	2. Create a random file in that pool and random read for 10 sec.
#	3. Read the amount of log blocks written from the header of the
#		L2ARC device.
#	4. Offline the L2ARC device and export pool.
#	5. Import pool and online the L2ARC device.
#	6. Read the amount of log blocks rebuilt in arcstats and compare to
#		(3).
#	7. Check if the labels of the L2ARC device are intact.
#

verify_runnable "global"

log_assert "Off/onlining an L2ARC device results in rebuilding L2ARC, vdev not present."

function cleanup
{
	if poolexists $TESTPOOL ; then
		destroy_pool $TESTPOOL
	fi

	log_must set_tunable32 L2ARC_NOPREFETCH $noprefetch
	log_must set_tunable32 L2ARC_REBUILD_BLOCKS_MIN_L2SIZE \
		$rebuild_blocks_min_l2size
}
log_onexit cleanup

# L2ARC_NOPREFETCH is set to 0 to let L2ARC handle prefetches
typeset noprefetch=$(get_tunable L2ARC_NOPREFETCH)
typeset rebuild_blocks_min_l2size=$(get_tunable L2ARC_REBUILD_BLOCKS_MIN_L2SIZE)
log_must set_tunable32 L2ARC_NOPREFETCH 0
log_must set_tunable32 L2ARC_REBUILD_BLOCKS_MIN_L2SIZE 0

typeset fill_mb=800
typeset cache_sz=$(( floor($fill_mb / 2) ))
export FILE_SIZE=$(( floor($fill_mb / $NUMJOBS) ))M

log_must truncate -s ${cache_sz}M $VDEV_CACHE

log_must zpool create -f $TESTPOOL $VDEV cache $VDEV_CACHE

log_must fio $FIO_SCRIPTS/mkfiles.fio
log_must fio $FIO_SCRIPTS/random_reads.fio

arcstat_quiescence_noecho l2_size
log_must zpool offline $TESTPOOL $VDEV_CACHE
arcstat_quiescence_noecho l2_size
log_must zpool export $TESTPOOL
arcstat_quiescence_noecho l2_feeds

typeset l2_rebuild_log_blk_start=$(get_arcstat l2_rebuild_log_blks)
typeset l2_dh_log_blk=$(zdb -l $VDEV_CACHE | grep log_blk_count | \
	awk '{print $2}')

log_must zpool import -d $VDIR $TESTPOOL
<<<<<<< HEAD
log_must zpool sync $TESTPOOL

typeset l2_hits_start=$(get_arcstat l2_hits)

log_must fio $FIO_SCRIPTS/random_reads.fio
=======
log_must zpool online $TESTPOOL $VDEV_CACHE
>>>>>>> f3678d70
arcstat_quiescence_noecho l2_size

typeset l2_rebuild_log_blk_end=$(arcstat_quiescence_echo l2_rebuild_log_blks)

log_must test $l2_dh_log_blk -eq $(( $l2_rebuild_log_blk_end - \
	$l2_rebuild_log_blk_start ))
log_must test $l2_dh_log_blk -gt 0

log_must zpool offline $TESTPOOL $VDEV_CACHE
arcstat_quiescence_noecho l2_size

log_must zdb -lq $VDEV_CACHE

log_must zpool destroy -f $TESTPOOL

log_pass "Off/onlining an L2ARC device results in rebuilding L2ARC, vdev not present."<|MERGE_RESOLUTION|>--- conflicted
+++ resolved
@@ -82,15 +82,12 @@
 	awk '{print $2}')
 
 log_must zpool import -d $VDIR $TESTPOOL
-<<<<<<< HEAD
 log_must zpool sync $TESTPOOL
 
 typeset l2_hits_start=$(get_arcstat l2_hits)
 
 log_must fio $FIO_SCRIPTS/random_reads.fio
-=======
 log_must zpool online $TESTPOOL $VDEV_CACHE
->>>>>>> f3678d70
 arcstat_quiescence_noecho l2_size
 
 typeset l2_rebuild_log_blk_end=$(arcstat_quiescence_echo l2_rebuild_log_blks)
