#!/usr/bin/env @PYTHON_SHEBANG@

#
# This file and its contents are supplied under the terms of the
# Common Development and Distribution License ("CDDL"), version 1.0.
# You may only use this file in accordance with the terms of version
# 1.0 of the CDDL.
#
# A full copy of the text of the CDDL should have accompanied this
# source.  A copy of the CDDL is also available via the Internet at
# http://www.illumos.org/license/CDDL.
#

#
# Copyright (c) 2017 by Delphix. All rights reserved.
# Copyright (c) 2018 by Lawrence Livermore National Security, LLC.
#
# This script must remain compatible with Python 3.6+.
#

import os
import re
import sys
import argparse

#
# This script parses the stdout of zfstest, which has this format:
#
# Test: /path/to/testa (run as root) [00:00] [PASS]
# Test: /path/to/testb (run as jkennedy) [00:00] [PASS]
# Test: /path/to/testc (run as root) [00:00] [FAIL]
# [...many more results...]
#
# Results Summary
# FAIL      22
# SKIP      32
# PASS    1156
#
# Running Time:   02:50:31
# Percent passed: 95.5%
# Log directory:  /var/tmp/test_results/20180615T205926
#

#
# Common generic reasons for a test or test group to be skipped.
#
# Some test cases are known to fail in ways which are not harmful or dangerous.
# In these cases simply mark the test as a known failure until it can be
# updated and the issue resolved.  Note that it's preferable to open a unique
# issue on the GitHub issue tracker for each test case failure.
#
known_reason = 'Known issue'

#
# Some tests require that a test user be able to execute the zfs utilities.
# This may not be possible when testing in-tree due to the default permissions
# on the user's home directory.  When testing this can be resolved by granting
# group read access.
#
# chmod 0750 $HOME
#
exec_reason = 'Test user execute permissions required for utilities'

#
# Some tests require that the kernel supports renameat2 syscall.
#
renameat2_reason = 'Kernel renameat2 support required'

#
# Some tests require the O_TMPFILE flag which was first introduced in the
# 3.11 kernel.
#
tmpfile_reason = 'Kernel O_TMPFILE support required'

#
# Some tests require the statx(2) system call on Linux which was first
# introduced in the 4.11 kernel.
#
statx_reason = 'Kernel statx(2) system call required on Linux'

#
# Some tests require that the lsattr utility support the project id feature.
#
project_id_reason = 'lsattr with set/show project ID required'

#
# Some tests require that the kernel support user namespaces.
#
user_ns_reason = 'Kernel user namespace support required'

#
# Some rewind tests can fail since nothing guarantees that old MOS blocks
# are not overwritten.  Snapshots protect datasets and data files but not
# the MOS.  Reasonable efforts are made in the test case to increase the
# odds that some txgs will have their MOS data left untouched, but it is
# never a sure thing.
#
rewind_reason = 'Arbitrary pool rewind is not guaranteed'

#
# Some tests require a minimum version of the fio benchmark utility.
# Older distributions such as CentOS 6.x only provide fio-2.0.13.
#
fio_reason = 'Fio v2.3 or newer required'

#
# Some tests require that the DISKS provided support the discard operation.
# Normally this is not an issue because loop back devices are used for DISKS
# and they support discard (TRIM/UNMAP).
#
trim_reason = 'DISKS must support discard (TRIM/UNMAP)'

#
# Some tests on FreeBSD require the fspacectl(2) system call and the
# truncate(1) utility supporting the -d option.  The system call was first
# introduced in FreeBSD version 1400032.
#
fspacectl_reason = 'fspacectl(2) and truncate -d support required'

#
# Some tests are not applicable to a platform or need to be updated to operate
# in the manor required by the platform.  Any tests which are skipped for this
# reason will be suppressed in the final analysis output.
#
na_reason = "Not applicable"

#
# Some test cases doesn't have all requirements to run on Github actions CI.
#
ci_reason = 'CI runner doesn\'t have all requirements'

#
# Idmapped mount is only supported in kernel version >= 5.12
#
idmap_reason = 'Idmapped mount needs kernel 5.12+'

#
# copy_file_range() is not supported by all kernels
#
cfr_reason = 'Kernel copy_file_range support required'
cfr_cross_reason = 'copy_file_range(2) cross-filesystem needs kernel 5.3+'

#
# These tests are known to fail, thus we use this list to prevent these
# failures from failing the job as a whole; only unexpected failures
# bubble up to cause this script to exit with a non-zero exit status.
#
# Format: { 'test-name': ['expected result', 'issue-number | reason'] }
#
# For each known failure it is recommended to link to a GitHub issue by
# setting the reason to the issue number.  Alternately, one of the generic
# reasons listed above can be used.
#
known = {
    'casenorm/mixed_none_lookup_ci': ['FAIL', 7633],
    'casenorm/mixed_formd_lookup_ci': ['FAIL', 7633],
    'cli_root/zpool_import/import_rewind_device_replaced':
        ['FAIL', rewind_reason],
    'cli_user/misc/zfs_share_001_neg': ['SKIP', na_reason],
    'cli_user/misc/zfs_unshare_001_neg': ['SKIP', na_reason],
    'pool_checkpoint/checkpoint_discard_busy': ['SKIP', 12053],
    'privilege/setup': ['SKIP', na_reason],
    'refreserv/refreserv_004_pos': ['FAIL', known_reason],
    'rootpool/setup': ['SKIP', na_reason],
    'rsend/rsend_008_pos': ['SKIP', 6066],
    'vdev_zaps/vdev_zaps_007_pos': ['FAIL', known_reason],
}

if sys.platform.startswith('freebsd'):
    known.update({
        'cli_root/zfs_receive/receive-o-x_props_override':
            ['FAIL', known_reason],
        'cli_root/zpool_resilver/zpool_resilver_concurrent':
            ['SKIP', na_reason],
        'cli_root/zpool_wait/zpool_wait_trim_basic': ['SKIP', trim_reason],
        'cli_root/zpool_wait/zpool_wait_trim_cancel': ['SKIP', trim_reason],
        'cli_root/zpool_wait/zpool_wait_trim_flag': ['SKIP', trim_reason],
        'cli_root/zfs_unshare/zfs_unshare_008_pos': ['SKIP', na_reason],
        'link_count/link_count_001': ['SKIP', na_reason],
        'casenorm/mixed_create_failure': ['FAIL', 13215],
        'mmap/mmap_sync_001_pos': ['SKIP', na_reason],
        'rsend/send_raw_ashift': ['SKIP', 14961],
    })
elif sys.platform.startswith('linux'):
    known.update({
        'casenorm/mixed_formd_lookup': ['FAIL', 7633],
        'casenorm/mixed_formd_delete': ['FAIL', 7633],
        'casenorm/sensitive_formd_lookup': ['FAIL', 7633],
        'casenorm/sensitive_formd_delete': ['FAIL', 7633],
        'removal/removal_with_zdb': ['SKIP', known_reason],
        'cli_root/zfs_unshare/zfs_unshare_002_pos': ['SKIP', na_reason],
    })


#
# These tests may occasionally fail or be skipped.  We want there failures
# to be reported but only unexpected failures should bubble up to cause
# this script to exit with a non-zero exit status.
#
# Format: { 'test-name': ['expected result', 'issue-number | reason'] }
#
# For each known failure it is recommended to link to a GitHub issue by
# setting the reason to the issue number.  Alternately, one of the generic
# reasons listed above can be used.
#
maybe = {
    'append/threadsappend_001_pos': ['FAIL', 6136],
    'chattr/setup': ['SKIP', exec_reason],
    'crtime/crtime_001_pos': ['SKIP', statx_reason],
    'cli_root/zdb/zdb_006_pos': ['FAIL', known_reason],
    'cli_root/zfs_destroy/zfs_destroy_dev_removal_condense':
        ['FAIL', known_reason],
    'cli_root/zfs_get/zfs_get_004_pos': ['FAIL', known_reason],
    'cli_root/zfs_get/zfs_get_009_pos': ['SKIP', 5479],
    'cli_root/zfs_rollback/zfs_rollback_001_pos': ['FAIL', known_reason],
    'cli_root/zfs_rollback/zfs_rollback_002_pos': ['FAIL', known_reason],
    'cli_root/zfs_share/zfs_share_concurrent_shares': ['FAIL', known_reason],
    'cli_root/zfs_snapshot/zfs_snapshot_002_neg': ['FAIL', known_reason],
    'cli_root/zfs_unshare/zfs_unshare_006_pos': ['SKIP', na_reason],
    'cli_root/zpool_add/zpool_add_004_pos': ['FAIL', known_reason],
    'cli_root/zpool_destroy/zpool_destroy_001_pos': ['SKIP', 6145],
    'cli_root/zpool_import/zpool_import_missing_003_pos': ['SKIP', 6839],
    'cli_root/zpool_initialize/zpool_initialize_import_export':
        ['FAIL', 11948],
    'cli_root/zpool_labelclear/zpool_labelclear_removed':
        ['FAIL', known_reason],
    'cli_root/zpool_trim/setup': ['SKIP', trim_reason],
    'cli_root/zpool_upgrade/zpool_upgrade_004_pos': ['FAIL', 6141],
    'delegate/setup': ['SKIP', exec_reason],
    'fallocate/fallocate_punch-hole': ['SKIP', fspacectl_reason],
    'history/history_004_pos': ['FAIL', 7026],
    'history/history_005_neg': ['FAIL', 6680],
    'history/history_006_neg': ['FAIL', 5657],
    'history/history_008_pos': ['FAIL', known_reason],
    'history/history_010_pos': ['SKIP', exec_reason],
    'io/mmap': ['SKIP', fio_reason],
    'largest_pool/largest_pool_001_pos': ['FAIL', known_reason],
    'mmp/mmp_on_uberblocks': ['FAIL', known_reason],
    'pam/setup': ['SKIP', "pamtester might be not available"],
    'pool_checkpoint/checkpoint_discard_busy': ['FAIL', 11946],
    'projectquota/setup': ['SKIP', exec_reason],
    'removal/removal_condense_export': ['FAIL', known_reason],
    'renameat2/setup': ['SKIP', renameat2_reason],
    'reservation/reservation_008_pos': ['FAIL', 7741],
    'reservation/reservation_018_pos': ['FAIL', 5642],
    'snapshot/clone_001_pos': ['FAIL', known_reason],
    'snapshot/snapshot_009_pos': ['FAIL', 7961],
    'snapshot/snapshot_010_pos': ['FAIL', 7961],
    'snapused/snapused_004_pos': ['FAIL', 5513],
    'tmpfile/setup': ['SKIP', tmpfile_reason],
    'trim/setup': ['SKIP', trim_reason],
    'upgrade/upgrade_projectquota_001_pos': ['SKIP', project_id_reason],
    'user_namespace/setup': ['SKIP', user_ns_reason],
    'userquota/setup': ['SKIP', exec_reason],
    'vdev_zaps/vdev_zaps_004_pos': ['FAIL', known_reason],
    'zvol/zvol_ENOSPC/zvol_ENOSPC_001_pos': ['FAIL', 5848],
}

if sys.platform.startswith('freebsd'):
    maybe.update({
        'cli_root/zfs_copies/zfs_copies_002_pos': ['FAIL', known_reason],
        'cli_root/zfs_inherit/zfs_inherit_001_neg': ['FAIL', known_reason],
        'cli_root/zpool_import/zpool_import_012_pos': ['FAIL', known_reason],
        'delegate/zfs_allow_003_pos': ['FAIL', known_reason],
        'inheritance/inherit_001_pos': ['FAIL', 11829],
        'pool_checkpoint/checkpoint_big_rewind': ['FAIL', 12622],
        'pool_checkpoint/checkpoint_indirect': ['FAIL', 12623],
        'resilver/resilver_restart_001': ['FAIL', known_reason],
        'snapshot/snapshot_002_pos': ['FAIL', '14831'],
    })
elif sys.platform.startswith('linux'):
    maybe.update({
<<<<<<< HEAD
        'block_cloning/block_cloning_clone_mmap_cached': ['SKIP', cfr_reason],
=======
        'bclone/bclone_crossfs_corner_cases': ['SKIP', cfr_cross_reason],
        'bclone/bclone_crossfs_corner_cases_limited':
            ['SKIP', cfr_cross_reason],
        'bclone/bclone_crossfs_data': ['SKIP', cfr_cross_reason],
        'bclone/bclone_crossfs_embedded': ['SKIP', cfr_cross_reason],
        'bclone/bclone_crossfs_hole': ['SKIP', cfr_cross_reason],
        'bclone/bclone_diffprops_all': ['SKIP', cfr_cross_reason],
        'bclone/bclone_diffprops_checksum': ['SKIP', cfr_cross_reason],
        'bclone/bclone_diffprops_compress': ['SKIP', cfr_cross_reason],
        'bclone/bclone_diffprops_copies': ['SKIP', cfr_cross_reason],
        'bclone/bclone_diffprops_recordsize': ['SKIP', cfr_cross_reason],
        'bclone/bclone_prop_sync': ['SKIP', cfr_cross_reason],
        'bclone/bclone_samefs_corner_cases': ['SKIP', cfr_reason],
        'bclone/bclone_samefs_corner_cases_limited': ['SKIP', cfr_reason],
        'bclone/bclone_samefs_data': ['SKIP', cfr_reason],
        'bclone/bclone_samefs_embedded': ['SKIP', cfr_reason],
        'bclone/bclone_samefs_hole': ['SKIP', cfr_reason],
        'block_cloning/block_cloning_clone_mmap_cached': ['SKIP', cfr_reason],
        'block_cloning/block_cloning_clone_mmap_write':
            ['SKIP', cfr_reason],
        'block_cloning/block_cloning_copyfilerange':
            ['SKIP', cfr_reason],
        'block_cloning/block_cloning_copyfilerange_cross_dataset':
            ['SKIP', cfr_cross_reason],
        'block_cloning/block_cloning_copyfilerange_fallback':
            ['SKIP', cfr_reason],
        'block_cloning/block_cloning_copyfilerange_fallback_same_txg':
            ['SKIP', cfr_cross_reason],
        'block_cloning/block_cloning_copyfilerange_partial':
            ['SKIP', cfr_reason],
        'block_cloning/block_cloning_cross_enc_dataset':
            ['SKIP', cfr_cross_reason],
        'block_cloning/block_cloning_disabled_copyfilerange':
            ['SKIP', cfr_reason],
        'block_cloning/block_cloning_lwb_buffer_overflow':
            ['SKIP', cfr_reason],
        'block_cloning/block_cloning_replay':
            ['SKIP', cfr_reason],
        'block_cloning/block_cloning_replay_encrypted':
            ['SKIP', cfr_reason],
>>>>>>> 69142125
        'cli_root/zfs_rename/zfs_rename_002_pos': ['FAIL', known_reason],
        'cli_root/zpool_reopen/zpool_reopen_003_pos': ['FAIL', known_reason],
        'fault/auto_online_002_pos': ['FAIL', 11889],
        'fault/auto_replace_001_pos': ['FAIL', 14851],
        'fault/auto_spare_002_pos': ['FAIL', 11889],
        'fault/auto_spare_multiple': ['FAIL', 11889],
        'fault/auto_spare_shared': ['FAIL', 11889],
        'fault/decompress_fault': ['FAIL', 11889],
        'idmap_mount/idmap_mount_001': ['SKIP', idmap_reason],
        'idmap_mount/idmap_mount_002': ['SKIP', idmap_reason],
        'idmap_mount/idmap_mount_003': ['SKIP', idmap_reason],
        'idmap_mount/idmap_mount_004': ['SKIP', idmap_reason],
        'idmap_mount/idmap_mount_005': ['SKIP', idmap_reason],
        'io/io_uring': ['SKIP', 'io_uring support required'],
        'limits/filesystem_limit': ['SKIP', known_reason],
        'limits/snapshot_limit': ['SKIP', known_reason],
        'mmp/mmp_active_import': ['FAIL', known_reason],
        'mmp/mmp_exported_import': ['FAIL', known_reason],
        'mmp/mmp_inactive_import': ['FAIL', known_reason],
        'zvol/zvol_misc/zvol_misc_fua': ['SKIP', 14872],
        'zvol/zvol_misc/zvol_misc_snapdev': ['FAIL', 12621],
        'zvol/zvol_misc/zvol_misc_trim': ['SKIP', 14872],
        'zvol/zvol_misc/zvol_misc_volmode': ['FAIL', known_reason],
    })

# Not all Github actions runners have scsi_debug module, so we may skip
#   some tests which use it.
if os.environ.get('CI') == 'true':
    known.update({
        'cli_root/zpool_expand/zpool_expand_001_pos': ['SKIP', ci_reason],
        'cli_root/zpool_expand/zpool_expand_003_neg': ['SKIP', ci_reason],
        'cli_root/zpool_expand/zpool_expand_005_pos': ['SKIP', ci_reason],
        'cli_root/zpool_reopen/setup': ['SKIP', ci_reason],
        'cli_root/zpool_reopen/zpool_reopen_001_pos': ['SKIP', ci_reason],
        'cli_root/zpool_reopen/zpool_reopen_002_pos': ['SKIP', ci_reason],
        'cli_root/zpool_reopen/zpool_reopen_003_pos': ['SKIP', ci_reason],
        'cli_root/zpool_reopen/zpool_reopen_004_pos': ['SKIP', ci_reason],
        'cli_root/zpool_reopen/zpool_reopen_005_pos': ['SKIP', ci_reason],
        'cli_root/zpool_reopen/zpool_reopen_006_neg': ['SKIP', ci_reason],
        'cli_root/zpool_reopen/zpool_reopen_007_pos': ['SKIP', ci_reason],
        'cli_root/zpool_split/zpool_split_wholedisk': ['SKIP', ci_reason],
        'fault/auto_offline_001_pos': ['SKIP', ci_reason],
        'fault/auto_online_001_pos': ['SKIP', ci_reason],
        'fault/auto_online_002_pos': ['SKIP', ci_reason],
        'fault/auto_replace_001_pos': ['SKIP', ci_reason],
        'fault/auto_replace_002_pos': ['SKIP', ci_reason],
        'fault/auto_spare_ashift': ['SKIP', ci_reason],
        'fault/auto_spare_shared': ['SKIP', ci_reason],
        'procfs/pool_state': ['SKIP', ci_reason],
    })

    maybe.update({
        'events/events_002_pos': ['FAIL', 11546],
    })


def process_results(pathname):
    try:
        f = open(pathname)
    except IOError as e:
        print('Error opening file:', e)
        sys.exit(1)

    prefix = '/zfs-tests/tests/(?:functional|perf/regression)/'
    pattern = \
        r'^Test(?:\s+\(\S+\))?:' + \
        rf'\s*\S*{prefix}(\S+)' + \
        r'\s*\(run as (\S+)\)\s*\[(\S+)\]\s*\[(\S+)\]'
    pattern_log = r'^\s*Log directory:\s*(\S*)'

    d = {}
    logdir = 'Could not determine log directory.'
    for line in f.readlines():
        m = re.match(pattern, line)
        if m and len(m.groups()) == 4:
            d[m.group(1)] = m.group(4)
            continue

        m = re.match(pattern_log, line)
        if m:
            logdir = m.group(1)

    return d, logdir


class ListMaybesAction(argparse.Action):
    def __init__(self,
                 option_strings,
                 dest="SUPPRESS",
                 default="SUPPRESS",
                 help="list flaky tests and exit"):
        super(ListMaybesAction, self).__init__(
            option_strings=option_strings,
            dest=dest,
            default=default,
            nargs=0,
            help=help)

    def __call__(self, parser, namespace, values, option_string=None):
        for test in maybe:
            print(test)
        sys.exit(0)


if __name__ == "__main__":
    parser = argparse.ArgumentParser(description='Analyze ZTS logs')
    parser.add_argument('logfile')
    parser.add_argument('--list-maybes', action=ListMaybesAction)
    parser.add_argument('--no-maybes', action='store_false', dest='maybes')
    args = parser.parse_args()

    results, logdir = process_results(args.logfile)

    if not results:
        print("\n\nNo test results were found.")
        print("Log directory:", logdir)
        sys.exit(0)

    expected = []
    unexpected = []
    all_maybes = True

    for test in list(results.keys()):
        if results[test] == "PASS":
            continue

        setup = test.replace(os.path.basename(test), "setup")
        if results[test] == "SKIP" and test != setup:
            if setup in known and known[setup][0] == "SKIP":
                continue
            if setup in maybe and maybe[setup][0] == "SKIP":
                continue

        if (test in known and results[test] in known[test][0]):
            expected.append(test)
        elif test in maybe and results[test] in maybe[test][0]:
            if results[test] == 'SKIP' or args.maybes:
                expected.append(test)
            elif not args.maybes:
                unexpected.append(test)
        else:
            unexpected.append(test)
            all_maybes = False

    print("\nTests with results other than PASS that are expected:")
    for test in sorted(expected):
        issue_url = 'https://github.com/openzfs/zfs/issues/'

        # Include the reason why the result is expected, given the following:
        # 1. Suppress test results which set the "Not applicable" reason.
        # 2. Numerical reasons are assumed to be GitHub issue numbers.
        # 3. When an entire test group is skipped only report the setup reason.
        if test in known:
            if known[test][1] == na_reason:
                continue
            elif isinstance(known[test][1], int):
                expect = f"{issue_url}{known[test][1]}"
            else:
                expect = known[test][1]
        elif test in maybe:
            if isinstance(maybe[test][1], int):
                expect = f"{issue_url}{maybe[test][1]}"
            else:
                expect = maybe[test][1]
        elif setup in known and known[setup][0] == "SKIP" and setup != test:
            continue
        elif setup in maybe and maybe[setup][0] == "SKIP" and setup != test:
            continue
        else:
            expect = "UNKNOWN REASON"
        print(f"    {results[test]} {test} ({expect})")

    print("\nTests with result of PASS that are unexpected:")
    for test in sorted(known.keys()):
        # We probably should not be silently ignoring the case
        # where "test" is not in "results".
        if test not in results or results[test] != "PASS":
            continue
        print(f"    {results[test]} {test} (expected {known[test][0]})")

    print("\nTests with results other than PASS that are unexpected:")
    for test in sorted(unexpected):
        expect = "PASS" if test not in known else known[test][0]
        print(f"    {results[test]} {test} (expected {expect})")

    if len(unexpected) == 0:
        sys.exit(0)
    elif not args.maybes and all_maybes:
        sys.exit(2)
    else:
        sys.exit(1)<|MERGE_RESOLUTION|>--- conflicted
+++ resolved
@@ -270,9 +270,6 @@
     })
 elif sys.platform.startswith('linux'):
     maybe.update({
-<<<<<<< HEAD
-        'block_cloning/block_cloning_clone_mmap_cached': ['SKIP', cfr_reason],
-=======
         'bclone/bclone_crossfs_corner_cases': ['SKIP', cfr_cross_reason],
         'bclone/bclone_crossfs_corner_cases_limited':
             ['SKIP', cfr_cross_reason],
@@ -313,7 +310,6 @@
             ['SKIP', cfr_reason],
         'block_cloning/block_cloning_replay_encrypted':
             ['SKIP', cfr_reason],
->>>>>>> 69142125
         'cli_root/zfs_rename/zfs_rename_002_pos': ['FAIL', known_reason],
         'cli_root/zpool_reopen/zpool_reopen_003_pos': ['FAIL', known_reason],
         'fault/auto_online_002_pos': ['FAIL', 11889],
