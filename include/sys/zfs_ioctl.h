/*
 * CDDL HEADER START
 *
 * The contents of this file are subject to the terms of the
 * Common Development and Distribution License (the "License").
 * You may not use this file except in compliance with the License.
 *
 * You can obtain a copy of the license at usr/src/OPENSOLARIS.LICENSE
 * or http://www.opensolaris.org/os/licensing.
 * See the License for the specific language governing permissions
 * and limitations under the License.
 *
 * When distributing Covered Code, include this CDDL HEADER in each
 * file and include the License file at usr/src/OPENSOLARIS.LICENSE.
 * If applicable, add the following below this CDDL HEADER, with the
 * fields enclosed by brackets "[]" replaced with your own identifying
 * information: Portions Copyright [yyyy] [name of copyright owner]
 *
 * CDDL HEADER END
 */
/*
 * Copyright (c) 2005, 2010, Oracle and/or its affiliates. All rights reserved.
 * Copyright (c) 2012, 2018 by Delphix. All rights reserved.
 * Copyright 2016 RackTop Systems.
 * Copyright (c) 2017, Intel Corporation.
 */

#ifndef	_SYS_ZFS_IOCTL_H
#define	_SYS_ZFS_IOCTL_H

#include <sys/cred.h>
#include <sys/dmu.h>
#include <sys/zio.h>
#include <sys/dsl_deleg.h>
#include <sys/spa.h>
#include <sys/zfs_stat.h>

#ifdef _KERNEL
#include <sys/nvpair.h>
#endif	/* _KERNEL */

#ifdef	__cplusplus
extern "C" {
#endif

/*
 * The structures in this file are passed between userland and the
 * kernel.  Userland may be running a 32-bit process, while the kernel
 * is 64-bit.  Therefore, these structures need to compile the same in
 * 32-bit and 64-bit.  This means not using type "long", and adding
 * explicit padding so that the 32-bit structure will not be packed more
 * tightly than the 64-bit structure (which requires 64-bit alignment).
 */

/*
 * Property values for snapdir
 */
#define	ZFS_SNAPDIR_HIDDEN		0
#define	ZFS_SNAPDIR_VISIBLE		1

/*
 * Property values for snapdev
 */
#define	ZFS_SNAPDEV_HIDDEN		0
#define	ZFS_SNAPDEV_VISIBLE		1
/*
 * Property values for acltype
 */
#define	ZFS_ACLTYPE_OFF			0
#define	ZFS_ACLTYPE_POSIXACL		1

/*
 * Field manipulation macros for the drr_versioninfo field of the
 * send stream header.
 */

/*
 * Header types for zfs send streams.
 */
typedef enum drr_headertype {
	DMU_SUBSTREAM = 0x1,
	DMU_COMPOUNDSTREAM = 0x2
} drr_headertype_t;

#define	DMU_GET_STREAM_HDRTYPE(vi)	BF64_GET((vi), 0, 2)
#define	DMU_SET_STREAM_HDRTYPE(vi, x)	BF64_SET((vi), 0, 2, x)

#define	DMU_GET_FEATUREFLAGS(vi)	BF64_GET((vi), 2, 30)
#define	DMU_SET_FEATUREFLAGS(vi, x)	BF64_SET((vi), 2, 30, x)

/*
 * Feature flags for zfs send streams (flags in drr_versioninfo)
 */

#define	DMU_BACKUP_FEATURE_DEDUP		(1 << 0)
#define	DMU_BACKUP_FEATURE_DEDUPPROPS		(1 << 1)
#define	DMU_BACKUP_FEATURE_SA_SPILL		(1 << 2)
/* flags #3 - #15 are reserved for incompatible closed-source implementations */
#define	DMU_BACKUP_FEATURE_EMBED_DATA		(1 << 16)
#define	DMU_BACKUP_FEATURE_LZ4			(1 << 17)
/* flag #18 is reserved for a Delphix feature */
#define	DMU_BACKUP_FEATURE_LARGE_BLOCKS		(1 << 19)
#define	DMU_BACKUP_FEATURE_RESUMING		(1 << 20)
#define	DMU_BACKUP_FEATURE_REDACTED		(1 << 21)
#define	DMU_BACKUP_FEATURE_COMPRESSED		(1 << 22)
#define	DMU_BACKUP_FEATURE_LARGE_DNODE		(1 << 23)
#define	DMU_BACKUP_FEATURE_RAW			(1 << 24)
/* flag #25 is reserved for the ZSTD compression feature */
#define	DMU_BACKUP_FEATURE_HOLDS		(1 << 26)

/*
 * Mask of all supported backup features
 */
#define	DMU_BACKUP_FEATURE_MASK	(DMU_BACKUP_FEATURE_DEDUP | \
    DMU_BACKUP_FEATURE_DEDUPPROPS | DMU_BACKUP_FEATURE_SA_SPILL | \
    DMU_BACKUP_FEATURE_EMBED_DATA | DMU_BACKUP_FEATURE_LZ4 | \
    DMU_BACKUP_FEATURE_RESUMING | DMU_BACKUP_FEATURE_LARGE_BLOCKS | \
    DMU_BACKUP_FEATURE_COMPRESSED | DMU_BACKUP_FEATURE_LARGE_DNODE | \
<<<<<<< HEAD
    DMU_BACKUP_FEATURE_RAW | DMU_BACKUP_FEATURE_REDACTED)
=======
    DMU_BACKUP_FEATURE_RAW | DMU_BACKUP_FEATURE_HOLDS)
>>>>>>> 07237a7b

/* Are all features in the given flag word currently supported? */
#define	DMU_STREAM_SUPPORTED(x)	(!((x) & ~DMU_BACKUP_FEATURE_MASK))

typedef enum dmu_send_resume_token_version {
	ZFS_SEND_RESUME_TOKEN_VERSION = 1
} dmu_send_resume_token_version_t;

/*
 * The drr_versioninfo field of the dmu_replay_record has the
 * following layout:
 *
 *	64	56	48	40	32	24	16	8	0
 *	+-------+-------+-------+-------+-------+-------+-------+-------+
 *  	|		reserved	|        feature-flags	    |C|S|
 *	+-------+-------+-------+-------+-------+-------+-------+-------+
 *
 * The low order two bits indicate the header type: SUBSTREAM (0x1)
 * or COMPOUNDSTREAM (0x2).  Using two bits for this is historical:
 * this field used to be a version number, where the two version types
 * were 1 and 2.  Using two bits for this allows earlier versions of
 * the code to be able to recognize send streams that don't use any
 * of the features indicated by feature flags.
 */

#define	DMU_BACKUP_MAGIC 0x2F5bacbacULL

/*
 * Send stream flags.  Bits 24-31 are reserved for vendor-specific
 * implementations and should not be used.
 */
#define	DRR_FLAG_CLONE		(1<<0)
#define	DRR_FLAG_CI_DATA	(1<<1)
/*
 * This send stream, if it is a full send, includes the FREE and FREEOBJECT
 * records that are created by the sending process.  This means that the send
 * stream can be received as a clone, even though it is not an incremental.
 * This is not implemented as a feature flag, because the receiving side does
 * not need to have implemented it to receive this stream; it is fully backwards
 * compatible.  We need a flag, though, because full send streams without it
 * cannot necessarily be received as a clone correctly.
 */
#define	DRR_FLAG_FREERECORDS	(1<<2)

/*
 * flags in the drr_flags field in the DRR_WRITE, DRR_SPILL, DRR_OBJECT,
 * DRR_WRITE_BYREF, and DRR_OBJECT_RANGE blocks
 */
#define	DRR_CHECKSUM_DEDUP	(1<<0) /* not used for DRR_SPILL blocks */
#define	DRR_RAW_BYTESWAP	(1<<1)

#define	DRR_IS_DEDUP_CAPABLE(flags)	((flags) & DRR_CHECKSUM_DEDUP)
#define	DRR_IS_RAW_BYTESWAPPED(flags)	((flags) & DRR_RAW_BYTESWAP)

/* deal with compressed drr_write replay records */
#define	DRR_WRITE_COMPRESSED(drrw)	((drrw)->drr_compressiontype != 0)
#define	DRR_WRITE_PAYLOAD_SIZE(drrw) \
	(DRR_WRITE_COMPRESSED(drrw) ? (drrw)->drr_compressed_size : \
	(drrw)->drr_logical_size)
#define	DRR_SPILL_PAYLOAD_SIZE(drrs) \
	((drrs)->drr_compressed_size ? \
	(drrs)->drr_compressed_size : (drrs)->drr_length)
#define	DRR_OBJECT_PAYLOAD_SIZE(drro) \
	((drro)->drr_raw_bonuslen != 0 ? \
	(drro)->drr_raw_bonuslen : P2ROUNDUP((drro)->drr_bonuslen, 8))

/*
 * zfs ioctl command structure
 */
typedef struct dmu_replay_record {
	enum {
		DRR_BEGIN, DRR_OBJECT, DRR_FREEOBJECTS,
		DRR_WRITE, DRR_FREE, DRR_END, DRR_WRITE_BYREF,
		DRR_SPILL, DRR_WRITE_EMBEDDED, DRR_OBJECT_RANGE, DRR_REDACT,
		DRR_NUMTYPES
	} drr_type;
	uint32_t drr_payloadlen;
	union {
		struct drr_begin {
			uint64_t drr_magic;
			uint64_t drr_versioninfo; /* was drr_version */
			uint64_t drr_creation_time;
			dmu_objset_type_t drr_type;
			uint32_t drr_flags;
			uint64_t drr_toguid;
			uint64_t drr_fromguid;
			char drr_toname[MAXNAMELEN];
		} drr_begin;
		struct drr_end {
			zio_cksum_t drr_checksum;
			uint64_t drr_toguid;
		} drr_end;
		struct drr_object {
			uint64_t drr_object;
			dmu_object_type_t drr_type;
			dmu_object_type_t drr_bonustype;
			uint32_t drr_blksz;
			uint32_t drr_bonuslen;
			uint8_t drr_checksumtype;
			uint8_t drr_compress;
			uint8_t drr_dn_slots;
			uint8_t drr_flags;
			uint32_t drr_raw_bonuslen;
			uint64_t drr_toguid;
			/* only (possibly) nonzero for raw streams */
			uint8_t drr_indblkshift;
			uint8_t drr_nlevels;
			uint8_t drr_nblkptr;
			uint8_t drr_pad[5];
			uint64_t drr_maxblkid;
			/* bonus content follows */
		} drr_object;
		struct drr_freeobjects {
			uint64_t drr_firstobj;
			uint64_t drr_numobjs;
			uint64_t drr_toguid;
		} drr_freeobjects;
		struct drr_write {
			uint64_t drr_object;
			dmu_object_type_t drr_type;
			uint32_t drr_pad;
			uint64_t drr_offset;
			uint64_t drr_logical_size;
			uint64_t drr_toguid;
			uint8_t drr_checksumtype;
			uint8_t drr_flags;
			uint8_t drr_compressiontype;
			uint8_t drr_pad2[5];
			/* deduplication key */
			ddt_key_t drr_key;
			/* only nonzero if drr_compressiontype is not 0 */
			uint64_t drr_compressed_size;
			/* only nonzero for raw streams */
			uint8_t drr_salt[ZIO_DATA_SALT_LEN];
			uint8_t drr_iv[ZIO_DATA_IV_LEN];
			uint8_t drr_mac[ZIO_DATA_MAC_LEN];
			/* content follows */
		} drr_write;
		struct drr_free {
			uint64_t drr_object;
			uint64_t drr_offset;
			uint64_t drr_length;
			uint64_t drr_toguid;
		} drr_free;
		struct drr_write_byref {
			/* where to put the data */
			uint64_t drr_object;
			uint64_t drr_offset;
			uint64_t drr_length;
			uint64_t drr_toguid;
			/* where to find the prior copy of the data */
			uint64_t drr_refguid;
			uint64_t drr_refobject;
			uint64_t drr_refoffset;
			/* properties of the data */
			uint8_t drr_checksumtype;
			uint8_t drr_flags;
			uint8_t drr_pad2[6];
			ddt_key_t drr_key; /* deduplication key */
		} drr_write_byref;
		struct drr_spill {
			uint64_t drr_object;
			uint64_t drr_length;
			uint64_t drr_toguid;
			uint8_t drr_flags;
			uint8_t drr_compressiontype;
			uint8_t drr_pad[6];
			/* only nonzero for raw streams */
			uint64_t drr_compressed_size;
			uint8_t drr_salt[ZIO_DATA_SALT_LEN];
			uint8_t drr_iv[ZIO_DATA_IV_LEN];
			uint8_t drr_mac[ZIO_DATA_MAC_LEN];
			dmu_object_type_t drr_type;
			/* spill data follows */
		} drr_spill;
		struct drr_write_embedded {
			uint64_t drr_object;
			uint64_t drr_offset;
			/* logical length, should equal blocksize */
			uint64_t drr_length;
			uint64_t drr_toguid;
			uint8_t drr_compression;
			uint8_t drr_etype;
			uint8_t drr_pad[6];
			uint32_t drr_lsize; /* uncompressed size of payload */
			uint32_t drr_psize; /* compr. (real) size of payload */
			/* (possibly compressed) content follows */
		} drr_write_embedded;
		struct drr_object_range {
			uint64_t drr_firstobj;
			uint64_t drr_numslots;
			uint64_t drr_toguid;
			uint8_t drr_salt[ZIO_DATA_SALT_LEN];
			uint8_t drr_iv[ZIO_DATA_IV_LEN];
			uint8_t drr_mac[ZIO_DATA_MAC_LEN];
			uint8_t drr_flags;
			uint8_t drr_pad[3];
		} drr_object_range;
		struct drr_redact {
			uint64_t drr_object;
			uint64_t drr_offset;
			uint64_t drr_length;
			uint64_t drr_toguid;
		} drr_redact;

		/*
		 * Nore: drr_checksum is overlaid with all record types
		 * except DRR_BEGIN.  Therefore its (non-pad) members
		 * must not overlap with members from the other structs.
		 * We accomplish this by putting its members at the very
		 * end of the struct.
		 */
		struct drr_checksum {
			uint64_t drr_pad[34];
			/*
			 * fletcher-4 checksum of everything preceding the
			 * checksum.
			 */
			zio_cksum_t drr_checksum;
		} drr_checksum;
	} drr_u;
} dmu_replay_record_t;

/* diff record range types */
typedef enum diff_type {
	DDR_NONE = 0x1,
	DDR_INUSE = 0x2,
	DDR_FREE = 0x4
} diff_type_t;

/*
 * The diff reports back ranges of free or in-use objects.
 */
typedef struct dmu_diff_record {
	uint64_t ddr_type;
	uint64_t ddr_first;
	uint64_t ddr_last;
} dmu_diff_record_t;

typedef struct zinject_record {
	uint64_t	zi_objset;
	uint64_t	zi_object;
	uint64_t	zi_start;
	uint64_t	zi_end;
	uint64_t	zi_guid;
	uint32_t	zi_level;
	uint32_t	zi_error;
	uint64_t	zi_type;
	uint32_t	zi_freq;
	uint32_t	zi_failfast;
	char		zi_func[MAXNAMELEN];
	uint32_t	zi_iotype;
	int32_t		zi_duration;
	uint64_t	zi_timer;
	uint64_t	zi_nlanes;
	uint32_t	zi_cmd;
	uint32_t	zi_pad;
} zinject_record_t;

#define	ZINJECT_NULL		0x1
#define	ZINJECT_FLUSH_ARC	0x2
#define	ZINJECT_UNLOAD_SPA	0x4
#define	ZINJECT_CALC_RANGE	0x8

#define	ZEVENT_NONE		0x0
#define	ZEVENT_NONBLOCK		0x1
#define	ZEVENT_SIZE		1024

#define	ZEVENT_SEEK_START	0
#define	ZEVENT_SEEK_END		UINT64_MAX

/* scaled frequency ranges */
#define	ZI_PERCENTAGE_MIN	4294UL
#define	ZI_PERCENTAGE_MAX	UINT32_MAX

typedef enum zinject_type {
	ZINJECT_UNINITIALIZED,
	ZINJECT_DATA_FAULT,
	ZINJECT_DEVICE_FAULT,
	ZINJECT_LABEL_FAULT,
	ZINJECT_IGNORED_WRITES,
	ZINJECT_PANIC,
	ZINJECT_DELAY_IO,
	ZINJECT_DECRYPT_FAULT,
} zinject_type_t;

typedef struct zfs_share {
	uint64_t	z_exportdata;
	uint64_t	z_sharedata;
	uint64_t	z_sharetype;	/* 0 = share, 1 = unshare */
	uint64_t	z_sharemax;  /* max length of share string */
} zfs_share_t;

/*
 * ZFS file systems may behave the usual, POSIX-compliant way, where
 * name lookups are case-sensitive.  They may also be set up so that
 * all the name lookups are case-insensitive, or so that only some
 * lookups, the ones that set an FIGNORECASE flag, are case-insensitive.
 */
typedef enum zfs_case {
	ZFS_CASE_SENSITIVE,
	ZFS_CASE_INSENSITIVE,
	ZFS_CASE_MIXED
} zfs_case_t;

/*
 * Note: this struct must have the same layout in 32-bit and 64-bit, so
 * that 32-bit processes (like /sbin/zfs) can pass it to the 64-bit
 * kernel.  Therefore, we add padding to it so that no "hidden" padding
 * is automatically added on 64-bit (but not on 32-bit).
 */
typedef struct zfs_cmd {
	char		zc_name[MAXPATHLEN];	/* name of pool or dataset */
	uint64_t	zc_nvlist_src;		/* really (char *) */
	uint64_t	zc_nvlist_src_size;
	uint64_t	zc_nvlist_dst;		/* really (char *) */
	uint64_t	zc_nvlist_dst_size;
	boolean_t	zc_nvlist_dst_filled;	/* put an nvlist in dst? */
	int		zc_pad2;

	/*
	 * The following members are for legacy ioctls which haven't been
	 * converted to the new method.
	 */
	uint64_t	zc_history;		/* really (char *) */
	char		zc_value[MAXPATHLEN * 2];
	char		zc_string[MAXNAMELEN];
	uint64_t	zc_guid;
	uint64_t	zc_nvlist_conf;		/* really (char *) */
	uint64_t	zc_nvlist_conf_size;
	uint64_t	zc_cookie;
	uint64_t	zc_objset_type;
	uint64_t	zc_perm_action;
	uint64_t	zc_history_len;
	uint64_t	zc_history_offset;
	uint64_t	zc_obj;
	uint64_t	zc_iflags;		/* internal to zfs(7fs) */
	zfs_share_t	zc_share;
	dmu_objset_stats_t zc_objset_stats;
	struct drr_begin zc_begin_record;
	zinject_record_t zc_inject_record;
	uint32_t	zc_defer_destroy;
	uint32_t	zc_flags;
	uint64_t	zc_action_handle;
	int		zc_cleanup_fd;
	uint8_t		zc_simple;
	uint8_t		zc_pad[3];		/* alignment */
	uint64_t	zc_sendobj;
	uint64_t	zc_fromobj;
	uint64_t	zc_createtxg;
	zfs_stat_t	zc_stat;
} zfs_cmd_t;

typedef struct zfs_useracct {
	char zu_domain[256];
	uid_t zu_rid;
	uint32_t zu_pad;
	uint64_t zu_space;
} zfs_useracct_t;

#define	ZFSDEV_MAX_MINOR	(1 << 16)
#define	ZFS_MIN_MINOR	(ZFSDEV_MAX_MINOR + 1)

#define	ZPOOL_EXPORT_AFTER_SPLIT 0x1

#ifdef _KERNEL
struct objset;
struct zfsvfs;

typedef struct zfs_creat {
	nvlist_t	*zct_zplprops;
	nvlist_t	*zct_props;
} zfs_creat_t;

extern int zfs_secpolicy_snapshot_perms(const char *, cred_t *);
extern int zfs_secpolicy_rename_perms(const char *, const char *, cred_t *);
extern int zfs_secpolicy_destroy_perms(const char *, cred_t *);
extern void zfs_unmount_snap(const char *);
extern void zfs_destroy_unmount_origin(const char *);
extern int getzfsvfs_impl(struct objset *, struct zfsvfs **);
extern int getzfsvfs(const char *, struct zfsvfs **);

enum zfsdev_state_type {
	ZST_ONEXIT,
	ZST_ZEVENT,
	ZST_ALL,
};

/*
 * The zfsdev_state_t structure is managed as a singly-linked list
 * from which items are never deleted.  This allows for lock-free
 * reading of the list so long as assignments to the zs_next and
 * reads from zs_minor are performed atomically.  Empty items are
 * indicated by storing -1 into zs_minor.
 */
typedef struct zfsdev_state {
	struct zfsdev_state	*zs_next;	/* next zfsdev_state_t link */
	struct file		*zs_file;	/* associated file struct */
	minor_t			zs_minor;	/* made up minor number */
	void			*zs_onexit;	/* onexit data */
	void			*zs_zevent;	/* zevent data */
} zfsdev_state_t;

extern void *zfsdev_get_state(minor_t minor, enum zfsdev_state_type which);
extern int zfsdev_getminor(struct file *filp, minor_t *minorp);
extern minor_t zfsdev_minor_alloc(void);

#endif	/* _KERNEL */

#ifdef	__cplusplus
}
#endif

#endif	/* _SYS_ZFS_IOCTL_H */<|MERGE_RESOLUTION|>--- conflicted
+++ resolved
@@ -116,11 +116,8 @@
     DMU_BACKUP_FEATURE_EMBED_DATA | DMU_BACKUP_FEATURE_LZ4 | \
     DMU_BACKUP_FEATURE_RESUMING | DMU_BACKUP_FEATURE_LARGE_BLOCKS | \
     DMU_BACKUP_FEATURE_COMPRESSED | DMU_BACKUP_FEATURE_LARGE_DNODE | \
-<<<<<<< HEAD
-    DMU_BACKUP_FEATURE_RAW | DMU_BACKUP_FEATURE_REDACTED)
-=======
-    DMU_BACKUP_FEATURE_RAW | DMU_BACKUP_FEATURE_HOLDS)
->>>>>>> 07237a7b
+    DMU_BACKUP_FEATURE_RAW | DMU_BACKUP_FEATURE_REDACTED | \
+	DMU_BACKUP_FEATURE_HOLDS)
 
 /* Are all features in the given flag word currently supported? */
 #define	DMU_STREAM_SUPPORTED(x)	(!((x) & ~DMU_BACKUP_FEATURE_MASK))
