/*
 * CDDL HEADER START
 *
 * The contents of this file are subject to the terms of the Common Development
 * and Distribution License (the "License").  You may not use this file except
 * in compliance with the License.
 *
 * You can obtain a copy of the license at usr/src/OPENSOLARIS.LICENSE or
 * http://www.opensolaris.org/os/licensing.  See the License for the specific
 * language governing permissions and limitations under the License.
 *
 * When distributing Covered Code, include this CDDL HEADER in each file and
 * include the License file at usr/src/OPENSOLARIS.LICENSE.  If applicable, add
 * the following below this CDDL HEADER, with the fields enclosed by brackets
 * "[]" replaced with your own identifying information: Portions Copyright
 * [yyyy] [name of copyright owner]
 *
 * CDDL HEADER END
 */
/*
 * Copyright 2009 Sun Microsystems, Inc.  All rights reserved.  Use is subject
 * to license terms.
 */
/*
 * Copyright 2011 Nexenta Systems, Inc. All rights reserved.
 * Copyright (c) 2012, Joyent, Inc. All rights reserved.
 * Copyright (c) 2012, 2014 by Delphix. All rights reserved.
 */

#ifndef _SYS_ZFS_CONTEXT_H
#define	_SYS_ZFS_CONTEXT_H

#ifdef __KERNEL__

#include <sys/note.h>
#include <sys/types.h>
#include <sys/t_lock.h>
#include <sys/atomic.h>
#include <sys/sysmacros.h>
#include <sys/bitmap.h>
#include <sys/cmn_err.h>
#include <sys/kmem.h>
#include <sys/taskq.h>
#include <sys/buf.h>
#include <sys/param.h>
#include <sys/systm.h>
#include <sys/cpuvar.h>
#include <sys/kobj.h>
#include <sys/conf.h>
#include <sys/disp.h>
#include <sys/debug.h>
#include <sys/random.h>
#include <sys/byteorder.h>
#include <sys/systm.h>
#include <sys/list.h>
#include <sys/uio_impl.h>
#include <sys/dirent.h>
#include <sys/time.h>
#include <vm/seg_kmem.h>
#include <sys/zone.h>
#include <sys/sdt.h>
#include <sys/zfs_debug.h>
#include <sys/zfs_delay.h>
#include <sys/fm/fs/zfs.h>
#include <sys/sunddi.h>
#include <sys/ctype.h>
#include <sys/disp.h>
#include <linux/dcache_compat.h>

#else /* _KERNEL */

#define	_SYS_MUTEX_H
#define	_SYS_RWLOCK_H
#define	_SYS_CONDVAR_H
#define	_SYS_SYSTM_H
#define	_SYS_T_LOCK_H
#define	_SYS_VNODE_H
#define	_SYS_VFS_H
#define	_SYS_SUNDDI_H
#define	_SYS_CALLB_H

#include <stdio.h>
#include <stdlib.h>
#include <stddef.h>
#include <stdarg.h>
#include <fcntl.h>
#include <unistd.h>
#include <errno.h>
#include <string.h>
#include <strings.h>
#include <pthread.h>
#include <synch.h>
#include <assert.h>
#include <alloca.h>
#include <umem.h>
#include <limits.h>
#include <atomic.h>
#include <dirent.h>
#include <time.h>
#include <ctype.h>
#include <signal.h>
#include <sys/mman.h>
#include <sys/note.h>
#include <sys/types.h>
#include <sys/cred.h>
#include <sys/sysmacros.h>
#include <sys/bitmap.h>
#include <sys/resource.h>
#include <sys/byteorder.h>
#include <sys/list.h>
#include <sys/uio.h>
#include <sys/zfs_debug.h>
#include <sys/sdt.h>
#include <sys/kstat.h>
#include <sys/u8_textprep.h>
#include <sys/fm/fs/zfs.h>
#include <sys/sunddi.h>
#include <sys/debug.h>

#if(!defined(RLIM64_INFINITY) && defined(HAVE_MUSL))
#define RLIM64_INFINITY RLIM_INFINITY
#endif 

/*
 * Stack
 */

#define	noinline	__attribute__((noinline))

/*
 * Debugging
 */

/*
 * Note that we are not using the debugging levels.
 */

#define	CE_CONT		0	/* continuation		*/
#define	CE_NOTE		1	/* notice		*/
#define	CE_WARN		2	/* warning		*/
#define	CE_PANIC	3	/* panic		*/
#define	CE_IGNORE	4	/* print nothing	*/

extern int aok;

/*
 * ZFS debugging
 */

extern void dprintf_setup(int *argc, char **argv);
extern void __dprintf(const char *file, const char *func,
    int line, const char *fmt, ...);
extern void cmn_err(int, const char *, ...);
extern void vcmn_err(int, const char *, va_list);
extern void panic(const char *, ...);
extern void vpanic(const char *, va_list);

#define	fm_panic	panic

#ifdef __sun
/*
 * DTrace SDT probes have different signatures in userland than they do in
 * kernel.  If they're being used in kernel code, re-define them out of
 * existence for their counterparts in libzpool.
 */

#ifdef DTRACE_PROBE
#undef	DTRACE_PROBE
#endif	/* DTRACE_PROBE */
#define	DTRACE_PROBE(a) \
	ZFS_PROBE0(#a)

#ifdef DTRACE_PROBE1
#undef	DTRACE_PROBE1
#endif	/* DTRACE_PROBE1 */
#define	DTRACE_PROBE1(a, b, c) \
	ZFS_PROBE1(#a, (unsigned long)c)

#ifdef DTRACE_PROBE2
#undef	DTRACE_PROBE2
#endif	/* DTRACE_PROBE2 */
#define	DTRACE_PROBE2(a, b, c, d, e) \
	ZFS_PROBE2(#a, (unsigned long)c, (unsigned long)e)

#ifdef DTRACE_PROBE3
#undef	DTRACE_PROBE3
#endif	/* DTRACE_PROBE3 */
#define	DTRACE_PROBE3(a, b, c, d, e, f, g) \
	ZFS_PROBE3(#a, (unsigned long)c, (unsigned long)e, (unsigned long)g)

#ifdef DTRACE_PROBE4
#undef	DTRACE_PROBE4
#endif	/* DTRACE_PROBE4 */
#define	DTRACE_PROBE4(a, b, c, d, e, f, g, h, i) \
	ZFS_PROBE4(#a, (unsigned long)c, (unsigned long)e, (unsigned long)g, \
	(unsigned long)i)

/*
 * We use the comma operator so that this macro can be used without much
 * additional code.  For example, "return (EINVAL);" becomes
 * "return (SET_ERROR(EINVAL));".  Note that the argument will be evaluated
 * twice, so it should not have side effects (e.g. something like:
 * "return (SET_ERROR(log_error(EINVAL, info)));" would log the error twice).
 */
#define	SET_ERROR(err) (ZFS_SET_ERROR(err), err)
#else
#define	SET_ERROR(err) (err)
#endif
/*
 * Threads
 */
#define	TS_MAGIC		0x72f158ab4261e538ull
#define	TS_RUN			0x00000002
#ifdef __linux__
#define	STACK_SIZE		8192	/* Linux x86 and amd64 */
#else
#define	STACK_SIZE		24576	/* Solaris */
#endif

/* in libzpool, p0 exists only to have its address taken */
typedef struct proc {
	uintptr_t	this_is_never_used_dont_dereference_it;
} proc_t;

extern struct proc p0;
#define	curproc		(&p0)

typedef void (*thread_func_t)(void *);
typedef void (*thread_func_arg_t)(void *);
typedef pthread_t kt_did_t;

#define	kpreempt(x)	((void)0)

typedef struct kthread {
	kt_did_t	t_tid;
	thread_func_t	t_func;
	void *		t_arg;
} kthread_t;

#define	curthread			zk_thread_current()
#define	getcomm()			"unknown"
#define	thread_exit			zk_thread_exit
#define	thread_create(stk, stksize, func, arg, len, pp, state, pri)	\
	zk_thread_create(stk, stksize, (thread_func_t)func, arg,	\
	    len, NULL, state, pri, PTHREAD_CREATE_DETACHED)
#define	thread_join(t)			zk_thread_join(t)
#define	newproc(f, a, cid, pri, ctp, pid)	(ENOSYS)

extern kthread_t *zk_thread_current(void);
extern void zk_thread_exit(void);
extern kthread_t *zk_thread_create(caddr_t stk, size_t  stksize,
	thread_func_t func, void *arg, size_t len,
	proc_t *pp, int state, pri_t pri, int detachstate);
extern void zk_thread_join(kt_did_t tid);

#define	kpreempt_disable()	((void)0)
#define	kpreempt_enable()	((void)0)

#define	PS_NONE		-1

#define	issig(why)	(FALSE)
#define	ISSIG(thr, why)	(FALSE)

/*
 * Mutexes
 */
#define	MTX_MAGIC	0x9522f51362a6e326ull
#define	MTX_INIT	((void *)NULL)
#define	MTX_DEST	((void *)-1UL)

typedef struct kmutex {
	void		*m_owner;
	uint64_t	m_magic;
	pthread_mutex_t	m_lock;
} kmutex_t;

#define	MUTEX_DEFAULT	0
#define	MUTEX_HELD(m)	((m)->m_owner == curthread)
#define	MUTEX_NOT_HELD(m) (!MUTEX_HELD(m))

extern void mutex_init(kmutex_t *mp, char *name, int type, void *cookie);
extern void mutex_destroy(kmutex_t *mp);
extern void mutex_enter(kmutex_t *mp);
extern void mutex_exit(kmutex_t *mp);
extern int mutex_tryenter(kmutex_t *mp);
extern void *mutex_owner(kmutex_t *mp);
extern int mutex_held(kmutex_t *mp);

/*
 * RW locks
 */
#define	RW_MAGIC	0x4d31fb123648e78aull
#define	RW_INIT		((void *)NULL)
#define	RW_DEST		((void *)-1UL)

typedef struct krwlock {
	void			*rw_owner;
	void			*rw_wr_owner;
	uint64_t		rw_magic;
	pthread_rwlock_t	rw_lock;
	uint_t			rw_readers;
} krwlock_t;

typedef int krw_t;

#define	RW_READER	0
#define	RW_WRITER	1
#define	RW_DEFAULT	RW_READER

#define	RW_READ_HELD(x)		((x)->rw_readers > 0)
#define	RW_WRITE_HELD(x)	((x)->rw_wr_owner == curthread)
#define	RW_LOCK_HELD(x)		(RW_READ_HELD(x) || RW_WRITE_HELD(x))

#undef RW_LOCK_HELD
#define	RW_LOCK_HELD(x)		(RW_READ_HELD(x) || RW_WRITE_HELD(x))

#undef RW_LOCK_HELD
#define	RW_LOCK_HELD(x)		(RW_READ_HELD(x) || RW_WRITE_HELD(x))

extern void rw_init(krwlock_t *rwlp, char *name, int type, void *arg);
extern void rw_destroy(krwlock_t *rwlp);
extern void rw_enter(krwlock_t *rwlp, krw_t rw);
extern int rw_tryenter(krwlock_t *rwlp, krw_t rw);
extern int rw_tryupgrade(krwlock_t *rwlp);
extern void rw_exit(krwlock_t *rwlp);
#define	rw_downgrade(rwlp) do { } while (0)

extern uid_t crgetuid(cred_t *cr);
extern uid_t crgetruid(cred_t *cr);
extern gid_t crgetgid(cred_t *cr);
extern int crgetngroups(cred_t *cr);
extern gid_t *crgetgroups(cred_t *cr);

/*
 * Condition variables
 */
#define	CV_MAGIC	0xd31ea9a83b1b30c4ull

typedef struct kcondvar {
	uint64_t		cv_magic;
	pthread_cond_t		cv;
} kcondvar_t;

#define	CV_DEFAULT	0

extern void cv_init(kcondvar_t *cv, char *name, int type, void *arg);
extern void cv_destroy(kcondvar_t *cv);
extern void cv_wait(kcondvar_t *cv, kmutex_t *mp);
extern clock_t cv_timedwait(kcondvar_t *cv, kmutex_t *mp, clock_t abstime);
extern clock_t cv_timedwait_hires(kcondvar_t *cvp, kmutex_t *mp, hrtime_t tim,
    hrtime_t res, int flag);
extern void cv_signal(kcondvar_t *cv);
extern void cv_broadcast(kcondvar_t *cv);
#define	cv_timedwait_interruptible(cv, mp, at)	cv_timedwait(cv, mp, at)
#define	cv_wait_interruptible(cv, mp)		cv_wait(cv, mp)
#define	cv_wait_io(cv, mp)			cv_wait(cv, mp)

/*
 * Thread-specific data
 */
#define	tsd_get(k) pthread_getspecific(k)
#define	tsd_set(k, v) pthread_setspecific(k, v)
#define	tsd_create(kp, d) pthread_key_create(kp, d)
#define	tsd_destroy(kp) /* nothing */

/*
 * Thread-specific data
 */
#define	tsd_get(k) pthread_getspecific(k)
#define	tsd_set(k, v) pthread_setspecific(k, v)
#define	tsd_create(kp, d) pthread_key_create(kp, d)
#define	tsd_destroy(kp) /* nothing */

/*
 * kstat creation, installation and deletion
 */
extern kstat_t *kstat_create(const char *, int,
    const char *, const char *, uchar_t, ulong_t, uchar_t);
extern void kstat_install(kstat_t *);
extern void kstat_delete(kstat_t *);
extern void kstat_waitq_enter(kstat_io_t *);
extern void kstat_waitq_exit(kstat_io_t *);
extern void kstat_runq_enter(kstat_io_t *);
extern void kstat_runq_exit(kstat_io_t *);
extern void kstat_waitq_to_runq(kstat_io_t *);
extern void kstat_runq_back_to_waitq(kstat_io_t *);
extern void kstat_set_raw_ops(kstat_t *ksp,
    int (*headers)(char *buf, size_t size),
    int (*data)(char *buf, size_t size, void *data),
    void *(*addr)(kstat_t *ksp, loff_t index));

/*
 * Kernel memory
 */
#define	KM_SLEEP		UMEM_NOFAIL
#define	KM_PUSHPAGE		KM_SLEEP
#define	KM_NOSLEEP		UMEM_DEFAULT
#define	KM_NODEBUG		0x0
#define	KMC_NODEBUG		UMC_NODEBUG
#define	KMC_KMEM		0x0
#define	KMC_VMEM		0x0
#define	kmem_alloc(_s, _f)	umem_alloc(_s, _f)
#define	kmem_zalloc(_s, _f)	umem_zalloc(_s, _f)
#define	kmem_free(_b, _s)	umem_free(_b, _s)
#define	vmem_alloc(_s, _f)	kmem_alloc(_s, _f)
#define	vmem_zalloc(_s, _f)	kmem_zalloc(_s, _f)
#define	vmem_free(_b, _s)	kmem_free(_b, _s)
#define	kmem_cache_create(_a, _b, _c, _d, _e, _f, _g, _h, _i) \
	umem_cache_create(_a, _b, _c, _d, _e, _f, _g, _h, _i)
#define	kmem_cache_destroy(_c)	umem_cache_destroy(_c)
#define	kmem_cache_alloc(_c, _f) umem_cache_alloc(_c, _f)
#define	kmem_cache_free(_c, _b)	umem_cache_free(_c, _b)
#define	kmem_debugging()	0
#define	kmem_cache_reap_now(_c)		/* nothing */
#define	kmem_cache_set_move(_c, _cb)	/* nothing */
#define	POINTER_INVALIDATE(_pp)		/* nothing */
#define	POINTER_IS_VALID(_p)	0

typedef umem_cache_t kmem_cache_t;

typedef enum kmem_cbrc {
	KMEM_CBRC_YES,
	KMEM_CBRC_NO,
	KMEM_CBRC_LATER,
	KMEM_CBRC_DONT_NEED,
	KMEM_CBRC_DONT_KNOW
} kmem_cbrc_t;

/*
 * Task queues
 */
typedef struct taskq taskq_t;
typedef uintptr_t taskqid_t;
typedef void (task_func_t)(void *);

typedef struct taskq_ent {
	struct taskq_ent	*tqent_next;
	struct taskq_ent	*tqent_prev;
	task_func_t		*tqent_func;
	void			*tqent_arg;
	uintptr_t		tqent_flags;
} taskq_ent_t;

#define	TQENT_FLAG_PREALLOC	0x1	/* taskq_dispatch_ent used */

#define	TASKQ_PREPOPULATE	0x0001
#define	TASKQ_CPR_SAFE		0x0002	/* Use CPR safe protocol */
#define	TASKQ_DYNAMIC		0x0004	/* Use dynamic thread scheduling */
#define	TASKQ_THREADS_CPU_PCT	0x0008	/* Scale # threads by # cpus */
#define	TASKQ_DC_BATCH		0x0010	/* Mark threads as batch */

#define	TQ_SLEEP	KM_SLEEP	/* Can block for memory */
#define	TQ_NOSLEEP	KM_NOSLEEP	/* cannot block for memory; may fail */
#define	TQ_PUSHPAGE	KM_PUSHPAGE	/* Cannot perform I/O */
#define	TQ_NOQUEUE	0x02		/* Do not enqueue if can't dispatch */
#define	TQ_FRONT	0x08		/* Queue in front */

extern taskq_t *system_taskq;

extern taskq_t	*taskq_create(const char *, int, pri_t, int, int, uint_t);
#define	taskq_create_proc(a, b, c, d, e, p, f) \
	    (taskq_create(a, b, c, d, e, f))
#define	taskq_create_sysdc(a, b, d, e, p, dc, f) \
	    (taskq_create(a, b, maxclsyspri, d, e, f))
extern taskqid_t taskq_dispatch(taskq_t *, task_func_t, void *, uint_t);
extern taskqid_t taskq_dispatch_delay(taskq_t *, task_func_t, void *, uint_t,
    clock_t);
extern void	taskq_dispatch_ent(taskq_t *, task_func_t, void *, uint_t,
    taskq_ent_t *);
extern int	taskq_empty_ent(taskq_ent_t *);
extern void	taskq_init_ent(taskq_ent_t *);
extern void	taskq_destroy(taskq_t *);
extern void	taskq_wait(taskq_t *);
extern void	taskq_wait_id(taskq_t *, taskqid_t);
extern int	taskq_member(taskq_t *, kthread_t *);
extern int	taskq_cancel_id(taskq_t *, taskqid_t);
extern void	system_taskq_init(void);
extern void	system_taskq_fini(void);

#define	XVA_MAPSIZE	3
#define	XVA_MAGIC	0x78766174

/*
 * vnodes
 */
typedef struct vnode {
	uint64_t	v_size;
	int		v_fd;
	char		*v_path;
} vnode_t;

#define	AV_SCANSTAMP_SZ	32		/* length of anti-virus scanstamp */

typedef struct xoptattr {
	timestruc_t	xoa_createtime;	/* Create time of file */
	uint8_t		xoa_archive;
	uint8_t		xoa_system;
	uint8_t		xoa_readonly;
	uint8_t		xoa_hidden;
	uint8_t		xoa_nounlink;
	uint8_t		xoa_immutable;
	uint8_t		xoa_appendonly;
	uint8_t		xoa_nodump;
	uint8_t		xoa_settable;
	uint8_t		xoa_opaque;
	uint8_t		xoa_av_quarantined;
	uint8_t		xoa_av_modified;
	uint8_t		xoa_av_scanstamp[AV_SCANSTAMP_SZ];
	uint8_t		xoa_reparse;
	uint8_t		xoa_offline;
	uint8_t		xoa_sparse;
} xoptattr_t;

typedef struct vattr {
	uint_t		va_mask;	/* bit-mask of attributes */
	u_offset_t	va_size;	/* file size in bytes */
} vattr_t;


typedef struct xvattr {
	vattr_t		xva_vattr;	/* Embedded vattr structure */
	uint32_t	xva_magic;	/* Magic Number */
	uint32_t	xva_mapsize;	/* Size of attr bitmap (32-bit words) */
	uint32_t	*xva_rtnattrmapp;	/* Ptr to xva_rtnattrmap[] */
	uint32_t	xva_reqattrmap[XVA_MAPSIZE];	/* Requested attrs */
	uint32_t	xva_rtnattrmap[XVA_MAPSIZE];	/* Returned attrs */
	xoptattr_t	xva_xoptattrs;	/* Optional attributes */
} xvattr_t;

typedef struct vsecattr {
	uint_t		vsa_mask;	/* See below */
	int		vsa_aclcnt;	/* ACL entry count */
	void		*vsa_aclentp;	/* pointer to ACL entries */
	int		vsa_dfaclcnt;	/* default ACL entry count */
	void		*vsa_dfaclentp;	/* pointer to default ACL entries */
	size_t		vsa_aclentsz;	/* ACE size in bytes of vsa_aclentp */
} vsecattr_t;

#define	AT_TYPE		0x00001
#define	AT_MODE		0x00002
#define	AT_UID		0x00004
#define	AT_GID		0x00008
#define	AT_FSID		0x00010
#define	AT_NODEID	0x00020
#define	AT_NLINK	0x00040
#define	AT_SIZE		0x00080
#define	AT_ATIME	0x00100
#define	AT_MTIME	0x00200
#define	AT_CTIME	0x00400
#define	AT_RDEV		0x00800
#define	AT_BLKSIZE	0x01000
#define	AT_NBLOCKS	0x02000
#define	AT_SEQ		0x08000
#define	AT_XVATTR	0x10000

#define	CRCREAT		0

extern int fop_getattr(vnode_t *vp, vattr_t *vap);

#define	VOP_CLOSE(vp, f, c, o, cr, ct)	vn_close(vp)
#define	VOP_PUTPAGE(vp, of, sz, fl, cr, ct)	0
#define	VOP_GETATTR(vp, vap, fl, cr, ct)  fop_getattr((vp), (vap));

#define	VOP_FSYNC(vp, f, cr, ct)	fsync((vp)->v_fd)

#define	VN_RELE(vp)	vn_close(vp)

extern int vn_open(char *path, int x1, int oflags, int mode, vnode_t **vpp,
    int x2, int x3);
extern int vn_openat(char *path, int x1, int oflags, int mode, vnode_t **vpp,
    int x2, int x3, vnode_t *vp, int fd);
extern int vn_rdwr(int uio, vnode_t *vp, void *addr, ssize_t len,
    offset_t offset, int x1, int x2, rlim64_t x3, void *x4, ssize_t *residp);
extern void vn_close(vnode_t *vp);

#define	vn_remove(path, x1, x2)		remove(path)
#define	vn_rename(from, to, seg)	rename((from), (to))
#define	vn_is_readonly(vp)		B_FALSE

extern vnode_t *rootdir;

#include <sys/file.h>		/* for FREAD, FWRITE, etc */

/*
 * Random stuff
 */
#define	ddi_get_lbolt()		(gethrtime() >> 23)
#define	ddi_get_lbolt64()	(gethrtime() >> 23)
#define	hz	119	/* frequency when using gethrtime() >> 23 for lbolt */

#define	ddi_time_before(a, b)		(a < b)
#define	ddi_time_after(a, b)		ddi_time_before(b, a)
#define	ddi_time_before_eq(a, b)	(!ddi_time_after(a, b))
#define	ddi_time_after_eq(a, b)		ddi_time_before_eq(b, a)

#define	ddi_time_before64(a, b)		(a < b)
#define	ddi_time_after64(a, b)		ddi_time_before64(b, a)
#define	ddi_time_before_eq64(a, b)	(!ddi_time_after64(a, b))
#define	ddi_time_after_eq64(a, b)	ddi_time_before_eq64(b, a)

extern void delay(clock_t ticks);

#define	SEC_TO_TICK(sec)	((sec) * hz)
#define	MSEC_TO_TICK(msec)	((msec) / (MILLISEC / hz))
#define	USEC_TO_TICK(usec)	((usec) / (MICROSEC / hz))
#define	NSEC_TO_TICK(usec)	((usec) / (NANOSEC / hz))

#define	gethrestime_sec() time(NULL)
#define	gethrestime(t) \
	do {\
		(t)->tv_sec = gethrestime_sec();\
		(t)->tv_nsec = 0;\
	} while (0);

#define	max_ncpus	64

#define	minclsyspri	60
#define	maxclsyspri	99

<<<<<<< HEAD
#define	CPU_SEQID	((uint_t)pthread_self() & (max_ncpus - 1))
=======
#define	CPU_SEQID	((long long)pthread_self() & (max_ncpus - 1))
>>>>>>> dddefa05

#define	kcred		NULL
#define	CRED()		NULL

#define	ptob(x)		((x) * SPL_PAGESIZE)

extern uint64_t physmem;

extern int highbit64(uint64_t i);
extern int random_get_bytes(uint8_t *ptr, size_t len);
extern int random_get_pseudo_bytes(uint8_t *ptr, size_t len);

extern void kernel_init(int);
extern void kernel_fini(void);

struct spa;
extern void nicenum(uint64_t num, char *buf);
extern void show_pool_stats(struct spa *);

typedef struct callb_cpr {
	kmutex_t	*cc_lockp;
} callb_cpr_t;

#define	CALLB_CPR_INIT(cp, lockp, func, name)	{		\
	(cp)->cc_lockp = lockp;					\
}

#define	CALLB_CPR_SAFE_BEGIN(cp) {				\
	ASSERT(MUTEX_HELD((cp)->cc_lockp));			\
}

#define	CALLB_CPR_SAFE_END(cp, lockp) {				\
	ASSERT(MUTEX_HELD((cp)->cc_lockp));			\
}

#define	CALLB_CPR_EXIT(cp) {					\
	ASSERT(MUTEX_HELD((cp)->cc_lockp));			\
	mutex_exit((cp)->cc_lockp);				\
}

#define	zone_dataset_visible(x, y)	(1)
#define	INGLOBALZONE(z)			(1)

extern char *kmem_vasprintf(const char *fmt, va_list adx);
extern char *kmem_asprintf(const char *fmt, ...);
#define	strfree(str) kmem_free((str), strlen(str) + 1)

/*
 * Hostname information
 */
extern char hw_serial[];	/* for userland-emulated hostid access */
extern int ddi_strtoul(const char *str, char **nptr, int base,
    unsigned long *result);

extern int ddi_strtoull(const char *str, char **nptr, int base,
    u_longlong_t *result);

/* ZFS Boot Related stuff. */

struct _buf {
	intptr_t	_fd;
};

struct bootstat {
	uint64_t st_size;
};

typedef struct ace_object {
	uid_t		a_who;
	uint32_t	a_access_mask;
	uint16_t	a_flags;
	uint16_t	a_type;
	uint8_t		a_obj_type[16];
	uint8_t		a_inherit_obj_type[16];
} ace_object_t;


#define	ACE_ACCESS_ALLOWED_OBJECT_ACE_TYPE	0x05
#define	ACE_ACCESS_DENIED_OBJECT_ACE_TYPE	0x06
#define	ACE_SYSTEM_AUDIT_OBJECT_ACE_TYPE	0x07
#define	ACE_SYSTEM_ALARM_OBJECT_ACE_TYPE	0x08

extern struct _buf *kobj_open_file(char *name);
extern int kobj_read_file(struct _buf *file, char *buf, unsigned size,
    unsigned off);
extern void kobj_close_file(struct _buf *file);
extern int kobj_get_filesize(struct _buf *file, uint64_t *size);
extern int zfs_secpolicy_snapshot_perms(const char *name, cred_t *cr);
extern int zfs_secpolicy_rename_perms(const char *from, const char *to,
    cred_t *cr);
extern int zfs_secpolicy_destroy_perms(const char *name, cred_t *cr);
extern zoneid_t getzoneid(void);

/* SID stuff */
typedef struct ksiddomain {
	uint_t	kd_ref;
	uint_t	kd_len;
	char	*kd_name;
} ksiddomain_t;

ksiddomain_t *ksid_lookupdomain(const char *);
void ksiddomain_rele(ksiddomain_t *);

#define	DDI_SLEEP	KM_SLEEP
#define	ddi_log_sysevent(_a, _b, _c, _d, _e, _f, _g) \
	sysevent_post_event(_c, _d, _b, "libzpool", _e, _f)

#define	zfs_sleep_until(wakeup)						\
	do {								\
		hrtime_t delta = wakeup - gethrtime();			\
		struct timespec ts;					\
		ts.tv_sec = delta / NANOSEC;				\
		ts.tv_nsec = delta % NANOSEC;				\
		(void) nanosleep(&ts, NULL);				\
	} while (0)

#endif /* _KERNEL */

#endif	/* _SYS_ZFS_CONTEXT_H */<|MERGE_RESOLUTION|>--- conflicted
+++ resolved
@@ -617,11 +617,7 @@
 #define	minclsyspri	60
 #define	maxclsyspri	99
 
-<<<<<<< HEAD
-#define	CPU_SEQID	((uint_t)pthread_self() & (max_ncpus - 1))
-=======
 #define	CPU_SEQID	((long long)pthread_self() & (max_ncpus - 1))
->>>>>>> dddefa05
 
 #define	kcred		NULL
 #define	CRED()		NULL
