--- conflicted
+++ resolved
@@ -48,17 +48,12 @@
 struct raidz_map *vdev_raidz_map_alloc_expanded(abd_t *, uint64_t, uint64_t,
     uint64_t, uint64_t, uint64_t, uint64_t, uint64_t, uint64_t);
 void vdev_raidz_map_free(struct raidz_map *);
-<<<<<<< HEAD
 void vdev_raidz_free(struct vdev_raidz *);
-void vdev_raidz_generate_parity(struct raidz_map *);
-void vdev_raidz_reconstruct(struct raidz_map *, const int *, int);
-=======
 void vdev_raidz_generate_parity_row(struct raidz_map *, struct raidz_row *);
 void vdev_raidz_generate_parity(struct raidz_map *);
 void vdev_raidz_reconstruct(struct raidz_map *, const int *, int);
 void vdev_raidz_child_done(zio_t *);
 void vdev_raidz_io_done(zio_t *);
->>>>>>> b2255edc
 
 /*
  * vdev_raidz_math interface
@@ -71,7 +66,6 @@
     const int *, const int *, const int);
 int vdev_raidz_impl_set(const char *);
 
-<<<<<<< HEAD
 typedef struct vdev_raidz_expand {
 	uint64_t vre_vdev_id;
 
@@ -120,18 +114,9 @@
 } vdev_raidz_t;
 
 extern void vdev_raidz_attach_sync(void *, dmu_tx_t *);
-extern void vdev_raidz_config_generate(vdev_t *, nvlist_t *);
-extern void *vdev_raidz_get_tsd(spa_t *, nvlist_t *);
 extern void spa_start_raidz_expansion_thread(spa_t *);
 extern int spa_raidz_expand_get_stats(spa_t *, pool_raidz_expand_stat_t *);
 extern int vdev_raidz_load(vdev_t *);
-=======
-typedef struct vdev_raidz {
-	int vd_logical_width;
-	int vd_nparity;
-} vdev_raidz_t;
-
->>>>>>> b2255edc
 #ifdef	__cplusplus
 }
 #endif
