<<<<<<< HEAD
zfs-linux (0.6.0.5-1ubuntu2~natty) natty; urgency=low

  * Rename the zfs package to zfsutils.
  * Rename the zfs-lib package to libzfs0.
  * Decompose the zfs-lib package.
  * Restrict the package architecture to linux-any.
  * Remove the KQ init script that was imported from zfs-linux/lzfs.
  * Import the zfsutils init script from Debian kFreeBSD.
  * Check zvols for Linux swap areas instead of FreeBSD swap areas.
  * Replace zfs by zfsutils in the debian/control file.
  * Add libzfs-dev to the debian/control file.
  * Change usr/lib/include to usr/include in the libzfs-dev.install file.
  * Add a zfs-lib replacement to each constituent library.

 -- Darik Horn <dajhorn@vanadac.com>  Tue, 29 Mar 2011 09:17:38 -0500
=======
zfs-linux (0.6.0.5-0ubuntu3) unstable; urgency=low

  * Use /sbin/mount.zfs for the root mount in the initramfs.
  * Handle the GRUB zfs-bootfs parameter in the initramfs.

 -- Darik Horn <dajhorn@vanadac.com>  Sun, 27 Mar 2011 22:14:21 -0500
>>>>>>> daf30690

zfs-linux (0.6.0.5-0ubuntu2) unstable; urgency=low

  * Include /sbin/mount.zfs in the zfs package.

 -- Darik Horn <dajhorn@vanadac.com>  Thu, 24 Mar 2011 12:37:40 -0500

zfs-linux (0.6.0.5-0ubuntu1) unstable; urgency=low

  [ Brian Behlendorf ]
  * Check for trailing '/' in mount.zfs
  * Don't set I/O Scheduler for Partitions
  * Always allow '-o remount,ro'
  * Strip 'zfsutil,remount' from /etc/mtab
  * Register .sync_fs handler
  * Register .remount_fs handler
  * Add init scripts
  * Fix getcwd() warning
  * Fix 'LDFLAGS=-Wl,--as-needed' build error
  * Use KM_PUSHPAGE instead of KM_SLEEP
  * Fix evict() deadlock
  * Linux compat, umount2(2) flags
  * Linux 2.6.27 compat, blk_queue_stackable()
  * Linux 2.6.28 compat, insert_inode_locked()
  * Linux 2.6.29 compat, credentials
  * Linux 2.6.29 compat, .freeze_fs/.unfreeze_fs

  [ Darik Horn ]
  * Full upstream merge. Use zfs-0.6.0.5 as the unofficial upstream version.
  * Revert the dracut commit in debian/patches.
  * Revert the init script commit in debian/patches.
  * Quilt refresh.
  * Properly strip the bootfs= and rpool= kernel command line parameters.
  * Remove the whack-bang and execute bit from the initramfs boot script.

 -- Darik Horn <dajhorn@vanadac.com>  Tue, 22 Mar 2011 23:07:49 -0500

zfs-linux (0.6.0.4.rc2-0ubuntu6) unstable; urgency=low

  * Trivial typo correction in the debian/copyright file.
  * Remove the init-top/hostname script and force BUSYBOX=y instead.
  * Correct typos in the debian/debuild-ppa.sh helper.
  * Add a debian/source/options file that disable the
    implied --single-debian-patch build option.

 -- Darik Horn <dajhorn@vanadac.com>  Sun, 20 Mar 2011 19:11:12 -0500

zfs-linux (0.6.0.4.rc2-0ubuntu5) unstable; urgency=low

  * Add the debuild-ppa.sh script for Launchpad PPA build convenience.
  * Add fix-getcwd-warning.patch from behlendorf/master.
  * Add fix-gentoo-ldflags.patch from behlendorf/master.
  * Add the pkg-zfs repository to the debian/copyright file.

 -- Darik Horn <dajhorn@vanadac.com>  Sun, 20 Mar 2011 15:27:49 -0500

zfs-linux (0.6.0.4.rc2-0ubuntu4) unstable; urgency=low

  * Add behlendorf/dracut patch for better dismount handling at shutdown.

 -- Darik Horn <dajhorn@vanadac.com>  Wed, 16 Mar 2011 09:16:00 -0500

zfs-linux (0.6.0.4.rc2-0ubuntu3) unstable; urgency=low

  * Add patches from behlendorf/master:
    * check-for-trailing-slash-in-mount.patch
    * do-not-set-io-scheduler-for-partitions.patch
  * Add gawk dependency to the zfs-initramfs package.

 -- Darik Horn <dajhorn@vanadac.com>  Sun, 13 Mar 2011 21:32:32 -0500

zfs-linux (0.6.0.4.rc2-0ubuntu2) unstable; urgency=low

  * Initial zfs-initramfs packaging for root filesystem support.

 -- Darik Horn <dajhorn@vanadac.com>  Fri, 11 Mar 2011 15:39:37 -0600

zfs-linux (0.6.0.4.rc2-0ubuntu1) unstable; urgency=low

   * Upstream spl-0.6.0-rc2 release.

 -- Darik Horn <dajhorn@vanadac.com>  Thu, 10 Mar 2011 09:35:43 -0600

zfs-linux (0.6.0.3.git-0ubuntu1) unstable; urgency=low

  * Revert the '+' in the upstream version because it is not recognized by DKMS.

 -- Darik Horn <dajhorn@vanadac.com>  Wed, 09 Mar 2011 12:24:41 -0600

zfs-linux (0.6.0.3+git-0ubuntu2) unstable; urgency=low

  * Change spl-dkms to a pre-dependency in the control file.

 -- Darik Horn <dajhorn@vanadac.com>  Wed, 09 Mar 2011 10:54:07 -0600

zfs-linux (0.6.0.3+git-0ubuntu1) unstable; urgency=low

  * Begin using the +git upstream naming convention.
  * Merge the behlendorf/mount and behlendorf/master branches.

 -- Darik Horn <dajhorn@vanadac.com>  Wed, 09 Mar 2011 10:09:24 -0600

zfs-linux (0.6.0.2-0ubuntu1) unstable; urgency=low

  * Merge the behlendorf/master branch for the xvattr changes
    and tag it as 0.6.0.2 upstream.

 -- Darik Horn <dajhorn@vanadac.com>  Fri, 04 Mar 2011 19:24:42 -0600

zfs-linux (0.6.0.1rc.1-0ubuntu6) unstable; urgency=low

  * Check for a Debian host in PRE_BUILD and configure for split headers.
    See https://github.com/behlendorf/spl/issues/closed/#issue/10

 -- Darik Horn <dajhorn@vanadac.com>  Sun, 27 Feb 2011 17:51:17 -0600

zfs-linux (0.6.0.1rc.1-0ubuntu5) unstable; urgency=low

  * Remove the build dependency on linux-headers because it is unnecessary
    for Ubuntu and prevents building on Debian Squeeze and Debian Sid.

 -- Darik Horn <dajhorn@vanadac.com>  Sun, 27 Feb 2011 13:20:03 -0600

zfs-linux (0.6.0.1rc.1-0ubuntu4) unstable; urgency=low

  * Add version numbers to the dkms dependencies.

 -- Darik Horn <dajhorn@vanadac.com>  Sat, 26 Feb 2011 01:13:40 -0600

zfs-linux (0.6.0.1rc.1-0ubuntu3) unstable; urgency=low

  * Add fix-set-block-scheduler-warnings.patch.

 -- Darik Horn <dajhorn@vanadac.com>  Fri, 25 Feb 2011 20:59:26 -0600

zfs-linux (0.6.0.1rc.1-0ubuntu2) unstable; urgency=low

  * Add udev-zvol.patch for udev to create zvol links.
    (Commit: 4c0d8e50b99b4f3b4a9b7bc67ac7fc4e406f5755)

 -- Darik Horn <dajhorn@vanadac.com>  Fri, 25 Feb 2011 15:20:41 -0600

zfs-linux (0.6.0.1rc.1-0ubuntu1) unstable; urgency=low

  * Merge behlendorf/linux-compat for Linux 2.6.38 compatibility.
  * Add /etc/default/zfsload for the init script.
  * Add dist-blkdev_compat.patch so that the new block device
    compatibility header is included by the dist rules.

 -- Darik Horn <dajhorn@vanadac.com>  Thu, 24 Feb 2011 10:30:13 -0600

zfs-linux (0.6.0.1rc-1~lucid.4) lucid; urgency=low

  * Force all zfsload returns to 0.
  * Initial master branch for git-buildpackage.
  * Update Vcs-Git and Vcs-Browser fields in the control file.

 -- Darik Horn <dajhorn@vanadac.com>  Tue, 22 Feb 2011 11:23:31 -0600

zfs-linux (0.6.0.1rc-1~lucid.3) lucid; urgency=low

  * Move the zfsload init script from the zfs-dkms package
    to the zfs package.
  * Disable non-zero returns in the zfsload script because
    `zfs umount -a` is unreliable and init errors cause dpkg
    to block package updates and removals.
  * Create zfs.examples for dh_installexamples and change the
    install manifest for etc/zfs/*.example accordingly.
  * Split zfs into zfs-lib to satisfy the dpkg-shlibdeps warnings.

 -- Darik Horn <dajhorn@vanadac.com>  Mon, 21 Feb 2011 11:27:11 -0600

zfs-linux (0.6.0.1rc-1~lucid.2) lucid; urgency=low

  * Reduce the dpkg scripts to #DEBHELPER# because dh_dkms
    is automatically and correctly filling template.
  * Set a versioned debhelper dependency to satisfy the
    lintian warning.

 -- Darik Horn <dajhorn@vanadac.com>  Mon, 21 Feb 2011 10:27:29 -0600

zfs-linux (0.6.0.1rc-1~lucid.1) lucid; urgency=low

  * New upstream zfs-0.6.0-rc1.tar.gz release.
  * Kludge the "rc1" version for the packaging convenience.
  * Move the zfsload script to this package.
  * Supercede the lzfs-dkms package.

 -- Darik Horn <dajhorn@vanadac.com>  Fri, 18 Feb 2011 19:46:36 -0600

zfs-linux (0.5.2-1~lucid.6) lucid; urgency=low

  * Do uupdate on kqzfs_0.5.2 tag.
  * Remove disable-check_stack_overflow patch.
  * Add kernel-bio-failfast.patch for `make distdir`.

 -- Darik Horn <dajhorn@vanadac.com>  Fri, 18 Feb 2011 12:52:07 -0600

zfs-linux (0.5.1-1~lucid.5) lucid; urgency=low

  * Initial DKMS packaging for Debian and Ubuntu.

 -- Darik Horn <dajhorn@vanadac.com>  Wed, 16 Feb 2011 12:26:49 -0600<|MERGE_RESOLUTION|>--- conflicted
+++ resolved
@@ -1,5 +1,11 @@
-<<<<<<< HEAD
-zfs-linux (0.6.0.5-1ubuntu2~natty) natty; urgency=low
+zfs-linux (0.6.0.5-1ubuntu5) unstable; urgency=low
+
+  * Use /sbin/mount.zfs for the root mount in the initramfs.
+  * Handle the GRUB zfs-bootfs parameter in the initramfs.
+
+ -- Darik Horn <dajhorn@vanadac.com>  Wed, 30 Mar 2011 12:22:12 -0500
+
+zfs-linux (0.6.0.5-1ubuntu2) unstable; urgency=low
 
   * Rename the zfs package to zfsutils.
   * Rename the zfs-lib package to libzfs0.
@@ -14,14 +20,6 @@
   * Add a zfs-lib replacement to each constituent library.
 
  -- Darik Horn <dajhorn@vanadac.com>  Tue, 29 Mar 2011 09:17:38 -0500
-=======
-zfs-linux (0.6.0.5-0ubuntu3) unstable; urgency=low
-
-  * Use /sbin/mount.zfs for the root mount in the initramfs.
-  * Handle the GRUB zfs-bootfs parameter in the initramfs.
-
- -- Darik Horn <dajhorn@vanadac.com>  Sun, 27 Mar 2011 22:14:21 -0500
->>>>>>> daf30690
 
 zfs-linux (0.6.0.5-0ubuntu2) unstable; urgency=low
 
