--- conflicted
+++ resolved
@@ -2,11 +2,7 @@
 Name:         zfs
 Branch:       1.0
 Version:      0.6.0
-<<<<<<< HEAD
-Release:      rc7_20120320
-=======
 Release:      rc10
->>>>>>> f86373f5
 Release-Tags: relext
 License:      CDDL
 Author:       Sun Microsystems/Oracle, Lawrence Livermore National Laboratory