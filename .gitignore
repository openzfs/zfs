#
# This is the top-level .gitignore file:
# ignore everything except a list of allowed files.
#
# This is not the place for entries that are specific to
# a subdirectory.  Instead add those files to the
# .gitignore file in that subdirectory.
#
# N.B.
# Please use 'git ls-files -i --exclude-standard'
# command after changing this file, to see if there are
# any tracked files which get ignored after the change.

*

!.github
!cmd
!config
!contrib
!etc
!include
!lib
!man
!module
!rpm
!scripts
!tests
!udev

!.github/**
!cmd/**
!config/**
!contrib/**
!etc/**
!include/**
!lib/**
!man/**
!module/**
!rpm/**
!scripts/**
!tests/**
!udev/**

!.editorconfig
!.cirrus.yml
!.gitignore
!.gitmodules
!.mailmap
!AUTHORS
!autogen.sh
!CODE_OF_CONDUCT.md
!configure.ac
!copy-builtin
!COPYRIGHT
!LICENSE
!Makefile.am
!META
!NEWS
!NOTICE
!README.md
!RELEASES.md
!TEST
!zfs.release.in

#
# Normal rules
#
*.[oa]
*.o.ur-safe
*.lo
*.la
*.mod.c
*~
*.swp
*.gcno
*.gcda
*.pyc
*.pyo
.deps
.libs
.dirstamp
.DS_Store
modules.order
Makefile
Makefile.in
changelog
<<<<<<< HEAD
nfs41acl.h
nfs41acl_xdr.c
=======
>>>>>>> 55dd24c4
*.patch
*.orig
*.tmp
*.log<|MERGE_RESOLUTION|>--- conflicted
+++ resolved
@@ -84,11 +84,8 @@
 Makefile
 Makefile.in
 changelog
-<<<<<<< HEAD
 nfs41acl.h
 nfs41acl_xdr.c
-=======
->>>>>>> 55dd24c4
 *.patch
 *.orig
 *.tmp
