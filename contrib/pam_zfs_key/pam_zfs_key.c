--- conflicted
+++ resolved
@@ -372,70 +372,6 @@
 	return (0);
 }
 
-<<<<<<< HEAD
-=======
-static int
-decrypt_mount(pam_handle_t *pamh, const char *ds_name,
-    const char *passphrase)
-{
-	zfs_handle_t *ds = zfs_open(g_zfs, ds_name, ZFS_TYPE_FILESYSTEM);
-	if (ds == NULL) {
-		pam_syslog(pamh, LOG_ERR, "dataset %s not found", ds_name);
-		return (-1);
-	}
-	if (zfs_prop_get_int(ds, ZFS_PROP_MOUNTED)) {
-		zfs_close(ds);
-		return (0);
-	}
-	pw_password_t *key = prepare_passphrase(pamh, ds, passphrase, NULL);
-	if (key == NULL) {
-		zfs_close(ds);
-		return (-1);
-	}
-	int ret = lzc_load_key(ds_name, B_FALSE, (uint8_t *)key->value,
-	    WRAPPING_KEY_LEN);
-	pw_free(key);
-	if (ret && ret != EEXIST) {
-		pam_syslog(pamh, LOG_ERR, "load_key failed: %d", ret);
-		zfs_close(ds);
-		return (-1);
-	}
-	ret = zfs_mount(ds, NULL, 0);
-	if (ret) {
-		pam_syslog(pamh, LOG_ERR, "mount failed: %d", ret);
-		zfs_close(ds);
-		return (-1);
-	}
-	zfs_close(ds);
-	return (0);
-}
-
-static int
-unmount_unload(pam_handle_t *pamh, const char *ds_name)
-{
-	zfs_handle_t *ds = zfs_open(g_zfs, ds_name, ZFS_TYPE_FILESYSTEM);
-	if (ds == NULL) {
-		pam_syslog(pamh, LOG_ERR, "dataset %s not found", ds_name);
-		return (-1);
-	}
-	int ret = zfs_unmount(ds, NULL, 0);
-	if (ret) {
-		pam_syslog(pamh, LOG_ERR, "zfs_unmount failed with: %d", ret);
-		zfs_close(ds);
-		return (-1);
-	}
-
-	ret = lzc_unload_key(ds_name);
-	if (ret) {
-		pam_syslog(pamh, LOG_ERR, "unload_key failed with: %d", ret);
-		zfs_close(ds);
-		return (-1);
-	}
-	zfs_close(ds);
-	return (0);
-}
-
->>>>>>> df5be2c1
 typedef struct {
 	char *homes_prefix;
 	char *runstatedir;
@@ -666,6 +602,10 @@
 		pam_syslog(pamh, LOG_ERR, "dataset %s not found", ds_name);
 		return (-1);
 	}
+	if (zfs_prop_get_int(ds, ZFS_PROP_MOUNTED)) {
+		zfs_close(ds);
+		return (0);
+	}
 	pw_password_t *key = prepare_passphrase(pamh, ds, passphrase, NULL);
 	if (key == NULL) {
 		zfs_close(ds);
