--- conflicted
+++ resolved
@@ -2390,38 +2390,6 @@
 .sp
 .ne 2
 .na
-<<<<<<< HEAD
-\fBzfs_send_no_prefetch_queue_ff\fR (int)
-.ad
-.RS 12n
-The fill fraction of the \fBzfs send\fR internal queues. The fill fraction
-controls the timing with which internal threads are woken up.
-.sp
-Default value: \fB20\fR.
-.RE
-
-.sp
-.ne 2
-.na
-\fBzfs_send_no_prefetch_queue_length\fR (int)
-.ad
-.RS 12n
-The maximum number of bytes allowed in \fBzfs send\fR's internal queues.
-.sp
-Default value: \fB1,048,576\fR.
-.RE
-
-.sp
-.ne 2
-.na
-\fBzfs_send_queue_ff\fR (int)
-.ad
-.RS 12n
-The fill fraction of the \fBzfs send\fR prefetch queue. The fill fraction
-controls the timing with which internal threads are woken up.
-.sp
-Default value: \fB20\fR.
-=======
 \fBzfs_send_unmodified_spill_blocks\fR (int)
 .ad
 .RS 12n
@@ -2432,7 +2400,41 @@
 incorrectly removed.
 .sp
 Use \fB1\fR for yes (default) and \fB0\fR for no.
->>>>>>> 3b770842
+.RE
+
+.sp
+.ne 2
+.na
+\fBzfs_send_no_prefetch_queue_ff\fR (int)
+.ad
+.RS 12n
+The fill fraction of the \fBzfs send\fR internal queues. The fill fraction
+controls the timing with which internal threads are woken up.
+.sp
+Default value: \fB20\fR.
+.RE
+
+.sp
+.ne 2
+.na
+\fBzfs_send_no_prefetch_queue_length\fR (int)
+.ad
+.RS 12n
+The maximum number of bytes allowed in \fBzfs send\fR's internal queues.
+.sp
+Default value: \fB1,048,576\fR.
+.RE
+
+.sp
+.ne 2
+.na
+\fBzfs_send_queue_ff\fR (int)
+.ad
+.RS 12n
+The fill fraction of the \fBzfs send\fR prefetch queue. The fill fraction
+controls the timing with which internal threads are woken up.
+.sp
+Default value: \fB20\fR.
 .RE
 
 .sp
