--- conflicted
+++ resolved
@@ -778,92 +778,6 @@
 .feature org.zfsonlinux userobj_accounting yes extensible_dataset
 This feature allows administrators to account the object usage information
 by user and group.
-<<<<<<< HEAD
-
-This feature becomes \fBactive\fR as soon as it is enabled and will never
-return to being \fBenabled\fR. Each filesystem will be upgraded automatically
-when remounted, or when new files are created under that filesystem.
-The upgrade can also be started manually on filesystems by running
-`zfs set version=current <pool/fs>`. The upgrade process runs in the background
-and may take a while to complete for filesystems containing a large number of
-files.
-.RE
-
-.sp
-.ne 2
-.na
-\fBzpool_checkpoint\fR
-.ad
-.RS 4n
-.TS
-l l .
-GUID	com.delphix:zpool_checkpoint
-READ\-ONLY COMPATIBLE	yes
-DEPENDENCIES	none
-.TE
-
-This feature enables the \fBzpool checkpoint\fR subcommand that can
-checkpoint the state of the pool at the time it was issued and later
-rewind back to it or discard it.
-
-This feature becomes \fBactive\fR when the \fBzpool checkpoint\fR subcommand
-is used to checkpoint the pool.
-The feature will only return back to being \fBenabled\fR when the pool
-is rewound or the checkpoint has been discarded.
-.RE
-
-.sp
-.ne 2
-.na
-\fBzstd_compress\fR
-.ad
-.RS 4n
-.TS
-l l .
-GUID	org.freebsd:zstd_compress
-READ\-ONLY COMPATIBLE	no
-DEPENDENCIES	extensible_dataset
-.TE
-
-\fBzstd\fR is a high-performance compression algorithm that features a
-combination of high compression ratios and high speed. Compared to \fBgzip\fR,
-\fBzstd\fR offers slightly better compression at much higher speeds. Compared
-to \fBlz4\fR, \fBzstd\fR offers much better compression while being only
-modestly slower. Typically, \fBzstd\fR compression speed ranges from 250 to 500
-MB/s per thread and decompression speed is over 1 GB/s per thread.
-
-When the \fBzstd\fR feature is set to \fBenabled\fR, the administrator can turn
-on \fBzstd\fR compression of any dataset by running
-`zfs set compress=zstd <pool/fs>`.
-
-This feature becomes \fBactive\fR once a \fBcompress\fR property has been set to
-\fBzstd\fR, and will return to being \fBenabled\fR once all filesystems that
-have ever had their compress property set to \fBzstd\fR are destroyed.
-.RE
-
-.sp
-.ne 2
-.na
-\fB\fBlivelist\fR\fR
-.ad
-.RS 4n
-.TS
-l l .
-GUID	com.delphix:livelist
-READ\-ONLY COMPATIBLE	yes
-DEPENDENCIES	none
-.TE
-
-This feature allows clones to be deleted faster than the traditional method
-when there are large number of random/sparse writes made to the clone.
-All blocks allocated and freed after a clone is created are tracked by the
-the clone's livelist which is referenced during the deletion of the clone.
-The feature is activated when a clone is created and remains active until all
-clones have been destroyed.
-
-.SH "SEE ALSO"
-zpool(8)
-=======
 .Pp
 \*[instant-never]
 \*[remount-upgrade]
@@ -925,5 +839,4 @@
 .El
 .
 .Sh SEE ALSO
-.Xr zpool 8
->>>>>>> 75b4cbf6
+.Xr zpool 8