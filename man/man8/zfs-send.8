.\"
.\" CDDL HEADER START
.\"
.\" The contents of this file are subject to the terms of the
.\" Common Development and Distribution License (the "License").
.\" You may not use this file except in compliance with the License.
.\"
.\" You can obtain a copy of the license at usr/src/OPENSOLARIS.LICENSE
.\" or http://www.opensolaris.org/os/licensing.
.\" See the License for the specific language governing permissions
.\" and limitations under the License.
.\"
.\" When distributing Covered Code, include this CDDL HEADER in each
.\" file and include the License file at usr/src/OPENSOLARIS.LICENSE.
.\" If applicable, add the following below this CDDL HEADER, with the
.\" fields enclosed by brackets "[]" replaced with your own identifying
.\" information: Portions Copyright [yyyy] [name of copyright owner]
.\"
.\" CDDL HEADER END
.\"
.\" Copyright (c) 2009 Sun Microsystems, Inc. All Rights Reserved.
.\" Copyright 2011 Joshua M. Clulow <josh@sysmgr.org>
.\" Copyright (c) 2011, 2019 by Delphix. All rights reserved.
.\" Copyright (c) 2013 by Saso Kiselkov. All rights reserved.
.\" Copyright (c) 2014, Joyent, Inc. All rights reserved.
.\" Copyright (c) 2014 by Adam Stevko. All rights reserved.
.\" Copyright (c) 2014 Integros [integros.com]
.\" Copyright 2019 Richard Laager. All rights reserved.
.\" Copyright 2018 Nexenta Systems, Inc.
.\" Copyright 2019 Joyent, Inc.
.\"
.Dd April 15, 2021
.Dt ZFS-SEND 8
.Os
.
.Sh NAME
.Nm zfs-send
.Nd generate backup stream of ZFS dataset
.Sh SYNOPSIS
.Nm zfs
.Cm send
.Op Fl DLPRVbcehnpsvw
.Op Oo Fl I Ns | Ns Fl i Oc Ar snapshot
.Ar snapshot
.Nm zfs
.Cm send
<<<<<<< HEAD
.Op Fl DLPRVcenpsvw
=======
.Op Fl DLPcensvw
>>>>>>> 71c60985
.Op Fl i Ar snapshot Ns | Ns Ar bookmark
.Ar filesystem Ns | Ns Ar volume Ns | Ns Ar snapshot
.Nm zfs
.Cm send
.Fl -redact Ar redaction_bookmark
.Op Fl DLPVcenpv
.Op Fl i Ar snapshot Ns | Ns Ar bookmark
.Ar snapshot
.Nm zfs
.Cm send
.Op Fl PVenv
.Fl t
.Ar receive_resume_token
.Nm zfs
.Cm send
.Op Fl PVnv
.Fl S Ar filesystem
.Nm zfs
.Cm redact
.Ar snapshot redaction_bookmark
.Ar redaction_snapshot Ns …
.
.Sh DESCRIPTION
.Bl -tag -width ""
.It Xo
.Nm zfs
.Cm send
.Op Fl DLPRVbcehnpvw
.Op Oo Fl I Ns | Ns Fl i Oc Ar snapshot
.Ar snapshot
.Xc
Creates a stream representation of the second
.Ar snapshot ,
which is written to standard output.
The output can be redirected to a file or to a different system
.Po for example, using
.Xr ssh 1
.Pc .
By default, a full stream is generated.
.Bl -tag -width "-D"
.It Fl D , -dedup
Deduplicated send is no longer supported.
This flag is accepted for backwards compatibility, but a regular,
non-deduplicated stream will be generated.
.It Fl I Ar snapshot
Generate a stream package that sends all intermediary snapshots from the first
snapshot to the second snapshot.
For example,
.Fl I Em @a Em fs@d
is similar to
.Fl i Em @a Em fs@b Ns \&; Fl i Em @b Em fs@c Ns \&; Fl i Em @c Em fs@d .
The incremental source may be specified as with the
.Fl i
option.
.It Fl L , -large-block
Generate a stream which may contain blocks larger than 128KB.
This flag has no effect if the
.Sy large_blocks
pool feature is disabled, or if the
.Sy recordsize
property of this filesystem has never been set above 128KB.
The receiving system must have the
.Sy large_blocks
pool feature enabled as well.
See
.Xr zpool-features 7
for details on ZFS feature flags and the
.Sy large_blocks
feature.
.It Fl P , -parsable
Print machine-parsable verbose information about the stream package generated.
.It Fl R , -replicate
Generate a replication stream package, which will replicate the specified
file system, and all descendent file systems, up to the named snapshot.
When received, all properties, snapshots, descendent file systems, and clones
are preserved.
.Pp
If the
.Fl i
or
.Fl I
flags are used in conjunction with the
.Fl R
flag, an incremental replication stream is generated.
The current values of properties, and current snapshot and file system names are
set when the stream is received.
If the
.Fl F
flag is specified when this stream is received, snapshots and file systems that
do not exist on the sending side are destroyed.
If the
.Fl R
flag is used to send encrypted datasets, then
.Fl w
must also be specified.
.It Fl V , -proctitle
Set the process title to a per-second report of how much data has been sent.
.It Fl e , -embed
Generate a more compact stream by using
.Sy WRITE_EMBEDDED
records for blocks which are stored more compactly on disk by the
.Sy embedded_data
pool feature.
This flag has no effect if the
.Sy embedded_data
feature is disabled.
The receiving system must have the
.Sy embedded_data
feature enabled.
If the
.Sy lz4_compress
feature is active on the sending system, then the receiving system must have
that feature enabled as well.
Datasets that are sent with this flag may not be
received as an encrypted dataset, since encrypted datasets cannot use the
.Sy embedded_data
feature.
See
.Xr zpool-features 7
for details on ZFS feature flags and the
.Sy embedded_data
feature.
.It Fl b , -backup
Sends only received property values whether or not they are overridden by local
settings, but only if the dataset has ever been received.
Use this option when you want
.Nm zfs Cm receive
to restore received properties backed up on the sent dataset and to avoid
sending local settings that may have nothing to do with the source dataset,
but only with how the data is backed up.
.It Fl c , -compressed
Generate a more compact stream by using compressed WRITE records for blocks
which are compressed on disk and in memory
.Po see the
.Sy compression
property for details
.Pc .
If the
.Sy lz4_compress
feature is active on the sending system, then the receiving system must have
that feature enabled as well.
If the
.Sy large_blocks
feature is enabled on the sending system but the
.Fl L
option is not supplied in conjunction with
.Fl c ,
then the data will be decompressed before sending so it can be split into
smaller block sizes.
Streams sent with
.Fl c
will not have their data recompressed on the receiver side using
.Fl o Sy compress Ns = Ar value .
The data will stay compressed as it was from the sender.
The new compression property will be set for future data.
.It Fl w , -raw
For encrypted datasets, send data exactly as it exists on disk.
This allows backups to be taken even if encryption keys are not currently loaded.
The backup may then be received on an untrusted machine since that machine will
not have the encryption keys to read the protected data or alter it without
being detected.
Upon being received, the dataset will have the same encryption
keys as it did on the send side, although the
.Sy keylocation
property will be defaulted to
.Sy prompt
if not otherwise provided.
For unencrypted datasets, this flag will be equivalent to
.Fl Lec .
Note that if you do not use this flag for sending encrypted datasets, data will
be sent unencrypted and may be re-encrypted with a different encryption key on
the receiving system, which will disable the ability to do a raw send to that
system for incrementals.
.It Fl h , -holds
Generate a stream package that includes any snapshot holds (created with the
.Nm zfs Cm hold
command), and indicating to
.Nm zfs Cm receive
that the holds be applied to the dataset on the receiving system.
.It Fl i Ar snapshot
Generate an incremental stream from the first
.Ar snapshot
.Pq the incremental source
to the second
.Ar snapshot
.Pq the incremental target .
The incremental source can be specified as the last component of the snapshot
name
.Po the
.Sy @
character and following
.Pc
and it is assumed to be from the same file system as the incremental target.
.Pp
If the destination is a clone, the source may be the origin snapshot, which must
be fully specified
.Po for example,
.Em pool/fs@origin ,
not just
.Em @origin
.Pc .
.It Fl n , -dryrun
Do a dry-run
.Pq Qq No-op
send.
Do not generate any actual send data.
This is useful in conjunction with the
.Fl v
or
.Fl P
flags to determine what data will be sent.
In this case, the verbose output will be written to standard output
.Po contrast with a non-dry-run, where the stream is written to standard output
and the verbose output goes to standard error
.Pc .
.It Fl p , -props
Include the dataset's properties in the stream.
This flag is implicit when
.Fl R
is specified.
The receiving system must also support this feature.
Sends of encrypted datasets must use
.Fl w
when using this flag.
.It Fl s , -skip-missing
Allows sending a replication stream even when there are snapshots missing in the
hierarchy.
When a snapshot is missing, instead of throwing an error and aborting the send,
a warning is printed to the standard error stream and the dataset to which it belongs
and its descendents are skipped.
This flag can only be used in conjunction with
.Fl R .
.It Fl v , -verbose
Print verbose information about the stream package generated.
This information includes a per-second report of how much data has been sent.
.Pp
The format of the stream is committed.
You will be able to receive your streams on future versions of ZFS.
.El
.It Xo
.Nm zfs
.Cm send
<<<<<<< HEAD
.Op Fl DLPRVcenpvw
=======
.Op Fl DLPcenvw
>>>>>>> 71c60985
.Op Fl i Ar snapshot Ns | Ns Ar bookmark
.Ar filesystem Ns | Ns Ar volume Ns | Ns Ar snapshot
.Xc
Generate a send stream, which may be of a filesystem, and may be incremental
from a bookmark.
If the destination is a filesystem or volume, the pool must be read-only, or the
filesystem must not be mounted.
When the stream generated from a filesystem or volume is received, the default
snapshot name will be
.Qq --head-- .
.Bl -tag -width "-D"
.It Fl D , -dedup
Deduplicated send is no longer supported.
This flag is accepted for backwards compatibility, but a regular,
non-deduplicated stream will be generated.
.It Fl L , -large-block
Generate a stream which may contain blocks larger than 128KB.
This flag has no effect if the
.Sy large_blocks
pool feature is disabled, or if the
.Sy recordsize
property of this filesystem has never been set above 128KB.
The receiving system must have the
.Sy large_blocks
pool feature enabled as well.
See
.Xr zpool-features 7
for details on ZFS feature flags and the
.Sy large_blocks
feature.
.It Fl P , -parsable
Print machine-parsable verbose information about the stream package generated.
.It Fl c , -compressed
Generate a more compact stream by using compressed WRITE records for blocks
which are compressed on disk and in memory
.Po see the
.Sy compression
property for details
.Pc .
If the
.Sy lz4_compress
feature is active on the sending system, then the receiving system must have
that feature enabled as well.
If the
.Sy large_blocks
feature is enabled on the sending system but the
.Fl L
option is not supplied in conjunction with
.Fl c ,
then the data will be decompressed before sending so it can be split into
smaller block sizes.
.It Fl w , -raw
For encrypted datasets, send data exactly as it exists on disk.
This allows backups to be taken even if encryption keys are not currently loaded.
The backup may then be received on an untrusted machine since that machine will
not have the encryption keys to read the protected data or alter it without
being detected.
Upon being received, the dataset will have the same encryption
keys as it did on the send side, although the
.Sy keylocation
property will be defaulted to
.Sy prompt
if not otherwise provided.
For unencrypted datasets, this flag will be equivalent to
.Fl Lec .
Note that if you do not use this flag for sending encrypted datasets, data will
be sent unencrypted and may be re-encrypted with a different encryption key on
the receiving system, which will disable the ability to do a raw send to that
system for incrementals.
.It Fl e , -embed
Generate a more compact stream by using
.Sy WRITE_EMBEDDED
records for blocks which are stored more compactly on disk by the
.Sy embedded_data
pool feature.
This flag has no effect if the
.Sy embedded_data
feature is disabled.
The receiving system must have the
.Sy embedded_data
feature enabled.
If the
.Sy lz4_compress
feature is active on the sending system, then the receiving system must have
that feature enabled as well.
Datasets that are sent with this flag may not be received as an encrypted dataset,
since encrypted datasets cannot use the
.Sy embedded_data
feature.
See
.Xr zpool-features 7
for details on ZFS feature flags and the
.Sy embedded_data
feature.
.It Fl i Ar snapshot Ns | Ns Ar bookmark
Generate an incremental send stream.
The incremental source must be an earlier snapshot in the destination's history.
It will commonly be an earlier snapshot in the destination's file system, in
which case it can be specified as the last component of the name
.Po the
.Sy #
or
.Sy @
character and following
.Pc .
.Pp
If the incremental target is a clone, the incremental source can be the origin
snapshot, or an earlier snapshot in the origin's filesystem, or the origin's
origin, etc.
.It Fl n , -dryrun
Do a dry-run
.Pq Qq No-op
send.
Do not generate any actual send data.
This is useful in conjunction with the
.Fl v
or
.Fl P
flags to determine what data will be sent.
In this case, the verbose output will be written to standard output
.Po contrast with a non-dry-run, where the stream is written to standard output
and the verbose output goes to standard error
.Pc .
.It Fl v , -verbose
Print verbose information about the stream package generated.
This information includes a per-second report of how much data has been sent.
.El
.It Xo
.Nm zfs
.Cm send
.Fl -redact Ar redaction_bookmark
.Op Fl DLPVcenpv
.Op Fl i Ar snapshot Ns | Ns Ar bookmark
.Ar snapshot
.Xc
Generate a redacted send stream.
This send stream contains all blocks from the snapshot being sent that aren't
included in the redaction list contained in the bookmark specified by the
.Fl -redact
(or
.Fl d )
flag.
The resulting send stream is said to be redacted with respect to the snapshots
the bookmark specified by the
.Fl -redact No flag was created with.
The bookmark must have been created by running
.Nm zfs Cm redact
on the snapshot being sent.
.Pp
This feature can be used to allow clones of a filesystem to be made available on
a remote system, in the case where their parent need not (or needs to not) be
usable.
For example, if a filesystem contains sensitive data, and it has clones where
that sensitive data has been secured or replaced with dummy data, redacted sends
can be used to replicate the secured data without replicating the original
sensitive data, while still sharing all possible blocks.
A snapshot that has been redacted with respect to a set of snapshots will
contain all blocks referenced by at least one snapshot in the set, but will
contain none of the blocks referenced by none of the snapshots in the set.
In other words, if all snapshots in the set have modified a given block in the
parent, that block will not be sent; but if one or more snapshots have not
modified a block in the parent, they will still reference the parent's block, so
that block will be sent.
Note that only user data will be redacted.
.Pp
When the redacted send stream is received, we will generate a redacted
snapshot.
Due to the nature of redaction, a redacted dataset can only be used in the
following ways:
.Bl -enum -width "a."
.It
To receive, as a clone, an incremental send from the original snapshot to one
of the snapshots it was redacted with respect to.
In this case, the stream will produce a valid dataset when received because all
blocks that were redacted in the parent are guaranteed to be present in the
child's send stream.
This use case will produce a normal snapshot, which can be used just like other
snapshots.
.
.It
To receive an incremental send from the original snapshot to something
redacted with respect to a subset of the set of snapshots the initial snapshot
was redacted with respect to.
In this case, each block that was redacted in the original is still redacted
(redacting with respect to additional snapshots causes less data to be redacted
(because the snapshots define what is permitted, and everything else is
redacted)).
This use case will produce a new redacted snapshot.
.It
To receive an incremental send from a redaction bookmark of the original
snapshot that was created when redacting with respect to a subset of the set of
snapshots the initial snapshot was created with respect to
anything else.
A send stream from such a redaction bookmark will contain all of the blocks
necessary to fill in any redacted data, should it be needed, because the sending
system is aware of what blocks were originally redacted.
This will either produce a normal snapshot or a redacted one, depending on
whether the new send stream is redacted.
.It
To receive an incremental send from a redacted version of the initial
snapshot that is redacted with respect to a subject of the set of snapshots the
initial snapshot was created with respect to.
A send stream from a compatible redacted dataset will contain all of the blocks
necessary to fill in any redacted data.
This will either produce a normal snapshot or a redacted one, depending on
whether the new send stream is redacted.
.It
To receive a full send as a clone of the redacted snapshot.
Since the stream is a full send, it definitionally contains all the data needed
to create a new dataset.
This use case will either produce a normal snapshot or a redacted one, depending
on whether the full send stream was redacted.
.El
.Pp
These restrictions are detected and enforced by
.Nm zfs Cm receive ;
a redacted send stream will contain the list of snapshots that the stream is
redacted with respect to.
These are stored with the redacted snapshot, and are used to detect and
correctly handle the cases above.
Note that for technical reasons,
raw sends and redacted sends cannot be combined at this time.
.It Xo
.Nm zfs
.Cm send
.Op Fl PVenv
.Fl t
.Ar receive_resume_token
.Xc
Creates a send stream which resumes an interrupted receive.
The
.Ar receive_resume_token
is the value of this property on the filesystem or volume that was being
received into.
See the documentation for
.Nm zfs Cm receive Fl s
for more details.
.It Xo
.Nm zfs
.Cm send
.Op Fl PVnv
.Op Fl i Ar snapshot Ns | Ns Ar bookmark
.Fl S
.Ar filesystem
.Xc
Generate a send stream from a dataset that has been partially received.
.Bl -tag -width "-L"
.It Fl S , -saved
This flag requires that the specified filesystem previously received a resumable
send that did not finish and was interrupted.
In such scenarios this flag
enables the user to send this partially received state.
Using this flag will always use the last fully received snapshot
as the incremental source if it exists.
.El
.It Xo
.Nm zfs
.Cm redact
.Ar snapshot redaction_bookmark
.Ar redaction_snapshot Ns …
.Xc
Generate a new redaction bookmark.
In addition to the typical bookmark information, a redaction bookmark contains
the list of redacted blocks and the list of redaction snapshots specified.
The redacted blocks are blocks in the snapshot which are not referenced by any
of the redaction snapshots.
These blocks are found by iterating over the metadata in each redaction snapshot
to determine what has been changed since the target snapshot.
Redaction is designed to support redacted zfs sends; see the entry for
.Nm zfs Cm send
for more information on the purpose of this operation.
If a redact operation fails partway through (due to an error or a system
failure), the redaction can be resumed by rerunning the same command.
.El
.Ss Redaction
ZFS has support for a limited version of data subsetting, in the form of
redaction.
Using the
.Nm zfs Cm redact
command, a
.Sy redaction bookmark
can be created that stores a list of blocks containing sensitive information.
When provided to
.Nm zfs Cm send ,
this causes a
.Sy redacted send
to occur.
Redacted sends omit the blocks containing sensitive information,
replacing them with REDACT records.
When these send streams are received, a
.Sy redacted dataset
is created.
A redacted dataset cannot be mounted by default, since it is incomplete.
It can be used to receive other send streams.
In this way datasets can be used for data backup and replication,
with all the benefits that zfs send and receive have to offer,
while protecting sensitive information from being
stored on less-trusted machines or services.
.Pp
For the purposes of redaction, there are two steps to the process.
A redact step, and a send/receive step.
First, a redaction bookmark is created.
This is done by providing the
.Nm zfs Cm redact
command with a parent snapshot, a bookmark to be created, and a number of
redaction snapshots.
These redaction snapshots must be descendants of the parent snapshot,
and they should modify data that is considered sensitive in some way.
Any blocks of data modified by all of the redaction snapshots will
be listed in the redaction bookmark, because it represents the truly sensitive
information.
When it comes to the send step, the send process will not send
the blocks listed in the redaction bookmark, instead replacing them with
REDACT records.
When received on the target system, this will create a
redacted dataset, missing the data that corresponds to the blocks in the
redaction bookmark on the sending system.
The incremental send streams from
the original parent to the redaction snapshots can then also be received on
the target system, and this will produce a complete snapshot that can be used
normally.
Incrementals from one snapshot on the parent filesystem and another
can also be done by sending from the redaction bookmark, rather than the
snapshots themselves.
.Pp
In order to make the purpose of the feature more clear, an example is provided.
Consider a zfs filesystem containing four files.
These files represent information for an online shopping service.
One file contains a list of usernames and passwords, another contains purchase histories,
a third contains click tracking data, and a fourth contains user preferences.
The owner of this data wants to make it available for their development teams to
test against, and their market research teams to do analysis on.
The development teams need information about user preferences and the click
tracking data, while the market research teams need information about purchase
histories and user preferences.
Neither needs access to the usernames and passwords.
However, because all of this data is stored in one ZFS filesystem,
it must all be sent and received together.
In addition, the owner of the data
wants to take advantage of features like compression, checksumming, and
snapshots, so they do want to continue to use ZFS to store and transmit their data.
Redaction can help them do so.
First, they would make two clones of a snapshot of the data on the source.
In one clone, they create the setup they want their market research team to see;
they delete the usernames and passwords file,
and overwrite the click tracking data with dummy information.
In another, they create the setup they want the development teams
to see, by replacing the passwords with fake information and replacing the
purchase histories with randomly generated ones.
They would then create a redaction bookmark on the parent snapshot,
using snapshots on the two clones as redaction snapshots.
The parent can then be sent, redacted, to the target
server where the research and development teams have access.
Finally, incremental sends from the parent snapshot to each of the clones can be sent
to and received on the target server; these snapshots are identical to the
ones on the source, and are ready to be used, while the parent snapshot on the
target contains none of the username and password data present on the source,
because it was removed by the redacted send operation.
.
.Sh SEE ALSO
.Xr zfs-bookmark 8 ,
.Xr zfs-receive 8 ,
.Xr zfs-redact 8 ,
.Xr zfs-snapshot 8<|MERGE_RESOLUTION|>--- conflicted
+++ resolved
@@ -44,11 +44,7 @@
 .Ar snapshot
 .Nm zfs
 .Cm send
-<<<<<<< HEAD
-.Op Fl DLPRVcenpsvw
-=======
-.Op Fl DLPcensvw
->>>>>>> 71c60985
+.Op Fl DLPVcenpsvw
 .Op Fl i Ar snapshot Ns | Ns Ar bookmark
 .Ar filesystem Ns | Ns Ar volume Ns | Ns Ar snapshot
 .Nm zfs
@@ -291,11 +287,7 @@
 .It Xo
 .Nm zfs
 .Cm send
-<<<<<<< HEAD
-.Op Fl DLPRVcenpvw
-=======
-.Op Fl DLPcenvw
->>>>>>> 71c60985
+.Op Fl DLPVcenpvw
 .Op Fl i Ar snapshot Ns | Ns Ar bookmark
 .Ar filesystem Ns | Ns Ar volume Ns | Ns Ar snapshot
 .Xc
