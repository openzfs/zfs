.\"
.\" CDDL HEADER START
.\"
.\" The contents of this file are subject to the terms of the
.\" Common Development and Distribution License (the "License").
.\" You may not use this file except in compliance with the License.
.\"
.\" You can obtain a copy of the license at usr/src/OPENSOLARIS.LICENSE
.\" or http://www.opensolaris.org/os/licensing.
.\" See the License for the specific language governing permissions
.\" and limitations under the License.
.\"
.\" When distributing Covered Code, include this CDDL HEADER in each
.\" file and include the License file at usr/src/OPENSOLARIS.LICENSE.
.\" If applicable, add the following below this CDDL HEADER, with the
.\" fields enclosed by brackets "[]" replaced with your own identifying
.\" information: Portions Copyright [yyyy] [name of copyright owner]
.\"
.\" CDDL HEADER END
.\"
.\" Copyright (c) 2009 Sun Microsystems, Inc. All Rights Reserved.
.\" Copyright 2011 Joshua M. Clulow <josh@sysmgr.org>
.\" Copyright (c) 2011, 2019 by Delphix. All rights reserved.
.\" Copyright (c) 2013 by Saso Kiselkov. All rights reserved.
.\" Copyright (c) 2014, Joyent, Inc. All rights reserved.
.\" Copyright (c) 2014 by Adam Stevko. All rights reserved.
.\" Copyright (c) 2014 Integros [integros.com]
.\" Copyright 2019 Richard Laager. All rights reserved.
.\" Copyright 2018 Nexenta Systems, Inc.
.\" Copyright 2019 Joyent, Inc.
.\"
.Dd April 15, 2021
.Dt ZFS-SEND 8
.Os
.
.Sh NAME
.Nm zfs-send
.Nd generate backup stream of ZFS dataset
.Sh SYNOPSIS
.Nm zfs
.Cm send
.Op Fl DLPRVbcehnpsvw
.Op Oo Fl I Ns | Ns Fl i Oc Ar snapshot
.Ar snapshot
.Nm zfs
.Cm send
.Op Fl DLPRVcenpsvw
.Op Fl i Ar snapshot Ns | Ns Ar bookmark
.Ar filesystem Ns | Ns Ar volume Ns | Ns Ar snapshot
.Nm zfs
.Cm send
.Fl -redact Ar redaction_bookmark
<<<<<<< HEAD
.Op Fl DLPVcenpv
.br
=======
.Op Fl DLPcenpv
>>>>>>> 4f92fe0f
.Op Fl i Ar snapshot Ns | Ns Ar bookmark
.Ar snapshot
.Nm zfs
.Cm send
.Op Fl PVenv
.Fl t
.Ar receive_resume_token
.Nm zfs
.Cm send
.Op Fl PVnv
.Fl S Ar filesystem
.Nm zfs
.Cm redact
.Ar snapshot redaction_bookmark
.Ar redaction_snapshot Ns …
.
.Sh DESCRIPTION
.Bl -tag -width ""
.It Xo
.Nm zfs
.Cm send
.Op Fl DLPRVbcehnpvw
.Op Oo Fl I Ns | Ns Fl i Oc Ar snapshot
.Ar snapshot
.Xc
Creates a stream representation of the second
.Ar snapshot ,
which is written to standard output.
The output can be redirected to a file or to a different system
.Po for example, using
.Xr ssh 1
.Pc .
By default, a full stream is generated.
.Bl -tag -width "-D"
.It Fl D , -dedup
Deduplicated send is no longer supported.
This flag is accepted for backwards compatibility, but a regular,
non-deduplicated stream will be generated.
.It Fl I Ar snapshot
Generate a stream package that sends all intermediary snapshots from the first
snapshot to the second snapshot.
For example,
.Fl I Em @a Em fs@d
is similar to
.Fl i Em @a Em fs@b Ns \&; Fl i Em @b Em fs@c Ns \&; Fl i Em @c Em fs@d .
The incremental source may be specified as with the
.Fl i
option.
.It Fl L , -large-block
Generate a stream which may contain blocks larger than 128KB.
This flag has no effect if the
.Sy large_blocks
pool feature is disabled, or if the
.Sy recordsize
property of this filesystem has never been set above 128KB.
The receiving system must have the
.Sy large_blocks
pool feature enabled as well.
See
.Xr zpool-features 7
for details on ZFS feature flags and the
.Sy large_blocks
feature.
.It Fl P , -parsable
Print machine-parsable verbose information about the stream package generated.
.It Fl R , -replicate
Generate a replication stream package, which will replicate the specified
file system, and all descendent file systems, up to the named snapshot.
When received, all properties, snapshots, descendent file systems, and clones
are preserved.
.Pp
If the
.Fl i
or
.Fl I
flags are used in conjunction with the
.Fl R
flag, an incremental replication stream is generated.
The current values of properties, and current snapshot and file system names are
set when the stream is received.
If the
.Fl F
flag is specified when this stream is received, snapshots and file systems that
do not exist on the sending side are destroyed.
If the
.Fl R
flag is used to send encrypted datasets, then
.Fl w
must also be specified.
<<<<<<< HEAD
.It Fl V, -proctitle
Set the process title to a per-second report of how much data has been sent.
.It Fl e, -embed
=======
.It Fl e , -embed
>>>>>>> 4f92fe0f
Generate a more compact stream by using
.Sy WRITE_EMBEDDED
records for blocks which are stored more compactly on disk by the
.Sy embedded_data
pool feature.
This flag has no effect if the
.Sy embedded_data
feature is disabled.
The receiving system must have the
.Sy embedded_data
feature enabled.
If the
.Sy lz4_compress
feature is active on the sending system, then the receiving system must have
that feature enabled as well.
Datasets that are sent with this flag may not be
received as an encrypted dataset, since encrypted datasets cannot use the
.Sy embedded_data
feature.
See
.Xr zpool-features 7
for details on ZFS feature flags and the
.Sy embedded_data
feature.
.It Fl b , -backup
Sends only received property values whether or not they are overridden by local
settings, but only if the dataset has ever been received.
Use this option when you want
.Nm zfs Cm receive
to restore received properties backed up on the sent dataset and to avoid
sending local settings that may have nothing to do with the source dataset,
but only with how the data is backed up.
.It Fl c , -compressed
Generate a more compact stream by using compressed WRITE records for blocks
which are compressed on disk and in memory
.Po see the
.Sy compression
property for details
.Pc .
If the
.Sy lz4_compress
feature is active on the sending system, then the receiving system must have
that feature enabled as well.
If the
.Sy large_blocks
feature is enabled on the sending system but the
.Fl L
option is not supplied in conjunction with
.Fl c ,
then the data will be decompressed before sending so it can be split into
smaller block sizes.
Streams sent with
.Fl c
will not have their data recompressed on the receiver side using
.Fl o Sy compress Ns = Ar value .
The data will stay compressed as it was from the sender.
The new compression property will be set for future data.
.It Fl w , -raw
For encrypted datasets, send data exactly as it exists on disk.
This allows backups to be taken even if encryption keys are not currently loaded.
The backup may then be received on an untrusted machine since that machine will
not have the encryption keys to read the protected data or alter it without
being detected.
Upon being received, the dataset will have the same encryption
keys as it did on the send side, although the
.Sy keylocation
property will be defaulted to
.Sy prompt
if not otherwise provided.
For unencrypted datasets, this flag will be equivalent to
.Fl Lec .
Note that if you do not use this flag for sending encrypted datasets, data will
be sent unencrypted and may be re-encrypted with a different encryption key on
the receiving system, which will disable the ability to do a raw send to that
system for incrementals.
.It Fl h , -holds
Generate a stream package that includes any snapshot holds (created with the
.Nm zfs Cm hold
command), and indicating to
.Nm zfs Cm receive
that the holds be applied to the dataset on the receiving system.
.It Fl i Ar snapshot
Generate an incremental stream from the first
.Ar snapshot
.Pq the incremental source
to the second
.Ar snapshot
.Pq the incremental target .
The incremental source can be specified as the last component of the snapshot
name
.Po the
.Sy @
character and following
.Pc
and it is assumed to be from the same file system as the incremental target.
.Pp
If the destination is a clone, the source may be the origin snapshot, which must
be fully specified
.Po for example,
.Em pool/fs@origin ,
not just
.Em @origin
.Pc .
.It Fl n , -dryrun
Do a dry-run
.Pq Qq No-op
send.
Do not generate any actual send data.
This is useful in conjunction with the
.Fl v
or
.Fl P
flags to determine what data will be sent.
In this case, the verbose output will be written to standard output
.Po contrast with a non-dry-run, where the stream is written to standard output
and the verbose output goes to standard error
.Pc .
.It Fl p , -props
Include the dataset's properties in the stream.
This flag is implicit when
.Fl R
is specified.
The receiving system must also support this feature.
Sends of encrypted datasets must use
.Fl w
when using this flag.
.It Fl s , -skip-missing
Allows sending a replication stream even when there are snapshots missing in the
hierarchy.
When a snapshot is missing, instead of throwing an error and aborting the send,
a warning is printed to the standard error stream and the dataset to which it belongs
and its descendents are skipped.
This flag can only be used in conjunction with
.Fl R .
.It Fl v , -verbose
Print verbose information about the stream package generated.
This information includes a per-second report of how much data has been sent.
.Pp
The format of the stream is committed.
You will be able to receive your streams on future versions of ZFS.
.El
.It Xo
.Nm zfs
.Cm send
.Op Fl DLPRVcenpvw
.Op Fl i Ar snapshot Ns | Ns Ar bookmark
.Ar filesystem Ns | Ns Ar volume Ns | Ns Ar snapshot
.Xc
Generate a send stream, which may be of a filesystem, and may be incremental
from a bookmark.
If the destination is a filesystem or volume, the pool must be read-only, or the
filesystem must not be mounted.
When the stream generated from a filesystem or volume is received, the default
snapshot name will be
.Qq --head-- .
.Bl -tag -width "-L"
.It Fl L , -large-block
Generate a stream which may contain blocks larger than 128KB.
This flag has no effect if the
.Sy large_blocks
pool feature is disabled, or if the
.Sy recordsize
property of this filesystem has never been set above 128KB.
The receiving system must have the
.Sy large_blocks
pool feature enabled as well.
See
.Xr zpool-features 7
for details on ZFS feature flags and the
.Sy large_blocks
feature.
.It Fl P , -parsable
Print machine-parsable verbose information about the stream package generated.
.It Fl c , -compressed
Generate a more compact stream by using compressed WRITE records for blocks
which are compressed on disk and in memory
.Po see the
.Sy compression
property for details
.Pc .
If the
.Sy lz4_compress
feature is active on the sending system, then the receiving system must have
that feature enabled as well.
If the
.Sy large_blocks
feature is enabled on the sending system but the
.Fl L
option is not supplied in conjunction with
.Fl c ,
then the data will be decompressed before sending so it can be split into
smaller block sizes.
.It Fl w , -raw
For encrypted datasets, send data exactly as it exists on disk.
This allows backups to be taken even if encryption keys are not currently loaded.
The backup may then be received on an untrusted machine since that machine will
not have the encryption keys to read the protected data or alter it without
being detected.
Upon being received, the dataset will have the same encryption
keys as it did on the send side, although the
.Sy keylocation
property will be defaulted to
.Sy prompt
if not otherwise provided.
For unencrypted datasets, this flag will be equivalent to
.Fl Lec .
Note that if you do not use this flag for sending encrypted datasets, data will
be sent unencrypted and may be re-encrypted with a different encryption key on
the receiving system, which will disable the ability to do a raw send to that
system for incrementals.
.It Fl e , -embed
Generate a more compact stream by using
.Sy WRITE_EMBEDDED
records for blocks which are stored more compactly on disk by the
.Sy embedded_data
pool feature.
This flag has no effect if the
.Sy embedded_data
feature is disabled.
The receiving system must have the
.Sy embedded_data
feature enabled.
If the
.Sy lz4_compress
feature is active on the sending system, then the receiving system must have
that feature enabled as well.
Datasets that are sent with this flag may not be received as an encrypted dataset,
since encrypted datasets cannot use the
.Sy embedded_data
feature.
See
.Xr zpool-features 7
for details on ZFS feature flags and the
.Sy embedded_data
feature.
.It Fl i Ar snapshot Ns | Ns Ar bookmark
Generate an incremental send stream.
The incremental source must be an earlier snapshot in the destination's history.
It will commonly be an earlier snapshot in the destination's file system, in
which case it can be specified as the last component of the name
.Po the
.Sy #
or
.Sy @
character and following
.Pc .
.Pp
If the incremental target is a clone, the incremental source can be the origin
snapshot, or an earlier snapshot in the origin's filesystem, or the origin's
origin, etc.
.It Fl n , -dryrun
Do a dry-run
.Pq Qq No-op
send.
Do not generate any actual send data.
This is useful in conjunction with the
.Fl v
or
.Fl P
flags to determine what data will be sent.
In this case, the verbose output will be written to standard output
.Po contrast with a non-dry-run, where the stream is written to standard output
and the verbose output goes to standard error
.Pc .
.It Fl v , -verbose
Print verbose information about the stream package generated.
This information includes a per-second report of how much data has been sent.
.El
.It Xo
.Nm zfs
.Cm send
.Fl -redact Ar redaction_bookmark
<<<<<<< HEAD
.Op Fl DLPVcenpv
.br
=======
.Op Fl DLPcenpv
>>>>>>> 4f92fe0f
.Op Fl i Ar snapshot Ns | Ns Ar bookmark
.Ar snapshot
.Xc
Generate a redacted send stream.
This send stream contains all blocks from the snapshot being sent that aren't
included in the redaction list contained in the bookmark specified by the
.Fl -redact
(or
.Fl d )
flag.
The resulting send stream is said to be redacted with respect to the snapshots
the bookmark specified by the
.Fl -redact No flag was created with.
The bookmark must have been created by running
.Nm zfs Cm redact
on the snapshot being sent.
.Pp
This feature can be used to allow clones of a filesystem to be made available on
a remote system, in the case where their parent need not (or needs to not) be
usable.
For example, if a filesystem contains sensitive data, and it has clones where
that sensitive data has been secured or replaced with dummy data, redacted sends
can be used to replicate the secured data without replicating the original
sensitive data, while still sharing all possible blocks.
A snapshot that has been redacted with respect to a set of snapshots will
contain all blocks referenced by at least one snapshot in the set, but will
contain none of the blocks referenced by none of the snapshots in the set.
In other words, if all snapshots in the set have modified a given block in the
parent, that block will not be sent; but if one or more snapshots have not
modified a block in the parent, they will still reference the parent's block, so
that block will be sent.
Note that only user data will be redacted.
.Pp
When the redacted send stream is received, we will generate a redacted
snapshot.
Due to the nature of redaction, a redacted dataset can only be used in the
following ways:
.Bl -enum -width "a."
.It
To receive, as a clone, an incremental send from the original snapshot to one
of the snapshots it was redacted with respect to.
In this case, the stream will produce a valid dataset when received because all
blocks that were redacted in the parent are guaranteed to be present in the
child's send stream.
This use case will produce a normal snapshot, which can be used just like other
snapshots.
.
.It
To receive an incremental send from the original snapshot to something
redacted with respect to a subset of the set of snapshots the initial snapshot
was redacted with respect to.
In this case, each block that was redacted in the original is still redacted
(redacting with respect to additional snapshots causes less data to be redacted
(because the snapshots define what is permitted, and everything else is
redacted)).
This use case will produce a new redacted snapshot.
.It
To receive an incremental send from a redaction bookmark of the original
snapshot that was created when redacting with respect to a subset of the set of
snapshots the initial snapshot was created with respect to
anything else.
A send stream from such a redaction bookmark will contain all of the blocks
necessary to fill in any redacted data, should it be needed, because the sending
system is aware of what blocks were originally redacted.
This will either produce a normal snapshot or a redacted one, depending on
whether the new send stream is redacted.
.It
To receive an incremental send from a redacted version of the initial
snapshot that is redacted with respect to a subject of the set of snapshots the
initial snapshot was created with respect to.
A send stream from a compatible redacted dataset will contain all of the blocks
necessary to fill in any redacted data.
This will either produce a normal snapshot or a redacted one, depending on
whether the new send stream is redacted.
.It
To receive a full send as a clone of the redacted snapshot.
Since the stream is a full send, it definitionally contains all the data needed
to create a new dataset.
This use case will either produce a normal snapshot or a redacted one, depending
on whether the full send stream was redacted.
.El
.Pp
These restrictions are detected and enforced by
.Nm zfs Cm receive ;
a redacted send stream will contain the list of snapshots that the stream is
redacted with respect to.
These are stored with the redacted snapshot, and are used to detect and
correctly handle the cases above.
Note that for technical reasons,
raw sends and redacted sends cannot be combined at this time.
.It Xo
.Nm zfs
.Cm send
.Op Fl PVenv
.Fl t
.Ar receive_resume_token
.Xc
Creates a send stream which resumes an interrupted receive.
The
.Ar receive_resume_token
is the value of this property on the filesystem or volume that was being
received into.
See the documentation for
.Nm zfs Cm receive Fl s
for more details.
.It Xo
.Nm zfs
.Cm send
.Op Fl PVnv
.Op Fl i Ar snapshot Ns | Ns Ar bookmark
.Fl S
.Ar filesystem
.Xc
Generate a send stream from a dataset that has been partially received.
.Bl -tag -width "-L"
.It Fl S , -saved
This flag requires that the specified filesystem previously received a resumable
send that did not finish and was interrupted.
In such scenarios this flag
enables the user to send this partially received state.
Using this flag will always use the last fully received snapshot
as the incremental source if it exists.
.El
.It Xo
.Nm zfs
.Cm redact
.Ar snapshot redaction_bookmark
.Ar redaction_snapshot Ns …
.Xc
Generate a new redaction bookmark.
In addition to the typical bookmark information, a redaction bookmark contains
the list of redacted blocks and the list of redaction snapshots specified.
The redacted blocks are blocks in the snapshot which are not referenced by any
of the redaction snapshots.
These blocks are found by iterating over the metadata in each redaction snapshot
to determine what has been changed since the target snapshot.
Redaction is designed to support redacted zfs sends; see the entry for
.Nm zfs Cm send
for more information on the purpose of this operation.
If a redact operation fails partway through (due to an error or a system
failure), the redaction can be resumed by rerunning the same command.
.El
.Ss Redaction
ZFS has support for a limited version of data subsetting, in the form of
redaction.
Using the
.Nm zfs Cm redact
command, a
.Sy redaction bookmark
can be created that stores a list of blocks containing sensitive information.
When provided to
.Nm zfs Cm send ,
this causes a
.Sy redacted send
to occur.
Redacted sends omit the blocks containing sensitive information,
replacing them with REDACT records.
When these send streams are received, a
.Sy redacted dataset
is created.
A redacted dataset cannot be mounted by default, since it is incomplete.
It can be used to receive other send streams.
In this way datasets can be used for data backup and replication,
with all the benefits that zfs send and receive have to offer,
while protecting sensitive information from being
stored on less-trusted machines or services.
.Pp
For the purposes of redaction, there are two steps to the process.
A redact step, and a send/receive step.
First, a redaction bookmark is created.
This is done by providing the
.Nm zfs Cm redact
command with a parent snapshot, a bookmark to be created, and a number of
redaction snapshots.
These redaction snapshots must be descendants of the parent snapshot,
and they should modify data that is considered sensitive in some way.
Any blocks of data modified by all of the redaction snapshots will
be listed in the redaction bookmark, because it represents the truly sensitive
information.
When it comes to the send step, the send process will not send
the blocks listed in the redaction bookmark, instead replacing them with
REDACT records.
When received on the target system, this will create a
redacted dataset, missing the data that corresponds to the blocks in the
redaction bookmark on the sending system.
The incremental send streams from
the original parent to the redaction snapshots can then also be received on
the target system, and this will produce a complete snapshot that can be used
normally.
Incrementals from one snapshot on the parent filesystem and another
can also be done by sending from the redaction bookmark, rather than the
snapshots themselves.
.Pp
In order to make the purpose of the feature more clear, an example is provided.
Consider a zfs filesystem containing four files.
These files represent information for an online shopping service.
One file contains a list of usernames and passwords, another contains purchase histories,
a third contains click tracking data, and a fourth contains user preferences.
The owner of this data wants to make it available for their development teams to
test against, and their market research teams to do analysis on.
The development teams need information about user preferences and the click
tracking data, while the market research teams need information about purchase
histories and user preferences.
Neither needs access to the usernames and passwords.
However, because all of this data is stored in one ZFS filesystem,
it must all be sent and received together.
In addition, the owner of the data
wants to take advantage of features like compression, checksumming, and
snapshots, so they do want to continue to use ZFS to store and transmit their data.
Redaction can help them do so.
First, they would make two clones of a snapshot of the data on the source.
In one clone, they create the setup they want their market research team to see;
they delete the usernames and passwords file,
and overwrite the click tracking data with dummy information.
In another, they create the setup they want the development teams
to see, by replacing the passwords with fake information and replacing the
purchase histories with randomly generated ones.
They would then create a redaction bookmark on the parent snapshot,
using snapshots on the two clones as redaction snapshots.
The parent can then be sent, redacted, to the target
server where the research and development teams have access.
Finally, incremental sends from the parent snapshot to each of the clones can be sent
to and received on the target server; these snapshots are identical to the
ones on the source, and are ready to be used, while the parent snapshot on the
target contains none of the username and password data present on the source,
because it was removed by the redacted send operation.
.
.Sh SEE ALSO
.Xr zfs-bookmark 8 ,
.Xr zfs-receive 8 ,
.Xr zfs-redact 8 ,
.Xr zfs-snapshot 8<|MERGE_RESOLUTION|>--- conflicted
+++ resolved
@@ -50,12 +50,7 @@
 .Nm zfs
 .Cm send
 .Fl -redact Ar redaction_bookmark
-<<<<<<< HEAD
 .Op Fl DLPVcenpv
-.br
-=======
-.Op Fl DLPcenpv
->>>>>>> 4f92fe0f
 .Op Fl i Ar snapshot Ns | Ns Ar bookmark
 .Ar snapshot
 .Nm zfs
@@ -145,13 +140,9 @@
 flag is used to send encrypted datasets, then
 .Fl w
 must also be specified.
-<<<<<<< HEAD
 .It Fl V, -proctitle
 Set the process title to a per-second report of how much data has been sent.
-.It Fl e, -embed
-=======
 .It Fl e , -embed
->>>>>>> 4f92fe0f
 Generate a more compact stream by using
 .Sy WRITE_EMBEDDED
 records for blocks which are stored more compactly on disk by the
@@ -424,12 +415,7 @@
 .Nm zfs
 .Cm send
 .Fl -redact Ar redaction_bookmark
-<<<<<<< HEAD
 .Op Fl DLPVcenpv
-.br
-=======
-.Op Fl DLPcenpv
->>>>>>> 4f92fe0f
 .Op Fl i Ar snapshot Ns | Ns Ar bookmark
 .Ar snapshot
 .Xc
