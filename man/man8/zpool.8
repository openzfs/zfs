--- conflicted
+++ resolved
@@ -468,22 +468,13 @@
 \fB\fBcomment\fR\fR
 .ad
 .RS 20n
-<<<<<<< HEAD
-A text string consisting of printable ASCII characters that will be stored
-such that it is available even if the pool becomes faulted.  An administrator
-can provide additional information about a pool using this property.
-=======
 .rt
 A text string consisting of printable ASCII characters that will be stored such that it is available even if the pool becomes faulted.  An administrator can provide additional information about a pool using this property.
->>>>>>> bafc4e9e
-.RE
-
-.sp
-.ne 2
-<<<<<<< HEAD
-=======
-.mk
->>>>>>> bafc4e9e
+.RE
+
+.sp
+.ne 2
+.mk
 .na
 \fB\fBhealth\fR\fR
 .ad
