.\"
.\" Copyright (c) 2013 by Turbo Fredriksson <turbo@bayour.com>. All rights reserved.
.\" Copyright (c) 2019, 2021 by Delphix. All rights reserved.
.\" Copyright (c) 2019 Datto Inc.
.\" The contents of this file are subject to the terms of the Common Development
.\" and Distribution License (the "License").  You may not use this file except
.\" in compliance with the License. You can obtain a copy of the license at
.\" usr/src/OPENSOLARIS.LICENSE or https://opensource.org/licenses/CDDL-1.0.
.\"
.\" See the License for the specific language governing permissions and
.\" limitations under the License. When distributing Covered Code, include this
.\" CDDL HEADER in each file and include the License file at
.\" usr/src/OPENSOLARIS.LICENSE.  If applicable, add the following below this
.\" CDDL HEADER, with the fields enclosed by brackets "[]" replaced with your
.\" own identifying information:
.\" Portions Copyright [yyyy] [name of copyright owner]
.\"
<<<<<<< HEAD
.Dd January 11, 2023
=======
.Dd July 21, 2023
>>>>>>> 380c25f6
.Dt ZFS 4
.Os
.
.Sh NAME
.Nm zfs
.Nd tuning of the ZFS kernel module
.
.Sh DESCRIPTION
The ZFS module supports these parameters:
.Bl -tag -width Ds
.It Sy dbuf_cache_max_bytes Ns = Ns Sy UINT64_MAX Ns B Pq u64
Maximum size in bytes of the dbuf cache.
The target size is determined by the MIN versus
.No 1/2^ Ns Sy dbuf_cache_shift Pq 1/32nd
of the target ARC size.
The behavior of the dbuf cache and its associated settings
can be observed via the
.Pa /proc/spl/kstat/zfs/dbufstats
kstat.
.
.It Sy dbuf_metadata_cache_max_bytes Ns = Ns Sy UINT64_MAX Ns B Pq u64
Maximum size in bytes of the metadata dbuf cache.
The target size is determined by the MIN versus
.No 1/2^ Ns Sy dbuf_metadata_cache_shift Pq 1/64th
of the target ARC size.
The behavior of the metadata dbuf cache and its associated settings
can be observed via the
.Pa /proc/spl/kstat/zfs/dbufstats
kstat.
.
.It Sy dbuf_cache_hiwater_pct Ns = Ns Sy 10 Ns % Pq uint
The percentage over
.Sy dbuf_cache_max_bytes
when dbufs must be evicted directly.
.
.It Sy dbuf_cache_lowater_pct Ns = Ns Sy 10 Ns % Pq uint
The percentage below
.Sy dbuf_cache_max_bytes
when the evict thread stops evicting dbufs.
.
.It Sy dbuf_cache_shift Ns = Ns Sy 5 Pq uint
Set the size of the dbuf cache
.Pq Sy dbuf_cache_max_bytes
to a log2 fraction of the target ARC size.
.
.It Sy dbuf_metadata_cache_shift Ns = Ns Sy 6 Pq uint
Set the size of the dbuf metadata cache
.Pq Sy dbuf_metadata_cache_max_bytes
to a log2 fraction of the target ARC size.
.
.It Sy dbuf_mutex_cache_shift Ns = Ns Sy 0 Pq uint
Set the size of the mutex array for the dbuf cache.
When set to
.Sy 0
the array is dynamically sized based on total system memory.
.
.It Sy dmu_object_alloc_chunk_shift Ns = Ns Sy 7 Po 128 Pc Pq uint
dnode slots allocated in a single operation as a power of 2.
The default value minimizes lock contention for the bulk operation performed.
.
.It Sy dmu_prefetch_max Ns = Ns Sy 134217728 Ns B Po 128 MiB Pc Pq uint
Limit the amount we can prefetch with one call to this amount in bytes.
This helps to limit the amount of memory that can be used by prefetching.
.
.It Sy ignore_hole_birth Pq int
Alias for
.Sy send_holes_without_birth_time .
.
.It Sy l2arc_feed_again Ns = Ns Sy 1 Ns | Ns 0 Pq int
Turbo L2ARC warm-up.
When the L2ARC is cold the fill interval will be set as fast as possible.
.
.It Sy l2arc_feed_min_ms Ns = Ns Sy 200 Pq u64
Min feed interval in milliseconds.
Requires
.Sy l2arc_feed_again Ns = Ns Ar 1
and only applicable in related situations.
.
.It Sy l2arc_feed_secs Ns = Ns Sy 1 Pq u64
Seconds between L2ARC writing.
.
.It Sy l2arc_headroom Ns = Ns Sy 2 Pq u64
How far through the ARC lists to search for L2ARC cacheable content,
expressed as a multiplier of
.Sy l2arc_write_max .
ARC persistence across reboots can be achieved with persistent L2ARC
by setting this parameter to
.Sy 0 ,
allowing the full length of ARC lists to be searched for cacheable content.
.
.It Sy l2arc_headroom_boost Ns = Ns Sy 200 Ns % Pq u64
Scales
.Sy l2arc_headroom
by this percentage when L2ARC contents are being successfully compressed
before writing.
A value of
.Sy 100
disables this feature.
.
.It Sy l2arc_exclude_special Ns = Ns Sy 0 Ns | Ns 1 Pq int
Controls whether buffers present on special vdevs are eligible for caching
into L2ARC.
If set to 1, exclude dbufs on special vdevs from being cached to L2ARC.
.
.It Sy l2arc_mfuonly Ns = Ns Sy 0 Ns | Ns 1 Pq  int
Controls whether only MFU metadata and data are cached from ARC into L2ARC.
This may be desired to avoid wasting space on L2ARC when reading/writing large
amounts of data that are not expected to be accessed more than once.
.Pp
The default is off,
meaning both MRU and MFU data and metadata are cached.
When turning off this feature, some MRU buffers will still be present
in ARC and eventually cached on L2ARC.
.No If Sy l2arc_noprefetch Ns = Ns Sy 0 ,
some prefetched buffers will be cached to L2ARC, and those might later
transition to MRU, in which case the
.Sy l2arc_mru_asize No arcstat will not be Sy 0 .
.Pp
Regardless of
.Sy l2arc_noprefetch ,
some MFU buffers might be evicted from ARC,
accessed later on as prefetches and transition to MRU as prefetches.
If accessed again they are counted as MRU and the
.Sy l2arc_mru_asize No arcstat will not be Sy 0 .
.Pp
The ARC status of L2ARC buffers when they were first cached in
L2ARC can be seen in the
.Sy l2arc_mru_asize , Sy l2arc_mfu_asize , No and Sy l2arc_prefetch_asize
arcstats when importing the pool or onlining a cache
device if persistent L2ARC is enabled.
.Pp
The
.Sy evict_l2_eligible_mru
arcstat does not take into account if this option is enabled as the information
provided by the
.Sy evict_l2_eligible_m[rf]u
arcstats can be used to decide if toggling this option is appropriate
for the current workload.
.
.It Sy l2arc_meta_percent Ns = Ns Sy 33 Ns % Pq uint
Percent of ARC size allowed for L2ARC-only headers.
Since L2ARC buffers are not evicted on memory pressure,
too many headers on a system with an irrationally large L2ARC
can render it slow or unusable.
This parameter limits L2ARC writes and rebuilds to achieve the target.
.
.It Sy l2arc_trim_ahead Ns = Ns Sy 0 Ns % Pq u64
Trims ahead of the current write size
.Pq Sy l2arc_write_max
on L2ARC devices by this percentage of write size if we have filled the device.
If set to
.Sy 100
we TRIM twice the space required to accommodate upcoming writes.
A minimum of
.Sy 64 MiB
will be trimmed.
It also enables TRIM of the whole L2ARC device upon creation
or addition to an existing pool or if the header of the device is
invalid upon importing a pool or onlining a cache device.
A value of
.Sy 0
disables TRIM on L2ARC altogether and is the default as it can put significant
stress on the underlying storage devices.
This will vary depending of how well the specific device handles these commands.
.
.It Sy l2arc_noprefetch Ns = Ns Sy 1 Ns | Ns 0 Pq int
Do not write buffers to L2ARC if they were prefetched but not used by
applications.
In case there are prefetched buffers in L2ARC and this option
is later set, we do not read the prefetched buffers from L2ARC.
Unsetting this option is useful for caching sequential reads from the
disks to L2ARC and serve those reads from L2ARC later on.
This may be beneficial in case the L2ARC device is significantly faster
in sequential reads than the disks of the pool.
.Pp
Use
.Sy 1
to disable and
.Sy 0
to enable caching/reading prefetches to/from L2ARC.
.
.It Sy l2arc_norw Ns = Ns Sy 0 Ns | Ns 1 Pq int
No reads during writes.
.
.It Sy l2arc_write_boost Ns = Ns Sy 8388608 Ns B Po 8 MiB Pc Pq u64
Cold L2ARC devices will have
.Sy l2arc_write_max
increased by this amount while they remain cold.
.
.It Sy l2arc_write_max Ns = Ns Sy 8388608 Ns B Po 8 MiB Pc Pq u64
Max write bytes per interval.
.
.It Sy l2arc_rebuild_enabled Ns = Ns Sy 1 Ns | Ns 0 Pq int
Rebuild the L2ARC when importing a pool (persistent L2ARC).
This can be disabled if there are problems importing a pool
or attaching an L2ARC device (e.g. the L2ARC device is slow
in reading stored log metadata, or the metadata
has become somehow fragmented/unusable).
.
.It Sy l2arc_rebuild_blocks_min_l2size Ns = Ns Sy 1073741824 Ns B Po 1 GiB Pc Pq u64
Mininum size of an L2ARC device required in order to write log blocks in it.
The log blocks are used upon importing the pool to rebuild the persistent L2ARC.
.Pp
For L2ARC devices less than 1 GiB, the amount of data
.Fn l2arc_evict
evicts is significant compared to the amount of restored L2ARC data.
In this case, do not write log blocks in L2ARC in order not to waste space.
.
.It Sy metaslab_aliquot Ns = Ns Sy 1048576 Ns B Po 1 MiB Pc Pq u64
Metaslab granularity, in bytes.
This is roughly similar to what would be referred to as the "stripe size"
in traditional RAID arrays.
In normal operation, ZFS will try to write this amount of data to each disk
before moving on to the next top-level vdev.
.
.It Sy metaslab_bias_enabled Ns = Ns Sy 1 Ns | Ns 0 Pq int
Enable metaslab group biasing based on their vdevs' over- or under-utilization
relative to the pool.
.
.It Sy metaslab_force_ganging Ns = Ns Sy 16777217 Ns B Po 16 MiB + 1 B Pc Pq u64
Make some blocks above a certain size be gang blocks.
This option is used by the test suite to facilitate testing.
.
.It Sy metaslab_force_ganging_pct Ns = Ns Sy 3 Ns % Pq uint
For blocks that could be forced to be a gang block (due to
.Sy metaslab_force_ganging ) ,
force this many of them to be gang blocks.
.
.It Sy zfs_ddt_zap_default_bs Ns = Ns Sy 15 Po 32 KiB Pc Pq int
Default DDT ZAP data block size as a power of 2. Note that changing this after
creating a DDT on the pool will not affect existing DDTs, only newly created
ones.
.
.It Sy zfs_ddt_zap_default_ibs Ns = Ns Sy 15 Po 32 KiB Pc Pq int
Default DDT ZAP indirect block size as a power of 2. Note that changing this
after creating a DDT on the pool will not affect existing DDTs, only newly
created ones.
.
.It Sy zfs_default_bs Ns = Ns Sy 9 Po 512 B Pc Pq int
Default dnode block size as a power of 2.
.
.It Sy zfs_default_ibs Ns = Ns Sy 17 Po 128 KiB Pc Pq int
Default dnode indirect block size as a power of 2.
.
.It Sy zfs_history_output_max Ns = Ns Sy 1048576 Ns B Po 1 MiB Pc Pq u64
When attempting to log an output nvlist of an ioctl in the on-disk history,
the output will not be stored if it is larger than this size (in bytes).
This must be less than
.Sy DMU_MAX_ACCESS Pq 64 MiB .
This applies primarily to
.Fn zfs_ioc_channel_program Pq cf. Xr zfs-program 8 .
.
.It Sy zfs_keep_log_spacemaps_at_export Ns = Ns Sy 0 Ns | Ns 1 Pq int
Prevent log spacemaps from being destroyed during pool exports and destroys.
.
.It Sy zfs_metaslab_segment_weight_enabled Ns = Ns Sy 1 Ns | Ns 0 Pq int
Enable/disable segment-based metaslab selection.
.
.It Sy zfs_metaslab_switch_threshold Ns = Ns Sy 2 Pq int
When using segment-based metaslab selection, continue allocating
from the active metaslab until this option's
worth of buckets have been exhausted.
.
.It Sy metaslab_debug_load Ns = Ns Sy 0 Ns | Ns 1 Pq int
Load all metaslabs during pool import.
.
.It Sy metaslab_debug_unload Ns = Ns Sy 0 Ns | Ns 1 Pq int
Prevent metaslabs from being unloaded.
.
.It Sy metaslab_fragmentation_factor_enabled Ns = Ns Sy 1 Ns | Ns 0 Pq int
Enable use of the fragmentation metric in computing metaslab weights.
.
.It Sy metaslab_df_max_search Ns = Ns Sy 16777216 Ns B Po 16 MiB Pc Pq uint
Maximum distance to search forward from the last offset.
Without this limit, fragmented pools can see
.Em >100`000
iterations and
.Fn metaslab_block_picker
becomes the performance limiting factor on high-performance storage.
.Pp
With the default setting of
.Sy 16 MiB ,
we typically see less than
.Em 500
iterations, even with very fragmented
.Sy ashift Ns = Ns Sy 9
pools.
The maximum number of iterations possible is
.Sy metaslab_df_max_search / 2^(ashift+1) .
With the default setting of
.Sy 16 MiB
this is
.Em 16*1024 Pq with Sy ashift Ns = Ns Sy 9
or
.Em 2*1024 Pq with Sy ashift Ns = Ns Sy 12 .
.
.It Sy metaslab_df_use_largest_segment Ns = Ns Sy 0 Ns | Ns 1 Pq int
If not searching forward (due to
.Sy metaslab_df_max_search , metaslab_df_free_pct ,
.No or Sy metaslab_df_alloc_threshold ) ,
this tunable controls which segment is used.
If set, we will use the largest free segment.
If unset, we will use a segment of at least the requested size.
.
.It Sy zfs_metaslab_max_size_cache_sec Ns = Ns Sy 3600 Ns s Po 1 hour Pc Pq u64
When we unload a metaslab, we cache the size of the largest free chunk.
We use that cached size to determine whether or not to load a metaslab
for a given allocation.
As more frees accumulate in that metaslab while it's unloaded,
the cached max size becomes less and less accurate.
After a number of seconds controlled by this tunable,
we stop considering the cached max size and start
considering only the histogram instead.
.
.It Sy zfs_metaslab_mem_limit Ns = Ns Sy 25 Ns % Pq uint
When we are loading a new metaslab, we check the amount of memory being used
to store metaslab range trees.
If it is over a threshold, we attempt to unload the least recently used metaslab
to prevent the system from clogging all of its memory with range trees.
This tunable sets the percentage of total system memory that is the threshold.
.
.It Sy zfs_metaslab_try_hard_before_gang Ns = Ns Sy 0 Ns | Ns 1 Pq int
.Bl -item -compact
.It
If unset, we will first try normal allocation.
.It
If that fails then we will do a gang allocation.
.It
If that fails then we will do a "try hard" gang allocation.
.It
If that fails then we will have a multi-layer gang block.
.El
.Pp
.Bl -item -compact
.It
If set, we will first try normal allocation.
.It
If that fails then we will do a "try hard" allocation.
.It
If that fails we will do a gang allocation.
.It
If that fails we will do a "try hard" gang allocation.
.It
If that fails then we will have a multi-layer gang block.
.El
.
.It Sy zfs_metaslab_find_max_tries Ns = Ns Sy 100 Pq uint
When not trying hard, we only consider this number of the best metaslabs.
This improves performance, especially when there are many metaslabs per vdev
and the allocation can't actually be satisfied
(so we would otherwise iterate all metaslabs).
.
.It Sy zfs_vdev_default_ms_count Ns = Ns Sy 200 Pq uint
When a vdev is added, target this number of metaslabs per top-level vdev.
.
.It Sy zfs_vdev_default_ms_shift Ns = Ns Sy 29 Po 512 MiB Pc Pq uint
Default lower limit for metaslab size.
.
.It Sy zfs_vdev_max_ms_shift Ns = Ns Sy 34 Po 16 GiB Pc Pq uint
Default upper limit for metaslab size.
.
.It Sy zfs_vdev_max_auto_ashift Ns = Ns Sy 14 Pq uint
Maximum ashift used when optimizing for logical \[->] physical sector size on
new
top-level vdevs.
May be increased up to
.Sy ASHIFT_MAX Po 16 Pc ,
but this may negatively impact pool space efficiency.
.
.It Sy zfs_vdev_min_auto_ashift Ns = Ns Sy ASHIFT_MIN Po 9 Pc Pq uint
Minimum ashift used when creating new top-level vdevs.
.
.It Sy zfs_vdev_min_ms_count Ns = Ns Sy 16 Pq uint
Minimum number of metaslabs to create in a top-level vdev.
.
.It Sy vdev_validate_skip Ns = Ns Sy 0 Ns | Ns 1 Pq int
Skip label validation steps during pool import.
Changing is not recommended unless you know what you're doing
and are recovering a damaged label.
.
.It Sy zfs_vdev_ms_count_limit Ns = Ns Sy 131072 Po 128k Pc Pq uint
Practical upper limit of total metaslabs per top-level vdev.
.
.It Sy metaslab_preload_enabled Ns = Ns Sy 1 Ns | Ns 0 Pq int
Enable metaslab group preloading.
.
.It Sy metaslab_preload_limit Ns = Ns Sy 10 Pq uint
Maximum number of metaslabs per group to preload
.
.It Sy metaslab_preload_pct Ns = Ns Sy 50 Pq uint
Percentage of CPUs to run a metaslab preload taskq
.
.It Sy metaslab_lba_weighting_enabled Ns = Ns Sy 1 Ns | Ns 0 Pq int
Give more weight to metaslabs with lower LBAs,
assuming they have greater bandwidth,
as is typically the case on a modern constant angular velocity disk drive.
.
.It Sy metaslab_unload_delay Ns = Ns Sy 32 Pq uint
After a metaslab is used, we keep it loaded for this many TXGs, to attempt to
reduce unnecessary reloading.
Note that both this many TXGs and
.Sy metaslab_unload_delay_ms
milliseconds must pass before unloading will occur.
.
.It Sy metaslab_unload_delay_ms Ns = Ns Sy 600000 Ns ms Po 10 min Pc Pq uint
After a metaslab is used, we keep it loaded for this many milliseconds,
to attempt to reduce unnecessary reloading.
Note, that both this many milliseconds and
.Sy metaslab_unload_delay
TXGs must pass before unloading will occur.
.
.It Sy reference_history Ns = Ns Sy 3 Pq uint
Maximum reference holders being tracked when reference_tracking_enable is
active.
.
.It Sy reference_tracking_enable Ns = Ns Sy 0 Ns | Ns 1 Pq int
Track reference holders to
.Sy refcount_t
objects (debug builds only).
.
.It Sy send_holes_without_birth_time Ns = Ns Sy 1 Ns | Ns 0 Pq int
When set, the
.Sy hole_birth
optimization will not be used, and all holes will always be sent during a
.Nm zfs Cm send .
This is useful if you suspect your datasets are affected by a bug in
.Sy hole_birth .
.
.It Sy spa_config_path Ns = Ns Pa /etc/zfs/zpool.cache Pq charp
SPA config file.
.
.It Sy spa_asize_inflation Ns = Ns Sy 24 Pq uint
Multiplication factor used to estimate actual disk consumption from the
size of data being written.
The default value is a worst case estimate,
but lower values may be valid for a given pool depending on its configuration.
Pool administrators who understand the factors involved
may wish to specify a more realistic inflation factor,
particularly if they operate close to quota or capacity limits.
.
.It Sy spa_load_print_vdev_tree Ns = Ns Sy 0 Ns | Ns 1 Pq int
Whether to print the vdev tree in the debugging message buffer during pool
import.
.
.It Sy spa_load_verify_data Ns = Ns Sy 1 Ns | Ns 0 Pq int
Whether to traverse data blocks during an "extreme rewind"
.Pq Fl X
import.
.Pp
An extreme rewind import normally performs a full traversal of all
blocks in the pool for verification.
If this parameter is unset, the traversal skips non-metadata blocks.
It can be toggled once the
import has started to stop or start the traversal of non-metadata blocks.
.
.It Sy spa_load_verify_metadata  Ns = Ns Sy 1 Ns | Ns 0 Pq int
Whether to traverse blocks during an "extreme rewind"
.Pq Fl X
pool import.
.Pp
An extreme rewind import normally performs a full traversal of all
blocks in the pool for verification.
If this parameter is unset, the traversal is not performed.
It can be toggled once the import has started to stop or start the traversal.
.
.It Sy spa_load_verify_shift Ns = Ns Sy 4 Po 1/16th Pc Pq uint
Sets the maximum number of bytes to consume during pool import to the log2
fraction of the target ARC size.
.
.It Sy spa_slop_shift Ns = Ns Sy 5 Po 1/32nd Pc Pq int
Normally, we don't allow the last
.Sy 3.2% Pq Sy 1/2^spa_slop_shift
of space in the pool to be consumed.
This ensures that we don't run the pool completely out of space,
due to unaccounted changes (e.g. to the MOS).
It also limits the worst-case time to allocate space.
If we have less than this amount of free space,
most ZPL operations (e.g. write, create) will return
.Sy ENOSPC .
.
.It Sy spa_upgrade_errlog_limit Ns = Ns Sy 0 Pq uint
Limits the number of on-disk error log entries that will be converted to the
new format when enabling the
.Sy head_errlog
feature.
The default is to convert all log entries.
.
.It Sy vdev_removal_max_span Ns = Ns Sy 32768 Ns B Po 32 KiB Pc Pq uint
During top-level vdev removal, chunks of data are copied from the vdev
which may include free space in order to trade bandwidth for IOPS.
This parameter determines the maximum span of free space, in bytes,
which will be included as "unnecessary" data in a chunk of copied data.
.Pp
The default value here was chosen to align with
.Sy zfs_vdev_read_gap_limit ,
which is a similar concept when doing
regular reads (but there's no reason it has to be the same).
.
.It Sy vdev_file_logical_ashift Ns = Ns Sy 9 Po 512 B Pc Pq u64
Logical ashift for file-based devices.
.
.It Sy vdev_file_physical_ashift Ns = Ns Sy 9 Po 512 B Pc Pq u64
Physical ashift for file-based devices.
.
.It Sy zap_iterate_prefetch Ns = Ns Sy 1 Ns | Ns 0 Pq int
If set, when we start iterating over a ZAP object,
prefetch the entire object (all leaf blocks).
However, this is limited by
.Sy dmu_prefetch_max .
.
.It Sy zap_micro_max_size Ns = Ns Sy 131072 Ns B Po 128 KiB Pc Pq int
Maximum micro ZAP size.
A micro ZAP is upgraded to a fat ZAP, once it grows beyond the specified size.
.
.It Sy zfetch_min_distance Ns = Ns Sy 4194304 Ns B Po 4 MiB Pc Pq uint
Min bytes to prefetch per stream.
Prefetch distance starts from the demand access size and quickly grows to
this value, doubling on each hit.
After that it may grow further by 1/8 per hit, but only if some prefetch
since last time haven't completed in time to satisfy demand request, i.e.
prefetch depth didn't cover the read latency or the pool got saturated.
.
.It Sy zfetch_max_distance Ns = Ns Sy 67108864 Ns B Po 64 MiB Pc Pq uint
Max bytes to prefetch per stream.
.
.It Sy zfetch_max_idistance Ns = Ns Sy 67108864 Ns B Po 64 MiB Pc Pq uint
Max bytes to prefetch indirects for per stream.
.
.It Sy zfetch_max_streams Ns = Ns Sy 8 Pq uint
Max number of streams per zfetch (prefetch streams per file).
.
.It Sy zfetch_min_sec_reap Ns = Ns Sy 1 Pq uint
Min time before inactive prefetch stream can be reclaimed
.
.It Sy zfetch_max_sec_reap Ns = Ns Sy 2 Pq uint
Max time before inactive prefetch stream can be deleted
.
.It Sy zfs_abd_scatter_enabled Ns = Ns Sy 1 Ns | Ns 0 Pq int
Enables ARC from using scatter/gather lists and forces all allocations to be
linear in kernel memory.
Disabling can improve performance in some code paths
at the expense of fragmented kernel memory.
.
.It Sy zfs_abd_scatter_max_order Ns = Ns Sy MAX_ORDER\-1 Pq uint
Maximum number of consecutive memory pages allocated in a single block for
scatter/gather lists.
.Pp
The value of
.Sy MAX_ORDER
depends on kernel configuration.
.
.It Sy zfs_abd_scatter_min_size Ns = Ns Sy 1536 Ns B Po 1.5 KiB Pc Pq uint
This is the minimum allocation size that will use scatter (page-based) ABDs.
Smaller allocations will use linear ABDs.
.
.It Sy zfs_arc_dnode_limit Ns = Ns Sy 0 Ns B Pq u64
When the number of bytes consumed by dnodes in the ARC exceeds this number of
bytes, try to unpin some of it in response to demand for non-metadata.
This value acts as a ceiling to the amount of dnode metadata, and defaults to
.Sy 0 ,
which indicates that a percent which is based on
.Sy zfs_arc_dnode_limit_percent
of the ARC meta buffers that may be used for dnodes.
.It Sy zfs_arc_dnode_limit_percent Ns = Ns Sy 10 Ns % Pq u64
Percentage that can be consumed by dnodes of ARC meta buffers.
.Pp
See also
.Sy zfs_arc_dnode_limit ,
which serves a similar purpose but has a higher priority if nonzero.
.
.It Sy zfs_arc_dnode_reduce_percent Ns = Ns Sy 10 Ns % Pq u64
Percentage of ARC dnodes to try to scan in response to demand for non-metadata
when the number of bytes consumed by dnodes exceeds
.Sy zfs_arc_dnode_limit .
.
.It Sy zfs_arc_average_blocksize Ns = Ns Sy 8192 Ns B Po 8 KiB Pc Pq uint
The ARC's buffer hash table is sized based on the assumption of an average
block size of this value.
This works out to roughly 1 MiB of hash table per 1 GiB of physical memory
with 8-byte pointers.
For configurations with a known larger average block size,
this value can be increased to reduce the memory footprint.
.
.It Sy zfs_arc_eviction_pct Ns = Ns Sy 200 Ns % Pq uint
When
.Fn arc_is_overflowing ,
.Fn arc_get_data_impl
waits for this percent of the requested amount of data to be evicted.
For example, by default, for every
.Em 2 KiB
that's evicted,
.Em 1 KiB
of it may be "reused" by a new allocation.
Since this is above
.Sy 100 Ns % ,
it ensures that progress is made towards getting
.Sy arc_size No under Sy arc_c .
Since this is finite, it ensures that allocations can still happen,
even during the potentially long time that
.Sy arc_size No is more than Sy arc_c .
.
.It Sy zfs_arc_evict_batch_limit Ns = Ns Sy 10 Pq uint
Number ARC headers to evict per sub-list before proceeding to another sub-list.
This batch-style operation prevents entire sub-lists from being evicted at once
but comes at a cost of additional unlocking and locking.
.
.It Sy zfs_arc_grow_retry Ns = Ns Sy 0 Ns s Pq uint
If set to a non zero value, it will replace the
.Sy arc_grow_retry
value with this value.
The
.Sy arc_grow_retry
.No value Pq default Sy 5 Ns s
is the number of seconds the ARC will wait before
trying to resume growth after a memory pressure event.
.
.It Sy zfs_arc_lotsfree_percent Ns = Ns Sy 10 Ns % Pq int
Throttle I/O when free system memory drops below this percentage of total
system memory.
Setting this value to
.Sy 0
will disable the throttle.
.
.It Sy zfs_arc_max Ns = Ns Sy 0 Ns B Pq u64
Max size of ARC in bytes.
If
.Sy 0 ,
then the max size of ARC is determined by the amount of system memory installed.
Under Linux, half of system memory will be used as the limit.
Under
.Fx ,
the larger of
.Sy all_system_memory No \- Sy 1 GiB
and
.Sy 5/8 No \(mu Sy all_system_memory
will be used as the limit.
This value must be at least
.Sy 67108864 Ns B Pq 64 MiB .
.Pp
This value can be changed dynamically, with some caveats.
It cannot be set back to
.Sy 0
while running, and reducing it below the current ARC size will not cause
the ARC to shrink without memory pressure to induce shrinking.
.
.It Sy zfs_arc_meta_balance Ns = Ns Sy 500 Pq uint
Balance between metadata and data on ghost hits.
Values above 100 increase metadata caching by proportionally reducing effect
of ghost data hits on target data/metadata rate.
.
.It Sy zfs_arc_min Ns = Ns Sy 0 Ns B Pq u64
Min size of ARC in bytes.
.No If set to Sy 0 , arc_c_min
will default to consuming the larger of
.Sy 32 MiB
and
.Sy all_system_memory No / Sy 32 .
.
.It Sy zfs_arc_min_prefetch_ms Ns = Ns Sy 0 Ns ms Ns Po Ns ≡ Ns 1s Pc Pq uint
Minimum time prefetched blocks are locked in the ARC.
.
.It Sy zfs_arc_min_prescient_prefetch_ms Ns = Ns Sy 0 Ns ms Ns Po Ns ≡ Ns 6s Pc Pq uint
Minimum time "prescient prefetched" blocks are locked in the ARC.
These blocks are meant to be prefetched fairly aggressively ahead of
the code that may use them.
.
.It Sy zfs_arc_prune_task_threads Ns = Ns Sy 1 Pq int
Number of arc_prune threads.
.Fx
does not need more than one.
Linux may theoretically use one per mount point up to number of CPUs,
but that was not proven to be useful.
.
.It Sy zfs_max_missing_tvds Ns = Ns Sy 0 Pq int
Number of missing top-level vdevs which will be allowed during
pool import (only in read-only mode).
.
.It Sy zfs_max_nvlist_src_size Ns = Sy 0 Pq u64
Maximum size in bytes allowed to be passed as
.Sy zc_nvlist_src_size
for ioctls on
.Pa /dev/zfs .
This prevents a user from causing the kernel to allocate
an excessive amount of memory.
When the limit is exceeded, the ioctl fails with
.Sy EINVAL
and a description of the error is sent to the
.Pa zfs-dbgmsg
log.
This parameter should not need to be touched under normal circumstances.
If
.Sy 0 ,
equivalent to a quarter of the user-wired memory limit under
.Fx
and to
.Sy 134217728 Ns B Pq 128 MiB
under Linux.
.
.It Sy zfs_multilist_num_sublists Ns = Ns Sy 0 Pq uint
To allow more fine-grained locking, each ARC state contains a series
of lists for both data and metadata objects.
Locking is performed at the level of these "sub-lists".
This parameters controls the number of sub-lists per ARC state,
and also applies to other uses of the multilist data structure.
.Pp
If
.Sy 0 ,
equivalent to the greater of the number of online CPUs and
.Sy 4 .
.
.It Sy zfs_arc_overflow_shift Ns = Ns Sy 8 Pq int
The ARC size is considered to be overflowing if it exceeds the current
ARC target size
.Pq Sy arc_c
by thresholds determined by this parameter.
Exceeding by
.Sy ( arc_c No >> Sy zfs_arc_overflow_shift ) No / Sy 2
starts ARC reclamation process.
If that appears insufficient, exceeding by
.Sy ( arc_c No >> Sy zfs_arc_overflow_shift ) No \(mu Sy 1.5
blocks new buffer allocation until the reclaim thread catches up.
Started reclamation process continues till ARC size returns below the
target size.
.Pp
The default value of
.Sy 8
causes the ARC to start reclamation if it exceeds the target size by
.Em 0.2%
of the target size, and block allocations by
.Em 0.6% .
.
.It Sy zfs_arc_shrink_shift Ns = Ns Sy 0 Pq uint
If nonzero, this will update
.Sy arc_shrink_shift Pq default Sy 7
with the new value.
.
.It Sy zfs_arc_pc_percent Ns = Ns Sy 0 Ns % Po off Pc Pq uint
Percent of pagecache to reclaim ARC to.
.Pp
This tunable allows the ZFS ARC to play more nicely
with the kernel's LRU pagecache.
It can guarantee that the ARC size won't collapse under scanning
pressure on the pagecache, yet still allows the ARC to be reclaimed down to
.Sy zfs_arc_min
if necessary.
This value is specified as percent of pagecache size (as measured by
.Sy NR_FILE_PAGES ) ,
where that percent may exceed
.Sy 100 .
This
only operates during memory pressure/reclaim.
.
.It Sy zfs_arc_shrinker_limit Ns = Ns Sy 10000 Pq int
This is a limit on how many pages the ARC shrinker makes available for
eviction in response to one page allocation attempt.
Note that in practice, the kernel's shrinker can ask us to evict
up to about four times this for one allocation attempt.
.Pp
The default limit of
.Sy 10000 Pq in practice, Em 160 MiB No per allocation attempt with 4 KiB pages
limits the amount of time spent attempting to reclaim ARC memory to
less than 100 ms per allocation attempt,
even with a small average compressed block size of ~8 KiB.
.Pp
The parameter can be set to 0 (zero) to disable the limit,
and only applies on Linux.
.
.It Sy zfs_arc_sys_free Ns = Ns Sy 0 Ns B Pq u64
The target number of bytes the ARC should leave as free memory on the system.
If zero, equivalent to the bigger of
.Sy 512 KiB No and Sy all_system_memory/64 .
.
.It Sy zfs_autoimport_disable Ns = Ns Sy 1 Ns | Ns 0 Pq int
Disable pool import at module load by ignoring the cache file
.Pq Sy spa_config_path .
.
.It Sy zfs_checksum_events_per_second Ns = Ns Sy 20 Ns /s Pq uint
Rate limit checksum events to this many per second.
Note that this should not be set below the ZED thresholds
(currently 10 checksums over 10 seconds)
or else the daemon may not trigger any action.
.
.It Sy zfs_commit_timeout_pct Ns = Ns Sy 5 Ns % Pq uint
This controls the amount of time that a ZIL block (lwb) will remain "open"
when it isn't "full", and it has a thread waiting for it to be committed to
stable storage.
The timeout is scaled based on a percentage of the last lwb
latency to avoid significantly impacting the latency of each individual
transaction record (itx).
.
.It Sy zfs_condense_indirect_commit_entry_delay_ms Ns = Ns Sy 0 Ns ms Pq int
Vdev indirection layer (used for device removal) sleeps for this many
milliseconds during mapping generation.
Intended for use with the test suite to throttle vdev removal speed.
.
.It Sy zfs_condense_indirect_obsolete_pct Ns = Ns Sy 25 Ns % Pq uint
Minimum percent of obsolete bytes in vdev mapping required to attempt to
condense
.Pq see Sy zfs_condense_indirect_vdevs_enable .
Intended for use with the test suite
to facilitate triggering condensing as needed.
.
.It Sy zfs_condense_indirect_vdevs_enable Ns = Ns Sy 1 Ns | Ns 0 Pq int
Enable condensing indirect vdev mappings.
When set, attempt to condense indirect vdev mappings
if the mapping uses more than
.Sy zfs_condense_min_mapping_bytes
bytes of memory and if the obsolete space map object uses more than
.Sy zfs_condense_max_obsolete_bytes
bytes on-disk.
The condensing process is an attempt to save memory by removing obsolete
mappings.
.
.It Sy zfs_condense_max_obsolete_bytes Ns = Ns Sy 1073741824 Ns B Po 1 GiB Pc Pq u64
Only attempt to condense indirect vdev mappings if the on-disk size
of the obsolete space map object is greater than this number of bytes
.Pq see Sy zfs_condense_indirect_vdevs_enable .
.
.It Sy zfs_condense_min_mapping_bytes Ns = Ns Sy 131072 Ns B Po 128 KiB Pc Pq u64
Minimum size vdev mapping to attempt to condense
.Pq see Sy zfs_condense_indirect_vdevs_enable .
.
.It Sy zfs_dbgmsg_enable Ns = Ns Sy 1 Ns | Ns 0 Pq int
Internally ZFS keeps a small log to facilitate debugging.
The log is enabled by default, and can be disabled by unsetting this option.
The contents of the log can be accessed by reading
.Pa /proc/spl/kstat/zfs/dbgmsg .
Writing
.Sy 0
to the file clears the log.
.Pp
This setting does not influence debug prints due to
.Sy zfs_flags .
.
.It Sy zfs_dbgmsg_maxsize Ns = Ns Sy 4194304 Ns B Po 4 MiB Pc Pq uint
Maximum size of the internal ZFS debug log.
.
.It Sy zfs_dbuf_state_index Ns = Ns Sy 0 Pq int
Historically used for controlling what reporting was available under
.Pa /proc/spl/kstat/zfs .
No effect.
.
.It Sy zfs_deadman_enabled Ns = Ns Sy 1 Ns | Ns 0 Pq int
When a pool sync operation takes longer than
.Sy zfs_deadman_synctime_ms ,
or when an individual I/O operation takes longer than
.Sy zfs_deadman_ziotime_ms ,
then the operation is considered to be "hung".
If
.Sy zfs_deadman_enabled
is set, then the deadman behavior is invoked as described by
.Sy zfs_deadman_failmode .
By default, the deadman is enabled and set to
.Sy wait
which results in "hung" I/O operations only being logged.
The deadman is automatically disabled when a pool gets suspended.
.
.It Sy zfs_deadman_failmode Ns = Ns Sy wait Pq charp
Controls the failure behavior when the deadman detects a "hung" I/O operation.
Valid values are:
.Bl -tag -compact -offset 4n -width "continue"
.It Sy wait
Wait for a "hung" operation to complete.
For each "hung" operation a "deadman" event will be posted
describing that operation.
.It Sy continue
Attempt to recover from a "hung" operation by re-dispatching it
to the I/O pipeline if possible.
.It Sy panic
Panic the system.
This can be used to facilitate automatic fail-over
to a properly configured fail-over partner.
.El
.
.It Sy zfs_deadman_checktime_ms Ns = Ns Sy 60000 Ns ms Po 1 min Pc Pq u64
Check time in milliseconds.
This defines the frequency at which we check for hung I/O requests
and potentially invoke the
.Sy zfs_deadman_failmode
behavior.
.
.It Sy zfs_deadman_synctime_ms Ns = Ns Sy 600000 Ns ms Po 10 min Pc Pq u64
Interval in milliseconds after which the deadman is triggered and also
the interval after which a pool sync operation is considered to be "hung".
Once this limit is exceeded the deadman will be invoked every
.Sy zfs_deadman_checktime_ms
milliseconds until the pool sync completes.
.
.It Sy zfs_deadman_ziotime_ms Ns = Ns Sy 300000 Ns ms Po 5 min Pc Pq u64
Interval in milliseconds after which the deadman is triggered and an
individual I/O operation is considered to be "hung".
As long as the operation remains "hung",
the deadman will be invoked every
.Sy zfs_deadman_checktime_ms
milliseconds until the operation completes.
.
.It Sy zfs_dedup_prefetch Ns = Ns Sy 0 Ns | Ns 1 Pq int
Enable prefetching dedup-ed blocks which are going to be freed.
.
.It Sy zfs_delay_min_dirty_percent Ns = Ns Sy 60 Ns % Pq uint
Start to delay each transaction once there is this amount of dirty data,
expressed as a percentage of
.Sy zfs_dirty_data_max .
This value should be at least
.Sy zfs_vdev_async_write_active_max_dirty_percent .
.No See Sx ZFS TRANSACTION DELAY .
.
.It Sy zfs_delay_scale Ns = Ns Sy 500000 Pq int
This controls how quickly the transaction delay approaches infinity.
Larger values cause longer delays for a given amount of dirty data.
.Pp
For the smoothest delay, this value should be about 1 billion divided
by the maximum number of operations per second.
This will smoothly handle between ten times and a tenth of this number.
.No See Sx ZFS TRANSACTION DELAY .
.Pp
.Sy zfs_delay_scale No \(mu Sy zfs_dirty_data_max Em must No be smaller than Sy 2^64 .
.
.It Sy zfs_disable_ivset_guid_check Ns = Ns Sy 0 Ns | Ns 1 Pq int
Disables requirement for IVset GUIDs to be present and match when doing a raw
receive of encrypted datasets.
Intended for users whose pools were created with
OpenZFS pre-release versions and now have compatibility issues.
.
.It Sy zfs_key_max_salt_uses Ns = Ns Sy 400000000 Po 4*10^8 Pc Pq ulong
Maximum number of uses of a single salt value before generating a new one for
encrypted datasets.
The default value is also the maximum.
.
.It Sy zfs_object_mutex_size Ns = Ns Sy 64 Pq uint
Size of the znode hashtable used for holds.
.Pp
Due to the need to hold locks on objects that may not exist yet, kernel mutexes
are not created per-object and instead a hashtable is used where collisions
will result in objects waiting when there is not actually contention on the
same object.
.
.It Sy zfs_slow_io_events_per_second Ns = Ns Sy 20 Ns /s Pq int
Rate limit delay and deadman zevents (which report slow I/O operations) to this
many per
second.
.
.It Sy zfs_unflushed_max_mem_amt Ns = Ns Sy 1073741824 Ns B Po 1 GiB Pc Pq u64
Upper-bound limit for unflushed metadata changes to be held by the
log spacemap in memory, in bytes.
.
.It Sy zfs_unflushed_max_mem_ppm Ns = Ns Sy 1000 Ns ppm Po 0.1% Pc Pq u64
Part of overall system memory that ZFS allows to be used
for unflushed metadata changes by the log spacemap, in millionths.
.
.It Sy zfs_unflushed_log_block_max Ns = Ns Sy 131072 Po 128k Pc Pq u64
Describes the maximum number of log spacemap blocks allowed for each pool.
The default value means that the space in all the log spacemaps
can add up to no more than
.Sy 131072
blocks (which means
.Em 16 GiB
of logical space before compression and ditto blocks,
assuming that blocksize is
.Em 128 KiB ) .
.Pp
This tunable is important because it involves a trade-off between import
time after an unclean export and the frequency of flushing metaslabs.
The higher this number is, the more log blocks we allow when the pool is
active which means that we flush metaslabs less often and thus decrease
the number of I/O operations for spacemap updates per TXG.
At the same time though, that means that in the event of an unclean export,
there will be more log spacemap blocks for us to read, inducing overhead
in the import time of the pool.
The lower the number, the amount of flushing increases, destroying log
blocks quicker as they become obsolete faster, which leaves less blocks
to be read during import time after a crash.
.Pp
Each log spacemap block existing during pool import leads to approximately
one extra logical I/O issued.
This is the reason why this tunable is exposed in terms of blocks rather
than space used.
.
.It Sy zfs_unflushed_log_block_min Ns = Ns Sy 1000 Pq u64
If the number of metaslabs is small and our incoming rate is high,
we could get into a situation that we are flushing all our metaslabs every TXG.
Thus we always allow at least this many log blocks.
.
.It Sy zfs_unflushed_log_block_pct Ns = Ns Sy 400 Ns % Pq u64
Tunable used to determine the number of blocks that can be used for
the spacemap log, expressed as a percentage of the total number of
unflushed metaslabs in the pool.
.
.It Sy zfs_unflushed_log_txg_max Ns = Ns Sy 1000 Pq u64
Tunable limiting maximum time in TXGs any metaslab may remain unflushed.
It effectively limits maximum number of unflushed per-TXG spacemap logs
that need to be read after unclean pool export.
.
.It Sy zfs_unlink_suspend_progress Ns = Ns Sy 0 Ns | Ns 1 Pq uint
When enabled, files will not be asynchronously removed from the list of pending
unlinks and the space they consume will be leaked.
Once this option has been disabled and the dataset is remounted,
the pending unlinks will be processed and the freed space returned to the pool.
This option is used by the test suite.
.
.It Sy zfs_delete_blocks Ns = Ns Sy 20480 Pq ulong
This is the used to define a large file for the purposes of deletion.
Files containing more than
.Sy zfs_delete_blocks
will be deleted asynchronously, while smaller files are deleted synchronously.
Decreasing this value will reduce the time spent in an
.Xr unlink 2
system call, at the expense of a longer delay before the freed space is
available.
This only applies on Linux.
.
.It Sy zfs_dirty_data_max Ns = Pq int
Determines the dirty space limit in bytes.
Once this limit is exceeded, new writes are halted until space frees up.
This parameter takes precedence over
.Sy zfs_dirty_data_max_percent .
.No See Sx ZFS TRANSACTION DELAY .
.Pp
Defaults to
.Sy physical_ram/10 ,
capped at
.Sy zfs_dirty_data_max_max .
.
.It Sy zfs_dirty_data_max_max Ns = Pq int
Maximum allowable value of
.Sy zfs_dirty_data_max ,
expressed in bytes.
This limit is only enforced at module load time, and will be ignored if
.Sy zfs_dirty_data_max
is later changed.
This parameter takes precedence over
.Sy zfs_dirty_data_max_max_percent .
.No See Sx ZFS TRANSACTION DELAY .
.Pp
Defaults to
.Sy min(physical_ram/4, 4GiB) ,
or
.Sy min(physical_ram/4, 1GiB)
for 32-bit systems.
.
.It Sy zfs_dirty_data_max_max_percent Ns = Ns Sy 25 Ns % Pq uint
Maximum allowable value of
.Sy zfs_dirty_data_max ,
expressed as a percentage of physical RAM.
This limit is only enforced at module load time, and will be ignored if
.Sy zfs_dirty_data_max
is later changed.
The parameter
.Sy zfs_dirty_data_max_max
takes precedence over this one.
.No See Sx ZFS TRANSACTION DELAY .
.
.It Sy zfs_dirty_data_max_percent Ns = Ns Sy 10 Ns % Pq uint
Determines the dirty space limit, expressed as a percentage of all memory.
Once this limit is exceeded, new writes are halted until space frees up.
The parameter
.Sy zfs_dirty_data_max
takes precedence over this one.
.No See Sx ZFS TRANSACTION DELAY .
.Pp
Subject to
.Sy zfs_dirty_data_max_max .
.
.It Sy zfs_dirty_data_sync_percent Ns = Ns Sy 20 Ns % Pq uint
Start syncing out a transaction group if there's at least this much dirty data
.Pq as a percentage of Sy zfs_dirty_data_max .
This should be less than
.Sy zfs_vdev_async_write_active_min_dirty_percent .
.
.It Sy zfs_wrlog_data_max Ns = Pq int
The upper limit of write-transaction zil log data size in bytes.
Write operations are throttled when approaching the limit until log data is
cleared out after transaction group sync.
Because of some overhead, it should be set at least 2 times the size of
.Sy zfs_dirty_data_max
.No to prevent harming normal write throughput .
It also should be smaller than the size of the slog device if slog is present.
.Pp
Defaults to
.Sy zfs_dirty_data_max*2
.
.It Sy zfs_fallocate_reserve_percent Ns = Ns Sy 110 Ns % Pq uint
Since ZFS is a copy-on-write filesystem with snapshots, blocks cannot be
preallocated for a file in order to guarantee that later writes will not
run out of space.
Instead,
.Xr fallocate 2
space preallocation only checks that sufficient space is currently available
in the pool or the user's project quota allocation,
and then creates a sparse file of the requested size.
The requested space is multiplied by
.Sy zfs_fallocate_reserve_percent
to allow additional space for indirect blocks and other internal metadata.
Setting this to
.Sy 0
disables support for
.Xr fallocate 2
and causes it to return
.Sy EOPNOTSUPP .
.
.It Sy zfs_fletcher_4_impl Ns = Ns Sy fastest Pq string
Select a fletcher 4 implementation.
.Pp
Supported selectors are:
.Sy fastest , scalar , sse2 , ssse3 , avx2 , avx512f , avx512bw ,
.No and Sy aarch64_neon .
All except
.Sy fastest No and Sy scalar
require instruction set extensions to be available,
and will only appear if ZFS detects that they are present at runtime.
If multiple implementations of fletcher 4 are available, the
.Sy fastest
will be chosen using a micro benchmark.
Selecting
.Sy scalar
results in the original CPU-based calculation being used.
Selecting any option other than
.Sy fastest No or Sy scalar
results in vector instructions
from the respective CPU instruction set being used.
.
.It Sy zfs_blake3_impl Ns = Ns Sy fastest Pq string
Select a BLAKE3 implementation.
.Pp
Supported selectors are:
.Sy cycle , fastest , generic , sse2 , sse41 , avx2 , avx512 .
All except
.Sy cycle , fastest No and Sy generic
require instruction set extensions to be available,
and will only appear if ZFS detects that they are present at runtime.
If multiple implementations of BLAKE3 are available, the
.Sy fastest will be chosen using a micro benchmark. You can see the
benchmark results by reading this kstat file:
.Pa /proc/spl/kstat/zfs/chksum_bench .
.
.It Sy zfs_free_bpobj_enabled Ns = Ns Sy 1 Ns | Ns 0 Pq int
Enable/disable the processing of the free_bpobj object.
.
.It Sy zfs_async_block_max_blocks Ns = Ns Sy UINT64_MAX Po unlimited Pc Pq u64
Maximum number of blocks freed in a single TXG.
.
.It Sy zfs_max_async_dedup_frees Ns = Ns Sy 100000 Po 10^5 Pc Pq u64
Maximum number of dedup blocks freed in a single TXG.
.
.It Sy zfs_vdev_async_read_max_active Ns = Ns Sy 3 Pq uint
Maximum asynchronous read I/O operations active to each device.
.No See Sx ZFS I/O SCHEDULER .
.
.It Sy zfs_vdev_async_read_min_active Ns = Ns Sy 1 Pq uint
Minimum asynchronous read I/O operation active to each device.
.No See Sx ZFS I/O SCHEDULER .
.
.It Sy zfs_vdev_async_write_active_max_dirty_percent Ns = Ns Sy 60 Ns % Pq uint
When the pool has more than this much dirty data, use
.Sy zfs_vdev_async_write_max_active
to limit active async writes.
If the dirty data is between the minimum and maximum,
the active I/O limit is linearly interpolated.
.No See Sx ZFS I/O SCHEDULER .
.
.It Sy zfs_vdev_async_write_active_min_dirty_percent Ns = Ns Sy 30 Ns % Pq uint
When the pool has less than this much dirty data, use
.Sy zfs_vdev_async_write_min_active
to limit active async writes.
If the dirty data is between the minimum and maximum,
the active I/O limit is linearly
interpolated.
.No See Sx ZFS I/O SCHEDULER .
.
.It Sy zfs_vdev_async_write_max_active Ns = Ns Sy 10 Pq uint
Maximum asynchronous write I/O operations active to each device.
.No See Sx ZFS I/O SCHEDULER .
.
.It Sy zfs_vdev_async_write_min_active Ns = Ns Sy 2 Pq uint
Minimum asynchronous write I/O operations active to each device.
.No See Sx ZFS I/O SCHEDULER .
.Pp
Lower values are associated with better latency on rotational media but poorer
resilver performance.
The default value of
.Sy 2
was chosen as a compromise.
A value of
.Sy 3
has been shown to improve resilver performance further at a cost of
further increasing latency.
.
.It Sy zfs_vdev_initializing_max_active Ns = Ns Sy 1 Pq uint
Maximum initializing I/O operations active to each device.
.No See Sx ZFS I/O SCHEDULER .
.
.It Sy zfs_vdev_initializing_min_active Ns = Ns Sy 1 Pq uint
Minimum initializing I/O operations active to each device.
.No See Sx ZFS I/O SCHEDULER .
.
.It Sy zfs_vdev_max_active Ns = Ns Sy 1000 Pq uint
The maximum number of I/O operations active to each device.
Ideally, this will be at least the sum of each queue's
.Sy max_active .
.No See Sx ZFS I/O SCHEDULER .
.
.It Sy zfs_vdev_open_timeout_ms Ns = Ns Sy 1000 Pq uint
Timeout value to wait before determining a device is missing
during import.
This is helpful for transient missing paths due
to links being briefly removed and recreated in response to
udev events.
.
.It Sy zfs_vdev_rebuild_max_active Ns = Ns Sy 3 Pq uint
Maximum sequential resilver I/O operations active to each device.
.No See Sx ZFS I/O SCHEDULER .
.
.It Sy zfs_vdev_rebuild_min_active Ns = Ns Sy 1 Pq uint
Minimum sequential resilver I/O operations active to each device.
.No See Sx ZFS I/O SCHEDULER .
.
.It Sy zfs_vdev_removal_max_active Ns = Ns Sy 2 Pq uint
Maximum removal I/O operations active to each device.
.No See Sx ZFS I/O SCHEDULER .
.
.It Sy zfs_vdev_removal_min_active Ns = Ns Sy 1 Pq uint
Minimum removal I/O operations active to each device.
.No See Sx ZFS I/O SCHEDULER .
.
.It Sy zfs_vdev_scrub_max_active Ns = Ns Sy 2 Pq uint
Maximum scrub I/O operations active to each device.
.No See Sx ZFS I/O SCHEDULER .
.
.It Sy zfs_vdev_scrub_min_active Ns = Ns Sy 1 Pq uint
Minimum scrub I/O operations active to each device.
.No See Sx ZFS I/O SCHEDULER .
.
.It Sy zfs_vdev_sync_read_max_active Ns = Ns Sy 10 Pq uint
Maximum synchronous read I/O operations active to each device.
.No See Sx ZFS I/O SCHEDULER .
.
.It Sy zfs_vdev_sync_read_min_active Ns = Ns Sy 10 Pq uint
Minimum synchronous read I/O operations active to each device.
.No See Sx ZFS I/O SCHEDULER .
.
.It Sy zfs_vdev_sync_write_max_active Ns = Ns Sy 10 Pq uint
Maximum synchronous write I/O operations active to each device.
.No See Sx ZFS I/O SCHEDULER .
.
.It Sy zfs_vdev_sync_write_min_active Ns = Ns Sy 10 Pq uint
Minimum synchronous write I/O operations active to each device.
.No See Sx ZFS I/O SCHEDULER .
.
.It Sy zfs_vdev_trim_max_active Ns = Ns Sy 2 Pq uint
Maximum trim/discard I/O operations active to each device.
.No See Sx ZFS I/O SCHEDULER .
.
.It Sy zfs_vdev_trim_min_active Ns = Ns Sy 1 Pq uint
Minimum trim/discard I/O operations active to each device.
.No See Sx ZFS I/O SCHEDULER .
.
.It Sy zfs_vdev_nia_delay Ns = Ns Sy 5 Pq uint
For non-interactive I/O (scrub, resilver, removal, initialize and rebuild),
the number of concurrently-active I/O operations is limited to
.Sy zfs_*_min_active ,
unless the vdev is "idle".
When there are no interactive I/O operations active (synchronous or otherwise),
and
.Sy zfs_vdev_nia_delay
operations have completed since the last interactive operation,
then the vdev is considered to be "idle",
and the number of concurrently-active non-interactive operations is increased to
.Sy zfs_*_max_active .
.No See Sx ZFS I/O SCHEDULER .
.
.It Sy zfs_vdev_nia_credit Ns = Ns Sy 5 Pq uint
Some HDDs tend to prioritize sequential I/O so strongly, that concurrent
random I/O latency reaches several seconds.
On some HDDs this happens even if sequential I/O operations
are submitted one at a time, and so setting
.Sy zfs_*_max_active Ns = Sy 1
does not help.
To prevent non-interactive I/O, like scrub,
from monopolizing the device, no more than
.Sy zfs_vdev_nia_credit operations can be sent
while there are outstanding incomplete interactive operations.
This enforced wait ensures the HDD services the interactive I/O
within a reasonable amount of time.
.No See Sx ZFS I/O SCHEDULER .
.
.It Sy zfs_vdev_queue_depth_pct Ns = Ns Sy 1000 Ns % Pq uint
Maximum number of queued allocations per top-level vdev expressed as
a percentage of
.Sy zfs_vdev_async_write_max_active ,
which allows the system to detect devices that are more capable
of handling allocations and to allocate more blocks to those devices.
This allows for dynamic allocation distribution when devices are imbalanced,
as fuller devices will tend to be slower than empty devices.
.Pp
Also see
.Sy zio_dva_throttle_enabled .
.
.It Sy zfs_vdev_def_queue_depth Ns = Ns Sy 32 Pq uint
Default queue depth for each vdev IO allocator.
Higher values allow for better coalescing of sequential writes before sending
them to the disk, but can increase transaction commit times.
.
.It Sy zfs_vdev_failfast_mask Ns = Ns Sy 1 Pq uint
Defines if the driver should retire on a given error type.
The following options may be bitwise-ored together:
.TS
box;
lbz r l l .
	Value	Name	Description
_
	1	Device	No driver retries on device errors
	2	Transport	No driver retries on transport errors.
	4	Driver	No driver retries on driver errors.
.TE
.
.It Sy zfs_expire_snapshot Ns = Ns Sy 300 Ns s Pq int
Time before expiring
.Pa .zfs/snapshot .
.
.It Sy zfs_admin_snapshot Ns = Ns Sy 0 Ns | Ns 1 Pq int
Allow the creation, removal, or renaming of entries in the
.Sy .zfs/snapshot
directory to cause the creation, destruction, or renaming of snapshots.
When enabled, this functionality works both locally and over NFS exports
which have the
.Em no_root_squash
option set.
.
.It Sy zfs_flags Ns = Ns Sy 0 Pq int
Set additional debugging flags.
The following flags may be bitwise-ored together:
.TS
box;
lbz r l l .
	Value	Name	Description
_
	1	ZFS_DEBUG_DPRINTF	Enable dprintf entries in the debug log.
*	2	ZFS_DEBUG_DBUF_VERIFY	Enable extra dbuf verifications.
*	4	ZFS_DEBUG_DNODE_VERIFY	Enable extra dnode verifications.
	8	ZFS_DEBUG_SNAPNAMES	Enable snapshot name verification.
*	16	ZFS_DEBUG_MODIFY	Check for illegally modified ARC buffers.
	64	ZFS_DEBUG_ZIO_FREE	Enable verification of block frees.
	128	ZFS_DEBUG_HISTOGRAM_VERIFY	Enable extra spacemap histogram verifications.
	256	ZFS_DEBUG_METASLAB_VERIFY	Verify space accounting on disk matches in-memory \fBrange_trees\fP.
	512	ZFS_DEBUG_SET_ERROR	Enable \fBSET_ERROR\fP and dprintf entries in the debug log.
	1024	ZFS_DEBUG_INDIRECT_REMAP	Verify split blocks created by device removal.
	2048	ZFS_DEBUG_TRIM	Verify TRIM ranges are always within the allocatable range tree.
	4096	ZFS_DEBUG_LOG_SPACEMAP	Verify that the log summary is consistent with the spacemap log
			       and enable \fBzfs_dbgmsgs\fP for metaslab loading and flushing.
.TE
.Sy \& * No Requires debug build .
.
.It Sy zfs_btree_verify_intensity Ns = Ns Sy 0 Pq uint
Enables btree verification.
The following settings are culminative:
.TS
box;
lbz r l l .
	Value	Description

	1	Verify height.
	2	Verify pointers from children to parent.
	3	Verify element counts.
	4	Verify element order. (expensive)
*	5	Verify unused memory is poisoned. (expensive)
.TE
.Sy \& * No Requires debug build .
.
.It Sy zfs_free_leak_on_eio Ns = Ns Sy 0 Ns | Ns 1 Pq int
If destroy encounters an
.Sy EIO
while reading metadata (e.g. indirect blocks),
space referenced by the missing metadata can not be freed.
Normally this causes the background destroy to become "stalled",
as it is unable to make forward progress.
While in this stalled state, all remaining space to free
from the error-encountering filesystem is "temporarily leaked".
Set this flag to cause it to ignore the
.Sy EIO ,
permanently leak the space from indirect blocks that can not be read,
and continue to free everything else that it can.
.Pp
The default "stalling" behavior is useful if the storage partially
fails (i.e. some but not all I/O operations fail), and then later recovers.
In this case, we will be able to continue pool operations while it is
partially failed, and when it recovers, we can continue to free the
space, with no leaks.
Note, however, that this case is actually fairly rare.
.Pp
Typically pools either
.Bl -enum -compact -offset 4n -width "1."
.It
fail completely (but perhaps temporarily,
e.g. due to a top-level vdev going offline), or
.It
have localized, permanent errors (e.g. disk returns the wrong data
due to bit flip or firmware bug).
.El
In the former case, this setting does not matter because the
pool will be suspended and the sync thread will not be able to make
forward progress regardless.
In the latter, because the error is permanent, the best we can do
is leak the minimum amount of space,
which is what setting this flag will do.
It is therefore reasonable for this flag to normally be set,
but we chose the more conservative approach of not setting it,
so that there is no possibility of
leaking space in the "partial temporary" failure case.
.
.It Sy zfs_free_min_time_ms Ns = Ns Sy 1000 Ns ms Po 1s Pc Pq uint
During a
.Nm zfs Cm destroy
operation using the
.Sy async_destroy
feature,
a minimum of this much time will be spent working on freeing blocks per TXG.
.
.It Sy zfs_obsolete_min_time_ms Ns = Ns Sy 500 Ns ms Pq uint
Similar to
.Sy zfs_free_min_time_ms ,
but for cleanup of old indirection records for removed vdevs.
.
.It Sy zfs_immediate_write_sz Ns = Ns Sy 32768 Ns B Po 32 KiB Pc Pq s64
Largest data block to write to the ZIL.
Larger blocks will be treated as if the dataset being written to had the
.Sy logbias Ns = Ns Sy throughput
property set.
.
.It Sy zfs_initialize_value Ns = Ns Sy 16045690984833335022 Po 0xDEADBEEFDEADBEEE Pc Pq u64
Pattern written to vdev free space by
.Xr zpool-initialize 8 .
.
.It Sy zfs_initialize_chunk_size Ns = Ns Sy 1048576 Ns B Po 1 MiB Pc Pq u64
Size of writes used by
.Xr zpool-initialize 8 .
This option is used by the test suite.
.
.It Sy zfs_livelist_max_entries Ns = Ns Sy 500000 Po 5*10^5 Pc Pq u64
The threshold size (in block pointers) at which we create a new sub-livelist.
Larger sublists are more costly from a memory perspective but the fewer
sublists there are, the lower the cost of insertion.
.
.It Sy zfs_livelist_min_percent_shared Ns = Ns Sy 75 Ns % Pq int
If the amount of shared space between a snapshot and its clone drops below
this threshold, the clone turns off the livelist and reverts to the old
deletion method.
This is in place because livelists no long give us a benefit
once a clone has been overwritten enough.
.
.It Sy zfs_livelist_condense_new_alloc Ns = Ns Sy 0 Pq int
Incremented each time an extra ALLOC blkptr is added to a livelist entry while
it is being condensed.
This option is used by the test suite to track race conditions.
.
.It Sy zfs_livelist_condense_sync_cancel Ns = Ns Sy 0 Pq int
Incremented each time livelist condensing is canceled while in
.Fn spa_livelist_condense_sync .
This option is used by the test suite to track race conditions.
.
.It Sy zfs_livelist_condense_sync_pause Ns = Ns Sy 0 Ns | Ns 1 Pq int
When set, the livelist condense process pauses indefinitely before
executing the synctask \(em
.Fn spa_livelist_condense_sync .
This option is used by the test suite to trigger race conditions.
.
.It Sy zfs_livelist_condense_zthr_cancel Ns = Ns Sy 0 Pq int
Incremented each time livelist condensing is canceled while in
.Fn spa_livelist_condense_cb .
This option is used by the test suite to track race conditions.
.
.It Sy zfs_livelist_condense_zthr_pause Ns = Ns Sy 0 Ns | Ns 1 Pq int
When set, the livelist condense process pauses indefinitely before
executing the open context condensing work in
.Fn spa_livelist_condense_cb .
This option is used by the test suite to trigger race conditions.
.
.It Sy zfs_lua_max_instrlimit Ns = Ns Sy 100000000 Po 10^8 Pc Pq u64
The maximum execution time limit that can be set for a ZFS channel program,
specified as a number of Lua instructions.
.
.It Sy zfs_lua_max_memlimit Ns = Ns Sy 104857600 Po 100 MiB Pc Pq u64
The maximum memory limit that can be set for a ZFS channel program, specified
in bytes.
.
.It Sy zfs_max_dataset_nesting Ns = Ns Sy 50 Pq int
The maximum depth of nested datasets.
This value can be tuned temporarily to
fix existing datasets that exceed the predefined limit.
.
.It Sy zfs_max_log_walking Ns = Ns Sy 5 Pq u64
The number of past TXGs that the flushing algorithm of the log spacemap
feature uses to estimate incoming log blocks.
.
.It Sy zfs_max_logsm_summary_length Ns = Ns Sy 10 Pq u64
Maximum number of rows allowed in the summary of the spacemap log.
.
.It Sy zfs_max_recordsize Ns = Ns Sy 16777216 Po 16 MiB Pc Pq uint
We currently support block sizes from
.Em 512 Po 512 B Pc No to Em 16777216 Po 16 MiB Pc .
The benefits of larger blocks, and thus larger I/O,
need to be weighed against the cost of COWing a giant block to modify one byte.
Additionally, very large blocks can have an impact on I/O latency,
and also potentially on the memory allocator.
Therefore, we formerly forbade creating blocks larger than 1M.
Larger blocks could be created by changing it,
and pools with larger blocks can always be imported and used,
regardless of this setting.
.
.It Sy zfs_allow_redacted_dataset_mount Ns = Ns Sy 0 Ns | Ns 1 Pq int
Allow datasets received with redacted send/receive to be mounted.
Normally disabled because these datasets may be missing key data.
.
.It Sy zfs_min_metaslabs_to_flush Ns = Ns Sy 1 Pq u64
Minimum number of metaslabs to flush per dirty TXG.
.
.It Sy zfs_metaslab_fragmentation_threshold Ns = Ns Sy 70 Ns % Pq uint
Allow metaslabs to keep their active state as long as their fragmentation
percentage is no more than this value.
An active metaslab that exceeds this threshold
will no longer keep its active status allowing better metaslabs to be selected.
.
.It Sy zfs_mg_fragmentation_threshold Ns = Ns Sy 95 Ns % Pq uint
Metaslab groups are considered eligible for allocations if their
fragmentation metric (measured as a percentage) is less than or equal to
this value.
If a metaslab group exceeds this threshold then it will be
skipped unless all metaslab groups within the metaslab class have also
crossed this threshold.
.
.It Sy zfs_mg_noalloc_threshold Ns = Ns Sy 0 Ns % Pq uint
Defines a threshold at which metaslab groups should be eligible for allocations.
The value is expressed as a percentage of free space
beyond which a metaslab group is always eligible for allocations.
If a metaslab group's free space is less than or equal to the
threshold, the allocator will avoid allocating to that group
unless all groups in the pool have reached the threshold.
Once all groups have reached the threshold, all groups are allowed to accept
allocations.
The default value of
.Sy 0
disables the feature and causes all metaslab groups to be eligible for
allocations.
.Pp
This parameter allows one to deal with pools having heavily imbalanced
vdevs such as would be the case when a new vdev has been added.
Setting the threshold to a non-zero percentage will stop allocations
from being made to vdevs that aren't filled to the specified percentage
and allow lesser filled vdevs to acquire more allocations than they
otherwise would under the old
.Sy zfs_mg_alloc_failures
facility.
.
.It Sy zfs_ddt_data_is_special Ns = Ns Sy 1 Ns | Ns 0 Pq int
If enabled, ZFS will place DDT data into the special allocation class.
.
.It Sy zfs_user_indirect_is_special Ns = Ns Sy 1 Ns | Ns 0 Pq int
If enabled, ZFS will place user data indirect blocks
into the special allocation class.
.
.It Sy zfs_multihost_history Ns = Ns Sy 0 Pq uint
Historical statistics for this many latest multihost updates will be available
in
.Pa /proc/spl/kstat/zfs/ Ns Ao Ar pool Ac Ns Pa /multihost .
.
.It Sy zfs_multihost_interval Ns = Ns Sy 1000 Ns ms Po 1 s Pc Pq u64
Used to control the frequency of multihost writes which are performed when the
.Sy multihost
pool property is on.
This is one of the factors used to determine the
length of the activity check during import.
.Pp
The multihost write period is
.Sy zfs_multihost_interval No / Sy leaf-vdevs .
On average a multihost write will be issued for each leaf vdev
every
.Sy zfs_multihost_interval
milliseconds.
In practice, the observed period can vary with the I/O load
and this observed value is the delay which is stored in the uberblock.
.
.It Sy zfs_multihost_import_intervals Ns = Ns Sy 20 Pq uint
Used to control the duration of the activity test on import.
Smaller values of
.Sy zfs_multihost_import_intervals
will reduce the import time but increase
the risk of failing to detect an active pool.
The total activity check time is never allowed to drop below one second.
.Pp
On import the activity check waits a minimum amount of time determined by
.Sy zfs_multihost_interval No \(mu Sy zfs_multihost_import_intervals ,
or the same product computed on the host which last had the pool imported,
whichever is greater.
The activity check time may be further extended if the value of MMP
delay found in the best uberblock indicates actual multihost updates happened
at longer intervals than
.Sy zfs_multihost_interval .
A minimum of
.Em 100 ms
is enforced.
.Pp
.Sy 0 No is equivalent to Sy 1 .
.
.It Sy zfs_multihost_fail_intervals Ns = Ns Sy 10 Pq uint
Controls the behavior of the pool when multihost write failures or delays are
detected.
.Pp
When
.Sy 0 ,
multihost write failures or delays are ignored.
The failures will still be reported to the ZED which depending on
its configuration may take action such as suspending the pool or offlining a
device.
.Pp
Otherwise, the pool will be suspended if
.Sy zfs_multihost_fail_intervals No \(mu Sy zfs_multihost_interval
milliseconds pass without a successful MMP write.
This guarantees the activity test will see MMP writes if the pool is imported.
.Sy 1 No is equivalent to Sy 2 ;
this is necessary to prevent the pool from being suspended
due to normal, small I/O latency variations.
.
.It Sy zfs_no_scrub_io Ns = Ns Sy 0 Ns | Ns 1 Pq int
Set to disable scrub I/O.
This results in scrubs not actually scrubbing data and
simply doing a metadata crawl of the pool instead.
.
.It Sy zfs_no_scrub_prefetch Ns = Ns Sy 0 Ns | Ns 1 Pq int
Set to disable block prefetching for scrubs.
.
.It Sy zfs_nocacheflush Ns = Ns Sy 0 Ns | Ns 1 Pq int
Disable cache flush operations on disks when writing.
Setting this will cause pool corruption on power loss
if a volatile out-of-order write cache is enabled.
.
.It Sy zfs_nopwrite_enabled Ns = Ns Sy 1 Ns | Ns 0 Pq int
Allow no-operation writes.
The occurrence of nopwrites will further depend on other pool properties
.Pq i.a. the checksumming and compression algorithms .
.
.It Sy zfs_dmu_offset_next_sync Ns = Ns Sy 1 Ns | Ns 0 Pq int
Enable forcing TXG sync to find holes.
When enabled forces ZFS to sync data when
.Sy SEEK_HOLE No or Sy SEEK_DATA
flags are used allowing holes in a file to be accurately reported.
When disabled holes will not be reported in recently dirtied files.
.
.It Sy zfs_pd_bytes_max Ns = Ns Sy 52428800 Ns B Po 50 MiB Pc Pq int
The number of bytes which should be prefetched during a pool traversal, like
.Nm zfs Cm send
or other data crawling operations.
.
.It Sy zfs_traverse_indirect_prefetch_limit Ns = Ns Sy 32 Pq uint
The number of blocks pointed by indirect (non-L0) block which should be
prefetched during a pool traversal, like
.Nm zfs Cm send
or other data crawling operations.
.
.It Sy zfs_per_txg_dirty_frees_percent Ns = Ns Sy 30 Ns % Pq u64
Control percentage of dirtied indirect blocks from frees allowed into one TXG.
After this threshold is crossed, additional frees will wait until the next TXG.
.Sy 0 No disables this throttle .
.
.It Sy zfs_prefetch_disable Ns = Ns Sy 0 Ns | Ns 1 Pq int
Disable predictive prefetch.
Note that it leaves "prescient" prefetch
.Pq for, e.g., Nm zfs Cm send
intact.
Unlike predictive prefetch, prescient prefetch never issues I/O
that ends up not being needed, so it can't hurt performance.
.
.It Sy zfs_qat_checksum_disable Ns = Ns Sy 0 Ns | Ns 1 Pq int
Disable QAT hardware acceleration for SHA256 checksums.
May be unset after the ZFS modules have been loaded to initialize the QAT
hardware as long as support is compiled in and the QAT driver is present.
.
.It Sy zfs_qat_compress_disable Ns = Ns Sy 0 Ns | Ns 1 Pq int
Disable QAT hardware acceleration for gzip compression.
May be unset after the ZFS modules have been loaded to initialize the QAT
hardware as long as support is compiled in and the QAT driver is present.
.
.It Sy zfs_qat_encrypt_disable Ns = Ns Sy 0 Ns | Ns 1 Pq int
Disable QAT hardware acceleration for AES-GCM encryption.
May be unset after the ZFS modules have been loaded to initialize the QAT
hardware as long as support is compiled in and the QAT driver is present.
.
.It Sy zfs_vnops_read_chunk_size Ns = Ns Sy 1048576 Ns B Po 1 MiB Pc Pq u64
Bytes to read per chunk.
.
.It Sy zfs_read_history Ns = Ns Sy 0 Pq uint
Historical statistics for this many latest reads will be available in
.Pa /proc/spl/kstat/zfs/ Ns Ao Ar pool Ac Ns Pa /reads .
.
.It Sy zfs_read_history_hits Ns = Ns Sy 0 Ns | Ns 1 Pq int
Include cache hits in read history
.
.It Sy zfs_rebuild_max_segment Ns = Ns Sy 1048576 Ns B Po 1 MiB Pc Pq u64
Maximum read segment size to issue when sequentially resilvering a
top-level vdev.
.
.It Sy zfs_rebuild_scrub_enabled Ns = Ns Sy 1 Ns | Ns 0 Pq int
Automatically start a pool scrub when the last active sequential resilver
completes in order to verify the checksums of all blocks which have been
resilvered.
This is enabled by default and strongly recommended.
.
.It Sy zfs_rebuild_vdev_limit Ns = Ns Sy 67108864 Ns B Po 64 MiB Pc Pq u64
Maximum amount of I/O that can be concurrently issued for a sequential
resilver per leaf device, given in bytes.
.
.It Sy zfs_reconstruct_indirect_combinations_max Ns = Ns Sy 4096 Pq int
If an indirect split block contains more than this many possible unique
combinations when being reconstructed, consider it too computationally
expensive to check them all.
Instead, try at most this many randomly selected
combinations each time the block is accessed.
This allows all segment copies to participate fairly
in the reconstruction when all combinations
cannot be checked and prevents repeated use of one bad copy.
.
.It Sy zfs_recover Ns = Ns Sy 0 Ns | Ns 1 Pq int
Set to attempt to recover from fatal errors.
This should only be used as a last resort,
as it typically results in leaked space, or worse.
.
.It Sy zfs_removal_ignore_errors Ns = Ns Sy 0 Ns | Ns 1 Pq int
Ignore hard I/O errors during device removal.
When set, if a device encounters a hard I/O error during the removal process
the removal will not be cancelled.
This can result in a normally recoverable block becoming permanently damaged
and is hence not recommended.
This should only be used as a last resort when the
pool cannot be returned to a healthy state prior to removing the device.
.
.It Sy zfs_removal_suspend_progress Ns = Ns Sy 0 Ns | Ns 1 Pq uint
This is used by the test suite so that it can ensure that certain actions
happen while in the middle of a removal.
.
.It Sy zfs_remove_max_segment Ns = Ns Sy 16777216 Ns B Po 16 MiB Pc Pq uint
The largest contiguous segment that we will attempt to allocate when removing
a device.
If there is a performance problem with attempting to allocate large blocks,
consider decreasing this.
The default value is also the maximum.
.
.It Sy zfs_resilver_disable_defer Ns = Ns Sy 0 Ns | Ns 1 Pq int
Ignore the
.Sy resilver_defer
feature, causing an operation that would start a resilver to
immediately restart the one in progress.
.
.It Sy zfs_resilver_min_time_ms Ns = Ns Sy 3000 Ns ms Po 3 s Pc Pq uint
Resilvers are processed by the sync thread.
While resilvering, it will spend at least this much time
working on a resilver between TXG flushes.
.
.It Sy zfs_scan_ignore_errors Ns = Ns Sy 0 Ns | Ns 1 Pq int
If set, remove the DTL (dirty time list) upon completion of a pool scan (scrub),
even if there were unrepairable errors.
Intended to be used during pool repair or recovery to
stop resilvering when the pool is next imported.
.
.It Sy zfs_scrub_min_time_ms Ns = Ns Sy 1000 Ns ms Po 1 s Pc Pq uint
Scrubs are processed by the sync thread.
While scrubbing, it will spend at least this much time
working on a scrub between TXG flushes.
.
.It Sy zfs_scrub_error_blocks_per_txg Ns = Ns Sy 4096 Pq uint
Error blocks to be scrubbed in one txg.
.
.It Sy zfs_scan_checkpoint_intval Ns = Ns Sy 7200 Ns s Po 2 hour Pc Pq uint
To preserve progress across reboots, the sequential scan algorithm periodically
needs to stop metadata scanning and issue all the verification I/O to disk.
The frequency of this flushing is determined by this tunable.
.
.It Sy zfs_scan_fill_weight Ns = Ns Sy 3 Pq uint
This tunable affects how scrub and resilver I/O segments are ordered.
A higher number indicates that we care more about how filled in a segment is,
while a lower number indicates we care more about the size of the extent without
considering the gaps within a segment.
This value is only tunable upon module insertion.
Changing the value afterwards will have no effect on scrub or resilver
performance.
.
.It Sy zfs_scan_issue_strategy Ns = Ns Sy 0 Pq uint
Determines the order that data will be verified while scrubbing or resilvering:
.Bl -tag -compact -offset 4n -width "a"
.It Sy 1
Data will be verified as sequentially as possible, given the
amount of memory reserved for scrubbing
.Pq see Sy zfs_scan_mem_lim_fact .
This may improve scrub performance if the pool's data is very fragmented.
.It Sy 2
The largest mostly-contiguous chunk of found data will be verified first.
By deferring scrubbing of small segments, we may later find adjacent data
to coalesce and increase the segment size.
.It Sy 0
.No Use strategy Sy 1 No during normal verification
.No and strategy Sy 2 No while taking a checkpoint .
.El
.
.It Sy zfs_scan_legacy Ns = Ns Sy 0 Ns | Ns 1 Pq int
If unset, indicates that scrubs and resilvers will gather metadata in
memory before issuing sequential I/O.
Otherwise indicates that the legacy algorithm will be used,
where I/O is initiated as soon as it is discovered.
Unsetting will not affect scrubs or resilvers that are already in progress.
.
.It Sy zfs_scan_max_ext_gap Ns = Ns Sy 2097152 Ns B Po 2 MiB Pc Pq int
Sets the largest gap in bytes between scrub/resilver I/O operations
that will still be considered sequential for sorting purposes.
Changing this value will not
affect scrubs or resilvers that are already in progress.
.
.It Sy zfs_scan_mem_lim_fact Ns = Ns Sy 20 Ns ^-1 Pq uint
Maximum fraction of RAM used for I/O sorting by sequential scan algorithm.
This tunable determines the hard limit for I/O sorting memory usage.
When the hard limit is reached we stop scanning metadata and start issuing
data verification I/O.
This is done until we get below the soft limit.
.
.It Sy zfs_scan_mem_lim_soft_fact Ns = Ns Sy 20 Ns ^-1 Pq uint
The fraction of the hard limit used to determined the soft limit for I/O sorting
by the sequential scan algorithm.
When we cross this limit from below no action is taken.
When we cross this limit from above it is because we are issuing verification
I/O.
In this case (unless the metadata scan is done) we stop issuing verification I/O
and start scanning metadata again until we get to the hard limit.
.
.It Sy zfs_scan_report_txgs Ns = Ns Sy 0 Ns | Ns 1 Pq uint
When reporting resilver throughput and estimated completion time use the
performance observed over roughly the last
.Sy zfs_scan_report_txgs
TXGs.
When set to zero performance is calculated over the time between checkpoints.
.
.It Sy zfs_scan_strict_mem_lim Ns = Ns Sy 0 Ns | Ns 1 Pq int
Enforce tight memory limits on pool scans when a sequential scan is in progress.
When disabled, the memory limit may be exceeded by fast disks.
.
.It Sy zfs_scan_suspend_progress Ns = Ns Sy 0 Ns | Ns 1 Pq int
Freezes a scrub/resilver in progress without actually pausing it.
Intended for testing/debugging.
.
.It Sy zfs_scan_vdev_limit Ns = Ns Sy 16777216 Ns B Po 16 MiB Pc Pq int
Maximum amount of data that can be concurrently issued at once for scrubs and
resilvers per leaf device, given in bytes.
.
.It Sy zfs_send_corrupt_data Ns = Ns Sy 0 Ns | Ns 1 Pq int
Allow sending of corrupt data (ignore read/checksum errors when sending).
.
.It Sy zfs_send_unmodified_spill_blocks Ns = Ns Sy 1 Ns | Ns 0 Pq int
Include unmodified spill blocks in the send stream.
Under certain circumstances, previous versions of ZFS could incorrectly
remove the spill block from an existing object.
Including unmodified copies of the spill blocks creates a backwards-compatible
stream which will recreate a spill block if it was incorrectly removed.
.
.It Sy zfs_send_no_prefetch_queue_ff Ns = Ns Sy 20 Ns ^\-1 Pq uint
The fill fraction of the
.Nm zfs Cm send
internal queues.
The fill fraction controls the timing with which internal threads are woken up.
.
.It Sy zfs_send_no_prefetch_queue_length Ns = Ns Sy 1048576 Ns B Po 1 MiB Pc Pq uint
The maximum number of bytes allowed in
.Nm zfs Cm send Ns 's
internal queues.
.
.It Sy zfs_send_queue_ff Ns = Ns Sy 20 Ns ^\-1 Pq uint
The fill fraction of the
.Nm zfs Cm send
prefetch queue.
The fill fraction controls the timing with which internal threads are woken up.
.
.It Sy zfs_send_queue_length Ns = Ns Sy 16777216 Ns B Po 16 MiB Pc Pq uint
The maximum number of bytes allowed that will be prefetched by
.Nm zfs Cm send .
This value must be at least twice the maximum block size in use.
.
.It Sy zfs_recv_queue_ff Ns = Ns Sy 20 Ns ^\-1 Pq uint
The fill fraction of the
.Nm zfs Cm receive
queue.
The fill fraction controls the timing with which internal threads are woken up.
.
.It Sy zfs_recv_queue_length Ns = Ns Sy 16777216 Ns B Po 16 MiB Pc Pq uint
The maximum number of bytes allowed in the
.Nm zfs Cm receive
queue.
This value must be at least twice the maximum block size in use.
.
.It Sy zfs_recv_write_batch_size Ns = Ns Sy 1048576 Ns B Po 1 MiB Pc Pq uint
The maximum amount of data, in bytes, that
.Nm zfs Cm receive
will write in one DMU transaction.
This is the uncompressed size, even when receiving a compressed send stream.
This setting will not reduce the write size below a single block.
Capped at a maximum of
.Sy 32 MiB .
.
.It Sy zfs_recv_best_effort_corrective Ns = Ns Sy 0 Pq int
When this variable is set to non-zero a corrective receive:
.Bl -enum -compact -offset 4n -width "1."
.It
Does not enforce the restriction of source & destination snapshot GUIDs
matching.
.It
If there is an error during healing, the healing receive is not
terminated instead it moves on to the next record.
.El
.
.It Sy zfs_override_estimate_recordsize Ns = Ns Sy 0 Ns | Ns 1 Pq uint
Setting this variable overrides the default logic for estimating block
sizes when doing a
.Nm zfs Cm send .
The default heuristic is that the average block size
will be the current recordsize.
Override this value if most data in your dataset is not of that size
and you require accurate zfs send size estimates.
.
.It Sy zfs_sync_pass_deferred_free Ns = Ns Sy 2 Pq uint
Flushing of data to disk is done in passes.
Defer frees starting in this pass.
.
.It Sy zfs_spa_discard_memory_limit Ns = Ns Sy 16777216 Ns B Po 16 MiB Pc Pq int
Maximum memory used for prefetching a checkpoint's space map on each
vdev while discarding the checkpoint.
.
.It Sy zfs_special_class_metadata_reserve_pct Ns = Ns Sy 25 Ns % Pq uint
Only allow small data blocks to be allocated on the special and dedup vdev
types when the available free space percentage on these vdevs exceeds this
value.
This ensures reserved space is available for pool metadata as the
special vdevs approach capacity.
.
.It Sy zfs_sync_pass_dont_compress Ns = Ns Sy 8 Pq uint
Starting in this sync pass, disable compression (including of metadata).
With the default setting, in practice, we don't have this many sync passes,
so this has no effect.
.Pp
The original intent was that disabling compression would help the sync passes
to converge.
However, in practice, disabling compression increases
the average number of sync passes; because when we turn compression off,
many blocks' size will change, and thus we have to re-allocate
(not overwrite) them.
It also increases the number of
.Em 128 KiB
allocations (e.g. for indirect blocks and spacemaps)
because these will not be compressed.
The
.Em 128 KiB
allocations are especially detrimental to performance
on highly fragmented systems, which may have very few free segments of this
size,
and may need to load new metaslabs to satisfy these allocations.
.
.It Sy zfs_sync_pass_rewrite Ns = Ns Sy 2 Pq uint
Rewrite new block pointers starting in this pass.
.
.It Sy zfs_sync_taskq_batch_pct Ns = Ns Sy 75 Ns % Pq int
This controls the number of threads used by
.Sy dp_sync_taskq .
The default value of
.Sy 75%
will create a maximum of one thread per CPU.
.
.It Sy zfs_trim_extent_bytes_max Ns = Ns Sy 134217728 Ns B Po 128 MiB Pc Pq uint
Maximum size of TRIM command.
Larger ranges will be split into chunks no larger than this value before
issuing.
.
.It Sy zfs_trim_extent_bytes_min Ns = Ns Sy 32768 Ns B Po 32 KiB Pc Pq uint
Minimum size of TRIM commands.
TRIM ranges smaller than this will be skipped,
unless they're part of a larger range which was chunked.
This is done because it's common for these small TRIMs
to negatively impact overall performance.
.
.It Sy zfs_trim_metaslab_skip Ns = Ns Sy 0 Ns | Ns 1 Pq uint
Skip uninitialized metaslabs during the TRIM process.
This option is useful for pools constructed from large thinly-provisioned
devices
where TRIM operations are slow.
As a pool ages, an increasing fraction of the pool's metaslabs
will be initialized, progressively degrading the usefulness of this option.
This setting is stored when starting a manual TRIM and will
persist for the duration of the requested TRIM.
.
.It Sy zfs_trim_queue_limit Ns = Ns Sy 10 Pq uint
Maximum number of queued TRIMs outstanding per leaf vdev.
The number of concurrent TRIM commands issued to the device is controlled by
.Sy zfs_vdev_trim_min_active No and Sy zfs_vdev_trim_max_active .
.
.It Sy zfs_trim_txg_batch Ns = Ns Sy 32 Pq uint
The number of transaction groups' worth of frees which should be aggregated
before TRIM operations are issued to the device.
This setting represents a trade-off between issuing larger,
more efficient TRIM operations and the delay
before the recently trimmed space is available for use by the device.
.Pp
Increasing this value will allow frees to be aggregated for a longer time.
This will result is larger TRIM operations and potentially increased memory
usage.
Decreasing this value will have the opposite effect.
The default of
.Sy 32
was determined to be a reasonable compromise.
.
.It Sy zfs_txg_history Ns = Ns Sy 0 Pq uint
Historical statistics for this many latest TXGs will be available in
.Pa /proc/spl/kstat/zfs/ Ns Ao Ar pool Ac Ns Pa /TXGs .
.
.It Sy zfs_txg_timeout Ns = Ns Sy 5 Ns s Pq uint
Flush dirty data to disk at least every this many seconds (maximum TXG
duration).
.
.It Sy zfs_vdev_aggregation_limit Ns = Ns Sy 1048576 Ns B Po 1 MiB Pc Pq uint
Max vdev I/O aggregation size.
.
.It Sy zfs_vdev_aggregation_limit_non_rotating Ns = Ns Sy 131072 Ns B Po 128 KiB Pc Pq uint
Max vdev I/O aggregation size for non-rotating media.
.
.It Sy zfs_vdev_mirror_rotating_inc Ns = Ns Sy 0 Pq int
A number by which the balancing algorithm increments the load calculation for
the purpose of selecting the least busy mirror member when an I/O operation
immediately follows its predecessor on rotational vdevs
for the purpose of making decisions based on load.
.
.It Sy zfs_vdev_mirror_rotating_seek_inc Ns = Ns Sy 5 Pq int
A number by which the balancing algorithm increments the load calculation for
the purpose of selecting the least busy mirror member when an I/O operation
lacks locality as defined by
.Sy zfs_vdev_mirror_rotating_seek_offset .
Operations within this that are not immediately following the previous operation
are incremented by half.
.
.It Sy zfs_vdev_mirror_rotating_seek_offset Ns = Ns Sy 1048576 Ns B Po 1 MiB Pc Pq int
The maximum distance for the last queued I/O operation in which
the balancing algorithm considers an operation to have locality.
.No See Sx ZFS I/O SCHEDULER .
.
.It Sy zfs_vdev_mirror_non_rotating_inc Ns = Ns Sy 0 Pq int
A number by which the balancing algorithm increments the load calculation for
the purpose of selecting the least busy mirror member on non-rotational vdevs
when I/O operations do not immediately follow one another.
.
.It Sy zfs_vdev_mirror_non_rotating_seek_inc Ns = Ns Sy 1 Pq int
A number by which the balancing algorithm increments the load calculation for
the purpose of selecting the least busy mirror member when an I/O operation
lacks
locality as defined by the
.Sy zfs_vdev_mirror_rotating_seek_offset .
Operations within this that are not immediately following the previous operation
are incremented by half.
.
.It Sy zfs_vdev_read_gap_limit Ns = Ns Sy 32768 Ns B Po 32 KiB Pc Pq uint
Aggregate read I/O operations if the on-disk gap between them is within this
threshold.
.
.It Sy zfs_vdev_write_gap_limit Ns = Ns Sy 4096 Ns B Po 4 KiB Pc Pq uint
Aggregate write I/O operations if the on-disk gap between them is within this
threshold.
.
.It Sy zfs_vdev_raidz_impl Ns = Ns Sy fastest Pq string
Select the raidz parity implementation to use.
.Pp
Variants that don't depend on CPU-specific features
may be selected on module load, as they are supported on all systems.
The remaining options may only be set after the module is loaded,
as they are available only if the implementations are compiled in
and supported on the running system.
.Pp
Once the module is loaded,
.Pa /sys/module/zfs/parameters/zfs_vdev_raidz_impl
will show the available options,
with the currently selected one enclosed in square brackets.
.Pp
.TS
lb l l .
fastest	selected by built-in benchmark
original	original implementation
scalar	scalar implementation
sse2	SSE2 instruction set	64-bit x86
ssse3	SSSE3 instruction set	64-bit x86
avx2	AVX2 instruction set	64-bit x86
avx512f	AVX512F instruction set	64-bit x86
avx512bw	AVX512F & AVX512BW instruction sets	64-bit x86
aarch64_neon	NEON	Aarch64/64-bit ARMv8
aarch64_neonx2	NEON with more unrolling	Aarch64/64-bit ARMv8
powerpc_altivec	Altivec	PowerPC
.TE
.
.It Sy zfs_vdev_scheduler Pq charp
.Sy DEPRECATED .
Prints warning to kernel log for compatibility.
.
.It Sy zfs_zevent_len_max Ns = Ns Sy 512 Pq uint
Max event queue length.
Events in the queue can be viewed with
.Xr zpool-events 8 .
.
.It Sy zfs_zevent_retain_max Ns = Ns Sy 2000 Pq int
Maximum recent zevent records to retain for duplicate checking.
Setting this to
.Sy 0
disables duplicate detection.
.
.It Sy zfs_zevent_retain_expire_secs Ns = Ns Sy 900 Ns s Po 15 min Pc Pq int
Lifespan for a recent ereport that was retained for duplicate checking.
.
.It Sy zfs_zil_clean_taskq_maxalloc Ns = Ns Sy 1048576 Pq int
The maximum number of taskq entries that are allowed to be cached.
When this limit is exceeded transaction records (itxs)
will be cleaned synchronously.
.
.It Sy zfs_zil_clean_taskq_minalloc Ns = Ns Sy 1024 Pq int
The number of taskq entries that are pre-populated when the taskq is first
created and are immediately available for use.
.
.It Sy zfs_zil_clean_taskq_nthr_pct Ns = Ns Sy 100 Ns % Pq int
This controls the number of threads used by
.Sy dp_zil_clean_taskq .
The default value of
.Sy 100%
will create a maximum of one thread per cpu.
.
.It Sy zil_maxblocksize Ns = Ns Sy 131072 Ns B Po 128 KiB Pc Pq uint
This sets the maximum block size used by the ZIL.
On very fragmented pools, lowering this
.Pq typically to Sy 36 KiB
can improve performance.
.
.It Sy zil_maxcopied Ns = Ns Sy 7680 Ns B Po 7.5 KiB Pc Pq uint
This sets the maximum number of write bytes logged via WR_COPIED.
It tunes a tradeoff between additional memory copy and possibly worse log
space efficiency vs additional range lock/unlock.
.
.It Sy zil_min_commit_timeout Ns = Ns Sy 5000 Pq u64
This sets the minimum delay in nanoseconds ZIL care to delay block commit,
waiting for more records.
If ZIL writes are too fast, kernel may not be able sleep for so short interval,
increasing log latency above allowed by
.Sy zfs_commit_timeout_pct .
.
.It Sy zil_nocacheflush Ns = Ns Sy 0 Ns | Ns 1 Pq int
Disable the cache flush commands that are normally sent to disk by
the ZIL after an LWB write has completed.
Setting this will cause ZIL corruption on power loss
if a volatile out-of-order write cache is enabled.
.
.It Sy zil_replay_disable Ns = Ns Sy 0 Ns | Ns 1 Pq int
Disable intent logging replay.
Can be disabled for recovery from corrupted ZIL.
.
.It Sy zil_slog_bulk Ns = Ns Sy 67108864 Ns B Po 64 MiB Pc Pq u64
Limit SLOG write size per commit executed with synchronous priority.
Any writes above that will be executed with lower (asynchronous) priority
to limit potential SLOG device abuse by single active ZIL writer.
.
.It Sy zfs_zil_saxattr Ns = Ns Sy 1 Ns | Ns 0 Pq int
Setting this tunable to zero disables ZIL logging of new
.Sy xattr Ns = Ns Sy sa
records if the
.Sy org.openzfs:zilsaxattr
feature is enabled on the pool.
This would only be necessary to work around bugs in the ZIL logging or replay
code for this record type.
The tunable has no effect if the feature is disabled.
.
.It Sy zfs_embedded_slog_min_ms Ns = Ns Sy 64 Pq uint
Usually, one metaslab from each normal-class vdev is dedicated for use by
the ZIL to log synchronous writes.
However, if there are fewer than
.Sy zfs_embedded_slog_min_ms
metaslabs in the vdev, this functionality is disabled.
This ensures that we don't set aside an unreasonable amount of space for the
ZIL.
.
.It Sy zstd_earlyabort_pass Ns = Ns Sy 1 Pq uint
Whether heuristic for detection of incompressible data with zstd levels >= 3
using LZ4 and zstd-1 passes is enabled.
.
.It Sy zstd_abort_size Ns = Ns Sy 131072 Pq uint
Minimal uncompressed size (inclusive) of a record before the early abort
heuristic will be attempted.
.
.It Sy zio_deadman_log_all Ns = Ns Sy 0 Ns | Ns 1 Pq int
If non-zero, the zio deadman will produce debugging messages
.Pq see Sy zfs_dbgmsg_enable
for all zios, rather than only for leaf zios possessing a vdev.
This is meant to be used by developers to gain
diagnostic information for hang conditions which don't involve a mutex
or other locking primitive: typically conditions in which a thread in
the zio pipeline is looping indefinitely.
.
.It Sy zio_slow_io_ms Ns = Ns Sy 30000 Ns ms Po 30 s Pc Pq int
When an I/O operation takes more than this much time to complete,
it's marked as slow.
Each slow operation causes a delay zevent.
Slow I/O counters can be seen with
.Nm zpool Cm status Fl s .
.
.It Sy zio_dva_throttle_enabled Ns = Ns Sy 1 Ns | Ns 0 Pq int
Throttle block allocations in the I/O pipeline.
This allows for dynamic allocation distribution when devices are imbalanced.
When enabled, the maximum number of pending allocations per top-level vdev
is limited by
.Sy zfs_vdev_queue_depth_pct .
.
.It Sy zfs_xattr_compat Ns = Ns 0 Ns | Ns 1 Pq int
Control the naming scheme used when setting new xattrs in the user namespace.
If
.Sy 0
.Pq the default on Linux ,
user namespace xattr names are prefixed with the namespace, to be backwards
compatible with previous versions of ZFS on Linux.
If
.Sy 1
.Pq the default on Fx ,
user namespace xattr names are not prefixed, to be backwards compatible with
previous versions of ZFS on illumos and
.Fx .
.Pp
Either naming scheme can be read on this and future versions of ZFS, regardless
of this tunable, but legacy ZFS on illumos or
.Fx
are unable to read user namespace xattrs written in the Linux format, and
legacy versions of ZFS on Linux are unable to read user namespace xattrs written
in the legacy ZFS format.
.Pp
An existing xattr with the alternate naming scheme is removed when overwriting
the xattr so as to not accumulate duplicates.
.
.It Sy zio_requeue_io_start_cut_in_line Ns = Ns Sy 0 Ns | Ns 1 Pq int
Prioritize requeued I/O.
.
.It Sy zio_taskq_batch_pct Ns = Ns Sy 80 Ns % Pq uint
Percentage of online CPUs which will run a worker thread for I/O.
These workers are responsible for I/O work such as compression and
checksum calculations.
Fractional number of CPUs will be rounded down.
.Pp
The default value of
.Sy 80%
was chosen to avoid using all CPUs which can result in
latency issues and inconsistent application performance,
especially when slower compression and/or checksumming is enabled.
.
.It Sy zio_taskq_batch_tpq Ns = Ns Sy 0 Pq uint
Number of worker threads per taskq.
Lower values improve I/O ordering and CPU utilization,
while higher reduces lock contention.
.Pp
If
.Sy 0 ,
generate a system-dependent value close to 6 threads per taskq.
.
.It Sy zvol_inhibit_dev Ns = Ns Sy 0 Ns | Ns 1 Pq uint
Do not create zvol device nodes.
This may slightly improve startup time on
systems with a very large number of zvols.
.
.It Sy zvol_major Ns = Ns Sy 230 Pq uint
Major number for zvol block devices.
.
.It Sy zvol_max_discard_blocks Ns = Ns Sy 16384 Pq long
Discard (TRIM) operations done on zvols will be done in batches of this
many blocks, where block size is determined by the
.Sy volblocksize
property of a zvol.
.
.It Sy zvol_prefetch_bytes Ns = Ns Sy 131072 Ns B Po 128 KiB Pc Pq uint
When adding a zvol to the system, prefetch this many bytes
from the start and end of the volume.
Prefetching these regions of the volume is desirable,
because they are likely to be accessed immediately by
.Xr blkid 8
or the kernel partitioner.
.
.It Sy zvol_request_sync Ns = Ns Sy 0 Ns | Ns 1 Pq uint
When processing I/O requests for a zvol, submit them synchronously.
This effectively limits the queue depth to
.Em 1
for each I/O submitter.
When unset, requests are handled asynchronously by a thread pool.
The number of requests which can be handled concurrently is controlled by
.Sy zvol_threads .
.Sy zvol_request_sync
is ignored when running on a kernel that supports block multiqueue
.Pq Li blk-mq .
.
.It Sy zvol_threads Ns = Ns Sy 0 Pq uint
The number of system wide threads to use for processing zvol block IOs.
If
.Sy 0
(the default) then internally set
.Sy zvol_threads
to the number of CPUs present or 32 (whichever is greater).
.
.It Sy zvol_volmode Ns = Ns Sy 1 Pq uint
Defines zvol block devices behaviour when
.Sy volmode Ns = Ns Sy default :
.Bl -tag -compact -offset 4n -width "a"
.It Sy 1
.No equivalent to Sy full
.It Sy 2
.No equivalent to Sy dev
.It Sy 3
.No equivalent to Sy none
.El
.
.It Sy zvol_enforce_quotas Ns = Ns Sy 0 Ns | Ns 1 Pq uint
Enable strict ZVOL quota enforcement.
The strict quota enforcement may have a performance impact.
.El
.
.Sh ZFS I/O SCHEDULER
ZFS issues I/O operations to leaf vdevs to satisfy and complete I/O operations.
The scheduler determines when and in what order those operations are issued.
The scheduler divides operations into five I/O classes,
prioritized in the following order: sync read, sync write, async read,
async write, and scrub/resilver.
Each queue defines the minimum and maximum number of concurrent operations
that may be issued to the device.
In addition, the device has an aggregate maximum,
.Sy zfs_vdev_max_active .
Note that the sum of the per-queue minima must not exceed the aggregate maximum.
If the sum of the per-queue maxima exceeds the aggregate maximum,
then the number of active operations may reach
.Sy zfs_vdev_max_active ,
in which case no further operations will be issued,
regardless of whether all per-queue minima have been met.
.Pp
For many physical devices, throughput increases with the number of
concurrent operations, but latency typically suffers.
Furthermore, physical devices typically have a limit
at which more concurrent operations have no
effect on throughput or can actually cause it to decrease.
.Pp
The scheduler selects the next operation to issue by first looking for an
I/O class whose minimum has not been satisfied.
Once all are satisfied and the aggregate maximum has not been hit,
the scheduler looks for classes whose maximum has not been satisfied.
Iteration through the I/O classes is done in the order specified above.
No further operations are issued
if the aggregate maximum number of concurrent operations has been hit,
or if there are no operations queued for an I/O class that has not hit its
maximum.
Every time an I/O operation is queued or an operation completes,
the scheduler looks for new operations to issue.
.Pp
In general, smaller
.Sy max_active Ns s
will lead to lower latency of synchronous operations.
Larger
.Sy max_active Ns s
may lead to higher overall throughput, depending on underlying storage.
.Pp
The ratio of the queues'
.Sy max_active Ns s
determines the balance of performance between reads, writes, and scrubs.
For example, increasing
.Sy zfs_vdev_scrub_max_active
will cause the scrub or resilver to complete more quickly,
but reads and writes to have higher latency and lower throughput.
.Pp
All I/O classes have a fixed maximum number of outstanding operations,
except for the async write class.
Asynchronous writes represent the data that is committed to stable storage
during the syncing stage for transaction groups.
Transaction groups enter the syncing state periodically,
so the number of queued async writes will quickly burst up
and then bleed down to zero.
Rather than servicing them as quickly as possible,
the I/O scheduler changes the maximum number of active async write operations
according to the amount of dirty data in the pool.
Since both throughput and latency typically increase with the number of
concurrent operations issued to physical devices, reducing the
burstiness in the number of simultaneous operations also stabilizes the
response time of operations from other queues, in particular synchronous ones.
In broad strokes, the I/O scheduler will issue more concurrent operations
from the async write queue as there is more dirty data in the pool.
.
.Ss Async Writes
The number of concurrent operations issued for the async write I/O class
follows a piece-wise linear function defined by a few adjustable points:
.Bd -literal
       |              o---------| <-- \fBzfs_vdev_async_write_max_active\fP
  ^    |             /^         |
  |    |            / |         |
active |           /  |         |
 I/O   |          /   |         |
count  |         /    |         |
       |        /     |         |
       |-------o      |         | <-- \fBzfs_vdev_async_write_min_active\fP
      0|_______^______|_________|
       0%      |      |       100% of \fBzfs_dirty_data_max\fP
               |      |
               |      `-- \fBzfs_vdev_async_write_active_max_dirty_percent\fP
               `--------- \fBzfs_vdev_async_write_active_min_dirty_percent\fP
.Ed
.Pp
Until the amount of dirty data exceeds a minimum percentage of the dirty
data allowed in the pool, the I/O scheduler will limit the number of
concurrent operations to the minimum.
As that threshold is crossed, the number of concurrent operations issued
increases linearly to the maximum at the specified maximum percentage
of the dirty data allowed in the pool.
.Pp
Ideally, the amount of dirty data on a busy pool will stay in the sloped
part of the function between
.Sy zfs_vdev_async_write_active_min_dirty_percent
and
.Sy zfs_vdev_async_write_active_max_dirty_percent .
If it exceeds the maximum percentage,
this indicates that the rate of incoming data is
greater than the rate that the backend storage can handle.
In this case, we must further throttle incoming writes,
as described in the next section.
.
.Sh ZFS TRANSACTION DELAY
We delay transactions when we've determined that the backend storage
isn't able to accommodate the rate of incoming writes.
.Pp
If there is already a transaction waiting, we delay relative to when
that transaction will finish waiting.
This way the calculated delay time
is independent of the number of threads concurrently executing transactions.
.Pp
If we are the only waiter, wait relative to when the transaction started,
rather than the current time.
This credits the transaction for "time already served",
e.g. reading indirect blocks.
.Pp
The minimum time for a transaction to take is calculated as
.D1 min_time = min( Ns Sy zfs_delay_scale No \(mu Po Sy dirty No \- Sy min Pc / Po Sy max No \- Sy dirty Pc , 100ms)
.Pp
The delay has two degrees of freedom that can be adjusted via tunables.
The percentage of dirty data at which we start to delay is defined by
.Sy zfs_delay_min_dirty_percent .
This should typically be at or above
.Sy zfs_vdev_async_write_active_max_dirty_percent ,
so that we only start to delay after writing at full speed
has failed to keep up with the incoming write rate.
The scale of the curve is defined by
.Sy zfs_delay_scale .
Roughly speaking, this variable determines the amount of delay at the midpoint
of the curve.
.Bd -literal
delay
 10ms +-------------------------------------------------------------*+
      |                                                             *|
  9ms +                                                             *+
      |                                                             *|
  8ms +                                                             *+
      |                                                            * |
  7ms +                                                            * +
      |                                                            * |
  6ms +                                                            * +
      |                                                            * |
  5ms +                                                           *  +
      |                                                           *  |
  4ms +                                                           *  +
      |                                                           *  |
  3ms +                                                          *   +
      |                                                          *   |
  2ms +                                              (midpoint) *    +
      |                                                  |    **     |
  1ms +                                                  v ***       +
      |             \fBzfs_delay_scale\fP ---------->     ********         |
    0 +-------------------------------------*********----------------+
      0%                    <- \fBzfs_dirty_data_max\fP ->               100%
.Ed
.Pp
Note, that since the delay is added to the outstanding time remaining on the
most recent transaction it's effectively the inverse of IOPS.
Here, the midpoint of
.Em 500 us
translates to
.Em 2000 IOPS .
The shape of the curve
was chosen such that small changes in the amount of accumulated dirty data
in the first three quarters of the curve yield relatively small differences
in the amount of delay.
.Pp
The effects can be easier to understand when the amount of delay is
represented on a logarithmic scale:
.Bd -literal
delay
100ms +-------------------------------------------------------------++
      +                                                              +
      |                                                              |
      +                                                             *+
 10ms +                                                             *+
      +                                                           ** +
      |                                              (midpoint)  **  |
      +                                                  |     **    +
  1ms +                                                  v ****      +
      +             \fBzfs_delay_scale\fP ---------->        *****         +
      |                                             ****             |
      +                                          ****                +
100us +                                        **                    +
      +                                       *                      +
      |                                      *                       |
      +                                     *                        +
 10us +                                     *                        +
      +                                                              +
      |                                                              |
      +                                                              +
      +--------------------------------------------------------------+
      0%                    <- \fBzfs_dirty_data_max\fP ->               100%
.Ed
.Pp
Note here that only as the amount of dirty data approaches its limit does
the delay start to increase rapidly.
The goal of a properly tuned system should be to keep the amount of dirty data
out of that range by first ensuring that the appropriate limits are set
for the I/O scheduler to reach optimal throughput on the back-end storage,
and then by changing the value of
.Sy zfs_delay_scale
to increase the steepness of the curve.<|MERGE_RESOLUTION|>--- conflicted
+++ resolved
@@ -15,11 +15,7 @@
 .\" own identifying information:
 .\" Portions Copyright [yyyy] [name of copyright owner]
 .\"
-<<<<<<< HEAD
-.Dd January 11, 2023
-=======
 .Dd July 21, 2023
->>>>>>> 380c25f6
 .Dt ZFS 4
 .Os
 .
