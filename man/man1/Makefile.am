--- conflicted
+++ resolved
@@ -1,8 +1,4 @@
-<<<<<<< HEAD
-man_MANS = splat zpios.1 ztest.1
-=======
-man_MANS = zhack.1 zpios.1 ztest.1
->>>>>>> c0c3d83c
+man_MANS = splat.1 zhack.1 zpios.1 ztest.1
 EXTRA_DIST = $(man_MANS)
 
 install-data-local:
