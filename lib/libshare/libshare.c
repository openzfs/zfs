--- conflicted
+++ resolved
@@ -22,16 +22,11 @@
 /*
  * Copyright (c) 2002, 2010, Oracle and/or its affiliates. All rights reserved.
  * Copyright (c) 2011 Gunnar Beutner
-<<<<<<< HEAD
- * Copyright (c) 2018, 2019 by Delphix. All rights reserved.
-=======
  * Copyright (c) 2018, 2020 by Delphix. All rights reserved.
->>>>>>> c15d36c6
  */
 
 #include <stdio.h>
 #include <stdlib.h>
-#include <fcntl.h>
 #include <errno.h>
 #include <strings.h>
 #include <libintl.h>
@@ -74,45 +69,6 @@
 	return (fstype);
 }
 
-<<<<<<< HEAD
-sa_handle_t
-sa_init(int init_service)
-{
-	sa_handle_impl_t impl_handle;
-
-	impl_handle = calloc(1, sizeof (struct sa_handle_impl));
-
-	if (impl_handle == NULL)
-		return (NULL);
-
-	impl_handle->zfs_libhandle = libzfs_init();
-
-	/*
-	 * When libshare initializes the shares below, it needs to parse the
-	 * MNTTAB to determine if a filesystem is mounted by calling
-	 * zfs_is_mounted(). On systems with thousands of filesystems,
-	 * repeatedly parsing the MNTTAB can be very slow. As a performance
-	 * improvement, we cache the MNTTAB so that we only have to read it
-	 * once. Repeated calls to zfs_is_mounted will just lookup entries in
-	 * the AVL tree. We can only safely do this when we've locked the
-	 * sharetab to other zfs sharenfs operations from concurrently
-	 * updating the MNTTAB.
-	 */
-	if (sharetab_locked())
-		libzfs_mnttab_cache(impl_handle->zfs_libhandle, B_TRUE);
-
-	if (impl_handle->zfs_libhandle != NULL) {
-		libzfs_print_on_error(impl_handle->zfs_libhandle, B_TRUE);
-	}
-
-	parse_sharetab(impl_handle);
-	update_zfs_shares(impl_handle, NULL);
-
-	return ((sa_handle_t)impl_handle);
-}
-
-=======
->>>>>>> c15d36c6
 __attribute__((constructor)) static void
 libshare_init(void)
 {
@@ -120,287 +76,9 @@
 	libshare_smb_init();
 }
 
-<<<<<<< HEAD
-static void
-parse_sharetab(sa_handle_impl_t impl_handle)
-{
-	FILE *fp;
-	char line[512];
-	char *eol, *pathname, *resource, *fstype, *options, *description;
-
-	fp = fopen(ZFS_SHARETAB, "r");
-
-	if (fp == NULL)
-		return;
-
-	while (fgets(line, sizeof (line), fp) != NULL) {
-		eol = line + strlen(line) - 1;
-
-		while (eol >= line) {
-			if (*eol != '\r' && *eol != '\n')
-				break;
-
-			*eol = '\0';
-			eol--;
-		}
-
-		pathname = line;
-
-		if ((resource = strchr(pathname, '\t')) == NULL)
-			continue;
-
-		*resource = '\0';
-		resource++;
-
-		if ((fstype = strchr(resource, '\t')) == NULL)
-			continue;
-
-		*fstype = '\0';
-		fstype++;
-
-		if ((options = strchr(fstype, '\t')) == NULL)
-			continue;
-
-		*options = '\0';
-		options++;
-
-		if ((description = strchr(fstype, '\t')) != NULL) {
-			*description = '\0';
-			description++;
-		}
-
-		if (strcmp(resource, "-") == 0)
-			resource = NULL;
-
-		(void) process_share(impl_handle, NULL, pathname, resource,
-		    fstype, options, description, NULL, B_TRUE);
-	}
-
-	fclose(fp);
-}
-
-static int sharetab_fd = -1;
-
-int
-sharetab_lock(void)
-{
-	struct flock lock;
-
-	verify(sharetab_fd == -1);
-
-	if (mkdir("/etc/dfs", 0755) < 0 && errno != EEXIST) {
-		perror("sharetab_lock: failed to create /etc/dfs");
-		return (errno);
-	}
-
-	sharetab_fd = open(ZFS_SHARETAB_LOCK, (O_RDWR | O_CREAT), 0600);
-
-	if (sharetab_fd < 0) {
-		perror("sharetab_lock: failed to open");
-		return (errno);
-	}
-
-	lock.l_type = F_WRLCK;
-	lock.l_whence = SEEK_SET;
-	lock.l_start = 0;
-	lock.l_len = 0;
-	if (fcntl(sharetab_fd, F_SETLKW, &lock) < 0) {
-		perror("sharetab_lock: failed to lock");
-		return (errno);
-	}
-	return (0);
-}
-
-int
-sharetab_unlock(void)
-{
-	struct flock lock;
-	int retval = -1;
-
-	if (sharetab_fd < 0)
-		return (-1);
-	lock.l_type = F_UNLCK;
-	lock.l_whence = SEEK_SET;
-	lock.l_start = 0;
-	lock.l_len = 0;
-	if (fcntl(sharetab_fd, F_SETLK, &lock) == 0)
-		retval = 0;
-	close(sharetab_fd);
-	sharetab_fd = -1;
-	return (retval);
-}
-
-boolean_t
-sharetab_locked(void)
-{
-	return (sharetab_fd != -1);
-}
-
-static void
-update_sharetab(sa_handle_impl_t impl_handle)
-{
-	sa_share_impl_t impl_share;
-	int temp_fd;
-	FILE *temp_fp;
-	char tempfile[] = ZFS_SHARETAB".XXXXXX";
-	sa_fstype_t *fstype;
-	const char *resource;
-
-	temp_fd = mkstemp(tempfile);
-
-	if (temp_fd < 0)
-		return;
-
-	temp_fp = fdopen(temp_fd, "w");
-
-	if (temp_fp == NULL)
-		return;
-
-	impl_share = impl_handle->shares;
-	while (impl_share != NULL) {
-		fstype = fstypes;
-		while (fstype != NULL) {
-			if (FSINFO(impl_share, fstype)->active &&
-			    FSINFO(impl_share, fstype)->shareopts != NULL) {
-				resource = FSINFO(impl_share, fstype)->resource;
-
-				if (resource == NULL)
-					resource = "-";
-
-				fprintf(temp_fp, "%s\t%s\t%s\t%s\n",
-				    impl_share->sharepath, resource,
-				    fstype->name,
-				    FSINFO(impl_share, fstype)->shareopts);
-			}
-
-			fstype = fstype->next;
-		}
-
-		impl_share = impl_share->next;
-	}
-
-	fflush(temp_fp);
-	fsync(temp_fd);
-	fclose(temp_fp);
-
-	(void) rename(tempfile, ZFS_SHARETAB);
-}
-
-typedef struct update_cookie_s {
-	sa_handle_impl_t handle;
-	const char *proto;
-} update_cookie_t;
-
-static int
-update_zfs_shares_cb(zfs_handle_t *zhp, void *pcookie)
-{
-	update_cookie_t *udata = (update_cookie_t *)pcookie;
-	char mountpoint[ZFS_MAXPROPLEN];
-	char shareopts[ZFS_MAXPROPLEN];
-	char *dataset;
-	zfs_type_t type = zfs_get_type(zhp);
-
-	if (type == ZFS_TYPE_FILESYSTEM &&
-	    zfs_iter_filesystems(zhp, update_zfs_shares_cb, pcookie) != 0) {
-		zfs_close(zhp);
-		return (1);
-	}
-
-	if (type != ZFS_TYPE_FILESYSTEM) {
-		zfs_close(zhp);
-		return (0);
-	}
-
-	if (zfs_prop_get(zhp, ZFS_PROP_MOUNTPOINT, mountpoint,
-	    sizeof (mountpoint), NULL, NULL, 0, B_FALSE) != 0) {
-		zfs_close(zhp);
-		return (0);
-	}
-
-	dataset = (char *)zfs_get_name(zhp);
-
-	if (dataset == NULL) {
-		zfs_close(zhp);
-		return (0);
-	}
-
-	if (!zfs_is_mounted(zhp, NULL)) {
-		zfs_close(zhp);
-		return (0);
-	}
-
-	if ((udata->proto == NULL || strcmp(udata->proto, "nfs") == 0) &&
-	    zfs_prop_get(zhp, ZFS_PROP_SHARENFS, shareopts,
-	    sizeof (shareopts), NULL, NULL, 0, B_FALSE) == 0 &&
-	    strcmp(shareopts, "off") != 0) {
-		(void) process_share(udata->handle, NULL, mountpoint, NULL,
-		    "nfs", shareopts, NULL, dataset, B_FALSE);
-	}
-
-	if ((udata->proto == NULL || strcmp(udata->proto, "smb") == 0) &&
-	    zfs_prop_get(zhp, ZFS_PROP_SHARESMB, shareopts,
-	    sizeof (shareopts), NULL, NULL, 0, B_FALSE) == 0 &&
-	    strcmp(shareopts, "off") != 0) {
-		(void) process_share(udata->handle, NULL, mountpoint, NULL,
-		    "smb", shareopts, NULL, dataset, B_FALSE);
-	}
-
-	zfs_close(zhp);
-
-	return (0);
-}
-
-static int
-update_zfs_share(sa_share_impl_t impl_share, const char *proto)
-{
-	sa_handle_impl_t impl_handle = impl_share->handle;
-	zfs_handle_t *zhp;
-	update_cookie_t udata;
-
-	if (impl_handle->zfs_libhandle == NULL)
-			return (SA_SYSTEM_ERR);
-
-	assert(impl_share->dataset != NULL);
-
-	zhp = zfs_open(impl_share->handle->zfs_libhandle, impl_share->dataset,
-	    ZFS_TYPE_FILESYSTEM);
-
-	if (zhp == NULL)
-		return (SA_SYSTEM_ERR);
-
-	udata.handle = impl_handle;
-	udata.proto = proto;
-	(void) update_zfs_shares_cb(zhp, &udata);
-
-	return (SA_OK);
-}
-
-static int
-update_zfs_shares(sa_handle_impl_t impl_handle, const char *proto)
-{
-	update_cookie_t udata;
-
-	if (impl_handle->zfs_libhandle == NULL)
-		return (SA_SYSTEM_ERR);
-
-	udata.handle = impl_handle;
-	udata.proto = proto;
-	(void) zfs_iter_root(impl_handle->zfs_libhandle, update_zfs_shares_cb,
-	    &udata);
-
-	return (SA_OK);
-}
-
-static int
-process_share(sa_handle_impl_t impl_handle, sa_share_impl_t impl_share,
-    char *pathname, char *resource, char *proto,
-    char *options, char *description, char *dataset,
-    boolean_t from_sharetab)
-=======
 int
 sa_enable_share(const char *zfsname, const char *mountpoint,
     const char *shareopts, char *protocol)
->>>>>>> c15d36c6
 {
 	int rc, ret = SA_OK;
 	boolean_t found_protocol = B_FALSE;
@@ -415,13 +93,9 @@
 		if (strcmp(fstype->name, protocol) == 0) {
 
 			rc = fstype->ops->update_shareopts(impl_share,
-<<<<<<< HEAD
-			    resource, options, B_FALSE);
-=======
 			    shareopts);
 			if (rc != SA_OK)
 				break;
->>>>>>> c15d36c6
 
 			rc = fstype->ops->enable_share(impl_share);
 			if (rc != SA_OK)
@@ -498,43 +172,6 @@
 		fstype = fstype->next;
 	}
 }
-
-int
-sa_generate_share(const char *mountpoint, const char *shareopts)
-{
-	int rc = SA_OK;
-
-	/*
-	 * Allocate a new share structure and populate the mountpoint and
-	 * shareopts within it. We use this structure as a tempoary placeholder
-	 * to allow for code reuse within the libshare and NFS code and
-	 * free the structure before returning.
-	 */
-	sa_share_impl_t impl_share = alloc_share(mountpoint);
-	if (impl_share == NULL)
-		return (SA_NO_MEMORY);
-
-	sa_fstype_t *fstype = fstypes;
-	while (fstype != NULL) {
-		if (strcmp(fstype->name, "nfs") == 0) {
-			rc = fstype->ops->update_shareopts(impl_share, NULL,
-			    shareopts, B_TRUE);
-			if (rc != SA_OK)
-				goto out;
-
-			rc = fstype->ops->generate_share(impl_share);
-			if (rc != SA_OK)
-				goto out;
-		}
-
-		fstype = fstype->next;
-	}
-
-out:
-	free_share(impl_share);
-	return (rc);
-}
-
 
 /*
  * sa_errorstr(err)
