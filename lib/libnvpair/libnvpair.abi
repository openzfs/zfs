<abi-corpus architecture='elf-amd-x86_64' soname='libnvpair.so.3'>
  <elf-needed>
    <dependency name='libc.so.6'/>
  </elf-needed>
  <elf-function-symbols>
    <elf-symbol name='_fini' type='func-type' binding='global-binding' visibility='default-visibility' is-defined='yes'/>
    <elf-symbol name='_init' type='func-type' binding='global-binding' visibility='default-visibility' is-defined='yes'/>
    <elf-symbol name='dump_nvlist' type='func-type' binding='global-binding' visibility='default-visibility' is-defined='yes'/>
    <elf-symbol name='fnvlist_add_boolean' type='func-type' binding='global-binding' visibility='default-visibility' is-defined='yes'/>
    <elf-symbol name='fnvlist_add_boolean_array' type='func-type' binding='global-binding' visibility='default-visibility' is-defined='yes'/>
    <elf-symbol name='fnvlist_add_boolean_value' type='func-type' binding='global-binding' visibility='default-visibility' is-defined='yes'/>
    <elf-symbol name='fnvlist_add_byte' type='func-type' binding='global-binding' visibility='default-visibility' is-defined='yes'/>
    <elf-symbol name='fnvlist_add_byte_array' type='func-type' binding='global-binding' visibility='default-visibility' is-defined='yes'/>
    <elf-symbol name='fnvlist_add_int16' type='func-type' binding='global-binding' visibility='default-visibility' is-defined='yes'/>
    <elf-symbol name='fnvlist_add_int16_array' type='func-type' binding='global-binding' visibility='default-visibility' is-defined='yes'/>
    <elf-symbol name='fnvlist_add_int32' type='func-type' binding='global-binding' visibility='default-visibility' is-defined='yes'/>
    <elf-symbol name='fnvlist_add_int32_array' type='func-type' binding='global-binding' visibility='default-visibility' is-defined='yes'/>
    <elf-symbol name='fnvlist_add_int64' type='func-type' binding='global-binding' visibility='default-visibility' is-defined='yes'/>
    <elf-symbol name='fnvlist_add_int64_array' type='func-type' binding='global-binding' visibility='default-visibility' is-defined='yes'/>
    <elf-symbol name='fnvlist_add_int8' type='func-type' binding='global-binding' visibility='default-visibility' is-defined='yes'/>
    <elf-symbol name='fnvlist_add_int8_array' type='func-type' binding='global-binding' visibility='default-visibility' is-defined='yes'/>
    <elf-symbol name='fnvlist_add_nvlist' type='func-type' binding='global-binding' visibility='default-visibility' is-defined='yes'/>
    <elf-symbol name='fnvlist_add_nvlist_array' type='func-type' binding='global-binding' visibility='default-visibility' is-defined='yes'/>
    <elf-symbol name='fnvlist_add_nvpair' type='func-type' binding='global-binding' visibility='default-visibility' is-defined='yes'/>
    <elf-symbol name='fnvlist_add_string' type='func-type' binding='global-binding' visibility='default-visibility' is-defined='yes'/>
    <elf-symbol name='fnvlist_add_string_array' type='func-type' binding='global-binding' visibility='default-visibility' is-defined='yes'/>
    <elf-symbol name='fnvlist_add_uint16' type='func-type' binding='global-binding' visibility='default-visibility' is-defined='yes'/>
    <elf-symbol name='fnvlist_add_uint16_array' type='func-type' binding='global-binding' visibility='default-visibility' is-defined='yes'/>
    <elf-symbol name='fnvlist_add_uint32' type='func-type' binding='global-binding' visibility='default-visibility' is-defined='yes'/>
    <elf-symbol name='fnvlist_add_uint32_array' type='func-type' binding='global-binding' visibility='default-visibility' is-defined='yes'/>
    <elf-symbol name='fnvlist_add_uint64' type='func-type' binding='global-binding' visibility='default-visibility' is-defined='yes'/>
    <elf-symbol name='fnvlist_add_uint64_array' type='func-type' binding='global-binding' visibility='default-visibility' is-defined='yes'/>
    <elf-symbol name='fnvlist_add_uint8' type='func-type' binding='global-binding' visibility='default-visibility' is-defined='yes'/>
    <elf-symbol name='fnvlist_add_uint8_array' type='func-type' binding='global-binding' visibility='default-visibility' is-defined='yes'/>
    <elf-symbol name='fnvlist_alloc' type='func-type' binding='global-binding' visibility='default-visibility' is-defined='yes'/>
    <elf-symbol name='fnvlist_dup' type='func-type' binding='global-binding' visibility='default-visibility' is-defined='yes'/>
    <elf-symbol name='fnvlist_free' type='func-type' binding='global-binding' visibility='default-visibility' is-defined='yes'/>
    <elf-symbol name='fnvlist_lookup_boolean' type='func-type' binding='global-binding' visibility='default-visibility' is-defined='yes'/>
    <elf-symbol name='fnvlist_lookup_boolean_array' type='func-type' binding='global-binding' visibility='default-visibility' is-defined='yes'/>
    <elf-symbol name='fnvlist_lookup_boolean_value' type='func-type' binding='global-binding' visibility='default-visibility' is-defined='yes'/>
    <elf-symbol name='fnvlist_lookup_byte' type='func-type' binding='global-binding' visibility='default-visibility' is-defined='yes'/>
    <elf-symbol name='fnvlist_lookup_byte_array' type='func-type' binding='global-binding' visibility='default-visibility' is-defined='yes'/>
    <elf-symbol name='fnvlist_lookup_int16' type='func-type' binding='global-binding' visibility='default-visibility' is-defined='yes'/>
    <elf-symbol name='fnvlist_lookup_int16_array' type='func-type' binding='global-binding' visibility='default-visibility' is-defined='yes'/>
    <elf-symbol name='fnvlist_lookup_int32' type='func-type' binding='global-binding' visibility='default-visibility' is-defined='yes'/>
    <elf-symbol name='fnvlist_lookup_int32_array' type='func-type' binding='global-binding' visibility='default-visibility' is-defined='yes'/>
    <elf-symbol name='fnvlist_lookup_int64' type='func-type' binding='global-binding' visibility='default-visibility' is-defined='yes'/>
    <elf-symbol name='fnvlist_lookup_int64_array' type='func-type' binding='global-binding' visibility='default-visibility' is-defined='yes'/>
    <elf-symbol name='fnvlist_lookup_int8' type='func-type' binding='global-binding' visibility='default-visibility' is-defined='yes'/>
    <elf-symbol name='fnvlist_lookup_int8_array' type='func-type' binding='global-binding' visibility='default-visibility' is-defined='yes'/>
    <elf-symbol name='fnvlist_lookup_nvlist' type='func-type' binding='global-binding' visibility='default-visibility' is-defined='yes'/>
    <elf-symbol name='fnvlist_lookup_nvpair' type='func-type' binding='global-binding' visibility='default-visibility' is-defined='yes'/>
    <elf-symbol name='fnvlist_lookup_string' type='func-type' binding='global-binding' visibility='default-visibility' is-defined='yes'/>
    <elf-symbol name='fnvlist_lookup_uint16' type='func-type' binding='global-binding' visibility='default-visibility' is-defined='yes'/>
    <elf-symbol name='fnvlist_lookup_uint16_array' type='func-type' binding='global-binding' visibility='default-visibility' is-defined='yes'/>
    <elf-symbol name='fnvlist_lookup_uint32' type='func-type' binding='global-binding' visibility='default-visibility' is-defined='yes'/>
    <elf-symbol name='fnvlist_lookup_uint32_array' type='func-type' binding='global-binding' visibility='default-visibility' is-defined='yes'/>
    <elf-symbol name='fnvlist_lookup_uint64' type='func-type' binding='global-binding' visibility='default-visibility' is-defined='yes'/>
    <elf-symbol name='fnvlist_lookup_uint64_array' type='func-type' binding='global-binding' visibility='default-visibility' is-defined='yes'/>
    <elf-symbol name='fnvlist_lookup_uint8' type='func-type' binding='global-binding' visibility='default-visibility' is-defined='yes'/>
    <elf-symbol name='fnvlist_lookup_uint8_array' type='func-type' binding='global-binding' visibility='default-visibility' is-defined='yes'/>
    <elf-symbol name='fnvlist_merge' type='func-type' binding='global-binding' visibility='default-visibility' is-defined='yes'/>
    <elf-symbol name='fnvlist_num_pairs' type='func-type' binding='global-binding' visibility='default-visibility' is-defined='yes'/>
    <elf-symbol name='fnvlist_pack' type='func-type' binding='global-binding' visibility='default-visibility' is-defined='yes'/>
    <elf-symbol name='fnvlist_pack_free' type='func-type' binding='global-binding' visibility='default-visibility' is-defined='yes'/>
    <elf-symbol name='fnvlist_remove' type='func-type' binding='global-binding' visibility='default-visibility' is-defined='yes'/>
    <elf-symbol name='fnvlist_remove_nvpair' type='func-type' binding='global-binding' visibility='default-visibility' is-defined='yes'/>
    <elf-symbol name='fnvlist_size' type='func-type' binding='global-binding' visibility='default-visibility' is-defined='yes'/>
    <elf-symbol name='fnvlist_unpack' type='func-type' binding='global-binding' visibility='default-visibility' is-defined='yes'/>
    <elf-symbol name='fnvpair_value_boolean_value' type='func-type' binding='global-binding' visibility='default-visibility' is-defined='yes'/>
    <elf-symbol name='fnvpair_value_byte' type='func-type' binding='global-binding' visibility='default-visibility' is-defined='yes'/>
    <elf-symbol name='fnvpair_value_int16' type='func-type' binding='global-binding' visibility='default-visibility' is-defined='yes'/>
    <elf-symbol name='fnvpair_value_int32' type='func-type' binding='global-binding' visibility='default-visibility' is-defined='yes'/>
    <elf-symbol name='fnvpair_value_int64' type='func-type' binding='global-binding' visibility='default-visibility' is-defined='yes'/>
    <elf-symbol name='fnvpair_value_int8' type='func-type' binding='global-binding' visibility='default-visibility' is-defined='yes'/>
    <elf-symbol name='fnvpair_value_nvlist' type='func-type' binding='global-binding' visibility='default-visibility' is-defined='yes'/>
    <elf-symbol name='fnvpair_value_string' type='func-type' binding='global-binding' visibility='default-visibility' is-defined='yes'/>
    <elf-symbol name='fnvpair_value_uint16' type='func-type' binding='global-binding' visibility='default-visibility' is-defined='yes'/>
    <elf-symbol name='fnvpair_value_uint32' type='func-type' binding='global-binding' visibility='default-visibility' is-defined='yes'/>
    <elf-symbol name='fnvpair_value_uint64' type='func-type' binding='global-binding' visibility='default-visibility' is-defined='yes'/>
    <elf-symbol name='fnvpair_value_uint8' type='func-type' binding='global-binding' visibility='default-visibility' is-defined='yes'/>
    <elf-symbol name='libspl_assertf' type='func-type' binding='global-binding' visibility='default-visibility' is-defined='yes'/>
    <elf-symbol name='nv_alloc_fini' type='func-type' binding='global-binding' visibility='default-visibility' is-defined='yes'/>
    <elf-symbol name='nv_alloc_init' type='func-type' binding='global-binding' visibility='default-visibility' is-defined='yes'/>
    <elf-symbol name='nv_alloc_reset' type='func-type' binding='global-binding' visibility='default-visibility' is-defined='yes'/>
    <elf-symbol name='nvlist_add_boolean' type='func-type' binding='global-binding' visibility='default-visibility' is-defined='yes'/>
    <elf-symbol name='nvlist_add_boolean_array' type='func-type' binding='global-binding' visibility='default-visibility' is-defined='yes'/>
    <elf-symbol name='nvlist_add_boolean_value' type='func-type' binding='global-binding' visibility='default-visibility' is-defined='yes'/>
    <elf-symbol name='nvlist_add_byte' type='func-type' binding='global-binding' visibility='default-visibility' is-defined='yes'/>
    <elf-symbol name='nvlist_add_byte_array' type='func-type' binding='global-binding' visibility='default-visibility' is-defined='yes'/>
    <elf-symbol name='nvlist_add_double' type='func-type' binding='global-binding' visibility='default-visibility' is-defined='yes'/>
    <elf-symbol name='nvlist_add_hrtime' type='func-type' binding='global-binding' visibility='default-visibility' is-defined='yes'/>
    <elf-symbol name='nvlist_add_int16' type='func-type' binding='global-binding' visibility='default-visibility' is-defined='yes'/>
    <elf-symbol name='nvlist_add_int16_array' type='func-type' binding='global-binding' visibility='default-visibility' is-defined='yes'/>
    <elf-symbol name='nvlist_add_int32' type='func-type' binding='global-binding' visibility='default-visibility' is-defined='yes'/>
    <elf-symbol name='nvlist_add_int32_array' type='func-type' binding='global-binding' visibility='default-visibility' is-defined='yes'/>
    <elf-symbol name='nvlist_add_int64' type='func-type' binding='global-binding' visibility='default-visibility' is-defined='yes'/>
    <elf-symbol name='nvlist_add_int64_array' type='func-type' binding='global-binding' visibility='default-visibility' is-defined='yes'/>
    <elf-symbol name='nvlist_add_int8' type='func-type' binding='global-binding' visibility='default-visibility' is-defined='yes'/>
    <elf-symbol name='nvlist_add_int8_array' type='func-type' binding='global-binding' visibility='default-visibility' is-defined='yes'/>
    <elf-symbol name='nvlist_add_nvlist' type='func-type' binding='global-binding' visibility='default-visibility' is-defined='yes'/>
    <elf-symbol name='nvlist_add_nvlist_array' type='func-type' binding='global-binding' visibility='default-visibility' is-defined='yes'/>
    <elf-symbol name='nvlist_add_nvpair' type='func-type' binding='global-binding' visibility='default-visibility' is-defined='yes'/>
    <elf-symbol name='nvlist_add_string' type='func-type' binding='global-binding' visibility='default-visibility' is-defined='yes'/>
    <elf-symbol name='nvlist_add_string_array' type='func-type' binding='global-binding' visibility='default-visibility' is-defined='yes'/>
    <elf-symbol name='nvlist_add_uint16' type='func-type' binding='global-binding' visibility='default-visibility' is-defined='yes'/>
    <elf-symbol name='nvlist_add_uint16_array' type='func-type' binding='global-binding' visibility='default-visibility' is-defined='yes'/>
    <elf-symbol name='nvlist_add_uint32' type='func-type' binding='global-binding' visibility='default-visibility' is-defined='yes'/>
    <elf-symbol name='nvlist_add_uint32_array' type='func-type' binding='global-binding' visibility='default-visibility' is-defined='yes'/>
    <elf-symbol name='nvlist_add_uint64' type='func-type' binding='global-binding' visibility='default-visibility' is-defined='yes'/>
    <elf-symbol name='nvlist_add_uint64_array' type='func-type' binding='global-binding' visibility='default-visibility' is-defined='yes'/>
    <elf-symbol name='nvlist_add_uint8' type='func-type' binding='global-binding' visibility='default-visibility' is-defined='yes'/>
    <elf-symbol name='nvlist_add_uint8_array' type='func-type' binding='global-binding' visibility='default-visibility' is-defined='yes'/>
    <elf-symbol name='nvlist_alloc' type='func-type' binding='global-binding' visibility='default-visibility' is-defined='yes'/>
    <elf-symbol name='nvlist_dup' type='func-type' binding='global-binding' visibility='default-visibility' is-defined='yes'/>
    <elf-symbol name='nvlist_empty' type='func-type' binding='global-binding' visibility='default-visibility' is-defined='yes'/>
    <elf-symbol name='nvlist_exists' type='func-type' binding='global-binding' visibility='default-visibility' is-defined='yes'/>
    <elf-symbol name='nvlist_free' type='func-type' binding='global-binding' visibility='default-visibility' is-defined='yes'/>
    <elf-symbol name='nvlist_lookup_boolean' type='func-type' binding='global-binding' visibility='default-visibility' is-defined='yes'/>
    <elf-symbol name='nvlist_lookup_boolean_array' type='func-type' binding='global-binding' visibility='default-visibility' is-defined='yes'/>
    <elf-symbol name='nvlist_lookup_boolean_value' type='func-type' binding='global-binding' visibility='default-visibility' is-defined='yes'/>
    <elf-symbol name='nvlist_lookup_byte' type='func-type' binding='global-binding' visibility='default-visibility' is-defined='yes'/>
    <elf-symbol name='nvlist_lookup_byte_array' type='func-type' binding='global-binding' visibility='default-visibility' is-defined='yes'/>
    <elf-symbol name='nvlist_lookup_double' type='func-type' binding='global-binding' visibility='default-visibility' is-defined='yes'/>
    <elf-symbol name='nvlist_lookup_hrtime' type='func-type' binding='global-binding' visibility='default-visibility' is-defined='yes'/>
    <elf-symbol name='nvlist_lookup_int16' type='func-type' binding='global-binding' visibility='default-visibility' is-defined='yes'/>
    <elf-symbol name='nvlist_lookup_int16_array' type='func-type' binding='global-binding' visibility='default-visibility' is-defined='yes'/>
    <elf-symbol name='nvlist_lookup_int32' type='func-type' binding='global-binding' visibility='default-visibility' is-defined='yes'/>
    <elf-symbol name='nvlist_lookup_int32_array' type='func-type' binding='global-binding' visibility='default-visibility' is-defined='yes'/>
    <elf-symbol name='nvlist_lookup_int64' type='func-type' binding='global-binding' visibility='default-visibility' is-defined='yes'/>
    <elf-symbol name='nvlist_lookup_int64_array' type='func-type' binding='global-binding' visibility='default-visibility' is-defined='yes'/>
    <elf-symbol name='nvlist_lookup_int8' type='func-type' binding='global-binding' visibility='default-visibility' is-defined='yes'/>
    <elf-symbol name='nvlist_lookup_int8_array' type='func-type' binding='global-binding' visibility='default-visibility' is-defined='yes'/>
    <elf-symbol name='nvlist_lookup_nv_alloc' type='func-type' binding='global-binding' visibility='default-visibility' is-defined='yes'/>
    <elf-symbol name='nvlist_lookup_nvlist' type='func-type' binding='global-binding' visibility='default-visibility' is-defined='yes'/>
    <elf-symbol name='nvlist_lookup_nvlist_array' type='func-type' binding='global-binding' visibility='default-visibility' is-defined='yes'/>
    <elf-symbol name='nvlist_lookup_nvpair' type='func-type' binding='global-binding' visibility='default-visibility' is-defined='yes'/>
    <elf-symbol name='nvlist_lookup_nvpair_embedded_index' type='func-type' binding='global-binding' visibility='default-visibility' is-defined='yes'/>
    <elf-symbol name='nvlist_lookup_pairs' type='func-type' binding='global-binding' visibility='default-visibility' is-defined='yes'/>
    <elf-symbol name='nvlist_lookup_string' type='func-type' binding='global-binding' visibility='default-visibility' is-defined='yes'/>
    <elf-symbol name='nvlist_lookup_string_array' type='func-type' binding='global-binding' visibility='default-visibility' is-defined='yes'/>
    <elf-symbol name='nvlist_lookup_uint16' type='func-type' binding='global-binding' visibility='default-visibility' is-defined='yes'/>
    <elf-symbol name='nvlist_lookup_uint16_array' type='func-type' binding='global-binding' visibility='default-visibility' is-defined='yes'/>
    <elf-symbol name='nvlist_lookup_uint32' type='func-type' binding='global-binding' visibility='default-visibility' is-defined='yes'/>
    <elf-symbol name='nvlist_lookup_uint32_array' type='func-type' binding='global-binding' visibility='default-visibility' is-defined='yes'/>
    <elf-symbol name='nvlist_lookup_uint64' type='func-type' binding='global-binding' visibility='default-visibility' is-defined='yes'/>
    <elf-symbol name='nvlist_lookup_uint64_array' type='func-type' binding='global-binding' visibility='default-visibility' is-defined='yes'/>
    <elf-symbol name='nvlist_lookup_uint8' type='func-type' binding='global-binding' visibility='default-visibility' is-defined='yes'/>
    <elf-symbol name='nvlist_lookup_uint8_array' type='func-type' binding='global-binding' visibility='default-visibility' is-defined='yes'/>
    <elf-symbol name='nvlist_merge' type='func-type' binding='global-binding' visibility='default-visibility' is-defined='yes'/>
    <elf-symbol name='nvlist_next_nvpair' type='func-type' binding='global-binding' visibility='default-visibility' is-defined='yes'/>
    <elf-symbol name='nvlist_nvflag' type='func-type' binding='global-binding' visibility='default-visibility' is-defined='yes'/>
    <elf-symbol name='nvlist_pack' type='func-type' binding='global-binding' visibility='default-visibility' is-defined='yes'/>
    <elf-symbol name='nvlist_prev_nvpair' type='func-type' binding='global-binding' visibility='default-visibility' is-defined='yes'/>
    <elf-symbol name='nvlist_print' type='func-type' binding='global-binding' visibility='default-visibility' is-defined='yes'/>
    <elf-symbol name='nvlist_print_json' type='func-type' binding='global-binding' visibility='default-visibility' is-defined='yes'/>
    <elf-symbol name='nvlist_prt' type='func-type' binding='global-binding' visibility='default-visibility' is-defined='yes'/>
    <elf-symbol name='nvlist_prtctl_alloc' type='func-type' binding='global-binding' visibility='default-visibility' is-defined='yes'/>
    <elf-symbol name='nvlist_prtctl_dofmt' type='func-type' binding='global-binding' visibility='default-visibility' is-defined='yes'/>
    <elf-symbol name='nvlist_prtctl_doindent' type='func-type' binding='global-binding' visibility='default-visibility' is-defined='yes'/>
    <elf-symbol name='nvlist_prtctl_free' type='func-type' binding='global-binding' visibility='default-visibility' is-defined='yes'/>
    <elf-symbol name='nvlist_prtctl_getdest' type='func-type' binding='global-binding' visibility='default-visibility' is-defined='yes'/>
    <elf-symbol name='nvlist_prtctl_setdest' type='func-type' binding='global-binding' visibility='default-visibility' is-defined='yes'/>
    <elf-symbol name='nvlist_prtctl_setfmt' type='func-type' binding='global-binding' visibility='default-visibility' is-defined='yes'/>
    <elf-symbol name='nvlist_prtctl_setindent' type='func-type' binding='global-binding' visibility='default-visibility' is-defined='yes'/>
    <elf-symbol name='nvlist_prtctlop_boolean' type='func-type' binding='global-binding' visibility='default-visibility' is-defined='yes'/>
    <elf-symbol name='nvlist_prtctlop_boolean_array' type='func-type' binding='global-binding' visibility='default-visibility' is-defined='yes'/>
    <elf-symbol name='nvlist_prtctlop_boolean_value' type='func-type' binding='global-binding' visibility='default-visibility' is-defined='yes'/>
    <elf-symbol name='nvlist_prtctlop_byte' type='func-type' binding='global-binding' visibility='default-visibility' is-defined='yes'/>
    <elf-symbol name='nvlist_prtctlop_byte_array' type='func-type' binding='global-binding' visibility='default-visibility' is-defined='yes'/>
    <elf-symbol name='nvlist_prtctlop_double' type='func-type' binding='global-binding' visibility='default-visibility' is-defined='yes'/>
    <elf-symbol name='nvlist_prtctlop_hrtime' type='func-type' binding='global-binding' visibility='default-visibility' is-defined='yes'/>
    <elf-symbol name='nvlist_prtctlop_int16' type='func-type' binding='global-binding' visibility='default-visibility' is-defined='yes'/>
    <elf-symbol name='nvlist_prtctlop_int16_array' type='func-type' binding='global-binding' visibility='default-visibility' is-defined='yes'/>
    <elf-symbol name='nvlist_prtctlop_int32' type='func-type' binding='global-binding' visibility='default-visibility' is-defined='yes'/>
    <elf-symbol name='nvlist_prtctlop_int32_array' type='func-type' binding='global-binding' visibility='default-visibility' is-defined='yes'/>
    <elf-symbol name='nvlist_prtctlop_int64' type='func-type' binding='global-binding' visibility='default-visibility' is-defined='yes'/>
    <elf-symbol name='nvlist_prtctlop_int64_array' type='func-type' binding='global-binding' visibility='default-visibility' is-defined='yes'/>
    <elf-symbol name='nvlist_prtctlop_int8' type='func-type' binding='global-binding' visibility='default-visibility' is-defined='yes'/>
    <elf-symbol name='nvlist_prtctlop_int8_array' type='func-type' binding='global-binding' visibility='default-visibility' is-defined='yes'/>
    <elf-symbol name='nvlist_prtctlop_nvlist' type='func-type' binding='global-binding' visibility='default-visibility' is-defined='yes'/>
    <elf-symbol name='nvlist_prtctlop_nvlist_array' type='func-type' binding='global-binding' visibility='default-visibility' is-defined='yes'/>
    <elf-symbol name='nvlist_prtctlop_string' type='func-type' binding='global-binding' visibility='default-visibility' is-defined='yes'/>
    <elf-symbol name='nvlist_prtctlop_string_array' type='func-type' binding='global-binding' visibility='default-visibility' is-defined='yes'/>
    <elf-symbol name='nvlist_prtctlop_uint16' type='func-type' binding='global-binding' visibility='default-visibility' is-defined='yes'/>
    <elf-symbol name='nvlist_prtctlop_uint16_array' type='func-type' binding='global-binding' visibility='default-visibility' is-defined='yes'/>
    <elf-symbol name='nvlist_prtctlop_uint32' type='func-type' binding='global-binding' visibility='default-visibility' is-defined='yes'/>
    <elf-symbol name='nvlist_prtctlop_uint32_array' type='func-type' binding='global-binding' visibility='default-visibility' is-defined='yes'/>
    <elf-symbol name='nvlist_prtctlop_uint64' type='func-type' binding='global-binding' visibility='default-visibility' is-defined='yes'/>
    <elf-symbol name='nvlist_prtctlop_uint64_array' type='func-type' binding='global-binding' visibility='default-visibility' is-defined='yes'/>
    <elf-symbol name='nvlist_prtctlop_uint8' type='func-type' binding='global-binding' visibility='default-visibility' is-defined='yes'/>
    <elf-symbol name='nvlist_prtctlop_uint8_array' type='func-type' binding='global-binding' visibility='default-visibility' is-defined='yes'/>
    <elf-symbol name='nvlist_remove' type='func-type' binding='global-binding' visibility='default-visibility' is-defined='yes'/>
    <elf-symbol name='nvlist_remove_all' type='func-type' binding='global-binding' visibility='default-visibility' is-defined='yes'/>
    <elf-symbol name='nvlist_remove_nvpair' type='func-type' binding='global-binding' visibility='default-visibility' is-defined='yes'/>
    <elf-symbol name='nvlist_size' type='func-type' binding='global-binding' visibility='default-visibility' is-defined='yes'/>
    <elf-symbol name='nvlist_unpack' type='func-type' binding='global-binding' visibility='default-visibility' is-defined='yes'/>
    <elf-symbol name='nvlist_xalloc' type='func-type' binding='global-binding' visibility='default-visibility' is-defined='yes'/>
    <elf-symbol name='nvlist_xdup' type='func-type' binding='global-binding' visibility='default-visibility' is-defined='yes'/>
    <elf-symbol name='nvlist_xpack' type='func-type' binding='global-binding' visibility='default-visibility' is-defined='yes'/>
    <elf-symbol name='nvlist_xunpack' type='func-type' binding='global-binding' visibility='default-visibility' is-defined='yes'/>
    <elf-symbol name='nvpair_name' type='func-type' binding='global-binding' visibility='default-visibility' is-defined='yes'/>
    <elf-symbol name='nvpair_type' type='func-type' binding='global-binding' visibility='default-visibility' is-defined='yes'/>
    <elf-symbol name='nvpair_type_is_array' type='func-type' binding='global-binding' visibility='default-visibility' is-defined='yes'/>
    <elf-symbol name='nvpair_value_boolean_array' type='func-type' binding='global-binding' visibility='default-visibility' is-defined='yes'/>
    <elf-symbol name='nvpair_value_boolean_value' type='func-type' binding='global-binding' visibility='default-visibility' is-defined='yes'/>
    <elf-symbol name='nvpair_value_byte' type='func-type' binding='global-binding' visibility='default-visibility' is-defined='yes'/>
    <elf-symbol name='nvpair_value_byte_array' type='func-type' binding='global-binding' visibility='default-visibility' is-defined='yes'/>
    <elf-symbol name='nvpair_value_double' type='func-type' binding='global-binding' visibility='default-visibility' is-defined='yes'/>
    <elf-symbol name='nvpair_value_hrtime' type='func-type' binding='global-binding' visibility='default-visibility' is-defined='yes'/>
    <elf-symbol name='nvpair_value_int16' type='func-type' binding='global-binding' visibility='default-visibility' is-defined='yes'/>
    <elf-symbol name='nvpair_value_int16_array' type='func-type' binding='global-binding' visibility='default-visibility' is-defined='yes'/>
    <elf-symbol name='nvpair_value_int32' type='func-type' binding='global-binding' visibility='default-visibility' is-defined='yes'/>
    <elf-symbol name='nvpair_value_int32_array' type='func-type' binding='global-binding' visibility='default-visibility' is-defined='yes'/>
    <elf-symbol name='nvpair_value_int64' type='func-type' binding='global-binding' visibility='default-visibility' is-defined='yes'/>
    <elf-symbol name='nvpair_value_int64_array' type='func-type' binding='global-binding' visibility='default-visibility' is-defined='yes'/>
    <elf-symbol name='nvpair_value_int8' type='func-type' binding='global-binding' visibility='default-visibility' is-defined='yes'/>
    <elf-symbol name='nvpair_value_int8_array' type='func-type' binding='global-binding' visibility='default-visibility' is-defined='yes'/>
    <elf-symbol name='nvpair_value_match' type='func-type' binding='global-binding' visibility='default-visibility' is-defined='yes'/>
    <elf-symbol name='nvpair_value_match_regex' type='func-type' binding='global-binding' visibility='default-visibility' is-defined='yes'/>
    <elf-symbol name='nvpair_value_nvlist' type='func-type' binding='global-binding' visibility='default-visibility' is-defined='yes'/>
    <elf-symbol name='nvpair_value_nvlist_array' type='func-type' binding='global-binding' visibility='default-visibility' is-defined='yes'/>
    <elf-symbol name='nvpair_value_string' type='func-type' binding='global-binding' visibility='default-visibility' is-defined='yes'/>
    <elf-symbol name='nvpair_value_string_array' type='func-type' binding='global-binding' visibility='default-visibility' is-defined='yes'/>
    <elf-symbol name='nvpair_value_uint16' type='func-type' binding='global-binding' visibility='default-visibility' is-defined='yes'/>
    <elf-symbol name='nvpair_value_uint16_array' type='func-type' binding='global-binding' visibility='default-visibility' is-defined='yes'/>
    <elf-symbol name='nvpair_value_uint32' type='func-type' binding='global-binding' visibility='default-visibility' is-defined='yes'/>
    <elf-symbol name='nvpair_value_uint32_array' type='func-type' binding='global-binding' visibility='default-visibility' is-defined='yes'/>
    <elf-symbol name='nvpair_value_uint64' type='func-type' binding='global-binding' visibility='default-visibility' is-defined='yes'/>
    <elf-symbol name='nvpair_value_uint64_array' type='func-type' binding='global-binding' visibility='default-visibility' is-defined='yes'/>
    <elf-symbol name='nvpair_value_uint8' type='func-type' binding='global-binding' visibility='default-visibility' is-defined='yes'/>
    <elf-symbol name='nvpair_value_uint8_array' type='func-type' binding='global-binding' visibility='default-visibility' is-defined='yes'/>
  </elf-function-symbols>
  <elf-variable-symbols>
    <elf-symbol name='libspl_assert_ok' size='4' type='object-type' binding='global-binding' visibility='default-visibility' is-defined='yes'/>
    <elf-symbol name='nv_alloc_nosleep' size='8' type='object-type' binding='global-binding' visibility='default-visibility' is-defined='yes'/>
    <elf-symbol name='nv_fixed_ops' size='8' type='object-type' binding='global-binding' visibility='default-visibility' is-defined='yes'/>
  </elf-variable-symbols>
<<<<<<< HEAD
  <abi-instr version='1.0' address-size='64' path='libnvpair.c' comp-dir-path='/home/allan/openzfs/lib/libnvpair' language='LANG_C99'>
=======
  <abi-instr version='1.0' address-size='64' path='libnvpair.c' comp-dir-path='/home/runner/work/zfs/zfs/lib/libnvpair' language='LANG_C99'>
>>>>>>> f3678d70
    <type-decl name='int' size-in-bits='32' id='type-id-1'/>
    <class-decl name='nvpair' size-in-bits='128' is-struct='yes' visibility='default' id='type-id-2'>
      <data-member access='public' layout-offset-in-bits='0'>
        <var-decl name='nvp_size' type-id='type-id-3' visibility='default'/>
      </data-member>
      <data-member access='public' layout-offset-in-bits='32'>
        <var-decl name='nvp_name_sz' type-id='type-id-4' visibility='default'/>
      </data-member>
      <data-member access='public' layout-offset-in-bits='48'>
        <var-decl name='nvp_reserve' type-id='type-id-4' visibility='default'/>
      </data-member>
      <data-member access='public' layout-offset-in-bits='64'>
        <var-decl name='nvp_value_elem' type-id='type-id-3' visibility='default'/>
      </data-member>
      <data-member access='public' layout-offset-in-bits='96'>
        <var-decl name='nvp_type' type-id='type-id-5' visibility='default'/>
      </data-member>
    </class-decl>
    <typedef-decl name='__int32_t' type-id='type-id-1' id='type-id-6'/>
    <typedef-decl name='int32_t' type-id='type-id-6' id='type-id-3'/>
    <type-decl name='short int' size-in-bits='16' id='type-id-7'/>
    <typedef-decl name='__int16_t' type-id='type-id-7' id='type-id-8'/>
    <typedef-decl name='int16_t' type-id='type-id-8' id='type-id-4'/>
    <type-decl name='unnamed-enum-underlying-type' is-anonymous='yes' size-in-bits='32' alignment-in-bits='32' id='type-id-9'/>
    <enum-decl name='__anonymous_enum__' is-anonymous='yes' id='type-id-10'>
      <underlying-type type-id='type-id-9'/>
      <enumerator name='DATA_TYPE_DONTCARE' value='-1'/>
      <enumerator name='DATA_TYPE_UNKNOWN' value='0'/>
      <enumerator name='DATA_TYPE_BOOLEAN' value='1'/>
      <enumerator name='DATA_TYPE_BYTE' value='2'/>
      <enumerator name='DATA_TYPE_INT16' value='3'/>
      <enumerator name='DATA_TYPE_UINT16' value='4'/>
      <enumerator name='DATA_TYPE_INT32' value='5'/>
      <enumerator name='DATA_TYPE_UINT32' value='6'/>
      <enumerator name='DATA_TYPE_INT64' value='7'/>
      <enumerator name='DATA_TYPE_UINT64' value='8'/>
      <enumerator name='DATA_TYPE_STRING' value='9'/>
      <enumerator name='DATA_TYPE_BYTE_ARRAY' value='10'/>
      <enumerator name='DATA_TYPE_INT16_ARRAY' value='11'/>
      <enumerator name='DATA_TYPE_UINT16_ARRAY' value='12'/>
      <enumerator name='DATA_TYPE_INT32_ARRAY' value='13'/>
      <enumerator name='DATA_TYPE_UINT32_ARRAY' value='14'/>
      <enumerator name='DATA_TYPE_INT64_ARRAY' value='15'/>
      <enumerator name='DATA_TYPE_UINT64_ARRAY' value='16'/>
      <enumerator name='DATA_TYPE_STRING_ARRAY' value='17'/>
      <enumerator name='DATA_TYPE_HRTIME' value='18'/>
      <enumerator name='DATA_TYPE_NVLIST' value='19'/>
      <enumerator name='DATA_TYPE_NVLIST_ARRAY' value='20'/>
      <enumerator name='DATA_TYPE_BOOLEAN_VALUE' value='21'/>
      <enumerator name='DATA_TYPE_INT8' value='22'/>
      <enumerator name='DATA_TYPE_UINT8' value='23'/>
      <enumerator name='DATA_TYPE_BOOLEAN_ARRAY' value='24'/>
      <enumerator name='DATA_TYPE_INT8_ARRAY' value='25'/>
      <enumerator name='DATA_TYPE_UINT8_ARRAY' value='26'/>
      <enumerator name='DATA_TYPE_DOUBLE' value='27'/>
    </enum-decl>
    <typedef-decl name='data_type_t' type-id='type-id-10' id='type-id-5'/>
    <typedef-decl name='nvpair_t' type-id='type-id-2' id='type-id-11'/>
    <pointer-type-def type-id='type-id-11' size-in-bits='64' id='type-id-12'/>
    <type-decl name='char' size-in-bits='8' id='type-id-13'/>
    <pointer-type-def type-id='type-id-13' size-in-bits='64' id='type-id-14'/>
    <pointer-type-def type-id='type-id-14' size-in-bits='64' id='type-id-15'/>
    <function-decl name='nvpair_value_match' mangled-name='nvpair_value_match' visibility='default' binding='global' size-in-bits='64' elf-symbol-id='nvpair_value_match'>
      <parameter type-id='type-id-12' name='nvp'/>
      <parameter type-id='type-id-1' name='ai'/>
      <parameter type-id='type-id-14' name='value'/>
      <parameter type-id='type-id-15' name='ep'/>
      <return type-id='type-id-1'/>
    </function-decl>
<<<<<<< HEAD
    <type-decl name='void' id='type-id-16'/>
    <class-decl name='nvlist' size-in-bits='192' is-struct='yes' visibility='default' id='type-id-17'>
=======
    <class-decl name='re_pattern_buffer' size-in-bits='512' is-struct='yes' visibility='default' id='type-id-16'>
      <data-member access='public' layout-offset-in-bits='0'>
        <var-decl name='buffer' type-id='type-id-17' visibility='default'/>
      </data-member>
      <data-member access='public' layout-offset-in-bits='64'>
        <var-decl name='allocated' type-id='type-id-18' visibility='default'/>
      </data-member>
      <data-member access='public' layout-offset-in-bits='128'>
        <var-decl name='used' type-id='type-id-18' visibility='default'/>
      </data-member>
      <data-member access='public' layout-offset-in-bits='192'>
        <var-decl name='syntax' type-id='type-id-19' visibility='default'/>
      </data-member>
      <data-member access='public' layout-offset-in-bits='256'>
        <var-decl name='fastmap' type-id='type-id-14' visibility='default'/>
      </data-member>
      <data-member access='public' layout-offset-in-bits='320'>
        <var-decl name='translate' type-id='type-id-17' visibility='default'/>
      </data-member>
      <data-member access='public' layout-offset-in-bits='384'>
        <var-decl name='re_nsub' type-id='type-id-20' visibility='default'/>
      </data-member>
      <data-member access='public' layout-offset-in-bits='31'>
        <var-decl name='can_be_null' type-id='type-id-21' visibility='default'/>
      </data-member>
      <data-member access='public' layout-offset-in-bits='29'>
        <var-decl name='regs_allocated' type-id='type-id-21' visibility='default'/>
      </data-member>
      <data-member access='public' layout-offset-in-bits='28'>
        <var-decl name='fastmap_accurate' type-id='type-id-21' visibility='default'/>
      </data-member>
      <data-member access='public' layout-offset-in-bits='27'>
        <var-decl name='no_sub' type-id='type-id-21' visibility='default'/>
      </data-member>
      <data-member access='public' layout-offset-in-bits='26'>
        <var-decl name='not_bol' type-id='type-id-21' visibility='default'/>
      </data-member>
      <data-member access='public' layout-offset-in-bits='25'>
        <var-decl name='not_eol' type-id='type-id-21' visibility='default'/>
      </data-member>
      <data-member access='public' layout-offset-in-bits='24'>
        <var-decl name='newline_anchor' type-id='type-id-21' visibility='default'/>
      </data-member>
    </class-decl>
    <type-decl name='unsigned char' size-in-bits='8' id='type-id-22'/>
    <pointer-type-def type-id='type-id-22' size-in-bits='64' id='type-id-17'/>
    <type-decl name='unsigned long int' size-in-bits='64' id='type-id-18'/>
    <typedef-decl name='reg_syntax_t' type-id='type-id-18' id='type-id-19'/>
    <typedef-decl name='size_t' type-id='type-id-18' id='type-id-20'/>
    <type-decl name='unsigned int' size-in-bits='32' id='type-id-21'/>
    <typedef-decl name='regex_t' type-id='type-id-16' id='type-id-23'/>
    <pointer-type-def type-id='type-id-23' size-in-bits='64' id='type-id-24'/>
    <function-decl name='nvpair_value_match_regex' mangled-name='nvpair_value_match_regex' visibility='default' binding='global' size-in-bits='64' elf-symbol-id='nvpair_value_match_regex'>
      <parameter type-id='type-id-12' name='nvp'/>
      <parameter type-id='type-id-1' name='ai'/>
      <parameter type-id='type-id-14' name='value'/>
      <parameter type-id='type-id-24' name='value_regex'/>
      <parameter type-id='type-id-15' name='ep'/>
      <return type-id='type-id-1'/>
    </function-decl>
    <type-decl name='void' id='type-id-25'/>
    <class-decl name='nvlist' size-in-bits='192' is-struct='yes' visibility='default' id='type-id-26'>
>>>>>>> f3678d70
      <data-member access='public' layout-offset-in-bits='0'>
        <var-decl name='nvl_version' type-id='type-id-3' visibility='default'/>
      </data-member>
      <data-member access='public' layout-offset-in-bits='32'>
<<<<<<< HEAD
        <var-decl name='nvl_nvflag' type-id='type-id-18' visibility='default'/>
      </data-member>
      <data-member access='public' layout-offset-in-bits='64'>
        <var-decl name='nvl_priv' type-id='type-id-19' visibility='default'/>
      </data-member>
      <data-member access='public' layout-offset-in-bits='128'>
        <var-decl name='nvl_flag' type-id='type-id-18' visibility='default'/>
=======
        <var-decl name='nvl_nvflag' type-id='type-id-27' visibility='default'/>
      </data-member>
      <data-member access='public' layout-offset-in-bits='64'>
        <var-decl name='nvl_priv' type-id='type-id-28' visibility='default'/>
      </data-member>
      <data-member access='public' layout-offset-in-bits='128'>
        <var-decl name='nvl_flag' type-id='type-id-27' visibility='default'/>
>>>>>>> f3678d70
      </data-member>
      <data-member access='public' layout-offset-in-bits='160'>
        <var-decl name='nvl_pad' type-id='type-id-3' visibility='default'/>
      </data-member>
    </class-decl>
<<<<<<< HEAD
    <type-decl name='unsigned int' size-in-bits='32' id='type-id-20'/>
    <typedef-decl name='__uint32_t' type-id='type-id-20' id='type-id-21'/>
    <typedef-decl name='uint32_t' type-id='type-id-21' id='type-id-18'/>
    <type-decl name='unsigned long int' size-in-bits='64' id='type-id-22'/>
    <typedef-decl name='__uint64_t' type-id='type-id-22' id='type-id-23'/>
    <typedef-decl name='uint64_t' type-id='type-id-23' id='type-id-19'/>
    <typedef-decl name='nvlist_t' type-id='type-id-17' id='type-id-24'/>
    <pointer-type-def type-id='type-id-24' size-in-bits='64' id='type-id-25'/>
    <function-decl name='dump_nvlist' mangled-name='dump_nvlist' visibility='default' binding='global' size-in-bits='64' elf-symbol-id='dump_nvlist'>
      <parameter type-id='type-id-25' name='list'/>
      <parameter type-id='type-id-1' name='indent'/>
      <return type-id='type-id-16'/>
    </function-decl>
    <class-decl name='nvlist_prtctl' size-in-bits='576' is-struct='yes' visibility='default' id='type-id-26'>
      <data-member access='public' layout-offset-in-bits='0'>
        <var-decl name='nvprt_fp' type-id='type-id-27' visibility='default'/>
      </data-member>
      <data-member access='public' layout-offset-in-bits='64'>
        <var-decl name='nvprt_indent_mode' type-id='type-id-28' visibility='default'/>
=======
    <typedef-decl name='__uint32_t' type-id='type-id-21' id='type-id-29'/>
    <typedef-decl name='uint32_t' type-id='type-id-29' id='type-id-27'/>
    <typedef-decl name='__uint64_t' type-id='type-id-18' id='type-id-30'/>
    <typedef-decl name='uint64_t' type-id='type-id-30' id='type-id-28'/>
    <typedef-decl name='nvlist_t' type-id='type-id-26' id='type-id-31'/>
    <pointer-type-def type-id='type-id-31' size-in-bits='64' id='type-id-32'/>
    <function-decl name='dump_nvlist' mangled-name='dump_nvlist' visibility='default' binding='global' size-in-bits='64' elf-symbol-id='dump_nvlist'>
      <parameter type-id='type-id-32' name='list'/>
      <parameter type-id='type-id-1' name='indent'/>
      <return type-id='type-id-25'/>
    </function-decl>
    <class-decl name='nvlist_prtctl' size-in-bits='576' is-struct='yes' visibility='default' id='type-id-33'>
      <data-member access='public' layout-offset-in-bits='0'>
        <var-decl name='nvprt_fp' type-id='type-id-34' visibility='default'/>
      </data-member>
      <data-member access='public' layout-offset-in-bits='64'>
        <var-decl name='nvprt_indent_mode' type-id='type-id-35' visibility='default'/>
>>>>>>> f3678d70
      </data-member>
      <data-member access='public' layout-offset-in-bits='96'>
        <var-decl name='nvprt_indent' type-id='type-id-1' visibility='default'/>
      </data-member>
      <data-member access='public' layout-offset-in-bits='128'>
        <var-decl name='nvprt_indentinc' type-id='type-id-1' visibility='default'/>
      </data-member>
      <data-member access='public' layout-offset-in-bits='192'>
<<<<<<< HEAD
        <var-decl name='nvprt_nmfmt' type-id='type-id-29' visibility='default'/>
      </data-member>
      <data-member access='public' layout-offset-in-bits='256'>
        <var-decl name='nvprt_eomfmt' type-id='type-id-29' visibility='default'/>
      </data-member>
      <data-member access='public' layout-offset-in-bits='320'>
        <var-decl name='nvprt_btwnarrfmt' type-id='type-id-29' visibility='default'/>
=======
        <var-decl name='nvprt_nmfmt' type-id='type-id-36' visibility='default'/>
      </data-member>
      <data-member access='public' layout-offset-in-bits='256'>
        <var-decl name='nvprt_eomfmt' type-id='type-id-36' visibility='default'/>
      </data-member>
      <data-member access='public' layout-offset-in-bits='320'>
        <var-decl name='nvprt_btwnarrfmt' type-id='type-id-36' visibility='default'/>
>>>>>>> f3678d70
      </data-member>
      <data-member access='public' layout-offset-in-bits='384'>
        <var-decl name='nvprt_btwnarrfmt_nl' type-id='type-id-1' visibility='default'/>
      </data-member>
      <data-member access='public' layout-offset-in-bits='448'>
<<<<<<< HEAD
        <var-decl name='nvprt_dfltops' type-id='type-id-30' visibility='default'/>
      </data-member>
      <data-member access='public' layout-offset-in-bits='512'>
        <var-decl name='nvprt_custops' type-id='type-id-30' visibility='default'/>
      </data-member>
    </class-decl>
    <class-decl name='_IO_FILE' size-in-bits='1728' is-struct='yes' visibility='default' id='type-id-31'>
=======
        <var-decl name='nvprt_dfltops' type-id='type-id-37' visibility='default'/>
      </data-member>
      <data-member access='public' layout-offset-in-bits='512'>
        <var-decl name='nvprt_custops' type-id='type-id-37' visibility='default'/>
      </data-member>
    </class-decl>
    <class-decl name='_IO_FILE' size-in-bits='1728' is-struct='yes' visibility='default' id='type-id-38'>
>>>>>>> f3678d70
      <data-member access='public' layout-offset-in-bits='0'>
        <var-decl name='_flags' type-id='type-id-1' visibility='default'/>
      </data-member>
      <data-member access='public' layout-offset-in-bits='64'>
        <var-decl name='_IO_read_ptr' type-id='type-id-14' visibility='default'/>
      </data-member>
      <data-member access='public' layout-offset-in-bits='128'>
        <var-decl name='_IO_read_end' type-id='type-id-14' visibility='default'/>
      </data-member>
      <data-member access='public' layout-offset-in-bits='192'>
        <var-decl name='_IO_read_base' type-id='type-id-14' visibility='default'/>
      </data-member>
      <data-member access='public' layout-offset-in-bits='256'>
        <var-decl name='_IO_write_base' type-id='type-id-14' visibility='default'/>
      </data-member>
      <data-member access='public' layout-offset-in-bits='320'>
        <var-decl name='_IO_write_ptr' type-id='type-id-14' visibility='default'/>
      </data-member>
      <data-member access='public' layout-offset-in-bits='384'>
        <var-decl name='_IO_write_end' type-id='type-id-14' visibility='default'/>
      </data-member>
      <data-member access='public' layout-offset-in-bits='448'>
        <var-decl name='_IO_buf_base' type-id='type-id-14' visibility='default'/>
      </data-member>
      <data-member access='public' layout-offset-in-bits='512'>
        <var-decl name='_IO_buf_end' type-id='type-id-14' visibility='default'/>
      </data-member>
      <data-member access='public' layout-offset-in-bits='576'>
        <var-decl name='_IO_save_base' type-id='type-id-14' visibility='default'/>
      </data-member>
      <data-member access='public' layout-offset-in-bits='640'>
        <var-decl name='_IO_backup_base' type-id='type-id-14' visibility='default'/>
      </data-member>
      <data-member access='public' layout-offset-in-bits='704'>
        <var-decl name='_IO_save_end' type-id='type-id-14' visibility='default'/>
      </data-member>
      <data-member access='public' layout-offset-in-bits='768'>
<<<<<<< HEAD
        <var-decl name='_markers' type-id='type-id-32' visibility='default'/>
      </data-member>
      <data-member access='public' layout-offset-in-bits='832'>
        <var-decl name='_chain' type-id='type-id-33' visibility='default'/>
=======
        <var-decl name='_markers' type-id='type-id-39' visibility='default'/>
      </data-member>
      <data-member access='public' layout-offset-in-bits='832'>
        <var-decl name='_chain' type-id='type-id-40' visibility='default'/>
>>>>>>> f3678d70
      </data-member>
      <data-member access='public' layout-offset-in-bits='896'>
        <var-decl name='_fileno' type-id='type-id-1' visibility='default'/>
      </data-member>
      <data-member access='public' layout-offset-in-bits='928'>
        <var-decl name='_flags2' type-id='type-id-1' visibility='default'/>
      </data-member>
      <data-member access='public' layout-offset-in-bits='960'>
<<<<<<< HEAD
        <var-decl name='_old_offset' type-id='type-id-34' visibility='default'/>
      </data-member>
      <data-member access='public' layout-offset-in-bits='1024'>
        <var-decl name='_cur_column' type-id='type-id-35' visibility='default'/>
      </data-member>
      <data-member access='public' layout-offset-in-bits='1040'>
        <var-decl name='_vtable_offset' type-id='type-id-36' visibility='default'/>
      </data-member>
      <data-member access='public' layout-offset-in-bits='1048'>
        <var-decl name='_shortbuf' type-id='type-id-37' visibility='default'/>
      </data-member>
      <data-member access='public' layout-offset-in-bits='1088'>
        <var-decl name='_lock' type-id='type-id-38' visibility='default'/>
      </data-member>
      <data-member access='public' layout-offset-in-bits='1152'>
        <var-decl name='_offset' type-id='type-id-39' visibility='default'/>
      </data-member>
      <data-member access='public' layout-offset-in-bits='1216'>
        <var-decl name='_codecvt' type-id='type-id-40' visibility='default'/>
      </data-member>
      <data-member access='public' layout-offset-in-bits='1280'>
        <var-decl name='_wide_data' type-id='type-id-41' visibility='default'/>
      </data-member>
      <data-member access='public' layout-offset-in-bits='1344'>
        <var-decl name='_freeres_list' type-id='type-id-33' visibility='default'/>
      </data-member>
      <data-member access='public' layout-offset-in-bits='1408'>
        <var-decl name='_freeres_buf' type-id='type-id-42' visibility='default'/>
=======
        <var-decl name='_old_offset' type-id='type-id-41' visibility='default'/>
      </data-member>
      <data-member access='public' layout-offset-in-bits='1024'>
        <var-decl name='_cur_column' type-id='type-id-42' visibility='default'/>
      </data-member>
      <data-member access='public' layout-offset-in-bits='1040'>
        <var-decl name='_vtable_offset' type-id='type-id-43' visibility='default'/>
      </data-member>
      <data-member access='public' layout-offset-in-bits='1048'>
        <var-decl name='_shortbuf' type-id='type-id-44' visibility='default'/>
      </data-member>
      <data-member access='public' layout-offset-in-bits='1152'>
        <var-decl name='_offset' type-id='type-id-45' visibility='default'/>
      </data-member>
      <data-member access='public' layout-offset-in-bits='1216'>
        <var-decl name='__pad1' type-id='type-id-46' visibility='default'/>
      </data-member>
      <data-member access='public' layout-offset-in-bits='1280'>
        <var-decl name='__pad2' type-id='type-id-46' visibility='default'/>
      </data-member>
      <data-member access='public' layout-offset-in-bits='1344'>
        <var-decl name='__pad3' type-id='type-id-46' visibility='default'/>
      </data-member>
      <data-member access='public' layout-offset-in-bits='1408'>
        <var-decl name='__pad4' type-id='type-id-46' visibility='default'/>
>>>>>>> f3678d70
      </data-member>
      <data-member access='public' layout-offset-in-bits='1472'>
        <var-decl name='__pad5' type-id='type-id-43' visibility='default'/>
      </data-member>
      <data-member access='public' layout-offset-in-bits='1536'>
        <var-decl name='_mode' type-id='type-id-1' visibility='default'/>
      </data-member>
      <data-member access='public' layout-offset-in-bits='1568'>
<<<<<<< HEAD
        <var-decl name='_unused2' type-id='type-id-44' visibility='default'/>
      </data-member>
    </class-decl>
    <class-decl name='_IO_marker' is-struct='yes' visibility='default' is-declaration-only='yes' id='type-id-45'/>
    <pointer-type-def type-id='type-id-45' size-in-bits='64' id='type-id-32'/>
    <pointer-type-def type-id='type-id-31' size-in-bits='64' id='type-id-33'/>
    <type-decl name='long int' size-in-bits='64' id='type-id-46'/>
    <typedef-decl name='__off_t' type-id='type-id-46' id='type-id-34'/>
    <type-decl name='unsigned short int' size-in-bits='16' id='type-id-35'/>
    <type-decl name='signed char' size-in-bits='8' id='type-id-36'/>

    <array-type-def dimensions='1' type-id='type-id-13' size-in-bits='8' id='type-id-37'>
      <subrange length='1' type-id='type-id-22' id='type-id-47'/>

    </array-type-def>
    <typedef-decl name='_IO_lock_t' type-id='type-id-16' id='type-id-48'/>
    <pointer-type-def type-id='type-id-48' size-in-bits='64' id='type-id-38'/>
    <typedef-decl name='__off64_t' type-id='type-id-46' id='type-id-39'/>
    <class-decl name='_IO_codecvt' is-struct='yes' visibility='default' is-declaration-only='yes' id='type-id-49'/>
    <pointer-type-def type-id='type-id-49' size-in-bits='64' id='type-id-40'/>
    <class-decl name='_IO_wide_data' is-struct='yes' visibility='default' is-declaration-only='yes' id='type-id-50'/>
    <pointer-type-def type-id='type-id-50' size-in-bits='64' id='type-id-41'/>
    <pointer-type-def type-id='type-id-16' size-in-bits='64' id='type-id-42'/>
    <typedef-decl name='size_t' type-id='type-id-22' id='type-id-43'/>

    <array-type-def dimensions='1' type-id='type-id-13' size-in-bits='160' id='type-id-44'>
      <subrange length='20' type-id='type-id-22' id='type-id-51'/>

    </array-type-def>
    <typedef-decl name='FILE' type-id='type-id-31' id='type-id-52'/>
    <pointer-type-def type-id='type-id-52' size-in-bits='64' id='type-id-27'/>
    <enum-decl name='nvlist_indent_mode' id='type-id-28'>
=======
        <var-decl name='_unused2' type-id='type-id-47' visibility='default'/>
      </data-member>
    </class-decl>
    <class-decl name='_IO_marker' size-in-bits='192' is-struct='yes' visibility='default' id='type-id-48'>
      <data-member access='public' layout-offset-in-bits='0'>
        <var-decl name='_next' type-id='type-id-39' visibility='default'/>
      </data-member>
      <data-member access='public' layout-offset-in-bits='64'>
        <var-decl name='_sbuf' type-id='type-id-40' visibility='default'/>
      </data-member>
      <data-member access='public' layout-offset-in-bits='128'>
        <var-decl name='_pos' type-id='type-id-1' visibility='default'/>
      </data-member>
    </class-decl>
    <pointer-type-def type-id='type-id-48' size-in-bits='64' id='type-id-39'/>
    <pointer-type-def type-id='type-id-38' size-in-bits='64' id='type-id-40'/>
    <type-decl name='long int' size-in-bits='64' id='type-id-49'/>
    <typedef-decl name='__off_t' type-id='type-id-49' id='type-id-41'/>
    <type-decl name='unsigned short int' size-in-bits='16' id='type-id-42'/>
    <type-decl name='signed char' size-in-bits='8' id='type-id-43'/>

    <array-type-def dimensions='1' type-id='type-id-13' size-in-bits='8' id='type-id-44'>
      <subrange length='1' type-id='type-id-18' id='type-id-50'/>

    </array-type-def>
    <typedef-decl name='__off64_t' type-id='type-id-49' id='type-id-45'/>
    <pointer-type-def type-id='type-id-25' size-in-bits='64' id='type-id-46'/>

    <array-type-def dimensions='1' type-id='type-id-13' size-in-bits='160' id='type-id-47'>
      <subrange length='20' type-id='type-id-18' id='type-id-51'/>

    </array-type-def>
    <typedef-decl name='FILE' type-id='type-id-38' id='type-id-52'/>
    <pointer-type-def type-id='type-id-52' size-in-bits='64' id='type-id-34'/>
    <enum-decl name='nvlist_indent_mode' id='type-id-35'>
>>>>>>> f3678d70
      <underlying-type type-id='type-id-9'/>
      <enumerator name='NVLIST_INDENT_ABS' value='0'/>
      <enumerator name='NVLIST_INDENT_TABBED' value='1'/>
    </enum-decl>
    <qualified-type-def type-id='type-id-13' const='yes' id='type-id-53'/>
<<<<<<< HEAD
    <pointer-type-def type-id='type-id-53' size-in-bits='64' id='type-id-29'/>
=======
    <pointer-type-def type-id='type-id-53' size-in-bits='64' id='type-id-36'/>
>>>>>>> f3678d70
    <class-decl name='nvlist_printops' size-in-bits='3456' is-struct='yes' visibility='default' id='type-id-54'>
      <data-member access='public' layout-offset-in-bits='0'>
        <var-decl name='print_boolean' type-id='type-id-55' visibility='default'/>
      </data-member>
      <data-member access='public' layout-offset-in-bits='128'>
        <var-decl name='print_boolean_value' type-id='type-id-56' visibility='default'/>
      </data-member>
      <data-member access='public' layout-offset-in-bits='256'>
        <var-decl name='print_byte' type-id='type-id-57' visibility='default'/>
      </data-member>
      <data-member access='public' layout-offset-in-bits='384'>
        <var-decl name='print_int8' type-id='type-id-58' visibility='default'/>
      </data-member>
      <data-member access='public' layout-offset-in-bits='512'>
        <var-decl name='print_uint8' type-id='type-id-59' visibility='default'/>
      </data-member>
      <data-member access='public' layout-offset-in-bits='640'>
        <var-decl name='print_int16' type-id='type-id-60' visibility='default'/>
      </data-member>
      <data-member access='public' layout-offset-in-bits='768'>
        <var-decl name='print_uint16' type-id='type-id-61' visibility='default'/>
      </data-member>
      <data-member access='public' layout-offset-in-bits='896'>
        <var-decl name='print_int32' type-id='type-id-62' visibility='default'/>
      </data-member>
      <data-member access='public' layout-offset-in-bits='1024'>
        <var-decl name='print_uint32' type-id='type-id-63' visibility='default'/>
      </data-member>
      <data-member access='public' layout-offset-in-bits='1152'>
        <var-decl name='print_int64' type-id='type-id-64' visibility='default'/>
      </data-member>
      <data-member access='public' layout-offset-in-bits='1280'>
        <var-decl name='print_uint64' type-id='type-id-65' visibility='default'/>
      </data-member>
      <data-member access='public' layout-offset-in-bits='1408'>
        <var-decl name='print_double' type-id='type-id-66' visibility='default'/>
      </data-member>
      <data-member access='public' layout-offset-in-bits='1536'>
        <var-decl name='print_string' type-id='type-id-67' visibility='default'/>
      </data-member>
      <data-member access='public' layout-offset-in-bits='1664'>
        <var-decl name='print_hrtime' type-id='type-id-68' visibility='default'/>
      </data-member>
      <data-member access='public' layout-offset-in-bits='1792'>
        <var-decl name='print_nvlist' type-id='type-id-69' visibility='default'/>
      </data-member>
      <data-member access='public' layout-offset-in-bits='1920'>
        <var-decl name='print_boolean_array' type-id='type-id-70' visibility='default'/>
      </data-member>
      <data-member access='public' layout-offset-in-bits='2048'>
        <var-decl name='print_byte_array' type-id='type-id-71' visibility='default'/>
      </data-member>
      <data-member access='public' layout-offset-in-bits='2176'>
        <var-decl name='print_int8_array' type-id='type-id-72' visibility='default'/>
      </data-member>
      <data-member access='public' layout-offset-in-bits='2304'>
        <var-decl name='print_uint8_array' type-id='type-id-73' visibility='default'/>
      </data-member>
      <data-member access='public' layout-offset-in-bits='2432'>
        <var-decl name='print_int16_array' type-id='type-id-74' visibility='default'/>
      </data-member>
      <data-member access='public' layout-offset-in-bits='2560'>
        <var-decl name='print_uint16_array' type-id='type-id-75' visibility='default'/>
      </data-member>
      <data-member access='public' layout-offset-in-bits='2688'>
        <var-decl name='print_int32_array' type-id='type-id-76' visibility='default'/>
      </data-member>
      <data-member access='public' layout-offset-in-bits='2816'>
        <var-decl name='print_uint32_array' type-id='type-id-77' visibility='default'/>
      </data-member>
      <data-member access='public' layout-offset-in-bits='2944'>
        <var-decl name='print_int64_array' type-id='type-id-78' visibility='default'/>
      </data-member>
      <data-member access='public' layout-offset-in-bits='3072'>
        <var-decl name='print_uint64_array' type-id='type-id-79' visibility='default'/>
      </data-member>
      <data-member access='public' layout-offset-in-bits='3200'>
        <var-decl name='print_string_array' type-id='type-id-80' visibility='default'/>
      </data-member>
      <data-member access='public' layout-offset-in-bits='3328'>
        <var-decl name='print_nvlist_array' type-id='type-id-81' visibility='default'/>
      </data-member>
    </class-decl>
    <class-decl name='__anonymous_struct__' size-in-bits='128' is-struct='yes' is-anonymous='yes' visibility='default' id='type-id-55'>
      <data-member access='public' layout-offset-in-bits='0'>
        <var-decl name='op' type-id='type-id-82' visibility='default'/>
      </data-member>
      <data-member access='public' layout-offset-in-bits='64'>
<<<<<<< HEAD
        <var-decl name='arg' type-id='type-id-42' visibility='default'/>
      </data-member>
    </class-decl>
    <pointer-type-def type-id='type-id-26' size-in-bits='64' id='type-id-83'/>
=======
        <var-decl name='arg' type-id='type-id-46' visibility='default'/>
      </data-member>
    </class-decl>
    <pointer-type-def type-id='type-id-33' size-in-bits='64' id='type-id-83'/>
>>>>>>> f3678d70
    <pointer-type-def type-id='type-id-84' size-in-bits='64' id='type-id-82'/>
    <class-decl name='__anonymous_struct__' size-in-bits='128' is-struct='yes' is-anonymous='yes' visibility='default' id='type-id-56'>
      <data-member access='public' layout-offset-in-bits='0'>
        <var-decl name='op' type-id='type-id-85' visibility='default'/>
      </data-member>
      <data-member access='public' layout-offset-in-bits='64'>
<<<<<<< HEAD
        <var-decl name='arg' type-id='type-id-42' visibility='default'/>
=======
        <var-decl name='arg' type-id='type-id-46' visibility='default'/>
>>>>>>> f3678d70
      </data-member>
    </class-decl>
    <enum-decl name='__anonymous_enum__' is-anonymous='yes' id='type-id-86'>
      <underlying-type type-id='type-id-9'/>
      <enumerator name='B_FALSE' value='0'/>
      <enumerator name='B_TRUE' value='1'/>
    </enum-decl>
    <typedef-decl name='boolean_t' type-id='type-id-86' id='type-id-87'/>
    <pointer-type-def type-id='type-id-88' size-in-bits='64' id='type-id-85'/>
    <class-decl name='__anonymous_struct__' size-in-bits='128' is-struct='yes' is-anonymous='yes' visibility='default' id='type-id-57'>
<<<<<<< HEAD
      <data-member access='public' layout-offset-in-bits='0'>
        <var-decl name='op' type-id='type-id-89' visibility='default'/>
      </data-member>
      <data-member access='public' layout-offset-in-bits='64'>
        <var-decl name='arg' type-id='type-id-42' visibility='default'/>
      </data-member>
    </class-decl>
    <type-decl name='unsigned char' size-in-bits='8' id='type-id-90'/>
    <typedef-decl name='uchar_t' type-id='type-id-90' id='type-id-91'/>
    <pointer-type-def type-id='type-id-92' size-in-bits='64' id='type-id-89'/>
    <class-decl name='__anonymous_struct__' size-in-bits='128' is-struct='yes' is-anonymous='yes' visibility='default' id='type-id-58'>
      <data-member access='public' layout-offset-in-bits='0'>
        <var-decl name='op' type-id='type-id-93' visibility='default'/>
      </data-member>
      <data-member access='public' layout-offset-in-bits='64'>
        <var-decl name='arg' type-id='type-id-42' visibility='default'/>
      </data-member>
    </class-decl>
    <typedef-decl name='__int8_t' type-id='type-id-36' id='type-id-94'/>
    <typedef-decl name='int8_t' type-id='type-id-94' id='type-id-95'/>
    <pointer-type-def type-id='type-id-96' size-in-bits='64' id='type-id-93'/>
    <class-decl name='__anonymous_struct__' size-in-bits='128' is-struct='yes' is-anonymous='yes' visibility='default' id='type-id-59'>
      <data-member access='public' layout-offset-in-bits='0'>
        <var-decl name='op' type-id='type-id-97' visibility='default'/>
      </data-member>
      <data-member access='public' layout-offset-in-bits='64'>
        <var-decl name='arg' type-id='type-id-42' visibility='default'/>
      </data-member>
    </class-decl>
    <typedef-decl name='__uint8_t' type-id='type-id-90' id='type-id-98'/>
    <typedef-decl name='uint8_t' type-id='type-id-98' id='type-id-99'/>
    <pointer-type-def type-id='type-id-100' size-in-bits='64' id='type-id-97'/>
    <class-decl name='__anonymous_struct__' size-in-bits='128' is-struct='yes' is-anonymous='yes' visibility='default' id='type-id-60'>
      <data-member access='public' layout-offset-in-bits='0'>
        <var-decl name='op' type-id='type-id-101' visibility='default'/>
      </data-member>
      <data-member access='public' layout-offset-in-bits='64'>
        <var-decl name='arg' type-id='type-id-42' visibility='default'/>
      </data-member>
    </class-decl>
    <pointer-type-def type-id='type-id-102' size-in-bits='64' id='type-id-101'/>
    <class-decl name='__anonymous_struct__' size-in-bits='128' is-struct='yes' is-anonymous='yes' visibility='default' id='type-id-61'>
=======
      <data-member access='public' layout-offset-in-bits='0'>
        <var-decl name='op' type-id='type-id-89' visibility='default'/>
      </data-member>
      <data-member access='public' layout-offset-in-bits='64'>
        <var-decl name='arg' type-id='type-id-46' visibility='default'/>
      </data-member>
    </class-decl>
    <typedef-decl name='uchar_t' type-id='type-id-22' id='type-id-90'/>
    <pointer-type-def type-id='type-id-91' size-in-bits='64' id='type-id-89'/>
    <class-decl name='__anonymous_struct__' size-in-bits='128' is-struct='yes' is-anonymous='yes' visibility='default' id='type-id-58'>
      <data-member access='public' layout-offset-in-bits='0'>
        <var-decl name='op' type-id='type-id-92' visibility='default'/>
      </data-member>
      <data-member access='public' layout-offset-in-bits='64'>
        <var-decl name='arg' type-id='type-id-46' visibility='default'/>
      </data-member>
    </class-decl>
    <typedef-decl name='__int8_t' type-id='type-id-43' id='type-id-93'/>
    <typedef-decl name='int8_t' type-id='type-id-93' id='type-id-94'/>
    <pointer-type-def type-id='type-id-95' size-in-bits='64' id='type-id-92'/>
    <class-decl name='__anonymous_struct__' size-in-bits='128' is-struct='yes' is-anonymous='yes' visibility='default' id='type-id-59'>
>>>>>>> f3678d70
      <data-member access='public' layout-offset-in-bits='0'>
        <var-decl name='op' type-id='type-id-103' visibility='default'/>
      </data-member>
      <data-member access='public' layout-offset-in-bits='64'>
<<<<<<< HEAD
        <var-decl name='arg' type-id='type-id-42' visibility='default'/>
      </data-member>
    </class-decl>
    <typedef-decl name='__uint16_t' type-id='type-id-35' id='type-id-104'/>
    <typedef-decl name='uint16_t' type-id='type-id-104' id='type-id-105'/>
    <pointer-type-def type-id='type-id-106' size-in-bits='64' id='type-id-103'/>
    <class-decl name='__anonymous_struct__' size-in-bits='128' is-struct='yes' is-anonymous='yes' visibility='default' id='type-id-62'>
=======
        <var-decl name='arg' type-id='type-id-46' visibility='default'/>
      </data-member>
    </class-decl>
    <typedef-decl name='__uint8_t' type-id='type-id-22' id='type-id-97'/>
    <typedef-decl name='uint8_t' type-id='type-id-97' id='type-id-98'/>
    <pointer-type-def type-id='type-id-99' size-in-bits='64' id='type-id-96'/>
    <class-decl name='__anonymous_struct__' size-in-bits='128' is-struct='yes' is-anonymous='yes' visibility='default' id='type-id-60'>
>>>>>>> f3678d70
      <data-member access='public' layout-offset-in-bits='0'>
        <var-decl name='op' type-id='type-id-107' visibility='default'/>
      </data-member>
      <data-member access='public' layout-offset-in-bits='64'>
<<<<<<< HEAD
        <var-decl name='arg' type-id='type-id-42' visibility='default'/>
      </data-member>
    </class-decl>
    <pointer-type-def type-id='type-id-108' size-in-bits='64' id='type-id-107'/>
    <class-decl name='__anonymous_struct__' size-in-bits='128' is-struct='yes' is-anonymous='yes' visibility='default' id='type-id-63'>
=======
        <var-decl name='arg' type-id='type-id-46' visibility='default'/>
      </data-member>
    </class-decl>
    <pointer-type-def type-id='type-id-101' size-in-bits='64' id='type-id-100'/>
    <class-decl name='__anonymous_struct__' size-in-bits='128' is-struct='yes' is-anonymous='yes' visibility='default' id='type-id-61'>
>>>>>>> f3678d70
      <data-member access='public' layout-offset-in-bits='0'>
        <var-decl name='op' type-id='type-id-109' visibility='default'/>
      </data-member>
      <data-member access='public' layout-offset-in-bits='64'>
<<<<<<< HEAD
        <var-decl name='arg' type-id='type-id-42' visibility='default'/>
      </data-member>
    </class-decl>
    <pointer-type-def type-id='type-id-110' size-in-bits='64' id='type-id-109'/>
    <class-decl name='__anonymous_struct__' size-in-bits='128' is-struct='yes' is-anonymous='yes' visibility='default' id='type-id-64'>
      <data-member access='public' layout-offset-in-bits='0'>
        <var-decl name='op' type-id='type-id-111' visibility='default'/>
      </data-member>
      <data-member access='public' layout-offset-in-bits='64'>
        <var-decl name='arg' type-id='type-id-42' visibility='default'/>
      </data-member>
    </class-decl>
    <typedef-decl name='__int64_t' type-id='type-id-46' id='type-id-112'/>
    <typedef-decl name='int64_t' type-id='type-id-112' id='type-id-113'/>
    <pointer-type-def type-id='type-id-114' size-in-bits='64' id='type-id-111'/>
    <class-decl name='__anonymous_struct__' size-in-bits='128' is-struct='yes' is-anonymous='yes' visibility='default' id='type-id-65'>
=======
        <var-decl name='arg' type-id='type-id-46' visibility='default'/>
      </data-member>
    </class-decl>
    <typedef-decl name='__uint16_t' type-id='type-id-42' id='type-id-103'/>
    <typedef-decl name='uint16_t' type-id='type-id-103' id='type-id-104'/>
    <pointer-type-def type-id='type-id-105' size-in-bits='64' id='type-id-102'/>
    <class-decl name='__anonymous_struct__' size-in-bits='128' is-struct='yes' is-anonymous='yes' visibility='default' id='type-id-62'>
      <data-member access='public' layout-offset-in-bits='0'>
        <var-decl name='op' type-id='type-id-106' visibility='default'/>
      </data-member>
      <data-member access='public' layout-offset-in-bits='64'>
        <var-decl name='arg' type-id='type-id-46' visibility='default'/>
      </data-member>
    </class-decl>
    <pointer-type-def type-id='type-id-107' size-in-bits='64' id='type-id-106'/>
    <class-decl name='__anonymous_struct__' size-in-bits='128' is-struct='yes' is-anonymous='yes' visibility='default' id='type-id-63'>
>>>>>>> f3678d70
      <data-member access='public' layout-offset-in-bits='0'>
        <var-decl name='op' type-id='type-id-115' visibility='default'/>
      </data-member>
      <data-member access='public' layout-offset-in-bits='64'>
<<<<<<< HEAD
        <var-decl name='arg' type-id='type-id-42' visibility='default'/>
      </data-member>
    </class-decl>
    <pointer-type-def type-id='type-id-116' size-in-bits='64' id='type-id-115'/>
    <class-decl name='__anonymous_struct__' size-in-bits='128' is-struct='yes' is-anonymous='yes' visibility='default' id='type-id-66'>
=======
        <var-decl name='arg' type-id='type-id-46' visibility='default'/>
      </data-member>
    </class-decl>
    <pointer-type-def type-id='type-id-109' size-in-bits='64' id='type-id-108'/>
    <class-decl name='__anonymous_struct__' size-in-bits='128' is-struct='yes' is-anonymous='yes' visibility='default' id='type-id-64'>
>>>>>>> f3678d70
      <data-member access='public' layout-offset-in-bits='0'>
        <var-decl name='op' type-id='type-id-117' visibility='default'/>
      </data-member>
      <data-member access='public' layout-offset-in-bits='64'>
<<<<<<< HEAD
        <var-decl name='arg' type-id='type-id-42' visibility='default'/>
      </data-member>
    </class-decl>
    <type-decl name='double' size-in-bits='64' id='type-id-118'/>
    <pointer-type-def type-id='type-id-119' size-in-bits='64' id='type-id-117'/>
    <class-decl name='__anonymous_struct__' size-in-bits='128' is-struct='yes' is-anonymous='yes' visibility='default' id='type-id-67'>
      <data-member access='public' layout-offset-in-bits='0'>
        <var-decl name='op' type-id='type-id-120' visibility='default'/>
      </data-member>
      <data-member access='public' layout-offset-in-bits='64'>
        <var-decl name='arg' type-id='type-id-42' visibility='default'/>
      </data-member>
    </class-decl>
    <pointer-type-def type-id='type-id-121' size-in-bits='64' id='type-id-120'/>
    <class-decl name='__anonymous_struct__' size-in-bits='128' is-struct='yes' is-anonymous='yes' visibility='default' id='type-id-68'>
      <data-member access='public' layout-offset-in-bits='0'>
        <var-decl name='op' type-id='type-id-122' visibility='default'/>
      </data-member>
      <data-member access='public' layout-offset-in-bits='64'>
        <var-decl name='arg' type-id='type-id-42' visibility='default'/>
      </data-member>
    </class-decl>
    <type-decl name='long long int' size-in-bits='64' id='type-id-123'/>
    <typedef-decl name='hrtime_t' type-id='type-id-123' id='type-id-124'/>
    <pointer-type-def type-id='type-id-125' size-in-bits='64' id='type-id-122'/>
    <class-decl name='__anonymous_struct__' size-in-bits='128' is-struct='yes' is-anonymous='yes' visibility='default' id='type-id-69'>
=======
        <var-decl name='arg' type-id='type-id-46' visibility='default'/>
      </data-member>
    </class-decl>
    <typedef-decl name='__int64_t' type-id='type-id-49' id='type-id-111'/>
    <typedef-decl name='int64_t' type-id='type-id-111' id='type-id-112'/>
    <pointer-type-def type-id='type-id-113' size-in-bits='64' id='type-id-110'/>
    <class-decl name='__anonymous_struct__' size-in-bits='128' is-struct='yes' is-anonymous='yes' visibility='default' id='type-id-65'>
      <data-member access='public' layout-offset-in-bits='0'>
        <var-decl name='op' type-id='type-id-114' visibility='default'/>
      </data-member>
      <data-member access='public' layout-offset-in-bits='64'>
        <var-decl name='arg' type-id='type-id-46' visibility='default'/>
      </data-member>
    </class-decl>
    <pointer-type-def type-id='type-id-115' size-in-bits='64' id='type-id-114'/>
    <class-decl name='__anonymous_struct__' size-in-bits='128' is-struct='yes' is-anonymous='yes' visibility='default' id='type-id-66'>
      <data-member access='public' layout-offset-in-bits='0'>
        <var-decl name='op' type-id='type-id-116' visibility='default'/>
      </data-member>
      <data-member access='public' layout-offset-in-bits='64'>
        <var-decl name='arg' type-id='type-id-46' visibility='default'/>
      </data-member>
    </class-decl>
    <type-decl name='double' size-in-bits='64' id='type-id-117'/>
    <pointer-type-def type-id='type-id-118' size-in-bits='64' id='type-id-116'/>
    <class-decl name='__anonymous_struct__' size-in-bits='128' is-struct='yes' is-anonymous='yes' visibility='default' id='type-id-67'>
>>>>>>> f3678d70
      <data-member access='public' layout-offset-in-bits='0'>
        <var-decl name='op' type-id='type-id-126' visibility='default'/>
      </data-member>
      <data-member access='public' layout-offset-in-bits='64'>
<<<<<<< HEAD
        <var-decl name='arg' type-id='type-id-42' visibility='default'/>
      </data-member>
    </class-decl>
    <pointer-type-def type-id='type-id-127' size-in-bits='64' id='type-id-126'/>
    <class-decl name='__anonymous_struct__' size-in-bits='128' is-struct='yes' is-anonymous='yes' visibility='default' id='type-id-70'>
=======
        <var-decl name='arg' type-id='type-id-46' visibility='default'/>
      </data-member>
    </class-decl>
    <pointer-type-def type-id='type-id-120' size-in-bits='64' id='type-id-119'/>
    <class-decl name='__anonymous_struct__' size-in-bits='128' is-struct='yes' is-anonymous='yes' visibility='default' id='type-id-68'>
>>>>>>> f3678d70
      <data-member access='public' layout-offset-in-bits='0'>
        <var-decl name='op' type-id='type-id-128' visibility='default'/>
      </data-member>
      <data-member access='public' layout-offset-in-bits='64'>
<<<<<<< HEAD
        <var-decl name='arg' type-id='type-id-42' visibility='default'/>
      </data-member>
    </class-decl>
    <pointer-type-def type-id='type-id-87' size-in-bits='64' id='type-id-129'/>
    <typedef-decl name='uint_t' type-id='type-id-20' id='type-id-130'/>
    <pointer-type-def type-id='type-id-131' size-in-bits='64' id='type-id-128'/>
    <class-decl name='__anonymous_struct__' size-in-bits='128' is-struct='yes' is-anonymous='yes' visibility='default' id='type-id-71'>
=======
        <var-decl name='arg' type-id='type-id-46' visibility='default'/>
      </data-member>
    </class-decl>
    <type-decl name='long long int' size-in-bits='64' id='type-id-122'/>
    <typedef-decl name='hrtime_t' type-id='type-id-122' id='type-id-123'/>
    <pointer-type-def type-id='type-id-124' size-in-bits='64' id='type-id-121'/>
    <class-decl name='__anonymous_struct__' size-in-bits='128' is-struct='yes' is-anonymous='yes' visibility='default' id='type-id-69'>
>>>>>>> f3678d70
      <data-member access='public' layout-offset-in-bits='0'>
        <var-decl name='op' type-id='type-id-132' visibility='default'/>
      </data-member>
      <data-member access='public' layout-offset-in-bits='64'>
<<<<<<< HEAD
        <var-decl name='arg' type-id='type-id-42' visibility='default'/>
      </data-member>
    </class-decl>
    <pointer-type-def type-id='type-id-91' size-in-bits='64' id='type-id-133'/>
    <pointer-type-def type-id='type-id-134' size-in-bits='64' id='type-id-132'/>
    <class-decl name='__anonymous_struct__' size-in-bits='128' is-struct='yes' is-anonymous='yes' visibility='default' id='type-id-72'>
      <data-member access='public' layout-offset-in-bits='0'>
        <var-decl name='op' type-id='type-id-135' visibility='default'/>
      </data-member>
      <data-member access='public' layout-offset-in-bits='64'>
        <var-decl name='arg' type-id='type-id-42' visibility='default'/>
      </data-member>
    </class-decl>
    <pointer-type-def type-id='type-id-95' size-in-bits='64' id='type-id-136'/>
    <pointer-type-def type-id='type-id-137' size-in-bits='64' id='type-id-135'/>
    <class-decl name='__anonymous_struct__' size-in-bits='128' is-struct='yes' is-anonymous='yes' visibility='default' id='type-id-73'>
=======
        <var-decl name='arg' type-id='type-id-46' visibility='default'/>
      </data-member>
    </class-decl>
    <pointer-type-def type-id='type-id-126' size-in-bits='64' id='type-id-125'/>
    <class-decl name='__anonymous_struct__' size-in-bits='128' is-struct='yes' is-anonymous='yes' visibility='default' id='type-id-70'>
      <data-member access='public' layout-offset-in-bits='0'>
        <var-decl name='op' type-id='type-id-127' visibility='default'/>
      </data-member>
      <data-member access='public' layout-offset-in-bits='64'>
        <var-decl name='arg' type-id='type-id-46' visibility='default'/>
      </data-member>
    </class-decl>
    <pointer-type-def type-id='type-id-87' size-in-bits='64' id='type-id-128'/>
    <typedef-decl name='uint_t' type-id='type-id-21' id='type-id-129'/>
    <pointer-type-def type-id='type-id-130' size-in-bits='64' id='type-id-127'/>
    <class-decl name='__anonymous_struct__' size-in-bits='128' is-struct='yes' is-anonymous='yes' visibility='default' id='type-id-71'>
>>>>>>> f3678d70
      <data-member access='public' layout-offset-in-bits='0'>
        <var-decl name='op' type-id='type-id-138' visibility='default'/>
      </data-member>
      <data-member access='public' layout-offset-in-bits='64'>
<<<<<<< HEAD
        <var-decl name='arg' type-id='type-id-42' visibility='default'/>
      </data-member>
    </class-decl>
    <pointer-type-def type-id='type-id-99' size-in-bits='64' id='type-id-139'/>
    <pointer-type-def type-id='type-id-140' size-in-bits='64' id='type-id-138'/>
    <class-decl name='__anonymous_struct__' size-in-bits='128' is-struct='yes' is-anonymous='yes' visibility='default' id='type-id-74'>
=======
        <var-decl name='arg' type-id='type-id-46' visibility='default'/>
      </data-member>
    </class-decl>
    <pointer-type-def type-id='type-id-90' size-in-bits='64' id='type-id-132'/>
    <pointer-type-def type-id='type-id-133' size-in-bits='64' id='type-id-131'/>
    <class-decl name='__anonymous_struct__' size-in-bits='128' is-struct='yes' is-anonymous='yes' visibility='default' id='type-id-72'>
>>>>>>> f3678d70
      <data-member access='public' layout-offset-in-bits='0'>
        <var-decl name='op' type-id='type-id-141' visibility='default'/>
      </data-member>
      <data-member access='public' layout-offset-in-bits='64'>
<<<<<<< HEAD
        <var-decl name='arg' type-id='type-id-42' visibility='default'/>
      </data-member>
    </class-decl>
    <pointer-type-def type-id='type-id-4' size-in-bits='64' id='type-id-142'/>
    <pointer-type-def type-id='type-id-143' size-in-bits='64' id='type-id-141'/>
    <class-decl name='__anonymous_struct__' size-in-bits='128' is-struct='yes' is-anonymous='yes' visibility='default' id='type-id-75'>
=======
        <var-decl name='arg' type-id='type-id-46' visibility='default'/>
      </data-member>
    </class-decl>
    <pointer-type-def type-id='type-id-94' size-in-bits='64' id='type-id-135'/>
    <pointer-type-def type-id='type-id-136' size-in-bits='64' id='type-id-134'/>
    <class-decl name='__anonymous_struct__' size-in-bits='128' is-struct='yes' is-anonymous='yes' visibility='default' id='type-id-73'>
>>>>>>> f3678d70
      <data-member access='public' layout-offset-in-bits='0'>
        <var-decl name='op' type-id='type-id-144' visibility='default'/>
      </data-member>
      <data-member access='public' layout-offset-in-bits='64'>
<<<<<<< HEAD
        <var-decl name='arg' type-id='type-id-42' visibility='default'/>
      </data-member>
    </class-decl>
    <pointer-type-def type-id='type-id-105' size-in-bits='64' id='type-id-145'/>
    <pointer-type-def type-id='type-id-146' size-in-bits='64' id='type-id-144'/>
    <class-decl name='__anonymous_struct__' size-in-bits='128' is-struct='yes' is-anonymous='yes' visibility='default' id='type-id-76'>
=======
        <var-decl name='arg' type-id='type-id-46' visibility='default'/>
      </data-member>
    </class-decl>
    <pointer-type-def type-id='type-id-98' size-in-bits='64' id='type-id-138'/>
    <pointer-type-def type-id='type-id-139' size-in-bits='64' id='type-id-137'/>
    <class-decl name='__anonymous_struct__' size-in-bits='128' is-struct='yes' is-anonymous='yes' visibility='default' id='type-id-74'>
>>>>>>> f3678d70
      <data-member access='public' layout-offset-in-bits='0'>
        <var-decl name='op' type-id='type-id-147' visibility='default'/>
      </data-member>
      <data-member access='public' layout-offset-in-bits='64'>
<<<<<<< HEAD
        <var-decl name='arg' type-id='type-id-42' visibility='default'/>
      </data-member>
    </class-decl>
    <pointer-type-def type-id='type-id-3' size-in-bits='64' id='type-id-148'/>
    <pointer-type-def type-id='type-id-149' size-in-bits='64' id='type-id-147'/>
    <class-decl name='__anonymous_struct__' size-in-bits='128' is-struct='yes' is-anonymous='yes' visibility='default' id='type-id-77'>
=======
        <var-decl name='arg' type-id='type-id-46' visibility='default'/>
      </data-member>
    </class-decl>
    <pointer-type-def type-id='type-id-4' size-in-bits='64' id='type-id-141'/>
    <pointer-type-def type-id='type-id-142' size-in-bits='64' id='type-id-140'/>
    <class-decl name='__anonymous_struct__' size-in-bits='128' is-struct='yes' is-anonymous='yes' visibility='default' id='type-id-75'>
>>>>>>> f3678d70
      <data-member access='public' layout-offset-in-bits='0'>
        <var-decl name='op' type-id='type-id-150' visibility='default'/>
      </data-member>
      <data-member access='public' layout-offset-in-bits='64'>
<<<<<<< HEAD
        <var-decl name='arg' type-id='type-id-42' visibility='default'/>
      </data-member>
    </class-decl>
    <pointer-type-def type-id='type-id-18' size-in-bits='64' id='type-id-151'/>
    <pointer-type-def type-id='type-id-152' size-in-bits='64' id='type-id-150'/>
    <class-decl name='__anonymous_struct__' size-in-bits='128' is-struct='yes' is-anonymous='yes' visibility='default' id='type-id-78'>
=======
        <var-decl name='arg' type-id='type-id-46' visibility='default'/>
      </data-member>
    </class-decl>
    <pointer-type-def type-id='type-id-104' size-in-bits='64' id='type-id-144'/>
    <pointer-type-def type-id='type-id-145' size-in-bits='64' id='type-id-143'/>
    <class-decl name='__anonymous_struct__' size-in-bits='128' is-struct='yes' is-anonymous='yes' visibility='default' id='type-id-76'>
>>>>>>> f3678d70
      <data-member access='public' layout-offset-in-bits='0'>
        <var-decl name='op' type-id='type-id-153' visibility='default'/>
      </data-member>
      <data-member access='public' layout-offset-in-bits='64'>
<<<<<<< HEAD
        <var-decl name='arg' type-id='type-id-42' visibility='default'/>
      </data-member>
    </class-decl>
    <pointer-type-def type-id='type-id-113' size-in-bits='64' id='type-id-154'/>
    <pointer-type-def type-id='type-id-155' size-in-bits='64' id='type-id-153'/>
    <class-decl name='__anonymous_struct__' size-in-bits='128' is-struct='yes' is-anonymous='yes' visibility='default' id='type-id-79'>
=======
        <var-decl name='arg' type-id='type-id-46' visibility='default'/>
      </data-member>
    </class-decl>
    <pointer-type-def type-id='type-id-3' size-in-bits='64' id='type-id-147'/>
    <pointer-type-def type-id='type-id-148' size-in-bits='64' id='type-id-146'/>
    <class-decl name='__anonymous_struct__' size-in-bits='128' is-struct='yes' is-anonymous='yes' visibility='default' id='type-id-77'>
>>>>>>> f3678d70
      <data-member access='public' layout-offset-in-bits='0'>
        <var-decl name='op' type-id='type-id-156' visibility='default'/>
      </data-member>
      <data-member access='public' layout-offset-in-bits='64'>
<<<<<<< HEAD
        <var-decl name='arg' type-id='type-id-42' visibility='default'/>
      </data-member>
    </class-decl>
    <pointer-type-def type-id='type-id-19' size-in-bits='64' id='type-id-157'/>
    <pointer-type-def type-id='type-id-158' size-in-bits='64' id='type-id-156'/>
    <class-decl name='__anonymous_struct__' size-in-bits='128' is-struct='yes' is-anonymous='yes' visibility='default' id='type-id-80'>
=======
        <var-decl name='arg' type-id='type-id-46' visibility='default'/>
      </data-member>
    </class-decl>
    <pointer-type-def type-id='type-id-27' size-in-bits='64' id='type-id-150'/>
    <pointer-type-def type-id='type-id-151' size-in-bits='64' id='type-id-149'/>
    <class-decl name='__anonymous_struct__' size-in-bits='128' is-struct='yes' is-anonymous='yes' visibility='default' id='type-id-78'>
>>>>>>> f3678d70
      <data-member access='public' layout-offset-in-bits='0'>
        <var-decl name='op' type-id='type-id-159' visibility='default'/>
      </data-member>
      <data-member access='public' layout-offset-in-bits='64'>
<<<<<<< HEAD
        <var-decl name='arg' type-id='type-id-42' visibility='default'/>
      </data-member>
    </class-decl>
    <pointer-type-def type-id='type-id-160' size-in-bits='64' id='type-id-159'/>
    <class-decl name='__anonymous_struct__' size-in-bits='128' is-struct='yes' is-anonymous='yes' visibility='default' id='type-id-81'>
=======
        <var-decl name='arg' type-id='type-id-46' visibility='default'/>
      </data-member>
    </class-decl>
    <pointer-type-def type-id='type-id-112' size-in-bits='64' id='type-id-153'/>
    <pointer-type-def type-id='type-id-154' size-in-bits='64' id='type-id-152'/>
    <class-decl name='__anonymous_struct__' size-in-bits='128' is-struct='yes' is-anonymous='yes' visibility='default' id='type-id-79'>
>>>>>>> f3678d70
      <data-member access='public' layout-offset-in-bits='0'>
        <var-decl name='op' type-id='type-id-161' visibility='default'/>
      </data-member>
      <data-member access='public' layout-offset-in-bits='64'>
<<<<<<< HEAD
        <var-decl name='arg' type-id='type-id-42' visibility='default'/>
      </data-member>
    </class-decl>
    <pointer-type-def type-id='type-id-25' size-in-bits='64' id='type-id-162'/>
    <pointer-type-def type-id='type-id-163' size-in-bits='64' id='type-id-161'/>
    <pointer-type-def type-id='type-id-54' size-in-bits='64' id='type-id-30'/>
    <typedef-decl name='nvlist_prtctl_t' type-id='type-id-83' id='type-id-164'/>
    <function-decl name='nvlist_prt' mangled-name='nvlist_prt' visibility='default' binding='global' size-in-bits='64' elf-symbol-id='nvlist_prt'>
      <parameter type-id='type-id-25' name='nvl'/>
      <parameter type-id='type-id-164' name='pctl'/>
      <return type-id='type-id-16'/>
    </function-decl>
    <function-decl name='nvlist_print' mangled-name='nvlist_print' visibility='default' binding='global' size-in-bits='64' elf-symbol-id='nvlist_print'>
      <parameter type-id='type-id-27' name='fp'/>
      <parameter type-id='type-id-25' name='nvl'/>
      <return type-id='type-id-16'/>
    </function-decl>
    <function-decl name='nvlist_prtctl_free' mangled-name='nvlist_prtctl_free' visibility='default' binding='global' size-in-bits='64' elf-symbol-id='nvlist_prtctl_free'>
      <parameter type-id='type-id-164' name='pctl'/>
      <return type-id='type-id-16'/>
    </function-decl>
    <function-decl name='nvlist_prtctl_alloc' mangled-name='nvlist_prtctl_alloc' visibility='default' binding='global' size-in-bits='64' elf-symbol-id='nvlist_prtctl_alloc'>
      <return type-id='type-id-164'/>
    </function-decl>
    <pointer-type-def type-id='type-id-165' size-in-bits='64' id='type-id-166'/>
    <function-decl name='nvlist_prtctlop_nvlist_array' mangled-name='nvlist_prtctlop_nvlist_array' visibility='default' binding='global' size-in-bits='64' elf-symbol-id='nvlist_prtctlop_nvlist_array'>
      <parameter type-id='type-id-164' name='pctl'/>
      <parameter type-id='type-id-166' name='func'/>
      <parameter type-id='type-id-42' name='private'/>
      <return type-id='type-id-16'/>
    </function-decl>
    <pointer-type-def type-id='type-id-167' size-in-bits='64' id='type-id-168'/>
    <function-decl name='nvlist_prtctlop_string_array' mangled-name='nvlist_prtctlop_string_array' visibility='default' binding='global' size-in-bits='64' elf-symbol-id='nvlist_prtctlop_string_array'>
      <parameter type-id='type-id-164' name='pctl'/>
      <parameter type-id='type-id-168' name='func'/>
      <parameter type-id='type-id-42' name='private'/>
      <return type-id='type-id-16'/>
    </function-decl>
    <pointer-type-def type-id='type-id-169' size-in-bits='64' id='type-id-170'/>
    <function-decl name='nvlist_prtctlop_uint64_array' mangled-name='nvlist_prtctlop_uint64_array' visibility='default' binding='global' size-in-bits='64' elf-symbol-id='nvlist_prtctlop_uint64_array'>
      <parameter type-id='type-id-164' name='pctl'/>
      <parameter type-id='type-id-170' name='func'/>
      <parameter type-id='type-id-42' name='private'/>
      <return type-id='type-id-16'/>
    </function-decl>
    <pointer-type-def type-id='type-id-171' size-in-bits='64' id='type-id-172'/>
    <function-decl name='nvlist_prtctlop_int64_array' mangled-name='nvlist_prtctlop_int64_array' visibility='default' binding='global' size-in-bits='64' elf-symbol-id='nvlist_prtctlop_int64_array'>
      <parameter type-id='type-id-164' name='pctl'/>
      <parameter type-id='type-id-172' name='func'/>
      <parameter type-id='type-id-42' name='private'/>
      <return type-id='type-id-16'/>
    </function-decl>
    <pointer-type-def type-id='type-id-173' size-in-bits='64' id='type-id-174'/>
    <function-decl name='nvlist_prtctlop_uint32_array' mangled-name='nvlist_prtctlop_uint32_array' visibility='default' binding='global' size-in-bits='64' elf-symbol-id='nvlist_prtctlop_uint32_array'>
      <parameter type-id='type-id-164' name='pctl'/>
      <parameter type-id='type-id-174' name='func'/>
      <parameter type-id='type-id-42' name='private'/>
      <return type-id='type-id-16'/>
    </function-decl>
    <pointer-type-def type-id='type-id-175' size-in-bits='64' id='type-id-176'/>
    <function-decl name='nvlist_prtctlop_int32_array' mangled-name='nvlist_prtctlop_int32_array' visibility='default' binding='global' size-in-bits='64' elf-symbol-id='nvlist_prtctlop_int32_array'>
      <parameter type-id='type-id-164' name='pctl'/>
      <parameter type-id='type-id-176' name='func'/>
      <parameter type-id='type-id-42' name='private'/>
      <return type-id='type-id-16'/>
    </function-decl>
    <pointer-type-def type-id='type-id-177' size-in-bits='64' id='type-id-178'/>
    <function-decl name='nvlist_prtctlop_uint16_array' mangled-name='nvlist_prtctlop_uint16_array' visibility='default' binding='global' size-in-bits='64' elf-symbol-id='nvlist_prtctlop_uint16_array'>
      <parameter type-id='type-id-164' name='pctl'/>
      <parameter type-id='type-id-178' name='func'/>
      <parameter type-id='type-id-42' name='private'/>
      <return type-id='type-id-16'/>
    </function-decl>
    <pointer-type-def type-id='type-id-179' size-in-bits='64' id='type-id-180'/>
    <function-decl name='nvlist_prtctlop_int16_array' mangled-name='nvlist_prtctlop_int16_array' visibility='default' binding='global' size-in-bits='64' elf-symbol-id='nvlist_prtctlop_int16_array'>
      <parameter type-id='type-id-164' name='pctl'/>
      <parameter type-id='type-id-180' name='func'/>
      <parameter type-id='type-id-42' name='private'/>
      <return type-id='type-id-16'/>
    </function-decl>
    <pointer-type-def type-id='type-id-181' size-in-bits='64' id='type-id-182'/>
    <function-decl name='nvlist_prtctlop_uint8_array' mangled-name='nvlist_prtctlop_uint8_array' visibility='default' binding='global' size-in-bits='64' elf-symbol-id='nvlist_prtctlop_uint8_array'>
      <parameter type-id='type-id-164' name='pctl'/>
      <parameter type-id='type-id-182' name='func'/>
      <parameter type-id='type-id-42' name='private'/>
      <return type-id='type-id-16'/>
    </function-decl>
    <pointer-type-def type-id='type-id-183' size-in-bits='64' id='type-id-184'/>
    <function-decl name='nvlist_prtctlop_int8_array' mangled-name='nvlist_prtctlop_int8_array' visibility='default' binding='global' size-in-bits='64' elf-symbol-id='nvlist_prtctlop_int8_array'>
      <parameter type-id='type-id-164' name='pctl'/>
      <parameter type-id='type-id-184' name='func'/>
      <parameter type-id='type-id-42' name='private'/>
      <return type-id='type-id-16'/>
    </function-decl>
    <pointer-type-def type-id='type-id-185' size-in-bits='64' id='type-id-186'/>
    <function-decl name='nvlist_prtctlop_byte_array' mangled-name='nvlist_prtctlop_byte_array' visibility='default' binding='global' size-in-bits='64' elf-symbol-id='nvlist_prtctlop_byte_array'>
      <parameter type-id='type-id-164' name='pctl'/>
      <parameter type-id='type-id-186' name='func'/>
      <parameter type-id='type-id-42' name='private'/>
      <return type-id='type-id-16'/>
    </function-decl>
    <pointer-type-def type-id='type-id-187' size-in-bits='64' id='type-id-188'/>
    <function-decl name='nvlist_prtctlop_boolean_array' mangled-name='nvlist_prtctlop_boolean_array' visibility='default' binding='global' size-in-bits='64' elf-symbol-id='nvlist_prtctlop_boolean_array'>
      <parameter type-id='type-id-164' name='pctl'/>
      <parameter type-id='type-id-188' name='func'/>
      <parameter type-id='type-id-42' name='private'/>
      <return type-id='type-id-16'/>
    </function-decl>
    <pointer-type-def type-id='type-id-189' size-in-bits='64' id='type-id-190'/>
    <function-decl name='nvlist_prtctlop_nvlist' mangled-name='nvlist_prtctlop_nvlist' visibility='default' binding='global' size-in-bits='64' elf-symbol-id='nvlist_prtctlop_nvlist'>
      <parameter type-id='type-id-164' name='pctl'/>
      <parameter type-id='type-id-190' name='func'/>
      <parameter type-id='type-id-42' name='private'/>
      <return type-id='type-id-16'/>
    </function-decl>
    <pointer-type-def type-id='type-id-191' size-in-bits='64' id='type-id-192'/>
    <function-decl name='nvlist_prtctlop_hrtime' mangled-name='nvlist_prtctlop_hrtime' visibility='default' binding='global' size-in-bits='64' elf-symbol-id='nvlist_prtctlop_hrtime'>
      <parameter type-id='type-id-164' name='pctl'/>
      <parameter type-id='type-id-192' name='func'/>
      <parameter type-id='type-id-42' name='private'/>
      <return type-id='type-id-16'/>
    </function-decl>
    <pointer-type-def type-id='type-id-193' size-in-bits='64' id='type-id-194'/>
    <function-decl name='nvlist_prtctlop_string' mangled-name='nvlist_prtctlop_string' visibility='default' binding='global' size-in-bits='64' elf-symbol-id='nvlist_prtctlop_string'>
      <parameter type-id='type-id-164' name='pctl'/>
      <parameter type-id='type-id-194' name='func'/>
      <parameter type-id='type-id-42' name='private'/>
      <return type-id='type-id-16'/>
    </function-decl>
    <pointer-type-def type-id='type-id-195' size-in-bits='64' id='type-id-196'/>
    <function-decl name='nvlist_prtctlop_double' mangled-name='nvlist_prtctlop_double' visibility='default' binding='global' size-in-bits='64' elf-symbol-id='nvlist_prtctlop_double'>
      <parameter type-id='type-id-164' name='pctl'/>
      <parameter type-id='type-id-196' name='func'/>
      <parameter type-id='type-id-42' name='private'/>
      <return type-id='type-id-16'/>
    </function-decl>
    <pointer-type-def type-id='type-id-197' size-in-bits='64' id='type-id-198'/>
    <function-decl name='nvlist_prtctlop_uint64' mangled-name='nvlist_prtctlop_uint64' visibility='default' binding='global' size-in-bits='64' elf-symbol-id='nvlist_prtctlop_uint64'>
      <parameter type-id='type-id-164' name='pctl'/>
      <parameter type-id='type-id-198' name='func'/>
      <parameter type-id='type-id-42' name='private'/>
      <return type-id='type-id-16'/>
    </function-decl>
    <pointer-type-def type-id='type-id-199' size-in-bits='64' id='type-id-200'/>
    <function-decl name='nvlist_prtctlop_int64' mangled-name='nvlist_prtctlop_int64' visibility='default' binding='global' size-in-bits='64' elf-symbol-id='nvlist_prtctlop_int64'>
      <parameter type-id='type-id-164' name='pctl'/>
      <parameter type-id='type-id-200' name='func'/>
      <parameter type-id='type-id-42' name='private'/>
      <return type-id='type-id-16'/>
    </function-decl>
    <pointer-type-def type-id='type-id-201' size-in-bits='64' id='type-id-202'/>
    <function-decl name='nvlist_prtctlop_uint32' mangled-name='nvlist_prtctlop_uint32' visibility='default' binding='global' size-in-bits='64' elf-symbol-id='nvlist_prtctlop_uint32'>
      <parameter type-id='type-id-164' name='pctl'/>
      <parameter type-id='type-id-202' name='func'/>
      <parameter type-id='type-id-42' name='private'/>
      <return type-id='type-id-16'/>
    </function-decl>
    <pointer-type-def type-id='type-id-203' size-in-bits='64' id='type-id-204'/>
    <function-decl name='nvlist_prtctlop_int32' mangled-name='nvlist_prtctlop_int32' visibility='default' binding='global' size-in-bits='64' elf-symbol-id='nvlist_prtctlop_int32'>
      <parameter type-id='type-id-164' name='pctl'/>
      <parameter type-id='type-id-204' name='func'/>
      <parameter type-id='type-id-42' name='private'/>
      <return type-id='type-id-16'/>
    </function-decl>
    <pointer-type-def type-id='type-id-205' size-in-bits='64' id='type-id-206'/>
    <function-decl name='nvlist_prtctlop_uint16' mangled-name='nvlist_prtctlop_uint16' visibility='default' binding='global' size-in-bits='64' elf-symbol-id='nvlist_prtctlop_uint16'>
      <parameter type-id='type-id-164' name='pctl'/>
      <parameter type-id='type-id-206' name='func'/>
      <parameter type-id='type-id-42' name='private'/>
      <return type-id='type-id-16'/>
    </function-decl>
    <pointer-type-def type-id='type-id-207' size-in-bits='64' id='type-id-208'/>
    <function-decl name='nvlist_prtctlop_int16' mangled-name='nvlist_prtctlop_int16' visibility='default' binding='global' size-in-bits='64' elf-symbol-id='nvlist_prtctlop_int16'>
      <parameter type-id='type-id-164' name='pctl'/>
      <parameter type-id='type-id-208' name='func'/>
      <parameter type-id='type-id-42' name='private'/>
      <return type-id='type-id-16'/>
    </function-decl>
    <pointer-type-def type-id='type-id-209' size-in-bits='64' id='type-id-210'/>
    <function-decl name='nvlist_prtctlop_uint8' mangled-name='nvlist_prtctlop_uint8' visibility='default' binding='global' size-in-bits='64' elf-symbol-id='nvlist_prtctlop_uint8'>
      <parameter type-id='type-id-164' name='pctl'/>
      <parameter type-id='type-id-210' name='func'/>
      <parameter type-id='type-id-42' name='private'/>
      <return type-id='type-id-16'/>
    </function-decl>
    <pointer-type-def type-id='type-id-211' size-in-bits='64' id='type-id-212'/>
    <function-decl name='nvlist_prtctlop_int8' mangled-name='nvlist_prtctlop_int8' visibility='default' binding='global' size-in-bits='64' elf-symbol-id='nvlist_prtctlop_int8'>
      <parameter type-id='type-id-164' name='pctl'/>
      <parameter type-id='type-id-212' name='func'/>
      <parameter type-id='type-id-42' name='private'/>
      <return type-id='type-id-16'/>
    </function-decl>
    <pointer-type-def type-id='type-id-213' size-in-bits='64' id='type-id-214'/>
    <function-decl name='nvlist_prtctlop_byte' mangled-name='nvlist_prtctlop_byte' visibility='default' binding='global' size-in-bits='64' elf-symbol-id='nvlist_prtctlop_byte'>
      <parameter type-id='type-id-164' name='pctl'/>
      <parameter type-id='type-id-214' name='func'/>
      <parameter type-id='type-id-42' name='private'/>
      <return type-id='type-id-16'/>
    </function-decl>
    <pointer-type-def type-id='type-id-215' size-in-bits='64' id='type-id-216'/>
    <function-decl name='nvlist_prtctlop_boolean_value' mangled-name='nvlist_prtctlop_boolean_value' visibility='default' binding='global' size-in-bits='64' elf-symbol-id='nvlist_prtctlop_boolean_value'>
      <parameter type-id='type-id-164' name='pctl'/>
      <parameter type-id='type-id-216' name='func'/>
      <parameter type-id='type-id-42' name='private'/>
      <return type-id='type-id-16'/>
    </function-decl>
    <pointer-type-def type-id='type-id-217' size-in-bits='64' id='type-id-218'/>
    <function-decl name='nvlist_prtctlop_boolean' mangled-name='nvlist_prtctlop_boolean' visibility='default' binding='global' size-in-bits='64' elf-symbol-id='nvlist_prtctlop_boolean'>
      <parameter type-id='type-id-164' name='pctl'/>
      <parameter type-id='type-id-218' name='func'/>
      <parameter type-id='type-id-42' name='private'/>
      <return type-id='type-id-16'/>
    </function-decl>
    <enum-decl name='nvlist_prtctl_fmt' id='type-id-219'>
      <underlying-type type-id='type-id-9'/>
      <enumerator name='NVLIST_FMT_MEMBER_NAME' value='0'/>
      <enumerator name='NVLIST_FMT_MEMBER_POSTAMBLE' value='1'/>
      <enumerator name='NVLIST_FMT_BTWN_ARRAY' value='2'/>
    </enum-decl>
    <function-decl name='nvlist_prtctl_dofmt' mangled-name='nvlist_prtctl_dofmt' visibility='default' binding='global' size-in-bits='64' elf-symbol-id='nvlist_prtctl_dofmt'>
      <parameter type-id='type-id-164' name='pctl'/>
      <parameter type-id='type-id-219' name='which'/>
      <parameter is-variadic='yes'/>
      <return type-id='type-id-16'/>
    </function-decl>
    <function-decl name='nvlist_prtctl_setfmt' mangled-name='nvlist_prtctl_setfmt' visibility='default' binding='global' size-in-bits='64' elf-symbol-id='nvlist_prtctl_setfmt'>
      <parameter type-id='type-id-164' name='pctl'/>
      <parameter type-id='type-id-219' name='which'/>
      <parameter type-id='type-id-29' name='fmt'/>
      <return type-id='type-id-16'/>
    </function-decl>
    <function-decl name='nvlist_prtctl_doindent' mangled-name='nvlist_prtctl_doindent' visibility='default' binding='global' size-in-bits='64' elf-symbol-id='nvlist_prtctl_doindent'>
      <parameter type-id='type-id-164' name='pctl'/>
      <parameter type-id='type-id-1' name='onemore'/>
      <return type-id='type-id-16'/>
    </function-decl>
    <function-decl name='nvlist_prtctl_setindent' mangled-name='nvlist_prtctl_setindent' visibility='default' binding='global' size-in-bits='64' elf-symbol-id='nvlist_prtctl_setindent'>
      <parameter type-id='type-id-164' name='pctl'/>
      <parameter type-id='type-id-28' name='mode'/>
      <parameter type-id='type-id-1' name='start'/>
      <parameter type-id='type-id-1' name='inc'/>
      <return type-id='type-id-16'/>
    </function-decl>
    <function-decl name='nvlist_prtctl_getdest' mangled-name='nvlist_prtctl_getdest' visibility='default' binding='global' size-in-bits='64' elf-symbol-id='nvlist_prtctl_getdest'>
      <parameter type-id='type-id-164' name='pctl'/>
      <return type-id='type-id-27'/>
    </function-decl>
    <function-decl name='nvlist_prtctl_setdest' mangled-name='nvlist_prtctl_setdest' visibility='default' binding='global' size-in-bits='64' elf-symbol-id='nvlist_prtctl_setdest'>
      <parameter type-id='type-id-164' name='pctl'/>
      <parameter type-id='type-id-27' name='fp'/>
      <return type-id='type-id-16'/>
    </function-decl>
    <class-decl name='re_pattern_buffer' size-in-bits='512' is-struct='yes' visibility='default' id='type-id-220'>
      <data-member access='public' layout-offset-in-bits='0'>
        <var-decl name='buffer' type-id='type-id-221' visibility='default'/>
      </data-member>
      <data-member access='public' layout-offset-in-bits='64'>
        <var-decl name='allocated' type-id='type-id-222' visibility='default'/>
      </data-member>
      <data-member access='public' layout-offset-in-bits='128'>
        <var-decl name='used' type-id='type-id-222' visibility='default'/>
      </data-member>
      <data-member access='public' layout-offset-in-bits='192'>
        <var-decl name='syntax' type-id='type-id-223' visibility='default'/>
      </data-member>
      <data-member access='public' layout-offset-in-bits='256'>
        <var-decl name='fastmap' type-id='type-id-14' visibility='default'/>
      </data-member>
      <data-member access='public' layout-offset-in-bits='320'>
        <var-decl name='translate' type-id='type-id-224' visibility='default'/>
      </data-member>
      <data-member access='public' layout-offset-in-bits='384'>
        <var-decl name='re_nsub' type-id='type-id-43' visibility='default'/>
      </data-member>
      <data-member access='public' layout-offset-in-bits='31'>
        <var-decl name='can_be_null' type-id='type-id-20' visibility='default'/>
      </data-member>
      <data-member access='public' layout-offset-in-bits='29'>
        <var-decl name='regs_allocated' type-id='type-id-20' visibility='default'/>
      </data-member>
      <data-member access='public' layout-offset-in-bits='28'>
        <var-decl name='fastmap_accurate' type-id='type-id-20' visibility='default'/>
      </data-member>
      <data-member access='public' layout-offset-in-bits='27'>
        <var-decl name='no_sub' type-id='type-id-20' visibility='default'/>
      </data-member>
      <data-member access='public' layout-offset-in-bits='26'>
        <var-decl name='not_bol' type-id='type-id-20' visibility='default'/>
      </data-member>
      <data-member access='public' layout-offset-in-bits='25'>
        <var-decl name='not_eol' type-id='type-id-20' visibility='default'/>
      </data-member>
      <data-member access='public' layout-offset-in-bits='24'>
        <var-decl name='newline_anchor' type-id='type-id-20' visibility='default'/>
      </data-member>
    </class-decl>
    <class-decl name='re_dfa_t' is-struct='yes' visibility='default' is-declaration-only='yes' id='type-id-225'/>
    <pointer-type-def type-id='type-id-225' size-in-bits='64' id='type-id-221'/>
    <typedef-decl name='__re_long_size_t' type-id='type-id-22' id='type-id-222'/>
    <typedef-decl name='reg_syntax_t' type-id='type-id-22' id='type-id-223'/>
    <pointer-type-def type-id='type-id-90' size-in-bits='64' id='type-id-224'/>
    <typedef-decl name='regex_t' type-id='type-id-220' id='type-id-226'/>
    <pointer-type-def type-id='type-id-226' size-in-bits='64' id='type-id-227'/>
    <function-decl name='nvpair_value_match_regex' mangled-name='nvpair_value_match_regex' visibility='default' binding='global' size-in-bits='64' elf-symbol-id='nvpair_value_match_regex'>
      <parameter type-id='type-id-12' name='nvp'/>
      <parameter type-id='type-id-1' name='ai'/>
      <parameter type-id='type-id-14' name='value'/>
      <parameter type-id='type-id-227' name='value_regex'/>
      <parameter type-id='type-id-15' name='ep'/>
      <return type-id='type-id-1'/>
    </function-decl>
    <function-decl name='nvpair_value_byte' mangled-name='nvpair_value_byte' visibility='default' binding='global' size-in-bits='64'>
      <return type-id='type-id-16'/>
    </function-decl>
    <function-decl name='nvpair_value_int8' mangled-name='nvpair_value_int8' visibility='default' binding='global' size-in-bits='64'>
      <return type-id='type-id-16'/>
    </function-decl>
    <function-decl name='__printf_chk' mangled-name='__printf_chk' visibility='default' binding='global' size-in-bits='64'>
      <return type-id='type-id-16'/>
    </function-decl>
    <function-decl name='nvpair_name' mangled-name='nvpair_name' visibility='default' binding='global' size-in-bits='64'>
      <return type-id='type-id-16'/>
    </function-decl>
    <function-decl name='nvpair_value_uint8' mangled-name='nvpair_value_uint8' visibility='default' binding='global' size-in-bits='64'>
      <return type-id='type-id-16'/>
    </function-decl>
    <function-decl name='nvpair_value_int16' mangled-name='nvpair_value_int16' visibility='default' binding='global' size-in-bits='64'>
      <return type-id='type-id-16'/>
    </function-decl>
    <function-decl name='nvpair_value_uint16' mangled-name='nvpair_value_uint16' visibility='default' binding='global' size-in-bits='64'>
      <return type-id='type-id-16'/>
    </function-decl>
    <function-decl name='nvpair_value_int32' mangled-name='nvpair_value_int32' visibility='default' binding='global' size-in-bits='64'>
      <return type-id='type-id-16'/>
    </function-decl>
    <function-decl name='nvpair_value_uint32' mangled-name='nvpair_value_uint32' visibility='default' binding='global' size-in-bits='64'>
      <return type-id='type-id-16'/>
    </function-decl>
    <function-decl name='nvpair_value_int64' mangled-name='nvpair_value_int64' visibility='default' binding='global' size-in-bits='64'>
      <return type-id='type-id-16'/>
    </function-decl>
    <function-decl name='nvpair_value_uint64' mangled-name='nvpair_value_uint64' visibility='default' binding='global' size-in-bits='64'>
      <return type-id='type-id-16'/>
    </function-decl>
    <function-decl name='nvpair_value_string' mangled-name='nvpair_value_string' visibility='default' binding='global' size-in-bits='64'>
      <return type-id='type-id-16'/>
    </function-decl>
    <function-decl name='nvpair_value_byte_array' mangled-name='nvpair_value_byte_array' visibility='default' binding='global' size-in-bits='64'>
      <return type-id='type-id-16'/>
    </function-decl>
    <function-decl name='nvpair_value_int8_array' mangled-name='nvpair_value_int8_array' visibility='default' binding='global' size-in-bits='64'>
      <return type-id='type-id-16'/>
    </function-decl>
    <function-decl name='nvpair_value_uint8_array' mangled-name='nvpair_value_uint8_array' visibility='default' binding='global' size-in-bits='64'>
      <return type-id='type-id-16'/>
    </function-decl>
    <function-decl name='nvpair_value_int16_array' mangled-name='nvpair_value_int16_array' visibility='default' binding='global' size-in-bits='64'>
      <return type-id='type-id-16'/>
    </function-decl>
    <function-decl name='nvpair_value_uint16_array' mangled-name='nvpair_value_uint16_array' visibility='default' binding='global' size-in-bits='64'>
      <return type-id='type-id-16'/>
    </function-decl>
    <function-decl name='nvpair_value_int32_array' mangled-name='nvpair_value_int32_array' visibility='default' binding='global' size-in-bits='64'>
      <return type-id='type-id-16'/>
    </function-decl>
    <function-decl name='nvpair_value_uint32_array' mangled-name='nvpair_value_uint32_array' visibility='default' binding='global' size-in-bits='64'>
      <return type-id='type-id-16'/>
    </function-decl>
    <function-decl name='nvpair_value_int64_array' mangled-name='nvpair_value_int64_array' visibility='default' binding='global' size-in-bits='64'>
      <return type-id='type-id-16'/>
    </function-decl>
    <function-decl name='nvpair_value_uint64_array' mangled-name='nvpair_value_uint64_array' visibility='default' binding='global' size-in-bits='64'>
      <return type-id='type-id-16'/>
    </function-decl>
    <function-decl name='nvpair_value_string_array' mangled-name='nvpair_value_string_array' visibility='default' binding='global' size-in-bits='64'>
      <return type-id='type-id-16'/>
    </function-decl>
    <function-decl name='nvlist_next_nvpair' mangled-name='nvlist_next_nvpair' visibility='default' binding='global' size-in-bits='64'>
      <return type-id='type-id-16'/>
    </function-decl>
    <function-decl name='nvpair_type' mangled-name='nvpair_type' visibility='default' binding='global' size-in-bits='64'>
      <return type-id='type-id-16'/>
    </function-decl>
    <function-decl name='dcgettext' mangled-name='dcgettext' visibility='default' binding='global' size-in-bits='64'>
      <return type-id='type-id-16'/>
    </function-decl>
    <function-decl name='nvpair_value_nvlist' mangled-name='nvpair_value_nvlist' visibility='default' binding='global' size-in-bits='64'>
      <return type-id='type-id-16'/>
    </function-decl>
    <function-decl name='nvpair_value_nvlist_array' mangled-name='nvpair_value_nvlist_array' visibility='default' binding='global' size-in-bits='64'>
      <return type-id='type-id-16'/>
    </function-decl>
    <function-decl name='nvpair_value_boolean_value' mangled-name='nvpair_value_boolean_value' visibility='default' binding='global' size-in-bits='64'>
      <return type-id='type-id-16'/>
    </function-decl>
    <function-decl name='__stack_chk_fail' mangled-name='__stack_chk_fail' visibility='default' binding='global' size-in-bits='64'>
      <return type-id='type-id-16'/>
    </function-decl>
    <function-decl name='nvpair_value_double' mangled-name='nvpair_value_double' visibility='default' binding='global' size-in-bits='64'>
      <return type-id='type-id-16'/>
    </function-decl>
    <function-decl name='nvpair_value_boolean_array' mangled-name='nvpair_value_boolean_array' visibility='default' binding='global' size-in-bits='64'>
      <return type-id='type-id-16'/>
    </function-decl>
    <function-decl name='nvpair_value_hrtime' mangled-name='nvpair_value_hrtime' visibility='default' binding='global' size-in-bits='64'>
      <return type-id='type-id-16'/>
    </function-decl>
    <function-decl name='__builtin_fputs' mangled-name='fputs' visibility='default' binding='global' size-in-bits='64'>
      <return type-id='type-id-16'/>
    </function-decl>
    <function-decl name='__fprintf_chk' mangled-name='__fprintf_chk' visibility='default' binding='global' size-in-bits='64'>
      <return type-id='type-id-16'/>
    </function-decl>
    <function-decl name='free' mangled-name='free' visibility='default' binding='global' size-in-bits='64'>
      <return type-id='type-id-16'/>
    </function-decl>
    <function-decl name='malloc' mangled-name='malloc' visibility='default' binding='global' size-in-bits='64'>
      <return type-id='type-id-16'/>
    </function-decl>
    <function-decl name='calloc' mangled-name='calloc' visibility='default' binding='global' size-in-bits='64'>
      <return type-id='type-id-16'/>
    </function-decl>
    <function-decl name='__builtin_strchr' mangled-name='strchr' visibility='default' binding='global' size-in-bits='64'>
      <return type-id='type-id-16'/>
    </function-decl>
    <function-decl name='__builtin_fputc' mangled-name='fputc' visibility='default' binding='global' size-in-bits='64'>
      <return type-id='type-id-16'/>
    </function-decl>
    <function-decl name='sscanf' mangled-name='__isoc99_sscanf' visibility='default' binding='global' size-in-bits='64'>
      <return type-id='type-id-16'/>
    </function-decl>
    <function-decl name='regexec' mangled-name='regexec' visibility='default' binding='global' size-in-bits='64'>
      <return type-id='type-id-16'/>
    </function-decl>
    <function-decl name='strcmp' mangled-name='strcmp' visibility='default' binding='global' size-in-bits='64'>
      <return type-id='type-id-16'/>
    </function-decl>
    <function-decl name='strspn' mangled-name='strspn' visibility='default' binding='global' size-in-bits='64'>
      <return type-id='type-id-16'/>
    </function-decl>
    <function-decl name='strcspn' mangled-name='strcspn' visibility='default' binding='global' size-in-bits='64'>
      <return type-id='type-id-16'/>
    </function-decl>
    <function-decl name='nvpair_type_is_array' mangled-name='nvpair_type_is_array' visibility='default' binding='global' size-in-bits='64'>
      <return type-id='type-id-16'/>
    </function-decl>
    <function-type size-in-bits='64' id='type-id-131'>
      <parameter type-id='type-id-83'/>
      <parameter type-id='type-id-42'/>
      <parameter type-id='type-id-25'/>
      <parameter type-id='type-id-29'/>
      <parameter type-id='type-id-129'/>
      <parameter type-id='type-id-130'/>
      <return type-id='type-id-1'/>
    </function-type>
    <function-type size-in-bits='64' id='type-id-121'>
      <parameter type-id='type-id-83'/>
      <parameter type-id='type-id-42'/>
      <parameter type-id='type-id-25'/>
      <parameter type-id='type-id-29'/>
      <parameter type-id='type-id-14'/>
      <return type-id='type-id-1'/>
    </function-type>
    <function-type size-in-bits='64' id='type-id-160'>
      <parameter type-id='type-id-83'/>
      <parameter type-id='type-id-42'/>
      <parameter type-id='type-id-25'/>
      <parameter type-id='type-id-29'/>
      <parameter type-id='type-id-15'/>
      <parameter type-id='type-id-130'/>
      <return type-id='type-id-1'/>
    </function-type>
    <function-type size-in-bits='64' id='type-id-119'>
      <parameter type-id='type-id-83'/>
      <parameter type-id='type-id-42'/>
      <parameter type-id='type-id-25'/>
      <parameter type-id='type-id-29'/>
      <parameter type-id='type-id-118'/>
      <return type-id='type-id-1'/>
    </function-type>
    <function-type size-in-bits='64' id='type-id-84'>
      <parameter type-id='type-id-83'/>
      <parameter type-id='type-id-42'/>
      <parameter type-id='type-id-25'/>
      <parameter type-id='type-id-29'/>
      <parameter type-id='type-id-1'/>
      <return type-id='type-id-1'/>
    </function-type>
    <function-type size-in-bits='64' id='type-id-143'>
      <parameter type-id='type-id-83'/>
      <parameter type-id='type-id-42'/>
      <parameter type-id='type-id-25'/>
      <parameter type-id='type-id-29'/>
      <parameter type-id='type-id-142'/>
      <parameter type-id='type-id-130'/>
      <return type-id='type-id-1'/>
    </function-type>
    <function-type size-in-bits='64' id='type-id-149'>
      <parameter type-id='type-id-83'/>
      <parameter type-id='type-id-42'/>
      <parameter type-id='type-id-25'/>
      <parameter type-id='type-id-29'/>
      <parameter type-id='type-id-148'/>
      <parameter type-id='type-id-130'/>
      <return type-id='type-id-1'/>
    </function-type>
    <function-type size-in-bits='64' id='type-id-155'>
      <parameter type-id='type-id-83'/>
      <parameter type-id='type-id-42'/>
      <parameter type-id='type-id-25'/>
      <parameter type-id='type-id-29'/>
      <parameter type-id='type-id-154'/>
      <parameter type-id='type-id-130'/>
      <return type-id='type-id-1'/>
    </function-type>
    <function-type size-in-bits='64' id='type-id-137'>
      <parameter type-id='type-id-83'/>
      <parameter type-id='type-id-42'/>
      <parameter type-id='type-id-25'/>
      <parameter type-id='type-id-29'/>
      <parameter type-id='type-id-136'/>
      <parameter type-id='type-id-130'/>
      <return type-id='type-id-1'/>
    </function-type>
    <function-type size-in-bits='64' id='type-id-127'>
      <parameter type-id='type-id-83'/>
      <parameter type-id='type-id-42'/>
      <parameter type-id='type-id-25'/>
      <parameter type-id='type-id-29'/>
      <parameter type-id='type-id-25'/>
      <return type-id='type-id-1'/>
    </function-type>
    <function-type size-in-bits='64' id='type-id-163'>
      <parameter type-id='type-id-83'/>
      <parameter type-id='type-id-42'/>
      <parameter type-id='type-id-25'/>
      <parameter type-id='type-id-29'/>
      <parameter type-id='type-id-162'/>
      <parameter type-id='type-id-130'/>
      <return type-id='type-id-1'/>
    </function-type>
    <function-type size-in-bits='64' id='type-id-88'>
      <parameter type-id='type-id-83'/>
      <parameter type-id='type-id-42'/>
      <parameter type-id='type-id-25'/>
      <parameter type-id='type-id-29'/>
      <parameter type-id='type-id-87'/>
      <return type-id='type-id-1'/>
    </function-type>
    <function-type size-in-bits='64' id='type-id-125'>
      <parameter type-id='type-id-83'/>
      <parameter type-id='type-id-42'/>
      <parameter type-id='type-id-25'/>
      <parameter type-id='type-id-29'/>
      <parameter type-id='type-id-124'/>
      <return type-id='type-id-1'/>
    </function-type>
    <function-type size-in-bits='64' id='type-id-102'>
      <parameter type-id='type-id-83'/>
      <parameter type-id='type-id-42'/>
      <parameter type-id='type-id-25'/>
      <parameter type-id='type-id-29'/>
      <parameter type-id='type-id-4'/>
      <return type-id='type-id-1'/>
    </function-type>
    <function-type size-in-bits='64' id='type-id-108'>
      <parameter type-id='type-id-83'/>
      <parameter type-id='type-id-42'/>
      <parameter type-id='type-id-25'/>
      <parameter type-id='type-id-29'/>
      <parameter type-id='type-id-3'/>
      <return type-id='type-id-1'/>
    </function-type>
    <function-type size-in-bits='64' id='type-id-114'>
      <parameter type-id='type-id-83'/>
      <parameter type-id='type-id-42'/>
      <parameter type-id='type-id-25'/>
      <parameter type-id='type-id-29'/>
      <parameter type-id='type-id-113'/>
      <return type-id='type-id-1'/>
    </function-type>
    <function-type size-in-bits='64' id='type-id-96'>
      <parameter type-id='type-id-83'/>
      <parameter type-id='type-id-42'/>
      <parameter type-id='type-id-25'/>
      <parameter type-id='type-id-29'/>
      <parameter type-id='type-id-95'/>
      <return type-id='type-id-1'/>
    </function-type>
    <function-type size-in-bits='64' id='type-id-92'>
      <parameter type-id='type-id-83'/>
      <parameter type-id='type-id-42'/>
      <parameter type-id='type-id-25'/>
      <parameter type-id='type-id-29'/>
      <parameter type-id='type-id-91'/>
      <return type-id='type-id-1'/>
    </function-type>
    <function-type size-in-bits='64' id='type-id-106'>
      <parameter type-id='type-id-83'/>
      <parameter type-id='type-id-42'/>
      <parameter type-id='type-id-25'/>
      <parameter type-id='type-id-29'/>
      <parameter type-id='type-id-105'/>
      <return type-id='type-id-1'/>
    </function-type>
    <function-type size-in-bits='64' id='type-id-110'>
      <parameter type-id='type-id-83'/>
      <parameter type-id='type-id-42'/>
      <parameter type-id='type-id-25'/>
      <parameter type-id='type-id-29'/>
      <parameter type-id='type-id-18'/>
      <return type-id='type-id-1'/>
    </function-type>
    <function-type size-in-bits='64' id='type-id-116'>
      <parameter type-id='type-id-83'/>
      <parameter type-id='type-id-42'/>
      <parameter type-id='type-id-25'/>
      <parameter type-id='type-id-29'/>
      <parameter type-id='type-id-19'/>
      <return type-id='type-id-1'/>
    </function-type>
    <function-type size-in-bits='64' id='type-id-100'>
      <parameter type-id='type-id-83'/>
      <parameter type-id='type-id-42'/>
      <parameter type-id='type-id-25'/>
      <parameter type-id='type-id-29'/>
      <parameter type-id='type-id-99'/>
      <return type-id='type-id-1'/>
    </function-type>
    <function-type size-in-bits='64' id='type-id-134'>
      <parameter type-id='type-id-83'/>
      <parameter type-id='type-id-42'/>
      <parameter type-id='type-id-25'/>
      <parameter type-id='type-id-29'/>
      <parameter type-id='type-id-133'/>
      <parameter type-id='type-id-130'/>
      <return type-id='type-id-1'/>
    </function-type>
    <function-type size-in-bits='64' id='type-id-146'>
      <parameter type-id='type-id-83'/>
      <parameter type-id='type-id-42'/>
      <parameter type-id='type-id-25'/>
      <parameter type-id='type-id-29'/>
      <parameter type-id='type-id-145'/>
      <parameter type-id='type-id-130'/>
      <return type-id='type-id-1'/>
    </function-type>
    <function-type size-in-bits='64' id='type-id-152'>
      <parameter type-id='type-id-83'/>
      <parameter type-id='type-id-42'/>
      <parameter type-id='type-id-25'/>
      <parameter type-id='type-id-29'/>
      <parameter type-id='type-id-151'/>
      <parameter type-id='type-id-130'/>
      <return type-id='type-id-1'/>
    </function-type>
    <function-type size-in-bits='64' id='type-id-158'>
      <parameter type-id='type-id-83'/>
      <parameter type-id='type-id-42'/>
      <parameter type-id='type-id-25'/>
      <parameter type-id='type-id-29'/>
      <parameter type-id='type-id-157'/>
      <parameter type-id='type-id-130'/>
      <return type-id='type-id-1'/>
    </function-type>
    <function-type size-in-bits='64' id='type-id-140'>
      <parameter type-id='type-id-83'/>
      <parameter type-id='type-id-42'/>
      <parameter type-id='type-id-25'/>
      <parameter type-id='type-id-29'/>
      <parameter type-id='type-id-139'/>
      <parameter type-id='type-id-130'/>
      <return type-id='type-id-1'/>
    </function-type>
    <function-type size-in-bits='64' id='type-id-187'>
      <parameter type-id='type-id-164'/>
      <parameter type-id='type-id-42'/>
      <parameter type-id='type-id-25'/>
      <parameter type-id='type-id-29'/>
      <parameter type-id='type-id-129'/>
      <parameter type-id='type-id-130'/>
      <return type-id='type-id-1'/>
    </function-type>
    <function-type size-in-bits='64' id='type-id-193'>
      <parameter type-id='type-id-164'/>
      <parameter type-id='type-id-42'/>
      <parameter type-id='type-id-25'/>
      <parameter type-id='type-id-29'/>
      <parameter type-id='type-id-14'/>
      <return type-id='type-id-1'/>
    </function-type>
    <function-type size-in-bits='64' id='type-id-167'>
      <parameter type-id='type-id-164'/>
      <parameter type-id='type-id-42'/>
      <parameter type-id='type-id-25'/>
      <parameter type-id='type-id-29'/>
      <parameter type-id='type-id-15'/>
      <parameter type-id='type-id-130'/>
      <return type-id='type-id-1'/>
    </function-type>
    <function-type size-in-bits='64' id='type-id-195'>
      <parameter type-id='type-id-164'/>
      <parameter type-id='type-id-42'/>
      <parameter type-id='type-id-25'/>
      <parameter type-id='type-id-29'/>
      <parameter type-id='type-id-118'/>
      <return type-id='type-id-1'/>
    </function-type>
    <function-type size-in-bits='64' id='type-id-217'>
      <parameter type-id='type-id-164'/>
      <parameter type-id='type-id-42'/>
      <parameter type-id='type-id-25'/>
      <parameter type-id='type-id-29'/>
      <parameter type-id='type-id-1'/>
      <return type-id='type-id-1'/>
    </function-type>
    <function-type size-in-bits='64' id='type-id-179'>
      <parameter type-id='type-id-164'/>
      <parameter type-id='type-id-42'/>
      <parameter type-id='type-id-25'/>
      <parameter type-id='type-id-29'/>
      <parameter type-id='type-id-142'/>
      <parameter type-id='type-id-130'/>
      <return type-id='type-id-1'/>
    </function-type>
    <function-type size-in-bits='64' id='type-id-175'>
      <parameter type-id='type-id-164'/>
      <parameter type-id='type-id-42'/>
      <parameter type-id='type-id-25'/>
      <parameter type-id='type-id-29'/>
      <parameter type-id='type-id-148'/>
      <parameter type-id='type-id-130'/>
      <return type-id='type-id-1'/>
    </function-type>
    <function-type size-in-bits='64' id='type-id-171'>
      <parameter type-id='type-id-164'/>
      <parameter type-id='type-id-42'/>
      <parameter type-id='type-id-25'/>
      <parameter type-id='type-id-29'/>
      <parameter type-id='type-id-154'/>
      <parameter type-id='type-id-130'/>
      <return type-id='type-id-1'/>
    </function-type>
    <function-type size-in-bits='64' id='type-id-183'>
      <parameter type-id='type-id-164'/>
      <parameter type-id='type-id-42'/>
      <parameter type-id='type-id-25'/>
      <parameter type-id='type-id-29'/>
      <parameter type-id='type-id-136'/>
      <parameter type-id='type-id-130'/>
      <return type-id='type-id-1'/>
    </function-type>
    <function-type size-in-bits='64' id='type-id-189'>
      <parameter type-id='type-id-164'/>
      <parameter type-id='type-id-42'/>
      <parameter type-id='type-id-25'/>
      <parameter type-id='type-id-29'/>
      <parameter type-id='type-id-25'/>
      <return type-id='type-id-1'/>
    </function-type>
    <function-type size-in-bits='64' id='type-id-165'>
      <parameter type-id='type-id-164'/>
      <parameter type-id='type-id-42'/>
      <parameter type-id='type-id-25'/>
      <parameter type-id='type-id-29'/>
      <parameter type-id='type-id-162'/>
      <parameter type-id='type-id-130'/>
      <return type-id='type-id-1'/>
    </function-type>
    <function-type size-in-bits='64' id='type-id-215'>
      <parameter type-id='type-id-164'/>
      <parameter type-id='type-id-42'/>
      <parameter type-id='type-id-25'/>
      <parameter type-id='type-id-29'/>
      <parameter type-id='type-id-87'/>
      <return type-id='type-id-1'/>
    </function-type>
    <function-type size-in-bits='64' id='type-id-191'>
      <parameter type-id='type-id-164'/>
      <parameter type-id='type-id-42'/>
      <parameter type-id='type-id-25'/>
      <parameter type-id='type-id-29'/>
      <parameter type-id='type-id-124'/>
      <return type-id='type-id-1'/>
    </function-type>
    <function-type size-in-bits='64' id='type-id-207'>
      <parameter type-id='type-id-164'/>
      <parameter type-id='type-id-42'/>
      <parameter type-id='type-id-25'/>
      <parameter type-id='type-id-29'/>
      <parameter type-id='type-id-4'/>
      <return type-id='type-id-1'/>
    </function-type>
    <function-type size-in-bits='64' id='type-id-203'>
      <parameter type-id='type-id-164'/>
      <parameter type-id='type-id-42'/>
      <parameter type-id='type-id-25'/>
      <parameter type-id='type-id-29'/>
      <parameter type-id='type-id-3'/>
      <return type-id='type-id-1'/>
    </function-type>
    <function-type size-in-bits='64' id='type-id-199'>
      <parameter type-id='type-id-164'/>
      <parameter type-id='type-id-42'/>
      <parameter type-id='type-id-25'/>
      <parameter type-id='type-id-29'/>
      <parameter type-id='type-id-113'/>
      <return type-id='type-id-1'/>
    </function-type>
    <function-type size-in-bits='64' id='type-id-211'>
      <parameter type-id='type-id-164'/>
      <parameter type-id='type-id-42'/>
      <parameter type-id='type-id-25'/>
      <parameter type-id='type-id-29'/>
      <parameter type-id='type-id-95'/>
      <return type-id='type-id-1'/>
    </function-type>
    <function-type size-in-bits='64' id='type-id-213'>
      <parameter type-id='type-id-164'/>
      <parameter type-id='type-id-42'/>
      <parameter type-id='type-id-25'/>
      <parameter type-id='type-id-29'/>
      <parameter type-id='type-id-91'/>
      <return type-id='type-id-1'/>
    </function-type>
    <function-type size-in-bits='64' id='type-id-205'>
      <parameter type-id='type-id-164'/>
      <parameter type-id='type-id-42'/>
      <parameter type-id='type-id-25'/>
      <parameter type-id='type-id-29'/>
      <parameter type-id='type-id-105'/>
      <return type-id='type-id-1'/>
    </function-type>
    <function-type size-in-bits='64' id='type-id-201'>
      <parameter type-id='type-id-164'/>
      <parameter type-id='type-id-42'/>
      <parameter type-id='type-id-25'/>
      <parameter type-id='type-id-29'/>
      <parameter type-id='type-id-18'/>
      <return type-id='type-id-1'/>
    </function-type>
    <function-type size-in-bits='64' id='type-id-197'>
      <parameter type-id='type-id-164'/>
      <parameter type-id='type-id-42'/>
      <parameter type-id='type-id-25'/>
      <parameter type-id='type-id-29'/>
      <parameter type-id='type-id-19'/>
      <return type-id='type-id-1'/>
    </function-type>
    <function-type size-in-bits='64' id='type-id-209'>
      <parameter type-id='type-id-164'/>
      <parameter type-id='type-id-42'/>
      <parameter type-id='type-id-25'/>
      <parameter type-id='type-id-29'/>
      <parameter type-id='type-id-99'/>
      <return type-id='type-id-1'/>
    </function-type>
    <function-type size-in-bits='64' id='type-id-185'>
      <parameter type-id='type-id-164'/>
      <parameter type-id='type-id-42'/>
      <parameter type-id='type-id-25'/>
      <parameter type-id='type-id-29'/>
      <parameter type-id='type-id-133'/>
      <parameter type-id='type-id-130'/>
      <return type-id='type-id-1'/>
    </function-type>
    <function-type size-in-bits='64' id='type-id-177'>
      <parameter type-id='type-id-164'/>
      <parameter type-id='type-id-42'/>
      <parameter type-id='type-id-25'/>
      <parameter type-id='type-id-29'/>
      <parameter type-id='type-id-145'/>
      <parameter type-id='type-id-130'/>
      <return type-id='type-id-1'/>
    </function-type>
    <function-type size-in-bits='64' id='type-id-173'>
      <parameter type-id='type-id-164'/>
      <parameter type-id='type-id-42'/>
      <parameter type-id='type-id-25'/>
      <parameter type-id='type-id-29'/>
      <parameter type-id='type-id-151'/>
      <parameter type-id='type-id-130'/>
      <return type-id='type-id-1'/>
    </function-type>
    <function-type size-in-bits='64' id='type-id-169'>
      <parameter type-id='type-id-164'/>
      <parameter type-id='type-id-42'/>
      <parameter type-id='type-id-25'/>
      <parameter type-id='type-id-29'/>
      <parameter type-id='type-id-157'/>
      <parameter type-id='type-id-130'/>
      <return type-id='type-id-1'/>
    </function-type>
    <function-type size-in-bits='64' id='type-id-181'>
      <parameter type-id='type-id-164'/>
      <parameter type-id='type-id-42'/>
      <parameter type-id='type-id-25'/>
      <parameter type-id='type-id-29'/>
      <parameter type-id='type-id-139'/>
      <parameter type-id='type-id-130'/>
      <return type-id='type-id-1'/>
    </function-type>
  </abi-instr>
  <abi-instr version='1.0' address-size='64' path='libnvpair_json.c' comp-dir-path='/home/allan/openzfs/lib/libnvpair' language='LANG_C99'>
    <function-decl name='nvlist_print_json' mangled-name='nvlist_print_json' visibility='default' binding='global' size-in-bits='64' elf-symbol-id='nvlist_print_json'>
      <parameter type-id='type-id-27' name='fp'/>
      <parameter type-id='type-id-25' name='nvl'/>
      <return type-id='type-id-1'/>
    </function-decl>
    <function-decl name='fnvpair_value_string' mangled-name='fnvpair_value_string' visibility='default' binding='global' size-in-bits='64'>
      <return type-id='type-id-16'/>
    </function-decl>
    <function-decl name='libspl_assertf' mangled-name='libspl_assertf' visibility='default' binding='global' size-in-bits='64'>
      <return type-id='type-id-16'/>
    </function-decl>
    <function-decl name='fnvpair_value_int64' mangled-name='fnvpair_value_int64' visibility='default' binding='global' size-in-bits='64'>
      <return type-id='type-id-16'/>
    </function-decl>
    <function-decl name='fnvpair_value_byte' mangled-name='fnvpair_value_byte' visibility='default' binding='global' size-in-bits='64'>
      <return type-id='type-id-16'/>
    </function-decl>
    <function-decl name='fnvpair_value_int16' mangled-name='fnvpair_value_int16' visibility='default' binding='global' size-in-bits='64'>
      <return type-id='type-id-16'/>
    </function-decl>
    <function-decl name='fnvpair_value_uint16' mangled-name='fnvpair_value_uint16' visibility='default' binding='global' size-in-bits='64'>
      <return type-id='type-id-16'/>
    </function-decl>
    <function-decl name='fnvpair_value_int32' mangled-name='fnvpair_value_int32' visibility='default' binding='global' size-in-bits='64'>
      <return type-id='type-id-16'/>
    </function-decl>
    <function-decl name='fnvpair_value_uint32' mangled-name='fnvpair_value_uint32' visibility='default' binding='global' size-in-bits='64'>
      <return type-id='type-id-16'/>
    </function-decl>
    <function-decl name='fnvpair_value_uint64' mangled-name='fnvpair_value_uint64' visibility='default' binding='global' size-in-bits='64'>
      <return type-id='type-id-16'/>
    </function-decl>
    <function-decl name='fnvpair_value_nvlist' mangled-name='fnvpair_value_nvlist' visibility='default' binding='global' size-in-bits='64'>
      <return type-id='type-id-16'/>
    </function-decl>
    <function-decl name='fnvpair_value_boolean_value' mangled-name='fnvpair_value_boolean_value' visibility='default' binding='global' size-in-bits='64'>
      <return type-id='type-id-16'/>
    </function-decl>
    <function-decl name='fnvpair_value_int8' mangled-name='fnvpair_value_int8' visibility='default' binding='global' size-in-bits='64'>
      <return type-id='type-id-16'/>
    </function-decl>
    <function-decl name='fnvpair_value_uint8' mangled-name='fnvpair_value_uint8' visibility='default' binding='global' size-in-bits='64'>
      <return type-id='type-id-16'/>
    </function-decl>
    <function-decl name='__ctype_get_mb_cur_max' mangled-name='__ctype_get_mb_cur_max' visibility='default' binding='global' size-in-bits='64'>
      <return type-id='type-id-16'/>
    </function-decl>
    <function-decl name='mbrtowc' mangled-name='mbrtowc' visibility='default' binding='global' size-in-bits='64'>
      <return type-id='type-id-16'/>
    </function-decl>
  </abi-instr>
  <abi-instr version='1.0' address-size='64' path='nvpair_alloc_system.c' comp-dir-path='/home/allan/openzfs/lib/libnvpair' language='LANG_C99'>
    <class-decl name='nv_alloc' size-in-bits='128' is-struct='yes' visibility='default' id='type-id-228'>
      <data-member access='public' layout-offset-in-bits='0'>
        <var-decl name='nva_ops' type-id='type-id-229' visibility='default'/>
      </data-member>
      <data-member access='public' layout-offset-in-bits='64'>
        <var-decl name='nva_arg' type-id='type-id-42' visibility='default'/>
      </data-member>
    </class-decl>
    <class-decl name='nv_alloc_ops' size-in-bits='320' is-struct='yes' visibility='default' id='type-id-230'>
      <data-member access='public' layout-offset-in-bits='0'>
        <var-decl name='nv_ao_init' type-id='type-id-231' visibility='default'/>
      </data-member>
      <data-member access='public' layout-offset-in-bits='64'>
        <var-decl name='nv_ao_fini' type-id='type-id-232' visibility='default'/>
      </data-member>
      <data-member access='public' layout-offset-in-bits='128'>
        <var-decl name='nv_ao_alloc' type-id='type-id-233' visibility='default'/>
      </data-member>
      <data-member access='public' layout-offset-in-bits='192'>
        <var-decl name='nv_ao_free' type-id='type-id-234' visibility='default'/>
      </data-member>
      <data-member access='public' layout-offset-in-bits='256'>
        <var-decl name='nv_ao_reset' type-id='type-id-232' visibility='default'/>
      </data-member>
    </class-decl>
    <typedef-decl name='nv_alloc_t' type-id='type-id-228' id='type-id-235'/>
    <pointer-type-def type-id='type-id-235' size-in-bits='64' id='type-id-236'/>
    <class-decl name='__va_list_tag' size-in-bits='192' is-struct='yes' visibility='default' id='type-id-237'>
      <data-member access='public' layout-offset-in-bits='0'>
        <var-decl name='gp_offset' type-id='type-id-20' visibility='default'/>
      </data-member>
      <data-member access='public' layout-offset-in-bits='32'>
        <var-decl name='fp_offset' type-id='type-id-20' visibility='default'/>
      </data-member>
      <data-member access='public' layout-offset-in-bits='64'>
        <var-decl name='overflow_arg_area' type-id='type-id-42' visibility='default'/>
      </data-member>
      <data-member access='public' layout-offset-in-bits='128'>
        <var-decl name='reg_save_area' type-id='type-id-42' visibility='default'/>
      </data-member>
    </class-decl>
    <pointer-type-def type-id='type-id-237' size-in-bits='64' id='type-id-238'/>
    <pointer-type-def type-id='type-id-239' size-in-bits='64' id='type-id-231'/>
    <pointer-type-def type-id='type-id-240' size-in-bits='64' id='type-id-232'/>
    <pointer-type-def type-id='type-id-241' size-in-bits='64' id='type-id-233'/>
    <pointer-type-def type-id='type-id-242' size-in-bits='64' id='type-id-234'/>
    <typedef-decl name='nv_alloc_ops_t' type-id='type-id-230' id='type-id-243'/>
    <qualified-type-def type-id='type-id-243' const='yes' id='type-id-244'/>
    <pointer-type-def type-id='type-id-244' size-in-bits='64' id='type-id-229'/>
    <var-decl name='nv_alloc_nosleep' type-id='type-id-236' mangled-name='nv_alloc_nosleep' visibility='default' elf-symbol-id='nv_alloc_nosleep'/>
    <function-type size-in-bits='64' id='type-id-239'>
      <parameter type-id='type-id-236'/>
      <parameter type-id='type-id-238'/>
      <return type-id='type-id-1'/>
    </function-type>
    <function-type size-in-bits='64' id='type-id-240'>
      <parameter type-id='type-id-236'/>
      <return type-id='type-id-16'/>
    </function-type>
    <function-type size-in-bits='64' id='type-id-242'>
      <parameter type-id='type-id-236'/>
      <parameter type-id='type-id-42'/>
      <parameter type-id='type-id-43'/>
      <return type-id='type-id-16'/>
    </function-type>
    <function-type size-in-bits='64' id='type-id-241'>
      <parameter type-id='type-id-236'/>
      <parameter type-id='type-id-43'/>
      <return type-id='type-id-42'/>
    </function-type>
  </abi-instr>
  <abi-instr version='1.0' address-size='64' path='../../module/nvpair/nvpair_alloc_fixed.c' comp-dir-path='/home/allan/openzfs/lib/libnvpair' language='LANG_C99'>
    <var-decl name='nv_fixed_ops' type-id='type-id-229' mangled-name='nv_fixed_ops' visibility='default' elf-symbol-id='nv_fixed_ops'/>
  </abi-instr>
  <abi-instr version='1.0' address-size='64' path='../../module/nvpair/nvpair.c' comp-dir-path='/home/allan/openzfs/lib/libnvpair' language='LANG_C99'>
    <function-decl name='nvlist_xunpack' mangled-name='nvlist_xunpack' visibility='default' binding='global' size-in-bits='64' elf-symbol-id='nvlist_xunpack'>
      <parameter type-id='type-id-14' name='buf'/>
      <parameter type-id='type-id-43' name='buflen'/>
      <parameter type-id='type-id-162' name='nvlp'/>
      <parameter type-id='type-id-236' name='nva'/>
      <return type-id='type-id-1'/>
    </function-decl>
    <function-decl name='nvlist_unpack' mangled-name='nvlist_unpack' visibility='default' binding='global' size-in-bits='64' elf-symbol-id='nvlist_unpack'>
      <parameter type-id='type-id-14' name='buf'/>
      <parameter type-id='type-id-43' name='buflen'/>
      <parameter type-id='type-id-162' name='nvlp'/>
      <parameter type-id='type-id-1' name='kmflag'/>
      <return type-id='type-id-1'/>
    </function-decl>
    <pointer-type-def type-id='type-id-43' size-in-bits='64' id='type-id-245'/>
    <function-decl name='nvlist_pack' mangled-name='nvlist_pack' visibility='default' binding='global' size-in-bits='64' elf-symbol-id='nvlist_pack'>
      <parameter type-id='type-id-25' name='nvl'/>
      <parameter type-id='type-id-15' name='bufp'/>
      <parameter type-id='type-id-245' name='buflen'/>
      <parameter type-id='type-id-1' name='encoding'/>
      <parameter type-id='type-id-1' name='kmflag'/>
      <return type-id='type-id-1'/>
    </function-decl>
    <function-decl name='nvlist_size' mangled-name='nvlist_size' visibility='default' binding='global' size-in-bits='64' elf-symbol-id='nvlist_size'>
      <parameter type-id='type-id-25' name='nvl'/>
      <parameter type-id='type-id-245' name='size'/>
      <parameter type-id='type-id-1' name='encoding'/>
      <return type-id='type-id-1'/>
    </function-decl>
    <function-decl name='nvlist_merge' mangled-name='nvlist_merge' visibility='default' binding='global' size-in-bits='64' elf-symbol-id='nvlist_merge'>
      <parameter type-id='type-id-25' name='dst'/>
      <parameter type-id='type-id-25' name='nvl'/>
      <parameter type-id='type-id-1' name='flag'/>
      <return type-id='type-id-1'/>
    </function-decl>
    <function-decl name='nvlist_add_nvpair' mangled-name='nvlist_add_nvpair' visibility='default' binding='global' size-in-bits='64' elf-symbol-id='nvlist_add_nvpair'>
      <parameter type-id='type-id-25' name='nvl'/>
      <parameter type-id='type-id-12' name='nvp'/>
      <return type-id='type-id-1'/>
    </function-decl>
    <pointer-type-def type-id='type-id-124' size-in-bits='64' id='type-id-246'/>
    <function-decl name='nvpair_value_hrtime' mangled-name='nvpair_value_hrtime' visibility='default' binding='global' size-in-bits='64' elf-symbol-id='nvpair_value_hrtime'>
      <parameter type-id='type-id-12' name='nvp'/>
      <parameter type-id='type-id-246' name='val'/>
      <return type-id='type-id-1'/>
    </function-decl>
    <pointer-type-def type-id='type-id-162' size-in-bits='64' id='type-id-247'/>
    <pointer-type-def type-id='type-id-130' size-in-bits='64' id='type-id-248'/>
    <function-decl name='nvpair_value_nvlist_array' mangled-name='nvpair_value_nvlist_array' visibility='default' binding='global' size-in-bits='64' elf-symbol-id='nvpair_value_nvlist_array'>
      <parameter type-id='type-id-12' name='nvp'/>
      <parameter type-id='type-id-247' name='val'/>
      <parameter type-id='type-id-248' name='nelem'/>
      <return type-id='type-id-1'/>
    </function-decl>
    <pointer-type-def type-id='type-id-15' size-in-bits='64' id='type-id-249'/>
    <function-decl name='nvpair_value_string_array' mangled-name='nvpair_value_string_array' visibility='default' binding='global' size-in-bits='64' elf-symbol-id='nvpair_value_string_array'>
      <parameter type-id='type-id-12' name='nvp'/>
      <parameter type-id='type-id-249' name='val'/>
      <parameter type-id='type-id-248' name='nelem'/>
      <return type-id='type-id-1'/>
    </function-decl>
    <pointer-type-def type-id='type-id-157' size-in-bits='64' id='type-id-250'/>
    <function-decl name='nvpair_value_uint64_array' mangled-name='nvpair_value_uint64_array' visibility='default' binding='global' size-in-bits='64' elf-symbol-id='nvpair_value_uint64_array'>
      <parameter type-id='type-id-12' name='nvp'/>
      <parameter type-id='type-id-250' name='val'/>
      <parameter type-id='type-id-248' name='nelem'/>
      <return type-id='type-id-1'/>
    </function-decl>
    <pointer-type-def type-id='type-id-154' size-in-bits='64' id='type-id-251'/>
    <function-decl name='nvpair_value_int64_array' mangled-name='nvpair_value_int64_array' visibility='default' binding='global' size-in-bits='64' elf-symbol-id='nvpair_value_int64_array'>
      <parameter type-id='type-id-12' name='nvp'/>
      <parameter type-id='type-id-251' name='val'/>
      <parameter type-id='type-id-248' name='nelem'/>
      <return type-id='type-id-1'/>
    </function-decl>
    <pointer-type-def type-id='type-id-151' size-in-bits='64' id='type-id-252'/>
    <function-decl name='nvpair_value_uint32_array' mangled-name='nvpair_value_uint32_array' visibility='default' binding='global' size-in-bits='64' elf-symbol-id='nvpair_value_uint32_array'>
      <parameter type-id='type-id-12' name='nvp'/>
      <parameter type-id='type-id-252' name='val'/>
      <parameter type-id='type-id-248' name='nelem'/>
      <return type-id='type-id-1'/>
    </function-decl>
    <pointer-type-def type-id='type-id-148' size-in-bits='64' id='type-id-253'/>
    <function-decl name='nvpair_value_int32_array' mangled-name='nvpair_value_int32_array' visibility='default' binding='global' size-in-bits='64' elf-symbol-id='nvpair_value_int32_array'>
      <parameter type-id='type-id-12' name='nvp'/>
      <parameter type-id='type-id-253' name='val'/>
      <parameter type-id='type-id-248' name='nelem'/>
      <return type-id='type-id-1'/>
    </function-decl>
    <pointer-type-def type-id='type-id-145' size-in-bits='64' id='type-id-254'/>
    <function-decl name='nvpair_value_uint16_array' mangled-name='nvpair_value_uint16_array' visibility='default' binding='global' size-in-bits='64' elf-symbol-id='nvpair_value_uint16_array'>
      <parameter type-id='type-id-12' name='nvp'/>
      <parameter type-id='type-id-254' name='val'/>
      <parameter type-id='type-id-248' name='nelem'/>
      <return type-id='type-id-1'/>
    </function-decl>
    <pointer-type-def type-id='type-id-142' size-in-bits='64' id='type-id-255'/>
    <function-decl name='nvpair_value_int16_array' mangled-name='nvpair_value_int16_array' visibility='default' binding='global' size-in-bits='64' elf-symbol-id='nvpair_value_int16_array'>
      <parameter type-id='type-id-12' name='nvp'/>
      <parameter type-id='type-id-255' name='val'/>
      <parameter type-id='type-id-248' name='nelem'/>
      <return type-id='type-id-1'/>
    </function-decl>
    <pointer-type-def type-id='type-id-139' size-in-bits='64' id='type-id-256'/>
    <function-decl name='nvpair_value_uint8_array' mangled-name='nvpair_value_uint8_array' visibility='default' binding='global' size-in-bits='64' elf-symbol-id='nvpair_value_uint8_array'>
      <parameter type-id='type-id-12' name='nvp'/>
      <parameter type-id='type-id-256' name='val'/>
      <parameter type-id='type-id-248' name='nelem'/>
      <return type-id='type-id-1'/>
    </function-decl>
    <pointer-type-def type-id='type-id-136' size-in-bits='64' id='type-id-257'/>
    <function-decl name='nvpair_value_int8_array' mangled-name='nvpair_value_int8_array' visibility='default' binding='global' size-in-bits='64' elf-symbol-id='nvpair_value_int8_array'>
      <parameter type-id='type-id-12' name='nvp'/>
      <parameter type-id='type-id-257' name='val'/>
      <parameter type-id='type-id-248' name='nelem'/>
      <return type-id='type-id-1'/>
    </function-decl>
    <pointer-type-def type-id='type-id-133' size-in-bits='64' id='type-id-258'/>
    <function-decl name='nvpair_value_byte_array' mangled-name='nvpair_value_byte_array' visibility='default' binding='global' size-in-bits='64' elf-symbol-id='nvpair_value_byte_array'>
      <parameter type-id='type-id-12' name='nvp'/>
      <parameter type-id='type-id-258' name='val'/>
      <parameter type-id='type-id-248' name='nelem'/>
      <return type-id='type-id-1'/>
    </function-decl>
    <pointer-type-def type-id='type-id-129' size-in-bits='64' id='type-id-259'/>
    <function-decl name='nvpair_value_boolean_array' mangled-name='nvpair_value_boolean_array' visibility='default' binding='global' size-in-bits='64' elf-symbol-id='nvpair_value_boolean_array'>
      <parameter type-id='type-id-12' name='nvp'/>
      <parameter type-id='type-id-259' name='val'/>
      <parameter type-id='type-id-248' name='nelem'/>
      <return type-id='type-id-1'/>
    </function-decl>
    <function-decl name='nvpair_value_nvlist' mangled-name='nvpair_value_nvlist' visibility='default' binding='global' size-in-bits='64' elf-symbol-id='nvpair_value_nvlist'>
      <parameter type-id='type-id-12' name='nvp'/>
      <parameter type-id='type-id-162' name='val'/>
      <return type-id='type-id-1'/>
    </function-decl>
    <function-decl name='nvpair_value_string' mangled-name='nvpair_value_string' visibility='default' binding='global' size-in-bits='64' elf-symbol-id='nvpair_value_string'>
      <parameter type-id='type-id-12' name='nvp'/>
      <parameter type-id='type-id-15' name='val'/>
      <return type-id='type-id-1'/>
    </function-decl>
    <pointer-type-def type-id='type-id-118' size-in-bits='64' id='type-id-260'/>
    <function-decl name='nvpair_value_double' mangled-name='nvpair_value_double' visibility='default' binding='global' size-in-bits='64' elf-symbol-id='nvpair_value_double'>
      <parameter type-id='type-id-12' name='nvp'/>
      <parameter type-id='type-id-260' name='val'/>
      <return type-id='type-id-1'/>
    </function-decl>
    <function-decl name='nvpair_value_uint64' mangled-name='nvpair_value_uint64' visibility='default' binding='global' size-in-bits='64' elf-symbol-id='nvpair_value_uint64'>
      <parameter type-id='type-id-12' name='nvp'/>
      <parameter type-id='type-id-157' name='val'/>
      <return type-id='type-id-1'/>
    </function-decl>
    <function-decl name='nvpair_value_int64' mangled-name='nvpair_value_int64' visibility='default' binding='global' size-in-bits='64' elf-symbol-id='nvpair_value_int64'>
      <parameter type-id='type-id-12' name='nvp'/>
      <parameter type-id='type-id-154' name='val'/>
      <return type-id='type-id-1'/>
    </function-decl>
    <function-decl name='nvpair_value_uint32' mangled-name='nvpair_value_uint32' visibility='default' binding='global' size-in-bits='64' elf-symbol-id='nvpair_value_uint32'>
      <parameter type-id='type-id-12' name='nvp'/>
      <parameter type-id='type-id-151' name='val'/>
      <return type-id='type-id-1'/>
    </function-decl>
    <function-decl name='nvpair_value_int32' mangled-name='nvpair_value_int32' visibility='default' binding='global' size-in-bits='64' elf-symbol-id='nvpair_value_int32'>
      <parameter type-id='type-id-12' name='nvp'/>
      <parameter type-id='type-id-148' name='val'/>
      <return type-id='type-id-1'/>
    </function-decl>
    <function-decl name='nvpair_value_uint16' mangled-name='nvpair_value_uint16' visibility='default' binding='global' size-in-bits='64' elf-symbol-id='nvpair_value_uint16'>
      <parameter type-id='type-id-12' name='nvp'/>
      <parameter type-id='type-id-145' name='val'/>
      <return type-id='type-id-1'/>
    </function-decl>
    <function-decl name='nvpair_value_int16' mangled-name='nvpair_value_int16' visibility='default' binding='global' size-in-bits='64' elf-symbol-id='nvpair_value_int16'>
      <parameter type-id='type-id-12' name='nvp'/>
      <parameter type-id='type-id-142' name='val'/>
      <return type-id='type-id-1'/>
    </function-decl>
    <function-decl name='nvpair_value_uint8' mangled-name='nvpair_value_uint8' visibility='default' binding='global' size-in-bits='64' elf-symbol-id='nvpair_value_uint8'>
      <parameter type-id='type-id-12' name='nvp'/>
      <parameter type-id='type-id-139' name='val'/>
      <return type-id='type-id-1'/>
    </function-decl>
    <function-decl name='nvpair_value_int8' mangled-name='nvpair_value_int8' visibility='default' binding='global' size-in-bits='64' elf-symbol-id='nvpair_value_int8'>
      <parameter type-id='type-id-12' name='nvp'/>
      <parameter type-id='type-id-136' name='val'/>
      <return type-id='type-id-1'/>
    </function-decl>
    <function-decl name='nvpair_value_byte' mangled-name='nvpair_value_byte' visibility='default' binding='global' size-in-bits='64' elf-symbol-id='nvpair_value_byte'>
      <parameter type-id='type-id-12' name='nvp'/>
      <parameter type-id='type-id-133' name='val'/>
      <return type-id='type-id-1'/>
    </function-decl>
    <function-decl name='nvpair_value_boolean_value' mangled-name='nvpair_value_boolean_value' visibility='default' binding='global' size-in-bits='64' elf-symbol-id='nvpair_value_boolean_value'>
      <parameter type-id='type-id-12' name='nvp'/>
      <parameter type-id='type-id-129' name='val'/>
      <return type-id='type-id-1'/>
    </function-decl>
    <function-decl name='nvlist_exists' mangled-name='nvlist_exists' visibility='default' binding='global' size-in-bits='64' elf-symbol-id='nvlist_exists'>
      <parameter type-id='type-id-25' name='nvl'/>
      <parameter type-id='type-id-29' name='name'/>
      <return type-id='type-id-87'/>
    </function-decl>
    <pointer-type-def type-id='type-id-12' size-in-bits='64' id='type-id-261'/>
    <pointer-type-def type-id='type-id-1' size-in-bits='64' id='type-id-262'/>
    <function-decl name='nvlist_lookup_nvpair_embedded_index' mangled-name='nvlist_lookup_nvpair_embedded_index' visibility='default' binding='global' size-in-bits='64' elf-symbol-id='nvlist_lookup_nvpair_embedded_index'>
      <parameter type-id='type-id-25' name='nvl'/>
      <parameter type-id='type-id-29' name='name'/>
      <parameter type-id='type-id-261' name='ret'/>
      <parameter type-id='type-id-262' name='ip'/>
      <parameter type-id='type-id-15' name='ep'/>
      <return type-id='type-id-1'/>
    </function-decl>
    <function-decl name='nvlist_lookup_nvpair' mangled-name='nvlist_lookup_nvpair' visibility='default' binding='global' size-in-bits='64' elf-symbol-id='nvlist_lookup_nvpair'>
      <parameter type-id='type-id-25' name='nvl'/>
      <parameter type-id='type-id-29' name='name'/>
      <parameter type-id='type-id-261' name='ret'/>
      <return type-id='type-id-1'/>
    </function-decl>
    <function-decl name='nvlist_lookup_pairs' mangled-name='nvlist_lookup_pairs' visibility='default' binding='global' size-in-bits='64' elf-symbol-id='nvlist_lookup_pairs'>
      <parameter type-id='type-id-25' name='nvl'/>
      <parameter type-id='type-id-1' name='flag'/>
      <parameter is-variadic='yes'/>
      <return type-id='type-id-1'/>
    </function-decl>
    <function-decl name='nvlist_lookup_hrtime' mangled-name='nvlist_lookup_hrtime' visibility='default' binding='global' size-in-bits='64' elf-symbol-id='nvlist_lookup_hrtime'>
      <parameter type-id='type-id-25' name='nvl'/>
      <parameter type-id='type-id-29' name='name'/>
      <parameter type-id='type-id-246' name='val'/>
      <return type-id='type-id-1'/>
    </function-decl>
    <function-decl name='nvlist_lookup_nvlist_array' mangled-name='nvlist_lookup_nvlist_array' visibility='default' binding='global' size-in-bits='64' elf-symbol-id='nvlist_lookup_nvlist_array'>
      <parameter type-id='type-id-25' name='nvl'/>
      <parameter type-id='type-id-29' name='name'/>
      <parameter type-id='type-id-247' name='a'/>
      <parameter type-id='type-id-248' name='n'/>
      <return type-id='type-id-1'/>
    </function-decl>
    <function-decl name='nvlist_lookup_string_array' mangled-name='nvlist_lookup_string_array' visibility='default' binding='global' size-in-bits='64' elf-symbol-id='nvlist_lookup_string_array'>
      <parameter type-id='type-id-25' name='nvl'/>
      <parameter type-id='type-id-29' name='name'/>
      <parameter type-id='type-id-249' name='a'/>
      <parameter type-id='type-id-248' name='n'/>
      <return type-id='type-id-1'/>
    </function-decl>
    <function-decl name='nvlist_lookup_uint64_array' mangled-name='nvlist_lookup_uint64_array' visibility='default' binding='global' size-in-bits='64' elf-symbol-id='nvlist_lookup_uint64_array'>
      <parameter type-id='type-id-25' name='nvl'/>
      <parameter type-id='type-id-29' name='name'/>
      <parameter type-id='type-id-250' name='a'/>
      <parameter type-id='type-id-248' name='n'/>
      <return type-id='type-id-1'/>
    </function-decl>
    <function-decl name='nvlist_lookup_int64_array' mangled-name='nvlist_lookup_int64_array' visibility='default' binding='global' size-in-bits='64' elf-symbol-id='nvlist_lookup_int64_array'>
      <parameter type-id='type-id-25' name='nvl'/>
      <parameter type-id='type-id-29' name='name'/>
      <parameter type-id='type-id-251' name='a'/>
      <parameter type-id='type-id-248' name='n'/>
      <return type-id='type-id-1'/>
    </function-decl>
    <function-decl name='nvlist_lookup_uint32_array' mangled-name='nvlist_lookup_uint32_array' visibility='default' binding='global' size-in-bits='64' elf-symbol-id='nvlist_lookup_uint32_array'>
      <parameter type-id='type-id-25' name='nvl'/>
      <parameter type-id='type-id-29' name='name'/>
      <parameter type-id='type-id-252' name='a'/>
      <parameter type-id='type-id-248' name='n'/>
      <return type-id='type-id-1'/>
    </function-decl>
    <function-decl name='nvlist_lookup_int32_array' mangled-name='nvlist_lookup_int32_array' visibility='default' binding='global' size-in-bits='64' elf-symbol-id='nvlist_lookup_int32_array'>
      <parameter type-id='type-id-25' name='nvl'/>
      <parameter type-id='type-id-29' name='name'/>
      <parameter type-id='type-id-253' name='a'/>
      <parameter type-id='type-id-248' name='n'/>
      <return type-id='type-id-1'/>
    </function-decl>
    <function-decl name='nvlist_lookup_uint16_array' mangled-name='nvlist_lookup_uint16_array' visibility='default' binding='global' size-in-bits='64' elf-symbol-id='nvlist_lookup_uint16_array'>
      <parameter type-id='type-id-25' name='nvl'/>
      <parameter type-id='type-id-29' name='name'/>
      <parameter type-id='type-id-254' name='a'/>
      <parameter type-id='type-id-248' name='n'/>
      <return type-id='type-id-1'/>
    </function-decl>
    <function-decl name='nvlist_lookup_int16_array' mangled-name='nvlist_lookup_int16_array' visibility='default' binding='global' size-in-bits='64' elf-symbol-id='nvlist_lookup_int16_array'>
      <parameter type-id='type-id-25' name='nvl'/>
      <parameter type-id='type-id-29' name='name'/>
      <parameter type-id='type-id-255' name='a'/>
      <parameter type-id='type-id-248' name='n'/>
      <return type-id='type-id-1'/>
    </function-decl>
    <function-decl name='nvlist_lookup_uint8_array' mangled-name='nvlist_lookup_uint8_array' visibility='default' binding='global' size-in-bits='64' elf-symbol-id='nvlist_lookup_uint8_array'>
      <parameter type-id='type-id-25' name='nvl'/>
      <parameter type-id='type-id-29' name='name'/>
      <parameter type-id='type-id-256' name='a'/>
      <parameter type-id='type-id-248' name='n'/>
      <return type-id='type-id-1'/>
    </function-decl>
    <function-decl name='nvlist_lookup_int8_array' mangled-name='nvlist_lookup_int8_array' visibility='default' binding='global' size-in-bits='64' elf-symbol-id='nvlist_lookup_int8_array'>
      <parameter type-id='type-id-25' name='nvl'/>
      <parameter type-id='type-id-29' name='name'/>
      <parameter type-id='type-id-257' name='a'/>
      <parameter type-id='type-id-248' name='n'/>
      <return type-id='type-id-1'/>
    </function-decl>
    <function-decl name='nvlist_lookup_byte_array' mangled-name='nvlist_lookup_byte_array' visibility='default' binding='global' size-in-bits='64' elf-symbol-id='nvlist_lookup_byte_array'>
      <parameter type-id='type-id-25' name='nvl'/>
      <parameter type-id='type-id-29' name='name'/>
      <parameter type-id='type-id-258' name='a'/>
      <parameter type-id='type-id-248' name='n'/>
      <return type-id='type-id-1'/>
    </function-decl>
    <function-decl name='nvlist_lookup_boolean_array' mangled-name='nvlist_lookup_boolean_array' visibility='default' binding='global' size-in-bits='64' elf-symbol-id='nvlist_lookup_boolean_array'>
      <parameter type-id='type-id-25' name='nvl'/>
      <parameter type-id='type-id-29' name='name'/>
      <parameter type-id='type-id-259' name='a'/>
      <parameter type-id='type-id-248' name='n'/>
      <return type-id='type-id-1'/>
    </function-decl>
    <function-decl name='nvlist_lookup_nvlist' mangled-name='nvlist_lookup_nvlist' visibility='default' binding='global' size-in-bits='64' elf-symbol-id='nvlist_lookup_nvlist'>
      <parameter type-id='type-id-25' name='nvl'/>
      <parameter type-id='type-id-29' name='name'/>
      <parameter type-id='type-id-162' name='val'/>
      <return type-id='type-id-1'/>
    </function-decl>
    <function-decl name='nvlist_lookup_string' mangled-name='nvlist_lookup_string' visibility='default' binding='global' size-in-bits='64' elf-symbol-id='nvlist_lookup_string'>
      <parameter type-id='type-id-25' name='nvl'/>
      <parameter type-id='type-id-29' name='name'/>
      <parameter type-id='type-id-15' name='val'/>
      <return type-id='type-id-1'/>
    </function-decl>
    <function-decl name='nvlist_lookup_double' mangled-name='nvlist_lookup_double' visibility='default' binding='global' size-in-bits='64' elf-symbol-id='nvlist_lookup_double'>
      <parameter type-id='type-id-25' name='nvl'/>
      <parameter type-id='type-id-29' name='name'/>
      <parameter type-id='type-id-260' name='val'/>
      <return type-id='type-id-1'/>
    </function-decl>
    <function-decl name='nvlist_lookup_uint64' mangled-name='nvlist_lookup_uint64' visibility='default' binding='global' size-in-bits='64' elf-symbol-id='nvlist_lookup_uint64'>
      <parameter type-id='type-id-25' name='nvl'/>
      <parameter type-id='type-id-29' name='name'/>
      <parameter type-id='type-id-157' name='val'/>
      <return type-id='type-id-1'/>
    </function-decl>
    <function-decl name='nvlist_lookup_int64' mangled-name='nvlist_lookup_int64' visibility='default' binding='global' size-in-bits='64' elf-symbol-id='nvlist_lookup_int64'>
      <parameter type-id='type-id-25' name='nvl'/>
      <parameter type-id='type-id-29' name='name'/>
      <parameter type-id='type-id-154' name='val'/>
      <return type-id='type-id-1'/>
    </function-decl>
    <function-decl name='nvlist_lookup_uint32' mangled-name='nvlist_lookup_uint32' visibility='default' binding='global' size-in-bits='64' elf-symbol-id='nvlist_lookup_uint32'>
      <parameter type-id='type-id-25' name='nvl'/>
      <parameter type-id='type-id-29' name='name'/>
      <parameter type-id='type-id-151' name='val'/>
      <return type-id='type-id-1'/>
    </function-decl>
    <function-decl name='nvlist_lookup_int32' mangled-name='nvlist_lookup_int32' visibility='default' binding='global' size-in-bits='64' elf-symbol-id='nvlist_lookup_int32'>
      <parameter type-id='type-id-25' name='nvl'/>
      <parameter type-id='type-id-29' name='name'/>
      <parameter type-id='type-id-148' name='val'/>
      <return type-id='type-id-1'/>
    </function-decl>
    <function-decl name='nvlist_lookup_uint16' mangled-name='nvlist_lookup_uint16' visibility='default' binding='global' size-in-bits='64' elf-symbol-id='nvlist_lookup_uint16'>
      <parameter type-id='type-id-25' name='nvl'/>
      <parameter type-id='type-id-29' name='name'/>
      <parameter type-id='type-id-145' name='val'/>
      <return type-id='type-id-1'/>
    </function-decl>
    <function-decl name='nvlist_lookup_int16' mangled-name='nvlist_lookup_int16' visibility='default' binding='global' size-in-bits='64' elf-symbol-id='nvlist_lookup_int16'>
      <parameter type-id='type-id-25' name='nvl'/>
      <parameter type-id='type-id-29' name='name'/>
      <parameter type-id='type-id-142' name='val'/>
      <return type-id='type-id-1'/>
    </function-decl>
    <function-decl name='nvlist_lookup_uint8' mangled-name='nvlist_lookup_uint8' visibility='default' binding='global' size-in-bits='64' elf-symbol-id='nvlist_lookup_uint8'>
      <parameter type-id='type-id-25' name='nvl'/>
      <parameter type-id='type-id-29' name='name'/>
      <parameter type-id='type-id-139' name='val'/>
      <return type-id='type-id-1'/>
    </function-decl>
    <function-decl name='nvlist_lookup_int8' mangled-name='nvlist_lookup_int8' visibility='default' binding='global' size-in-bits='64' elf-symbol-id='nvlist_lookup_int8'>
      <parameter type-id='type-id-25' name='nvl'/>
      <parameter type-id='type-id-29' name='name'/>
      <parameter type-id='type-id-136' name='val'/>
      <return type-id='type-id-1'/>
    </function-decl>
    <function-decl name='nvlist_lookup_byte' mangled-name='nvlist_lookup_byte' visibility='default' binding='global' size-in-bits='64' elf-symbol-id='nvlist_lookup_byte'>
      <parameter type-id='type-id-25' name='nvl'/>
      <parameter type-id='type-id-29' name='name'/>
      <parameter type-id='type-id-133' name='val'/>
      <return type-id='type-id-1'/>
    </function-decl>
    <function-decl name='nvlist_lookup_boolean_value' mangled-name='nvlist_lookup_boolean_value' visibility='default' binding='global' size-in-bits='64' elf-symbol-id='nvlist_lookup_boolean_value'>
      <parameter type-id='type-id-25' name='nvl'/>
      <parameter type-id='type-id-29' name='name'/>
      <parameter type-id='type-id-129' name='val'/>
      <return type-id='type-id-1'/>
    </function-decl>
    <function-decl name='nvlist_lookup_boolean' mangled-name='nvlist_lookup_boolean' visibility='default' binding='global' size-in-bits='64' elf-symbol-id='nvlist_lookup_boolean'>
      <parameter type-id='type-id-25' name='nvl'/>
      <parameter type-id='type-id-29' name='name'/>
      <return type-id='type-id-1'/>
    </function-decl>
    <function-decl name='nvpair_type_is_array' mangled-name='nvpair_type_is_array' visibility='default' binding='global' size-in-bits='64' elf-symbol-id='nvpair_type_is_array'>
      <parameter type-id='type-id-12' name='nvp'/>
      <return type-id='type-id-1'/>
    </function-decl>
    <function-decl name='nvpair_type' mangled-name='nvpair_type' visibility='default' binding='global' size-in-bits='64' elf-symbol-id='nvpair_type'>
      <parameter type-id='type-id-12' name='nvp'/>
      <return type-id='type-id-5'/>
    </function-decl>
    <function-decl name='nvpair_name' mangled-name='nvpair_name' visibility='default' binding='global' size-in-bits='64' elf-symbol-id='nvpair_name'>
      <parameter type-id='type-id-12' name='nvp'/>
      <return type-id='type-id-14'/>
    </function-decl>
    <function-decl name='nvlist_empty' mangled-name='nvlist_empty' visibility='default' binding='global' size-in-bits='64' elf-symbol-id='nvlist_empty'>
      <parameter type-id='type-id-25' name='nvl'/>
      <return type-id='type-id-87'/>
    </function-decl>
    <function-decl name='nvlist_prev_nvpair' mangled-name='nvlist_prev_nvpair' visibility='default' binding='global' size-in-bits='64' elf-symbol-id='nvlist_prev_nvpair'>
      <parameter type-id='type-id-25' name='nvl'/>
      <parameter type-id='type-id-12' name='nvp'/>
      <return type-id='type-id-12'/>
    </function-decl>
    <function-decl name='nvlist_next_nvpair' mangled-name='nvlist_next_nvpair' visibility='default' binding='global' size-in-bits='64' elf-symbol-id='nvlist_next_nvpair'>
      <parameter type-id='type-id-25' name='nvl'/>
      <parameter type-id='type-id-12' name='nvp'/>
      <return type-id='type-id-12'/>
    </function-decl>
    <function-decl name='nvlist_add_nvlist_array' mangled-name='nvlist_add_nvlist_array' visibility='default' binding='global' size-in-bits='64' elf-symbol-id='nvlist_add_nvlist_array'>
      <parameter type-id='type-id-25' name='nvl'/>
      <parameter type-id='type-id-29' name='name'/>
      <parameter type-id='type-id-162' name='a'/>
      <parameter type-id='type-id-130' name='n'/>
      <return type-id='type-id-1'/>
    </function-decl>
    <function-decl name='nvlist_add_nvlist' mangled-name='nvlist_add_nvlist' visibility='default' binding='global' size-in-bits='64' elf-symbol-id='nvlist_add_nvlist'>
      <parameter type-id='type-id-25' name='nvl'/>
      <parameter type-id='type-id-29' name='name'/>
      <parameter type-id='type-id-25' name='val'/>
      <return type-id='type-id-1'/>
    </function-decl>
    <function-decl name='nvlist_add_hrtime' mangled-name='nvlist_add_hrtime' visibility='default' binding='global' size-in-bits='64' elf-symbol-id='nvlist_add_hrtime'>
      <parameter type-id='type-id-25' name='nvl'/>
      <parameter type-id='type-id-29' name='name'/>
      <parameter type-id='type-id-124' name='val'/>
      <return type-id='type-id-1'/>
    </function-decl>
    <qualified-type-def type-id='type-id-14' const='yes' id='type-id-263'/>
    <pointer-type-def type-id='type-id-263' size-in-bits='64' id='type-id-264'/>
    <function-decl name='nvlist_add_string_array' mangled-name='nvlist_add_string_array' visibility='default' binding='global' size-in-bits='64' elf-symbol-id='nvlist_add_string_array'>
      <parameter type-id='type-id-25' name='nvl'/>
      <parameter type-id='type-id-29' name='name'/>
      <parameter type-id='type-id-264' name='a'/>
      <parameter type-id='type-id-130' name='n'/>
      <return type-id='type-id-1'/>
    </function-decl>
    <function-decl name='nvlist_add_uint64_array' mangled-name='nvlist_add_uint64_array' visibility='default' binding='global' size-in-bits='64' elf-symbol-id='nvlist_add_uint64_array'>
      <parameter type-id='type-id-25' name='nvl'/>
      <parameter type-id='type-id-29' name='name'/>
      <parameter type-id='type-id-157' name='a'/>
      <parameter type-id='type-id-130' name='n'/>
      <return type-id='type-id-1'/>
    </function-decl>
    <function-decl name='nvlist_add_int64_array' mangled-name='nvlist_add_int64_array' visibility='default' binding='global' size-in-bits='64' elf-symbol-id='nvlist_add_int64_array'>
      <parameter type-id='type-id-25' name='nvl'/>
      <parameter type-id='type-id-29' name='name'/>
      <parameter type-id='type-id-154' name='a'/>
      <parameter type-id='type-id-130' name='n'/>
      <return type-id='type-id-1'/>
    </function-decl>
    <function-decl name='nvlist_add_uint32_array' mangled-name='nvlist_add_uint32_array' visibility='default' binding='global' size-in-bits='64' elf-symbol-id='nvlist_add_uint32_array'>
      <parameter type-id='type-id-25' name='nvl'/>
      <parameter type-id='type-id-29' name='name'/>
      <parameter type-id='type-id-151' name='a'/>
      <parameter type-id='type-id-130' name='n'/>
      <return type-id='type-id-1'/>
    </function-decl>
    <function-decl name='nvlist_add_int32_array' mangled-name='nvlist_add_int32_array' visibility='default' binding='global' size-in-bits='64' elf-symbol-id='nvlist_add_int32_array'>
      <parameter type-id='type-id-25' name='nvl'/>
      <parameter type-id='type-id-29' name='name'/>
      <parameter type-id='type-id-148' name='a'/>
      <parameter type-id='type-id-130' name='n'/>
      <return type-id='type-id-1'/>
    </function-decl>
    <function-decl name='nvlist_add_uint16_array' mangled-name='nvlist_add_uint16_array' visibility='default' binding='global' size-in-bits='64' elf-symbol-id='nvlist_add_uint16_array'>
      <parameter type-id='type-id-25' name='nvl'/>
      <parameter type-id='type-id-29' name='name'/>
      <parameter type-id='type-id-145' name='a'/>
      <parameter type-id='type-id-130' name='n'/>
      <return type-id='type-id-1'/>
    </function-decl>
    <function-decl name='nvlist_add_int16_array' mangled-name='nvlist_add_int16_array' visibility='default' binding='global' size-in-bits='64' elf-symbol-id='nvlist_add_int16_array'>
      <parameter type-id='type-id-25' name='nvl'/>
      <parameter type-id='type-id-29' name='name'/>
      <parameter type-id='type-id-142' name='a'/>
      <parameter type-id='type-id-130' name='n'/>
      <return type-id='type-id-1'/>
    </function-decl>
    <function-decl name='nvlist_add_uint8_array' mangled-name='nvlist_add_uint8_array' visibility='default' binding='global' size-in-bits='64' elf-symbol-id='nvlist_add_uint8_array'>
      <parameter type-id='type-id-25' name='nvl'/>
      <parameter type-id='type-id-29' name='name'/>
      <parameter type-id='type-id-139' name='a'/>
      <parameter type-id='type-id-130' name='n'/>
      <return type-id='type-id-1'/>
    </function-decl>
    <function-decl name='nvlist_add_int8_array' mangled-name='nvlist_add_int8_array' visibility='default' binding='global' size-in-bits='64' elf-symbol-id='nvlist_add_int8_array'>
      <parameter type-id='type-id-25' name='nvl'/>
      <parameter type-id='type-id-29' name='name'/>
      <parameter type-id='type-id-136' name='a'/>
      <parameter type-id='type-id-130' name='n'/>
      <return type-id='type-id-1'/>
    </function-decl>
    <function-decl name='nvlist_add_byte_array' mangled-name='nvlist_add_byte_array' visibility='default' binding='global' size-in-bits='64' elf-symbol-id='nvlist_add_byte_array'>
      <parameter type-id='type-id-25' name='nvl'/>
      <parameter type-id='type-id-29' name='name'/>
      <parameter type-id='type-id-133' name='a'/>
      <parameter type-id='type-id-130' name='n'/>
      <return type-id='type-id-1'/>
    </function-decl>
    <function-decl name='nvlist_add_boolean_array' mangled-name='nvlist_add_boolean_array' visibility='default' binding='global' size-in-bits='64' elf-symbol-id='nvlist_add_boolean_array'>
      <parameter type-id='type-id-25' name='nvl'/>
      <parameter type-id='type-id-29' name='name'/>
      <parameter type-id='type-id-129' name='a'/>
      <parameter type-id='type-id-130' name='n'/>
      <return type-id='type-id-1'/>
    </function-decl>
    <function-decl name='nvlist_add_string' mangled-name='nvlist_add_string' visibility='default' binding='global' size-in-bits='64' elf-symbol-id='nvlist_add_string'>
      <parameter type-id='type-id-25' name='nvl'/>
      <parameter type-id='type-id-29' name='name'/>
      <parameter type-id='type-id-29' name='val'/>
      <return type-id='type-id-1'/>
    </function-decl>
    <function-decl name='nvlist_add_double' mangled-name='nvlist_add_double' visibility='default' binding='global' size-in-bits='64' elf-symbol-id='nvlist_add_double'>
      <parameter type-id='type-id-25' name='nvl'/>
      <parameter type-id='type-id-29' name='name'/>
      <parameter type-id='type-id-118' name='val'/>
      <return type-id='type-id-1'/>
    </function-decl>
    <function-decl name='nvlist_add_uint64' mangled-name='nvlist_add_uint64' visibility='default' binding='global' size-in-bits='64' elf-symbol-id='nvlist_add_uint64'>
      <parameter type-id='type-id-25' name='nvl'/>
      <parameter type-id='type-id-29' name='name'/>
      <parameter type-id='type-id-19' name='val'/>
      <return type-id='type-id-1'/>
    </function-decl>
    <function-decl name='nvlist_add_int64' mangled-name='nvlist_add_int64' visibility='default' binding='global' size-in-bits='64' elf-symbol-id='nvlist_add_int64'>
      <parameter type-id='type-id-25' name='nvl'/>
      <parameter type-id='type-id-29' name='name'/>
      <parameter type-id='type-id-113' name='val'/>
      <return type-id='type-id-1'/>
    </function-decl>
    <function-decl name='nvlist_add_uint32' mangled-name='nvlist_add_uint32' visibility='default' binding='global' size-in-bits='64' elf-symbol-id='nvlist_add_uint32'>
      <parameter type-id='type-id-25' name='nvl'/>
      <parameter type-id='type-id-29' name='name'/>
      <parameter type-id='type-id-18' name='val'/>
      <return type-id='type-id-1'/>
    </function-decl>
    <function-decl name='nvlist_add_int32' mangled-name='nvlist_add_int32' visibility='default' binding='global' size-in-bits='64' elf-symbol-id='nvlist_add_int32'>
      <parameter type-id='type-id-25' name='nvl'/>
      <parameter type-id='type-id-29' name='name'/>
      <parameter type-id='type-id-3' name='val'/>
      <return type-id='type-id-1'/>
    </function-decl>
    <function-decl name='nvlist_add_uint16' mangled-name='nvlist_add_uint16' visibility='default' binding='global' size-in-bits='64' elf-symbol-id='nvlist_add_uint16'>
      <parameter type-id='type-id-25' name='nvl'/>
      <parameter type-id='type-id-29' name='name'/>
      <parameter type-id='type-id-105' name='val'/>
      <return type-id='type-id-1'/>
    </function-decl>
    <function-decl name='nvlist_add_int16' mangled-name='nvlist_add_int16' visibility='default' binding='global' size-in-bits='64' elf-symbol-id='nvlist_add_int16'>
      <parameter type-id='type-id-25' name='nvl'/>
      <parameter type-id='type-id-29' name='name'/>
      <parameter type-id='type-id-4' name='val'/>
      <return type-id='type-id-1'/>
    </function-decl>
    <function-decl name='nvlist_add_uint8' mangled-name='nvlist_add_uint8' visibility='default' binding='global' size-in-bits='64' elf-symbol-id='nvlist_add_uint8'>
      <parameter type-id='type-id-25' name='nvl'/>
      <parameter type-id='type-id-29' name='name'/>
      <parameter type-id='type-id-99' name='val'/>
      <return type-id='type-id-1'/>
    </function-decl>
    <function-decl name='nvlist_add_int8' mangled-name='nvlist_add_int8' visibility='default' binding='global' size-in-bits='64' elf-symbol-id='nvlist_add_int8'>
      <parameter type-id='type-id-25' name='nvl'/>
      <parameter type-id='type-id-29' name='name'/>
      <parameter type-id='type-id-95' name='val'/>
      <return type-id='type-id-1'/>
    </function-decl>
    <function-decl name='nvlist_add_byte' mangled-name='nvlist_add_byte' visibility='default' binding='global' size-in-bits='64' elf-symbol-id='nvlist_add_byte'>
      <parameter type-id='type-id-25' name='nvl'/>
      <parameter type-id='type-id-29' name='name'/>
      <parameter type-id='type-id-91' name='val'/>
      <return type-id='type-id-1'/>
    </function-decl>
    <function-decl name='nvlist_add_boolean_value' mangled-name='nvlist_add_boolean_value' visibility='default' binding='global' size-in-bits='64' elf-symbol-id='nvlist_add_boolean_value'>
      <parameter type-id='type-id-25' name='nvl'/>
      <parameter type-id='type-id-29' name='name'/>
      <parameter type-id='type-id-87' name='val'/>
      <return type-id='type-id-1'/>
    </function-decl>
    <function-decl name='nvlist_add_boolean' mangled-name='nvlist_add_boolean' visibility='default' binding='global' size-in-bits='64' elf-symbol-id='nvlist_add_boolean'>
      <parameter type-id='type-id-25' name='nvl'/>
      <parameter type-id='type-id-29' name='name'/>
      <return type-id='type-id-1'/>
    </function-decl>
    <function-decl name='nvlist_remove' mangled-name='nvlist_remove' visibility='default' binding='global' size-in-bits='64' elf-symbol-id='nvlist_remove'>
      <parameter type-id='type-id-25' name='nvl'/>
      <parameter type-id='type-id-29' name='name'/>
      <parameter type-id='type-id-5' name='type'/>
      <return type-id='type-id-1'/>
    </function-decl>
    <function-decl name='nvlist_dup' mangled-name='nvlist_dup' visibility='default' binding='global' size-in-bits='64' elf-symbol-id='nvlist_dup'>
      <parameter type-id='type-id-25' name='nvl'/>
      <parameter type-id='type-id-162' name='nvlp'/>
      <parameter type-id='type-id-1' name='kmflag'/>
      <return type-id='type-id-1'/>
    </function-decl>
    <function-decl name='nvlist_free' mangled-name='nvlist_free' visibility='default' binding='global' size-in-bits='64' elf-symbol-id='nvlist_free'>
      <parameter type-id='type-id-25' name='nvl'/>
      <return type-id='type-id-16'/>
    </function-decl>
    <function-decl name='nvlist_alloc' mangled-name='nvlist_alloc' visibility='default' binding='global' size-in-bits='64' elf-symbol-id='nvlist_alloc'>
      <parameter type-id='type-id-162' name='nvlp'/>
      <parameter type-id='type-id-130' name='nvflag'/>
      <parameter type-id='type-id-1' name='kmflag'/>
      <return type-id='type-id-1'/>
    </function-decl>
    <function-decl name='nvlist_nvflag' mangled-name='nvlist_nvflag' visibility='default' binding='global' size-in-bits='64' elf-symbol-id='nvlist_nvflag'>
      <parameter type-id='type-id-25' name='nvl'/>
      <return type-id='type-id-130'/>
    </function-decl>
    <function-decl name='nvlist_lookup_nv_alloc' mangled-name='nvlist_lookup_nv_alloc' visibility='default' binding='global' size-in-bits='64' elf-symbol-id='nvlist_lookup_nv_alloc'>
      <parameter type-id='type-id-25' name='nvl'/>
      <return type-id='type-id-236'/>
    </function-decl>
    <function-decl name='nv_alloc_fini' mangled-name='nv_alloc_fini' visibility='default' binding='global' size-in-bits='64' elf-symbol-id='nv_alloc_fini'>
      <parameter type-id='type-id-236' name='nva'/>
      <return type-id='type-id-16'/>
    </function-decl>
    <function-decl name='nv_alloc_reset' mangled-name='nv_alloc_reset' visibility='default' binding='global' size-in-bits='64' elf-symbol-id='nv_alloc_reset'>
      <parameter type-id='type-id-236' name='nva'/>
      <return type-id='type-id-16'/>
    </function-decl>
    <function-decl name='nv_alloc_init' mangled-name='nv_alloc_init' visibility='default' binding='global' size-in-bits='64' elf-symbol-id='nv_alloc_init'>
      <parameter type-id='type-id-236' name='nva'/>
      <parameter type-id='type-id-229' name='nvo'/>
      <parameter is-variadic='yes'/>
      <return type-id='type-id-1'/>
    </function-decl>
    <function-decl name='nvlist_xalloc' mangled-name='nvlist_xalloc' visibility='default' binding='global' size-in-bits='64' elf-symbol-id='nvlist_xalloc'>
      <parameter type-id='type-id-162' name='nvlp'/>
      <parameter type-id='type-id-130' name='nvflag'/>
      <parameter type-id='type-id-236' name='nva'/>
      <return type-id='type-id-1'/>
    </function-decl>
    <function-decl name='nvlist_remove_nvpair' mangled-name='nvlist_remove_nvpair' visibility='default' binding='global' size-in-bits='64' elf-symbol-id='nvlist_remove_nvpair'>
      <parameter type-id='type-id-25' name='nvl'/>
      <parameter type-id='type-id-12' name='nvp'/>
      <return type-id='type-id-1'/>
    </function-decl>
    <function-decl name='nvlist_remove_all' mangled-name='nvlist_remove_all' visibility='default' binding='global' size-in-bits='64' elf-symbol-id='nvlist_remove_all'>
      <parameter type-id='type-id-25' name='nvl'/>
      <parameter type-id='type-id-29' name='name'/>
      <return type-id='type-id-1'/>
    </function-decl>
    <function-decl name='nvlist_xdup' mangled-name='nvlist_xdup' visibility='default' binding='global' size-in-bits='64' elf-symbol-id='nvlist_xdup'>
      <parameter type-id='type-id-25' name='nvl'/>
      <parameter type-id='type-id-162' name='nvlp'/>
      <parameter type-id='type-id-236' name='nva'/>
      <return type-id='type-id-1'/>
    </function-decl>
    <function-decl name='nvlist_xpack' mangled-name='nvlist_xpack' visibility='default' binding='global' size-in-bits='64' elf-symbol-id='nvlist_xpack'>
      <parameter type-id='type-id-25' name='nvl'/>
      <parameter type-id='type-id-15' name='bufp'/>
      <parameter type-id='type-id-245' name='buflen'/>
      <parameter type-id='type-id-1' name='encoding'/>
      <parameter type-id='type-id-236' name='nva'/>
      <return type-id='type-id-1'/>
    </function-decl>
    <function-decl name='xdr_int' mangled-name='xdr_int' visibility='default' binding='global' size-in-bits='64'>
      <return type-id='type-id-16'/>
    </function-decl>
    <function-decl name='strlen' mangled-name='strlen' visibility='default' binding='global' size-in-bits='64'>
      <return type-id='type-id-16'/>
    </function-decl>
    <function-decl name='__builtin_memset' mangled-name='memset' visibility='default' binding='global' size-in-bits='64'>
      <return type-id='type-id-16'/>
    </function-decl>
    <function-decl name='xdr_string' mangled-name='xdr_string' visibility='default' binding='global' size-in-bits='64'>
      <return type-id='type-id-16'/>
    </function-decl>
    <function-decl name='xdr_longlong_t' mangled-name='xdr_longlong_t' visibility='default' binding='global' size-in-bits='64'>
      <return type-id='type-id-16'/>
    </function-decl>
    <function-decl name='xdr_array' mangled-name='xdr_array' visibility='default' binding='global' size-in-bits='64'>
      <return type-id='type-id-16'/>
    </function-decl>
    <function-decl name='xdr_opaque' mangled-name='xdr_opaque' visibility='default' binding='global' size-in-bits='64'>
      <return type-id='type-id-16'/>
    </function-decl>
    <function-decl name='xdr_u_longlong_t' mangled-name='xdr_u_longlong_t' visibility='default' binding='global' size-in-bits='64'>
      <return type-id='type-id-16'/>
    </function-decl>
    <function-decl name='xdr_double' mangled-name='xdr_double' visibility='default' binding='global' size-in-bits='64'>
      <return type-id='type-id-16'/>
    </function-decl>
    <function-decl name='xdr_u_int' mangled-name='xdr_u_int' visibility='default' binding='global' size-in-bits='64'>
      <return type-id='type-id-16'/>
    </function-decl>
    <function-decl name='xdr_u_short' mangled-name='xdr_u_short' visibility='default' binding='global' size-in-bits='64'>
      <return type-id='type-id-16'/>
    </function-decl>
    <function-decl name='xdr_short' mangled-name='xdr_short' visibility='default' binding='global' size-in-bits='64'>
      <return type-id='type-id-16'/>
    </function-decl>
    <function-decl name='xdr_char' mangled-name='xdr_char' visibility='default' binding='global' size-in-bits='64'>
      <return type-id='type-id-16'/>
    </function-decl>
    <function-decl name='xdrmem_create' mangled-name='xdrmem_create' visibility='default' binding='global' size-in-bits='64'>
      <return type-id='type-id-16'/>
    </function-decl>
    <function-decl name='__builtin_memmove' mangled-name='memmove' visibility='default' binding='global' size-in-bits='64'>
      <return type-id='type-id-16'/>
    </function-decl>
    <function-decl name='strtol' mangled-name='strtol' visibility='default' binding='global' size-in-bits='64'>
      <return type-id='type-id-16'/>
    </function-decl>
    <function-decl name='strncmp' mangled-name='strncmp' visibility='default' binding='global' size-in-bits='64'>
      <return type-id='type-id-16'/>
    </function-decl>
  </abi-instr>
  <abi-instr version='1.0' address-size='64' path='../../module/nvpair/fnvpair.c' comp-dir-path='/home/allan/openzfs/lib/libnvpair' language='LANG_C99'>
    <function-decl name='fnvpair_value_nvlist' mangled-name='fnvpair_value_nvlist' visibility='default' binding='global' size-in-bits='64' elf-symbol-id='fnvpair_value_nvlist'>
      <parameter type-id='type-id-12' name='nvp'/>
      <return type-id='type-id-25'/>
    </function-decl>
    <function-decl name='fnvpair_value_string' mangled-name='fnvpair_value_string' visibility='default' binding='global' size-in-bits='64' elf-symbol-id='fnvpair_value_string'>
      <parameter type-id='type-id-12' name='nvp'/>
      <return type-id='type-id-14'/>
    </function-decl>
    <function-decl name='fnvpair_value_uint64' mangled-name='fnvpair_value_uint64' visibility='default' binding='global' size-in-bits='64' elf-symbol-id='fnvpair_value_uint64'>
      <parameter type-id='type-id-12' name='nvp'/>
      <return type-id='type-id-19'/>
    </function-decl>
    <function-decl name='fnvpair_value_uint32' mangled-name='fnvpair_value_uint32' visibility='default' binding='global' size-in-bits='64' elf-symbol-id='fnvpair_value_uint32'>
      <parameter type-id='type-id-12' name='nvp'/>
      <return type-id='type-id-18'/>
    </function-decl>
    <function-decl name='fnvpair_value_uint16' mangled-name='fnvpair_value_uint16' visibility='default' binding='global' size-in-bits='64' elf-symbol-id='fnvpair_value_uint16'>
      <parameter type-id='type-id-12' name='nvp'/>
      <return type-id='type-id-105'/>
    </function-decl>
    <function-decl name='fnvpair_value_uint8' mangled-name='fnvpair_value_uint8' visibility='default' binding='global' size-in-bits='64' elf-symbol-id='fnvpair_value_uint8'>
      <parameter type-id='type-id-12' name='nvp'/>
      <return type-id='type-id-99'/>
    </function-decl>
    <function-decl name='fnvpair_value_int64' mangled-name='fnvpair_value_int64' visibility='default' binding='global' size-in-bits='64' elf-symbol-id='fnvpair_value_int64'>
      <parameter type-id='type-id-12' name='nvp'/>
      <return type-id='type-id-113'/>
    </function-decl>
    <function-decl name='fnvpair_value_int32' mangled-name='fnvpair_value_int32' visibility='default' binding='global' size-in-bits='64' elf-symbol-id='fnvpair_value_int32'>
      <parameter type-id='type-id-12' name='nvp'/>
      <return type-id='type-id-3'/>
    </function-decl>
    <function-decl name='fnvpair_value_int16' mangled-name='fnvpair_value_int16' visibility='default' binding='global' size-in-bits='64' elf-symbol-id='fnvpair_value_int16'>
      <parameter type-id='type-id-12' name='nvp'/>
      <return type-id='type-id-4'/>
    </function-decl>
    <function-decl name='fnvpair_value_int8' mangled-name='fnvpair_value_int8' visibility='default' binding='global' size-in-bits='64' elf-symbol-id='fnvpair_value_int8'>
      <parameter type-id='type-id-12' name='nvp'/>
      <return type-id='type-id-95'/>
    </function-decl>
    <function-decl name='fnvpair_value_byte' mangled-name='fnvpair_value_byte' visibility='default' binding='global' size-in-bits='64' elf-symbol-id='fnvpair_value_byte'>
      <parameter type-id='type-id-12' name='nvp'/>
      <return type-id='type-id-91'/>
    </function-decl>
    <function-decl name='fnvpair_value_boolean_value' mangled-name='fnvpair_value_boolean_value' visibility='default' binding='global' size-in-bits='64' elf-symbol-id='fnvpair_value_boolean_value'>
      <parameter type-id='type-id-12' name='nvp'/>
      <return type-id='type-id-87'/>
    </function-decl>
    <function-decl name='fnvlist_lookup_uint64_array' mangled-name='fnvlist_lookup_uint64_array' visibility='default' binding='global' size-in-bits='64' elf-symbol-id='fnvlist_lookup_uint64_array'>
      <parameter type-id='type-id-25' name='nvl'/>
      <parameter type-id='type-id-29' name='name'/>
      <parameter type-id='type-id-248' name='n'/>
      <return type-id='type-id-157'/>
    </function-decl>
    <function-decl name='fnvlist_lookup_int64_array' mangled-name='fnvlist_lookup_int64_array' visibility='default' binding='global' size-in-bits='64' elf-symbol-id='fnvlist_lookup_int64_array'>
      <parameter type-id='type-id-25' name='nvl'/>
      <parameter type-id='type-id-29' name='name'/>
      <parameter type-id='type-id-248' name='n'/>
      <return type-id='type-id-154'/>
    </function-decl>
    <function-decl name='fnvlist_lookup_uint32_array' mangled-name='fnvlist_lookup_uint32_array' visibility='default' binding='global' size-in-bits='64' elf-symbol-id='fnvlist_lookup_uint32_array'>
      <parameter type-id='type-id-25' name='nvl'/>
      <parameter type-id='type-id-29' name='name'/>
      <parameter type-id='type-id-248' name='n'/>
      <return type-id='type-id-151'/>
    </function-decl>
    <function-decl name='fnvlist_lookup_int32_array' mangled-name='fnvlist_lookup_int32_array' visibility='default' binding='global' size-in-bits='64' elf-symbol-id='fnvlist_lookup_int32_array'>
      <parameter type-id='type-id-25' name='nvl'/>
      <parameter type-id='type-id-29' name='name'/>
      <parameter type-id='type-id-248' name='n'/>
      <return type-id='type-id-148'/>
    </function-decl>
    <function-decl name='fnvlist_lookup_uint16_array' mangled-name='fnvlist_lookup_uint16_array' visibility='default' binding='global' size-in-bits='64' elf-symbol-id='fnvlist_lookup_uint16_array'>
      <parameter type-id='type-id-25' name='nvl'/>
      <parameter type-id='type-id-29' name='name'/>
      <parameter type-id='type-id-248' name='n'/>
      <return type-id='type-id-145'/>
    </function-decl>
    <function-decl name='fnvlist_lookup_int16_array' mangled-name='fnvlist_lookup_int16_array' visibility='default' binding='global' size-in-bits='64' elf-symbol-id='fnvlist_lookup_int16_array'>
      <parameter type-id='type-id-25' name='nvl'/>
      <parameter type-id='type-id-29' name='name'/>
      <parameter type-id='type-id-248' name='n'/>
      <return type-id='type-id-142'/>
    </function-decl>
    <function-decl name='fnvlist_lookup_uint8_array' mangled-name='fnvlist_lookup_uint8_array' visibility='default' binding='global' size-in-bits='64' elf-symbol-id='fnvlist_lookup_uint8_array'>
      <parameter type-id='type-id-25' name='nvl'/>
      <parameter type-id='type-id-29' name='name'/>
      <parameter type-id='type-id-248' name='n'/>
      <return type-id='type-id-139'/>
    </function-decl>
    <function-decl name='fnvlist_lookup_int8_array' mangled-name='fnvlist_lookup_int8_array' visibility='default' binding='global' size-in-bits='64' elf-symbol-id='fnvlist_lookup_int8_array'>
      <parameter type-id='type-id-25' name='nvl'/>
      <parameter type-id='type-id-29' name='name'/>
      <parameter type-id='type-id-248' name='n'/>
      <return type-id='type-id-136'/>
    </function-decl>
    <function-decl name='fnvlist_lookup_byte_array' mangled-name='fnvlist_lookup_byte_array' visibility='default' binding='global' size-in-bits='64' elf-symbol-id='fnvlist_lookup_byte_array'>
      <parameter type-id='type-id-25' name='nvl'/>
      <parameter type-id='type-id-29' name='name'/>
      <parameter type-id='type-id-248' name='n'/>
      <return type-id='type-id-133'/>
    </function-decl>
    <function-decl name='fnvlist_lookup_boolean_array' mangled-name='fnvlist_lookup_boolean_array' visibility='default' binding='global' size-in-bits='64' elf-symbol-id='fnvlist_lookup_boolean_array'>
      <parameter type-id='type-id-25' name='nvl'/>
      <parameter type-id='type-id-29' name='name'/>
      <parameter type-id='type-id-248' name='n'/>
      <return type-id='type-id-129'/>
    </function-decl>
    <function-decl name='fnvlist_lookup_nvlist' mangled-name='fnvlist_lookup_nvlist' visibility='default' binding='global' size-in-bits='64' elf-symbol-id='fnvlist_lookup_nvlist'>
      <parameter type-id='type-id-25' name='nvl'/>
      <parameter type-id='type-id-29' name='name'/>
      <return type-id='type-id-25'/>
    </function-decl>
    <function-decl name='fnvlist_lookup_string' mangled-name='fnvlist_lookup_string' visibility='default' binding='global' size-in-bits='64' elf-symbol-id='fnvlist_lookup_string'>
      <parameter type-id='type-id-25' name='nvl'/>
      <parameter type-id='type-id-29' name='name'/>
      <return type-id='type-id-14'/>
    </function-decl>
    <function-decl name='fnvlist_lookup_uint64' mangled-name='fnvlist_lookup_uint64' visibility='default' binding='global' size-in-bits='64' elf-symbol-id='fnvlist_lookup_uint64'>
      <parameter type-id='type-id-25' name='nvl'/>
      <parameter type-id='type-id-29' name='name'/>
      <return type-id='type-id-19'/>
    </function-decl>
    <function-decl name='fnvlist_lookup_uint32' mangled-name='fnvlist_lookup_uint32' visibility='default' binding='global' size-in-bits='64' elf-symbol-id='fnvlist_lookup_uint32'>
      <parameter type-id='type-id-25' name='nvl'/>
      <parameter type-id='type-id-29' name='name'/>
      <return type-id='type-id-18'/>
    </function-decl>
    <function-decl name='fnvlist_lookup_uint16' mangled-name='fnvlist_lookup_uint16' visibility='default' binding='global' size-in-bits='64' elf-symbol-id='fnvlist_lookup_uint16'>
      <parameter type-id='type-id-25' name='nvl'/>
      <parameter type-id='type-id-29' name='name'/>
      <return type-id='type-id-105'/>
    </function-decl>
    <function-decl name='fnvlist_lookup_uint8' mangled-name='fnvlist_lookup_uint8' visibility='default' binding='global' size-in-bits='64' elf-symbol-id='fnvlist_lookup_uint8'>
      <parameter type-id='type-id-25' name='nvl'/>
      <parameter type-id='type-id-29' name='name'/>
      <return type-id='type-id-99'/>
    </function-decl>
    <function-decl name='fnvlist_lookup_int64' mangled-name='fnvlist_lookup_int64' visibility='default' binding='global' size-in-bits='64' elf-symbol-id='fnvlist_lookup_int64'>
      <parameter type-id='type-id-25' name='nvl'/>
      <parameter type-id='type-id-29' name='name'/>
      <return type-id='type-id-113'/>
    </function-decl>
    <function-decl name='fnvlist_lookup_int32' mangled-name='fnvlist_lookup_int32' visibility='default' binding='global' size-in-bits='64' elf-symbol-id='fnvlist_lookup_int32'>
      <parameter type-id='type-id-25' name='nvl'/>
      <parameter type-id='type-id-29' name='name'/>
      <return type-id='type-id-3'/>
    </function-decl>
    <function-decl name='fnvlist_lookup_int16' mangled-name='fnvlist_lookup_int16' visibility='default' binding='global' size-in-bits='64' elf-symbol-id='fnvlist_lookup_int16'>
      <parameter type-id='type-id-25' name='nvl'/>
      <parameter type-id='type-id-29' name='name'/>
      <return type-id='type-id-4'/>
    </function-decl>
    <function-decl name='fnvlist_lookup_int8' mangled-name='fnvlist_lookup_int8' visibility='default' binding='global' size-in-bits='64' elf-symbol-id='fnvlist_lookup_int8'>
      <parameter type-id='type-id-25' name='nvl'/>
      <parameter type-id='type-id-29' name='name'/>
      <return type-id='type-id-95'/>
    </function-decl>
    <function-decl name='fnvlist_lookup_byte' mangled-name='fnvlist_lookup_byte' visibility='default' binding='global' size-in-bits='64' elf-symbol-id='fnvlist_lookup_byte'>
      <parameter type-id='type-id-25' name='nvl'/>
      <parameter type-id='type-id-29' name='name'/>
      <return type-id='type-id-91'/>
    </function-decl>
    <function-decl name='fnvlist_lookup_boolean_value' mangled-name='fnvlist_lookup_boolean_value' visibility='default' binding='global' size-in-bits='64' elf-symbol-id='fnvlist_lookup_boolean_value'>
      <parameter type-id='type-id-25' name='nvl'/>
      <parameter type-id='type-id-29' name='name'/>
      <return type-id='type-id-87'/>
    </function-decl>
    <function-decl name='fnvlist_lookup_boolean' mangled-name='fnvlist_lookup_boolean' visibility='default' binding='global' size-in-bits='64' elf-symbol-id='fnvlist_lookup_boolean'>
      <parameter type-id='type-id-25' name='nvl'/>
      <parameter type-id='type-id-29' name='name'/>
      <return type-id='type-id-87'/>
    </function-decl>
    <function-decl name='fnvlist_lookup_nvpair' mangled-name='fnvlist_lookup_nvpair' visibility='default' binding='global' size-in-bits='64' elf-symbol-id='fnvlist_lookup_nvpair'>
      <parameter type-id='type-id-25' name='nvl'/>
      <parameter type-id='type-id-29' name='name'/>
      <return type-id='type-id-12'/>
    </function-decl>
    <function-decl name='fnvlist_remove_nvpair' mangled-name='fnvlist_remove_nvpair' visibility='default' binding='global' size-in-bits='64' elf-symbol-id='fnvlist_remove_nvpair'>
      <parameter type-id='type-id-25' name='nvl'/>
      <parameter type-id='type-id-12' name='pair'/>
      <return type-id='type-id-16'/>
    </function-decl>
    <function-decl name='fnvlist_remove' mangled-name='fnvlist_remove' visibility='default' binding='global' size-in-bits='64' elf-symbol-id='fnvlist_remove'>
      <parameter type-id='type-id-25' name='nvl'/>
      <parameter type-id='type-id-29' name='name'/>
      <return type-id='type-id-16'/>
    </function-decl>
    <function-decl name='fnvlist_add_nvlist_array' mangled-name='fnvlist_add_nvlist_array' visibility='default' binding='global' size-in-bits='64' elf-symbol-id='fnvlist_add_nvlist_array'>
      <parameter type-id='type-id-25' name='nvl'/>
      <parameter type-id='type-id-29' name='name'/>
      <parameter type-id='type-id-162' name='val'/>
      <parameter type-id='type-id-130' name='n'/>
      <return type-id='type-id-16'/>
    </function-decl>
    <function-decl name='fnvlist_add_string_array' mangled-name='fnvlist_add_string_array' visibility='default' binding='global' size-in-bits='64' elf-symbol-id='fnvlist_add_string_array'>
      <parameter type-id='type-id-25' name='nvl'/>
      <parameter type-id='type-id-29' name='name'/>
      <parameter type-id='type-id-264' name='val'/>
      <parameter type-id='type-id-130' name='n'/>
      <return type-id='type-id-16'/>
    </function-decl>
    <function-decl name='fnvlist_add_uint64_array' mangled-name='fnvlist_add_uint64_array' visibility='default' binding='global' size-in-bits='64' elf-symbol-id='fnvlist_add_uint64_array'>
      <parameter type-id='type-id-25' name='nvl'/>
      <parameter type-id='type-id-29' name='name'/>
      <parameter type-id='type-id-157' name='val'/>
      <parameter type-id='type-id-130' name='n'/>
      <return type-id='type-id-16'/>
    </function-decl>
    <function-decl name='fnvlist_add_int64_array' mangled-name='fnvlist_add_int64_array' visibility='default' binding='global' size-in-bits='64' elf-symbol-id='fnvlist_add_int64_array'>
      <parameter type-id='type-id-25' name='nvl'/>
      <parameter type-id='type-id-29' name='name'/>
      <parameter type-id='type-id-154' name='val'/>
      <parameter type-id='type-id-130' name='n'/>
      <return type-id='type-id-16'/>
    </function-decl>
    <function-decl name='fnvlist_add_uint32_array' mangled-name='fnvlist_add_uint32_array' visibility='default' binding='global' size-in-bits='64' elf-symbol-id='fnvlist_add_uint32_array'>
      <parameter type-id='type-id-25' name='nvl'/>
      <parameter type-id='type-id-29' name='name'/>
      <parameter type-id='type-id-151' name='val'/>
      <parameter type-id='type-id-130' name='n'/>
      <return type-id='type-id-16'/>
    </function-decl>
    <function-decl name='fnvlist_add_int32_array' mangled-name='fnvlist_add_int32_array' visibility='default' binding='global' size-in-bits='64' elf-symbol-id='fnvlist_add_int32_array'>
      <parameter type-id='type-id-25' name='nvl'/>
      <parameter type-id='type-id-29' name='name'/>
      <parameter type-id='type-id-148' name='val'/>
      <parameter type-id='type-id-130' name='n'/>
      <return type-id='type-id-16'/>
    </function-decl>
    <function-decl name='fnvlist_add_uint16_array' mangled-name='fnvlist_add_uint16_array' visibility='default' binding='global' size-in-bits='64' elf-symbol-id='fnvlist_add_uint16_array'>
      <parameter type-id='type-id-25' name='nvl'/>
      <parameter type-id='type-id-29' name='name'/>
      <parameter type-id='type-id-145' name='val'/>
      <parameter type-id='type-id-130' name='n'/>
      <return type-id='type-id-16'/>
    </function-decl>
    <function-decl name='fnvlist_add_int16_array' mangled-name='fnvlist_add_int16_array' visibility='default' binding='global' size-in-bits='64' elf-symbol-id='fnvlist_add_int16_array'>
      <parameter type-id='type-id-25' name='nvl'/>
      <parameter type-id='type-id-29' name='name'/>
      <parameter type-id='type-id-142' name='val'/>
      <parameter type-id='type-id-130' name='n'/>
      <return type-id='type-id-16'/>
    </function-decl>
    <function-decl name='fnvlist_add_uint8_array' mangled-name='fnvlist_add_uint8_array' visibility='default' binding='global' size-in-bits='64' elf-symbol-id='fnvlist_add_uint8_array'>
      <parameter type-id='type-id-25' name='nvl'/>
      <parameter type-id='type-id-29' name='name'/>
      <parameter type-id='type-id-139' name='val'/>
      <parameter type-id='type-id-130' name='n'/>
      <return type-id='type-id-16'/>
    </function-decl>
    <function-decl name='fnvlist_add_int8_array' mangled-name='fnvlist_add_int8_array' visibility='default' binding='global' size-in-bits='64' elf-symbol-id='fnvlist_add_int8_array'>
      <parameter type-id='type-id-25' name='nvl'/>
      <parameter type-id='type-id-29' name='name'/>
      <parameter type-id='type-id-136' name='val'/>
      <parameter type-id='type-id-130' name='n'/>
      <return type-id='type-id-16'/>
    </function-decl>
    <function-decl name='fnvlist_add_byte_array' mangled-name='fnvlist_add_byte_array' visibility='default' binding='global' size-in-bits='64' elf-symbol-id='fnvlist_add_byte_array'>
      <parameter type-id='type-id-25' name='nvl'/>
      <parameter type-id='type-id-29' name='name'/>
      <parameter type-id='type-id-133' name='val'/>
      <parameter type-id='type-id-130' name='n'/>
      <return type-id='type-id-16'/>
    </function-decl>
    <function-decl name='fnvlist_add_boolean_array' mangled-name='fnvlist_add_boolean_array' visibility='default' binding='global' size-in-bits='64' elf-symbol-id='fnvlist_add_boolean_array'>
      <parameter type-id='type-id-25' name='nvl'/>
      <parameter type-id='type-id-29' name='name'/>
      <parameter type-id='type-id-129' name='val'/>
      <parameter type-id='type-id-130' name='n'/>
      <return type-id='type-id-16'/>
    </function-decl>
    <function-decl name='fnvlist_add_nvpair' mangled-name='fnvlist_add_nvpair' visibility='default' binding='global' size-in-bits='64' elf-symbol-id='fnvlist_add_nvpair'>
      <parameter type-id='type-id-25' name='nvl'/>
      <parameter type-id='type-id-12' name='pair'/>
      <return type-id='type-id-16'/>
    </function-decl>
    <function-decl name='fnvlist_add_nvlist' mangled-name='fnvlist_add_nvlist' visibility='default' binding='global' size-in-bits='64' elf-symbol-id='fnvlist_add_nvlist'>
      <parameter type-id='type-id-25' name='nvl'/>
      <parameter type-id='type-id-29' name='name'/>
      <parameter type-id='type-id-25' name='val'/>
      <return type-id='type-id-16'/>
    </function-decl>
    <function-decl name='fnvlist_add_string' mangled-name='fnvlist_add_string' visibility='default' binding='global' size-in-bits='64' elf-symbol-id='fnvlist_add_string'>
      <parameter type-id='type-id-25' name='nvl'/>
      <parameter type-id='type-id-29' name='name'/>
      <parameter type-id='type-id-29' name='val'/>
      <return type-id='type-id-16'/>
    </function-decl>
    <function-decl name='fnvlist_add_uint64' mangled-name='fnvlist_add_uint64' visibility='default' binding='global' size-in-bits='64' elf-symbol-id='fnvlist_add_uint64'>
      <parameter type-id='type-id-25' name='nvl'/>
      <parameter type-id='type-id-29' name='name'/>
      <parameter type-id='type-id-19' name='val'/>
      <return type-id='type-id-16'/>
    </function-decl>
    <function-decl name='fnvlist_add_int64' mangled-name='fnvlist_add_int64' visibility='default' binding='global' size-in-bits='64' elf-symbol-id='fnvlist_add_int64'>
      <parameter type-id='type-id-25' name='nvl'/>
      <parameter type-id='type-id-29' name='name'/>
      <parameter type-id='type-id-113' name='val'/>
      <return type-id='type-id-16'/>
    </function-decl>
    <function-decl name='fnvlist_add_uint32' mangled-name='fnvlist_add_uint32' visibility='default' binding='global' size-in-bits='64' elf-symbol-id='fnvlist_add_uint32'>
      <parameter type-id='type-id-25' name='nvl'/>
      <parameter type-id='type-id-29' name='name'/>
      <parameter type-id='type-id-18' name='val'/>
      <return type-id='type-id-16'/>
    </function-decl>
    <function-decl name='fnvlist_add_int32' mangled-name='fnvlist_add_int32' visibility='default' binding='global' size-in-bits='64' elf-symbol-id='fnvlist_add_int32'>
      <parameter type-id='type-id-25' name='nvl'/>
      <parameter type-id='type-id-29' name='name'/>
      <parameter type-id='type-id-3' name='val'/>
      <return type-id='type-id-16'/>
    </function-decl>
    <function-decl name='fnvlist_add_uint16' mangled-name='fnvlist_add_uint16' visibility='default' binding='global' size-in-bits='64' elf-symbol-id='fnvlist_add_uint16'>
      <parameter type-id='type-id-25' name='nvl'/>
      <parameter type-id='type-id-29' name='name'/>
      <parameter type-id='type-id-105' name='val'/>
      <return type-id='type-id-16'/>
    </function-decl>
    <function-decl name='fnvlist_add_int16' mangled-name='fnvlist_add_int16' visibility='default' binding='global' size-in-bits='64' elf-symbol-id='fnvlist_add_int16'>
      <parameter type-id='type-id-25' name='nvl'/>
      <parameter type-id='type-id-29' name='name'/>
      <parameter type-id='type-id-4' name='val'/>
      <return type-id='type-id-16'/>
    </function-decl>
    <function-decl name='fnvlist_add_uint8' mangled-name='fnvlist_add_uint8' visibility='default' binding='global' size-in-bits='64' elf-symbol-id='fnvlist_add_uint8'>
      <parameter type-id='type-id-25' name='nvl'/>
      <parameter type-id='type-id-29' name='name'/>
      <parameter type-id='type-id-99' name='val'/>
      <return type-id='type-id-16'/>
    </function-decl>
    <function-decl name='fnvlist_add_int8' mangled-name='fnvlist_add_int8' visibility='default' binding='global' size-in-bits='64' elf-symbol-id='fnvlist_add_int8'>
      <parameter type-id='type-id-25' name='nvl'/>
      <parameter type-id='type-id-29' name='name'/>
      <parameter type-id='type-id-95' name='val'/>
      <return type-id='type-id-16'/>
    </function-decl>
    <function-decl name='fnvlist_add_byte' mangled-name='fnvlist_add_byte' visibility='default' binding='global' size-in-bits='64' elf-symbol-id='fnvlist_add_byte'>
      <parameter type-id='type-id-25' name='nvl'/>
      <parameter type-id='type-id-29' name='name'/>
      <parameter type-id='type-id-91' name='val'/>
      <return type-id='type-id-16'/>
    </function-decl>
    <function-decl name='fnvlist_add_boolean_value' mangled-name='fnvlist_add_boolean_value' visibility='default' binding='global' size-in-bits='64' elf-symbol-id='fnvlist_add_boolean_value'>
      <parameter type-id='type-id-25' name='nvl'/>
      <parameter type-id='type-id-29' name='name'/>
      <parameter type-id='type-id-87' name='val'/>
      <return type-id='type-id-16'/>
    </function-decl>
    <function-decl name='fnvlist_add_boolean' mangled-name='fnvlist_add_boolean' visibility='default' binding='global' size-in-bits='64' elf-symbol-id='fnvlist_add_boolean'>
      <parameter type-id='type-id-25' name='nvl'/>
      <parameter type-id='type-id-29' name='name'/>
      <return type-id='type-id-16'/>
    </function-decl>
    <function-decl name='fnvlist_num_pairs' mangled-name='fnvlist_num_pairs' visibility='default' binding='global' size-in-bits='64' elf-symbol-id='fnvlist_num_pairs'>
      <parameter type-id='type-id-25' name='nvl'/>
      <return type-id='type-id-43'/>
    </function-decl>
    <function-decl name='fnvlist_merge' mangled-name='fnvlist_merge' visibility='default' binding='global' size-in-bits='64' elf-symbol-id='fnvlist_merge'>
      <parameter type-id='type-id-25' name='dst'/>
      <parameter type-id='type-id-25' name='src'/>
      <return type-id='type-id-16'/>
    </function-decl>
    <function-decl name='fnvlist_dup' mangled-name='fnvlist_dup' visibility='default' binding='global' size-in-bits='64' elf-symbol-id='fnvlist_dup'>
      <parameter type-id='type-id-25' name='nvl'/>
      <return type-id='type-id-25'/>
    </function-decl>
    <function-decl name='fnvlist_unpack' mangled-name='fnvlist_unpack' visibility='default' binding='global' size-in-bits='64' elf-symbol-id='fnvlist_unpack'>
      <parameter type-id='type-id-14' name='buf'/>
      <parameter type-id='type-id-43' name='buflen'/>
      <return type-id='type-id-25'/>
    </function-decl>
    <function-decl name='fnvlist_pack_free' mangled-name='fnvlist_pack_free' visibility='default' binding='global' size-in-bits='64' elf-symbol-id='fnvlist_pack_free'>
      <parameter type-id='type-id-14' name='pack'/>
      <parameter type-id='type-id-43' name='size'/>
      <return type-id='type-id-16'/>
    </function-decl>
    <function-decl name='fnvlist_pack' mangled-name='fnvlist_pack' visibility='default' binding='global' size-in-bits='64' elf-symbol-id='fnvlist_pack'>
      <parameter type-id='type-id-25' name='nvl'/>
      <parameter type-id='type-id-245' name='sizep'/>
      <return type-id='type-id-14'/>
    </function-decl>
    <function-decl name='fnvlist_size' mangled-name='fnvlist_size' visibility='default' binding='global' size-in-bits='64' elf-symbol-id='fnvlist_size'>
      <parameter type-id='type-id-25' name='nvl'/>
      <return type-id='type-id-43'/>
    </function-decl>
    <function-decl name='fnvlist_free' mangled-name='fnvlist_free' visibility='default' binding='global' size-in-bits='64' elf-symbol-id='fnvlist_free'>
      <parameter type-id='type-id-25' name='nvl'/>
      <return type-id='type-id-16'/>
    </function-decl>
    <function-decl name='fnvlist_alloc' mangled-name='fnvlist_alloc' visibility='default' binding='global' size-in-bits='64' elf-symbol-id='fnvlist_alloc'>
      <return type-id='type-id-25'/>
    </function-decl>
    <function-decl name='nvlist_lookup_uint64_array' mangled-name='nvlist_lookup_uint64_array' visibility='default' binding='global' size-in-bits='64'>
      <return type-id='type-id-16'/>
    </function-decl>
    <function-decl name='nvlist_lookup_int64_array' mangled-name='nvlist_lookup_int64_array' visibility='default' binding='global' size-in-bits='64'>
      <return type-id='type-id-16'/>
    </function-decl>
    <function-decl name='nvlist_lookup_uint32_array' mangled-name='nvlist_lookup_uint32_array' visibility='default' binding='global' size-in-bits='64'>
      <return type-id='type-id-16'/>
    </function-decl>
    <function-decl name='nvlist_lookup_int32_array' mangled-name='nvlist_lookup_int32_array' visibility='default' binding='global' size-in-bits='64'>
      <return type-id='type-id-16'/>
    </function-decl>
    <function-decl name='nvlist_lookup_uint16_array' mangled-name='nvlist_lookup_uint16_array' visibility='default' binding='global' size-in-bits='64'>
      <return type-id='type-id-16'/>
    </function-decl>
    <function-decl name='nvlist_lookup_int16_array' mangled-name='nvlist_lookup_int16_array' visibility='default' binding='global' size-in-bits='64'>
      <return type-id='type-id-16'/>
    </function-decl>
    <function-decl name='nvlist_lookup_uint8_array' mangled-name='nvlist_lookup_uint8_array' visibility='default' binding='global' size-in-bits='64'>
      <return type-id='type-id-16'/>
    </function-decl>
    <function-decl name='nvlist_lookup_int8_array' mangled-name='nvlist_lookup_int8_array' visibility='default' binding='global' size-in-bits='64'>
      <return type-id='type-id-16'/>
    </function-decl>
    <function-decl name='nvlist_lookup_byte_array' mangled-name='nvlist_lookup_byte_array' visibility='default' binding='global' size-in-bits='64'>
      <return type-id='type-id-16'/>
    </function-decl>
    <function-decl name='nvlist_lookup_boolean_array' mangled-name='nvlist_lookup_boolean_array' visibility='default' binding='global' size-in-bits='64'>
      <return type-id='type-id-16'/>
    </function-decl>
    <function-decl name='nvlist_lookup_nvlist' mangled-name='nvlist_lookup_nvlist' visibility='default' binding='global' size-in-bits='64'>
      <return type-id='type-id-16'/>
    </function-decl>
    <function-decl name='nvlist_lookup_string' mangled-name='nvlist_lookup_string' visibility='default' binding='global' size-in-bits='64'>
      <return type-id='type-id-16'/>
    </function-decl>
    <function-decl name='nvlist_lookup_uint64' mangled-name='nvlist_lookup_uint64' visibility='default' binding='global' size-in-bits='64'>
      <return type-id='type-id-16'/>
    </function-decl>
    <function-decl name='nvlist_lookup_uint32' mangled-name='nvlist_lookup_uint32' visibility='default' binding='global' size-in-bits='64'>
      <return type-id='type-id-16'/>
    </function-decl>
    <function-decl name='nvlist_lookup_uint16' mangled-name='nvlist_lookup_uint16' visibility='default' binding='global' size-in-bits='64'>
      <return type-id='type-id-16'/>
    </function-decl>
    <function-decl name='nvlist_lookup_uint8' mangled-name='nvlist_lookup_uint8' visibility='default' binding='global' size-in-bits='64'>
      <return type-id='type-id-16'/>
    </function-decl>
    <function-decl name='nvlist_lookup_int64' mangled-name='nvlist_lookup_int64' visibility='default' binding='global' size-in-bits='64'>
      <return type-id='type-id-16'/>
    </function-decl>
    <function-decl name='nvlist_lookup_int32' mangled-name='nvlist_lookup_int32' visibility='default' binding='global' size-in-bits='64'>
      <return type-id='type-id-16'/>
    </function-decl>
    <function-decl name='nvlist_lookup_int16' mangled-name='nvlist_lookup_int16' visibility='default' binding='global' size-in-bits='64'>
      <return type-id='type-id-16'/>
    </function-decl>
    <function-decl name='nvlist_lookup_int8' mangled-name='nvlist_lookup_int8' visibility='default' binding='global' size-in-bits='64'>
      <return type-id='type-id-16'/>
    </function-decl>
    <function-decl name='nvlist_lookup_byte' mangled-name='nvlist_lookup_byte' visibility='default' binding='global' size-in-bits='64'>
      <return type-id='type-id-16'/>
    </function-decl>
    <function-decl name='nvlist_lookup_boolean_value' mangled-name='nvlist_lookup_boolean_value' visibility='default' binding='global' size-in-bits='64'>
      <return type-id='type-id-16'/>
    </function-decl>
    <function-decl name='nvlist_lookup_boolean' mangled-name='nvlist_lookup_boolean' visibility='default' binding='global' size-in-bits='64'>
      <return type-id='type-id-16'/>
    </function-decl>
    <function-decl name='nvlist_lookup_nvpair' mangled-name='nvlist_lookup_nvpair' visibility='default' binding='global' size-in-bits='64'>
      <return type-id='type-id-16'/>
    </function-decl>
    <function-decl name='nvlist_remove_nvpair' mangled-name='nvlist_remove_nvpair' visibility='default' binding='global' size-in-bits='64'>
      <return type-id='type-id-16'/>
    </function-decl>
    <function-decl name='nvlist_remove_all' mangled-name='nvlist_remove_all' visibility='default' binding='global' size-in-bits='64'>
      <return type-id='type-id-16'/>
    </function-decl>
    <function-decl name='nvlist_add_nvlist_array' mangled-name='nvlist_add_nvlist_array' visibility='default' binding='global' size-in-bits='64'>
      <return type-id='type-id-16'/>
    </function-decl>
    <function-decl name='nvlist_add_string_array' mangled-name='nvlist_add_string_array' visibility='default' binding='global' size-in-bits='64'>
      <return type-id='type-id-16'/>
    </function-decl>
    <function-decl name='nvlist_add_uint64_array' mangled-name='nvlist_add_uint64_array' visibility='default' binding='global' size-in-bits='64'>
      <return type-id='type-id-16'/>
    </function-decl>
    <function-decl name='nvlist_add_int64_array' mangled-name='nvlist_add_int64_array' visibility='default' binding='global' size-in-bits='64'>
      <return type-id='type-id-16'/>
    </function-decl>
    <function-decl name='nvlist_add_uint32_array' mangled-name='nvlist_add_uint32_array' visibility='default' binding='global' size-in-bits='64'>
      <return type-id='type-id-16'/>
    </function-decl>
    <function-decl name='nvlist_add_int32_array' mangled-name='nvlist_add_int32_array' visibility='default' binding='global' size-in-bits='64'>
      <return type-id='type-id-16'/>
    </function-decl>
    <function-decl name='nvlist_add_uint16_array' mangled-name='nvlist_add_uint16_array' visibility='default' binding='global' size-in-bits='64'>
      <return type-id='type-id-16'/>
    </function-decl>
    <function-decl name='nvlist_add_int16_array' mangled-name='nvlist_add_int16_array' visibility='default' binding='global' size-in-bits='64'>
      <return type-id='type-id-16'/>
    </function-decl>
    <function-decl name='nvlist_add_uint8_array' mangled-name='nvlist_add_uint8_array' visibility='default' binding='global' size-in-bits='64'>
      <return type-id='type-id-16'/>
    </function-decl>
    <function-decl name='nvlist_add_int8_array' mangled-name='nvlist_add_int8_array' visibility='default' binding='global' size-in-bits='64'>
      <return type-id='type-id-16'/>
    </function-decl>
    <function-decl name='nvlist_add_byte_array' mangled-name='nvlist_add_byte_array' visibility='default' binding='global' size-in-bits='64'>
      <return type-id='type-id-16'/>
    </function-decl>
    <function-decl name='nvlist_add_boolean_array' mangled-name='nvlist_add_boolean_array' visibility='default' binding='global' size-in-bits='64'>
      <return type-id='type-id-16'/>
    </function-decl>
    <function-decl name='nvlist_add_nvpair' mangled-name='nvlist_add_nvpair' visibility='default' binding='global' size-in-bits='64'>
      <return type-id='type-id-16'/>
    </function-decl>
    <function-decl name='nvlist_add_nvlist' mangled-name='nvlist_add_nvlist' visibility='default' binding='global' size-in-bits='64'>
      <return type-id='type-id-16'/>
    </function-decl>
    <function-decl name='nvlist_add_string' mangled-name='nvlist_add_string' visibility='default' binding='global' size-in-bits='64'>
      <return type-id='type-id-16'/>
    </function-decl>
    <function-decl name='nvlist_add_uint64' mangled-name='nvlist_add_uint64' visibility='default' binding='global' size-in-bits='64'>
      <return type-id='type-id-16'/>
    </function-decl>
    <function-decl name='nvlist_add_int64' mangled-name='nvlist_add_int64' visibility='default' binding='global' size-in-bits='64'>
      <return type-id='type-id-16'/>
    </function-decl>
    <function-decl name='nvlist_add_uint32' mangled-name='nvlist_add_uint32' visibility='default' binding='global' size-in-bits='64'>
      <return type-id='type-id-16'/>
    </function-decl>
    <function-decl name='nvlist_add_int32' mangled-name='nvlist_add_int32' visibility='default' binding='global' size-in-bits='64'>
      <return type-id='type-id-16'/>
    </function-decl>
    <function-decl name='nvlist_add_uint16' mangled-name='nvlist_add_uint16' visibility='default' binding='global' size-in-bits='64'>
      <return type-id='type-id-16'/>
    </function-decl>
    <function-decl name='nvlist_add_int16' mangled-name='nvlist_add_int16' visibility='default' binding='global' size-in-bits='64'>
      <return type-id='type-id-16'/>
    </function-decl>
    <function-decl name='nvlist_add_uint8' mangled-name='nvlist_add_uint8' visibility='default' binding='global' size-in-bits='64'>
      <return type-id='type-id-16'/>
    </function-decl>
    <function-decl name='nvlist_add_int8' mangled-name='nvlist_add_int8' visibility='default' binding='global' size-in-bits='64'>
      <return type-id='type-id-16'/>
    </function-decl>
    <function-decl name='nvlist_add_byte' mangled-name='nvlist_add_byte' visibility='default' binding='global' size-in-bits='64'>
      <return type-id='type-id-16'/>
    </function-decl>
    <function-decl name='nvlist_add_boolean_value' mangled-name='nvlist_add_boolean_value' visibility='default' binding='global' size-in-bits='64'>
      <return type-id='type-id-16'/>
    </function-decl>
    <function-decl name='nvlist_add_boolean' mangled-name='nvlist_add_boolean' visibility='default' binding='global' size-in-bits='64'>
      <return type-id='type-id-16'/>
    </function-decl>
    <function-decl name='nvlist_merge' mangled-name='nvlist_merge' visibility='default' binding='global' size-in-bits='64'>
      <return type-id='type-id-16'/>
    </function-decl>
    <function-decl name='nvlist_dup' mangled-name='nvlist_dup' visibility='default' binding='global' size-in-bits='64'>
      <return type-id='type-id-16'/>
    </function-decl>
    <function-decl name='nvlist_unpack' mangled-name='nvlist_unpack' visibility='default' binding='global' size-in-bits='64'>
      <return type-id='type-id-16'/>
    </function-decl>
    <function-decl name='nvlist_pack' mangled-name='nvlist_pack' visibility='default' binding='global' size-in-bits='64'>
      <return type-id='type-id-16'/>
    </function-decl>
    <function-decl name='nvlist_size' mangled-name='nvlist_size' visibility='default' binding='global' size-in-bits='64'>
      <return type-id='type-id-16'/>
    </function-decl>
    <function-decl name='nvlist_free' mangled-name='nvlist_free' visibility='default' binding='global' size-in-bits='64'>
      <return type-id='type-id-16'/>
    </function-decl>
    <function-decl name='nvlist_alloc' mangled-name='nvlist_alloc' visibility='default' binding='global' size-in-bits='64'>
      <return type-id='type-id-16'/>
    </function-decl>
  </abi-instr>
  <abi-instr version='1.0' address-size='64' path='assert.c' comp-dir-path='/home/allan/openzfs/lib/libspl' language='LANG_C99'>
    <var-decl name='libspl_assert_ok' type-id='type-id-1' mangled-name='libspl_assert_ok' visibility='default' elf-symbol-id='libspl_assert_ok'/>
    <function-decl name='__vfprintf_chk' mangled-name='__vfprintf_chk' visibility='default' binding='global' size-in-bits='64'>
      <return type-id='type-id-16'/>
    </function-decl>
    <function-decl name='abort' mangled-name='abort' visibility='default' binding='global' size-in-bits='64'>
      <return type-id='type-id-16'/>
=======
        <var-decl name='arg' type-id='type-id-46' visibility='default'/>
      </data-member>
    </class-decl>
    <pointer-type-def type-id='type-id-28' size-in-bits='64' id='type-id-156'/>
    <pointer-type-def type-id='type-id-157' size-in-bits='64' id='type-id-155'/>
    <class-decl name='__anonymous_struct__' size-in-bits='128' is-struct='yes' is-anonymous='yes' visibility='default' id='type-id-80'>
      <data-member access='public' layout-offset-in-bits='0'>
        <var-decl name='op' type-id='type-id-158' visibility='default'/>
      </data-member>
      <data-member access='public' layout-offset-in-bits='64'>
        <var-decl name='arg' type-id='type-id-46' visibility='default'/>
      </data-member>
    </class-decl>
    <pointer-type-def type-id='type-id-159' size-in-bits='64' id='type-id-158'/>
    <class-decl name='__anonymous_struct__' size-in-bits='128' is-struct='yes' is-anonymous='yes' visibility='default' id='type-id-81'>
      <data-member access='public' layout-offset-in-bits='0'>
        <var-decl name='op' type-id='type-id-160' visibility='default'/>
      </data-member>
      <data-member access='public' layout-offset-in-bits='64'>
        <var-decl name='arg' type-id='type-id-46' visibility='default'/>
      </data-member>
    </class-decl>
    <pointer-type-def type-id='type-id-32' size-in-bits='64' id='type-id-161'/>
    <pointer-type-def type-id='type-id-162' size-in-bits='64' id='type-id-160'/>
    <pointer-type-def type-id='type-id-54' size-in-bits='64' id='type-id-37'/>
    <typedef-decl name='nvlist_prtctl_t' type-id='type-id-83' id='type-id-163'/>
    <function-decl name='nvlist_prt' mangled-name='nvlist_prt' visibility='default' binding='global' size-in-bits='64' elf-symbol-id='nvlist_prt'>
      <parameter type-id='type-id-32' name='nvl'/>
      <parameter type-id='type-id-163' name='pctl'/>
      <return type-id='type-id-25'/>
    </function-decl>
    <function-decl name='nvlist_print' mangled-name='nvlist_print' visibility='default' binding='global' size-in-bits='64' elf-symbol-id='nvlist_print'>
      <parameter type-id='type-id-34' name='fp'/>
      <parameter type-id='type-id-32' name='nvl'/>
      <return type-id='type-id-25'/>
    </function-decl>
    <function-decl name='nvlist_prtctl_free' mangled-name='nvlist_prtctl_free' visibility='default' binding='global' size-in-bits='64' elf-symbol-id='nvlist_prtctl_free'>
      <parameter type-id='type-id-163' name='pctl'/>
      <return type-id='type-id-25'/>
    </function-decl>
    <function-decl name='nvlist_prtctl_alloc' mangled-name='nvlist_prtctl_alloc' visibility='default' binding='global' size-in-bits='64' elf-symbol-id='nvlist_prtctl_alloc'>
      <return type-id='type-id-163'/>
    </function-decl>
    <pointer-type-def type-id='type-id-164' size-in-bits='64' id='type-id-165'/>
    <function-decl name='nvlist_prtctlop_nvlist_array' mangled-name='nvlist_prtctlop_nvlist_array' visibility='default' binding='global' size-in-bits='64' elf-symbol-id='nvlist_prtctlop_nvlist_array'>
      <parameter type-id='type-id-163' name='pctl'/>
      <parameter type-id='type-id-165' name='func'/>
      <parameter type-id='type-id-46' name='private'/>
      <return type-id='type-id-25'/>
    </function-decl>
    <pointer-type-def type-id='type-id-166' size-in-bits='64' id='type-id-167'/>
    <function-decl name='nvlist_prtctlop_string_array' mangled-name='nvlist_prtctlop_string_array' visibility='default' binding='global' size-in-bits='64' elf-symbol-id='nvlist_prtctlop_string_array'>
      <parameter type-id='type-id-163' name='pctl'/>
      <parameter type-id='type-id-167' name='func'/>
      <parameter type-id='type-id-46' name='private'/>
      <return type-id='type-id-25'/>
    </function-decl>
    <pointer-type-def type-id='type-id-168' size-in-bits='64' id='type-id-169'/>
    <function-decl name='nvlist_prtctlop_uint64_array' mangled-name='nvlist_prtctlop_uint64_array' visibility='default' binding='global' size-in-bits='64' elf-symbol-id='nvlist_prtctlop_uint64_array'>
      <parameter type-id='type-id-163' name='pctl'/>
      <parameter type-id='type-id-169' name='func'/>
      <parameter type-id='type-id-46' name='private'/>
      <return type-id='type-id-25'/>
    </function-decl>
    <pointer-type-def type-id='type-id-170' size-in-bits='64' id='type-id-171'/>
    <function-decl name='nvlist_prtctlop_int64_array' mangled-name='nvlist_prtctlop_int64_array' visibility='default' binding='global' size-in-bits='64' elf-symbol-id='nvlist_prtctlop_int64_array'>
      <parameter type-id='type-id-163' name='pctl'/>
      <parameter type-id='type-id-171' name='func'/>
      <parameter type-id='type-id-46' name='private'/>
      <return type-id='type-id-25'/>
    </function-decl>
    <pointer-type-def type-id='type-id-172' size-in-bits='64' id='type-id-173'/>
    <function-decl name='nvlist_prtctlop_uint32_array' mangled-name='nvlist_prtctlop_uint32_array' visibility='default' binding='global' size-in-bits='64' elf-symbol-id='nvlist_prtctlop_uint32_array'>
      <parameter type-id='type-id-163' name='pctl'/>
      <parameter type-id='type-id-173' name='func'/>
      <parameter type-id='type-id-46' name='private'/>
      <return type-id='type-id-25'/>
    </function-decl>
    <pointer-type-def type-id='type-id-174' size-in-bits='64' id='type-id-175'/>
    <function-decl name='nvlist_prtctlop_int32_array' mangled-name='nvlist_prtctlop_int32_array' visibility='default' binding='global' size-in-bits='64' elf-symbol-id='nvlist_prtctlop_int32_array'>
      <parameter type-id='type-id-163' name='pctl'/>
      <parameter type-id='type-id-175' name='func'/>
      <parameter type-id='type-id-46' name='private'/>
      <return type-id='type-id-25'/>
    </function-decl>
    <pointer-type-def type-id='type-id-176' size-in-bits='64' id='type-id-177'/>
    <function-decl name='nvlist_prtctlop_uint16_array' mangled-name='nvlist_prtctlop_uint16_array' visibility='default' binding='global' size-in-bits='64' elf-symbol-id='nvlist_prtctlop_uint16_array'>
      <parameter type-id='type-id-163' name='pctl'/>
      <parameter type-id='type-id-177' name='func'/>
      <parameter type-id='type-id-46' name='private'/>
      <return type-id='type-id-25'/>
    </function-decl>
    <pointer-type-def type-id='type-id-178' size-in-bits='64' id='type-id-179'/>
    <function-decl name='nvlist_prtctlop_int16_array' mangled-name='nvlist_prtctlop_int16_array' visibility='default' binding='global' size-in-bits='64' elf-symbol-id='nvlist_prtctlop_int16_array'>
      <parameter type-id='type-id-163' name='pctl'/>
      <parameter type-id='type-id-179' name='func'/>
      <parameter type-id='type-id-46' name='private'/>
      <return type-id='type-id-25'/>
    </function-decl>
    <pointer-type-def type-id='type-id-180' size-in-bits='64' id='type-id-181'/>
    <function-decl name='nvlist_prtctlop_uint8_array' mangled-name='nvlist_prtctlop_uint8_array' visibility='default' binding='global' size-in-bits='64' elf-symbol-id='nvlist_prtctlop_uint8_array'>
      <parameter type-id='type-id-163' name='pctl'/>
      <parameter type-id='type-id-181' name='func'/>
      <parameter type-id='type-id-46' name='private'/>
      <return type-id='type-id-25'/>
    </function-decl>
    <pointer-type-def type-id='type-id-182' size-in-bits='64' id='type-id-183'/>
    <function-decl name='nvlist_prtctlop_int8_array' mangled-name='nvlist_prtctlop_int8_array' visibility='default' binding='global' size-in-bits='64' elf-symbol-id='nvlist_prtctlop_int8_array'>
      <parameter type-id='type-id-163' name='pctl'/>
      <parameter type-id='type-id-183' name='func'/>
      <parameter type-id='type-id-46' name='private'/>
      <return type-id='type-id-25'/>
    </function-decl>
    <pointer-type-def type-id='type-id-184' size-in-bits='64' id='type-id-185'/>
    <function-decl name='nvlist_prtctlop_byte_array' mangled-name='nvlist_prtctlop_byte_array' visibility='default' binding='global' size-in-bits='64' elf-symbol-id='nvlist_prtctlop_byte_array'>
      <parameter type-id='type-id-163' name='pctl'/>
      <parameter type-id='type-id-185' name='func'/>
      <parameter type-id='type-id-46' name='private'/>
      <return type-id='type-id-25'/>
    </function-decl>
    <pointer-type-def type-id='type-id-186' size-in-bits='64' id='type-id-187'/>
    <function-decl name='nvlist_prtctlop_boolean_array' mangled-name='nvlist_prtctlop_boolean_array' visibility='default' binding='global' size-in-bits='64' elf-symbol-id='nvlist_prtctlop_boolean_array'>
      <parameter type-id='type-id-163' name='pctl'/>
      <parameter type-id='type-id-187' name='func'/>
      <parameter type-id='type-id-46' name='private'/>
      <return type-id='type-id-25'/>
    </function-decl>
    <pointer-type-def type-id='type-id-188' size-in-bits='64' id='type-id-189'/>
    <function-decl name='nvlist_prtctlop_nvlist' mangled-name='nvlist_prtctlop_nvlist' visibility='default' binding='global' size-in-bits='64' elf-symbol-id='nvlist_prtctlop_nvlist'>
      <parameter type-id='type-id-163' name='pctl'/>
      <parameter type-id='type-id-189' name='func'/>
      <parameter type-id='type-id-46' name='private'/>
      <return type-id='type-id-25'/>
    </function-decl>
    <pointer-type-def type-id='type-id-190' size-in-bits='64' id='type-id-191'/>
    <function-decl name='nvlist_prtctlop_hrtime' mangled-name='nvlist_prtctlop_hrtime' visibility='default' binding='global' size-in-bits='64' elf-symbol-id='nvlist_prtctlop_hrtime'>
      <parameter type-id='type-id-163' name='pctl'/>
      <parameter type-id='type-id-191' name='func'/>
      <parameter type-id='type-id-46' name='private'/>
      <return type-id='type-id-25'/>
    </function-decl>
    <pointer-type-def type-id='type-id-192' size-in-bits='64' id='type-id-193'/>
    <function-decl name='nvlist_prtctlop_string' mangled-name='nvlist_prtctlop_string' visibility='default' binding='global' size-in-bits='64' elf-symbol-id='nvlist_prtctlop_string'>
      <parameter type-id='type-id-163' name='pctl'/>
      <parameter type-id='type-id-193' name='func'/>
      <parameter type-id='type-id-46' name='private'/>
      <return type-id='type-id-25'/>
    </function-decl>
    <pointer-type-def type-id='type-id-194' size-in-bits='64' id='type-id-195'/>
    <function-decl name='nvlist_prtctlop_double' mangled-name='nvlist_prtctlop_double' visibility='default' binding='global' size-in-bits='64' elf-symbol-id='nvlist_prtctlop_double'>
      <parameter type-id='type-id-163' name='pctl'/>
      <parameter type-id='type-id-195' name='func'/>
      <parameter type-id='type-id-46' name='private'/>
      <return type-id='type-id-25'/>
    </function-decl>
    <pointer-type-def type-id='type-id-196' size-in-bits='64' id='type-id-197'/>
    <function-decl name='nvlist_prtctlop_uint64' mangled-name='nvlist_prtctlop_uint64' visibility='default' binding='global' size-in-bits='64' elf-symbol-id='nvlist_prtctlop_uint64'>
      <parameter type-id='type-id-163' name='pctl'/>
      <parameter type-id='type-id-197' name='func'/>
      <parameter type-id='type-id-46' name='private'/>
      <return type-id='type-id-25'/>
    </function-decl>
    <pointer-type-def type-id='type-id-198' size-in-bits='64' id='type-id-199'/>
    <function-decl name='nvlist_prtctlop_int64' mangled-name='nvlist_prtctlop_int64' visibility='default' binding='global' size-in-bits='64' elf-symbol-id='nvlist_prtctlop_int64'>
      <parameter type-id='type-id-163' name='pctl'/>
      <parameter type-id='type-id-199' name='func'/>
      <parameter type-id='type-id-46' name='private'/>
      <return type-id='type-id-25'/>
    </function-decl>
    <pointer-type-def type-id='type-id-200' size-in-bits='64' id='type-id-201'/>
    <function-decl name='nvlist_prtctlop_uint32' mangled-name='nvlist_prtctlop_uint32' visibility='default' binding='global' size-in-bits='64' elf-symbol-id='nvlist_prtctlop_uint32'>
      <parameter type-id='type-id-163' name='pctl'/>
      <parameter type-id='type-id-201' name='func'/>
      <parameter type-id='type-id-46' name='private'/>
      <return type-id='type-id-25'/>
    </function-decl>
    <pointer-type-def type-id='type-id-202' size-in-bits='64' id='type-id-203'/>
    <function-decl name='nvlist_prtctlop_int32' mangled-name='nvlist_prtctlop_int32' visibility='default' binding='global' size-in-bits='64' elf-symbol-id='nvlist_prtctlop_int32'>
      <parameter type-id='type-id-163' name='pctl'/>
      <parameter type-id='type-id-203' name='func'/>
      <parameter type-id='type-id-46' name='private'/>
      <return type-id='type-id-25'/>
    </function-decl>
    <pointer-type-def type-id='type-id-204' size-in-bits='64' id='type-id-205'/>
    <function-decl name='nvlist_prtctlop_uint16' mangled-name='nvlist_prtctlop_uint16' visibility='default' binding='global' size-in-bits='64' elf-symbol-id='nvlist_prtctlop_uint16'>
      <parameter type-id='type-id-163' name='pctl'/>
      <parameter type-id='type-id-205' name='func'/>
      <parameter type-id='type-id-46' name='private'/>
      <return type-id='type-id-25'/>
    </function-decl>
    <pointer-type-def type-id='type-id-206' size-in-bits='64' id='type-id-207'/>
    <function-decl name='nvlist_prtctlop_int16' mangled-name='nvlist_prtctlop_int16' visibility='default' binding='global' size-in-bits='64' elf-symbol-id='nvlist_prtctlop_int16'>
      <parameter type-id='type-id-163' name='pctl'/>
      <parameter type-id='type-id-207' name='func'/>
      <parameter type-id='type-id-46' name='private'/>
      <return type-id='type-id-25'/>
    </function-decl>
    <pointer-type-def type-id='type-id-208' size-in-bits='64' id='type-id-209'/>
    <function-decl name='nvlist_prtctlop_uint8' mangled-name='nvlist_prtctlop_uint8' visibility='default' binding='global' size-in-bits='64' elf-symbol-id='nvlist_prtctlop_uint8'>
      <parameter type-id='type-id-163' name='pctl'/>
      <parameter type-id='type-id-209' name='func'/>
      <parameter type-id='type-id-46' name='private'/>
      <return type-id='type-id-25'/>
    </function-decl>
    <pointer-type-def type-id='type-id-210' size-in-bits='64' id='type-id-211'/>
    <function-decl name='nvlist_prtctlop_int8' mangled-name='nvlist_prtctlop_int8' visibility='default' binding='global' size-in-bits='64' elf-symbol-id='nvlist_prtctlop_int8'>
      <parameter type-id='type-id-163' name='pctl'/>
      <parameter type-id='type-id-211' name='func'/>
      <parameter type-id='type-id-46' name='private'/>
      <return type-id='type-id-25'/>
    </function-decl>
    <pointer-type-def type-id='type-id-212' size-in-bits='64' id='type-id-213'/>
    <function-decl name='nvlist_prtctlop_byte' mangled-name='nvlist_prtctlop_byte' visibility='default' binding='global' size-in-bits='64' elf-symbol-id='nvlist_prtctlop_byte'>
      <parameter type-id='type-id-163' name='pctl'/>
      <parameter type-id='type-id-213' name='func'/>
      <parameter type-id='type-id-46' name='private'/>
      <return type-id='type-id-25'/>
    </function-decl>
    <pointer-type-def type-id='type-id-214' size-in-bits='64' id='type-id-215'/>
    <function-decl name='nvlist_prtctlop_boolean_value' mangled-name='nvlist_prtctlop_boolean_value' visibility='default' binding='global' size-in-bits='64' elf-symbol-id='nvlist_prtctlop_boolean_value'>
      <parameter type-id='type-id-163' name='pctl'/>
      <parameter type-id='type-id-215' name='func'/>
      <parameter type-id='type-id-46' name='private'/>
      <return type-id='type-id-25'/>
    </function-decl>
    <pointer-type-def type-id='type-id-216' size-in-bits='64' id='type-id-217'/>
    <function-decl name='nvlist_prtctlop_boolean' mangled-name='nvlist_prtctlop_boolean' visibility='default' binding='global' size-in-bits='64' elf-symbol-id='nvlist_prtctlop_boolean'>
      <parameter type-id='type-id-163' name='pctl'/>
      <parameter type-id='type-id-217' name='func'/>
      <parameter type-id='type-id-46' name='private'/>
      <return type-id='type-id-25'/>
    </function-decl>
    <enum-decl name='nvlist_prtctl_fmt' id='type-id-218'>
      <underlying-type type-id='type-id-9'/>
      <enumerator name='NVLIST_FMT_MEMBER_NAME' value='0'/>
      <enumerator name='NVLIST_FMT_MEMBER_POSTAMBLE' value='1'/>
      <enumerator name='NVLIST_FMT_BTWN_ARRAY' value='2'/>
    </enum-decl>
    <function-decl name='nvlist_prtctl_dofmt' mangled-name='nvlist_prtctl_dofmt' visibility='default' binding='global' size-in-bits='64' elf-symbol-id='nvlist_prtctl_dofmt'>
      <parameter type-id='type-id-163' name='pctl'/>
      <parameter type-id='type-id-218' name='which'/>
      <parameter is-variadic='yes'/>
      <return type-id='type-id-25'/>
    </function-decl>
    <function-decl name='nvlist_prtctl_setfmt' mangled-name='nvlist_prtctl_setfmt' visibility='default' binding='global' size-in-bits='64' elf-symbol-id='nvlist_prtctl_setfmt'>
      <parameter type-id='type-id-163' name='pctl'/>
      <parameter type-id='type-id-218' name='which'/>
      <parameter type-id='type-id-36' name='fmt'/>
      <return type-id='type-id-25'/>
    </function-decl>
    <function-decl name='nvlist_prtctl_doindent' mangled-name='nvlist_prtctl_doindent' visibility='default' binding='global' size-in-bits='64' elf-symbol-id='nvlist_prtctl_doindent'>
      <parameter type-id='type-id-163' name='pctl'/>
      <parameter type-id='type-id-1' name='onemore'/>
      <return type-id='type-id-25'/>
    </function-decl>
    <function-decl name='nvlist_prtctl_setindent' mangled-name='nvlist_prtctl_setindent' visibility='default' binding='global' size-in-bits='64' elf-symbol-id='nvlist_prtctl_setindent'>
      <parameter type-id='type-id-163' name='pctl'/>
      <parameter type-id='type-id-35' name='mode'/>
      <parameter type-id='type-id-1' name='start'/>
      <parameter type-id='type-id-1' name='inc'/>
      <return type-id='type-id-25'/>
    </function-decl>
    <function-decl name='nvlist_prtctl_getdest' mangled-name='nvlist_prtctl_getdest' visibility='default' binding='global' size-in-bits='64' elf-symbol-id='nvlist_prtctl_getdest'>
      <parameter type-id='type-id-163' name='pctl'/>
      <return type-id='type-id-34'/>
    </function-decl>
    <function-decl name='nvlist_prtctl_setdest' mangled-name='nvlist_prtctl_setdest' visibility='default' binding='global' size-in-bits='64' elf-symbol-id='nvlist_prtctl_setdest'>
      <parameter type-id='type-id-163' name='pctl'/>
      <parameter type-id='type-id-34' name='fp'/>
      <return type-id='type-id-25'/>
    </function-decl>
    <function-decl name='nvpair_value_string' mangled-name='nvpair_value_string' visibility='default' binding='global' size-in-bits='64'>
      <return type-id='type-id-25'/>
    </function-decl>
    <function-decl name='nvpair_value_string_array' mangled-name='nvpair_value_string_array' visibility='default' binding='global' size-in-bits='64'>
      <return type-id='type-id-25'/>
    </function-decl>
    <function-decl name='regexec' mangled-name='regexec' visibility='default' binding='global' size-in-bits='64'>
      <return type-id='type-id-25'/>
    </function-decl>
    <function-decl name='strcmp' mangled-name='strcmp' visibility='default' binding='global' size-in-bits='64'>
      <return type-id='type-id-25'/>
    </function-decl>
    <function-decl name='sscanf' mangled-name='sscanf' visibility='default' binding='global' size-in-bits='64'>
      <return type-id='type-id-25'/>
    </function-decl>
    <function-decl name='nvpair_value_byte' mangled-name='nvpair_value_byte' visibility='default' binding='global' size-in-bits='64'>
      <return type-id='type-id-25'/>
    </function-decl>
    <function-decl name='nvpair_value_byte_array' mangled-name='nvpair_value_byte_array' visibility='default' binding='global' size-in-bits='64'>
      <return type-id='type-id-25'/>
    </function-decl>
    <function-decl name='nvpair_value_int8' mangled-name='nvpair_value_int8' visibility='default' binding='global' size-in-bits='64'>
      <return type-id='type-id-25'/>
    </function-decl>
    <function-decl name='nvpair_value_int8_array' mangled-name='nvpair_value_int8_array' visibility='default' binding='global' size-in-bits='64'>
      <return type-id='type-id-25'/>
    </function-decl>
    <function-decl name='nvpair_value_uint8' mangled-name='nvpair_value_uint8' visibility='default' binding='global' size-in-bits='64'>
      <return type-id='type-id-25'/>
    </function-decl>
    <function-decl name='nvpair_value_uint8_array' mangled-name='nvpair_value_uint8_array' visibility='default' binding='global' size-in-bits='64'>
      <return type-id='type-id-25'/>
    </function-decl>
    <function-decl name='nvpair_value_int16' mangled-name='nvpair_value_int16' visibility='default' binding='global' size-in-bits='64'>
      <return type-id='type-id-25'/>
    </function-decl>
    <function-decl name='nvpair_value_int16_array' mangled-name='nvpair_value_int16_array' visibility='default' binding='global' size-in-bits='64'>
      <return type-id='type-id-25'/>
    </function-decl>
    <function-decl name='nvpair_value_uint16' mangled-name='nvpair_value_uint16' visibility='default' binding='global' size-in-bits='64'>
      <return type-id='type-id-25'/>
    </function-decl>
    <function-decl name='nvpair_value_uint16_array' mangled-name='nvpair_value_uint16_array' visibility='default' binding='global' size-in-bits='64'>
      <return type-id='type-id-25'/>
    </function-decl>
    <function-decl name='nvpair_value_int32' mangled-name='nvpair_value_int32' visibility='default' binding='global' size-in-bits='64'>
      <return type-id='type-id-25'/>
    </function-decl>
    <function-decl name='nvpair_value_int32_array' mangled-name='nvpair_value_int32_array' visibility='default' binding='global' size-in-bits='64'>
      <return type-id='type-id-25'/>
    </function-decl>
    <function-decl name='nvpair_value_uint32' mangled-name='nvpair_value_uint32' visibility='default' binding='global' size-in-bits='64'>
      <return type-id='type-id-25'/>
    </function-decl>
    <function-decl name='nvpair_value_uint32_array' mangled-name='nvpair_value_uint32_array' visibility='default' binding='global' size-in-bits='64'>
      <return type-id='type-id-25'/>
    </function-decl>
    <function-decl name='nvpair_value_int64' mangled-name='nvpair_value_int64' visibility='default' binding='global' size-in-bits='64'>
      <return type-id='type-id-25'/>
    </function-decl>
    <function-decl name='nvpair_value_int64_array' mangled-name='nvpair_value_int64_array' visibility='default' binding='global' size-in-bits='64'>
      <return type-id='type-id-25'/>
    </function-decl>
    <function-decl name='nvpair_value_uint64' mangled-name='nvpair_value_uint64' visibility='default' binding='global' size-in-bits='64'>
      <return type-id='type-id-25'/>
    </function-decl>
    <function-decl name='nvpair_value_uint64_array' mangled-name='nvpair_value_uint64_array' visibility='default' binding='global' size-in-bits='64'>
      <return type-id='type-id-25'/>
    </function-decl>
    <function-decl name='nvpair_value_boolean_value' mangled-name='nvpair_value_boolean_value' visibility='default' binding='global' size-in-bits='64'>
      <return type-id='type-id-25'/>
    </function-decl>
    <function-decl name='nvpair_value_boolean_array' mangled-name='nvpair_value_boolean_array' visibility='default' binding='global' size-in-bits='64'>
      <return type-id='type-id-25'/>
    </function-decl>
    <function-decl name='nvpair_type_is_array' mangled-name='nvpair_type_is_array' visibility='default' binding='global' size-in-bits='64'>
      <return type-id='type-id-25'/>
    </function-decl>
    <function-decl name='nvpair_type' mangled-name='nvpair_type' visibility='default' binding='global' size-in-bits='64'>
      <return type-id='type-id-25'/>
    </function-decl>
    <function-decl name='strspn' mangled-name='strspn' visibility='default' binding='global' size-in-bits='64'>
      <return type-id='type-id-25'/>
    </function-decl>
    <function-decl name='strcspn' mangled-name='strcspn' visibility='default' binding='global' size-in-bits='64'>
      <return type-id='type-id-25'/>
    </function-decl>
    <function-decl name='__stack_chk_fail' mangled-name='__stack_chk_fail' visibility='default' binding='global' size-in-bits='64'>
      <return type-id='type-id-25'/>
    </function-decl>
    <function-decl name='__printf_chk' mangled-name='__printf_chk' visibility='default' binding='global' size-in-bits='64'>
      <return type-id='type-id-25'/>
    </function-decl>
    <function-decl name='nvpair_name' mangled-name='nvpair_name' visibility='default' binding='global' size-in-bits='64'>
      <return type-id='type-id-25'/>
    </function-decl>
    <function-decl name='nvlist_next_nvpair' mangled-name='nvlist_next_nvpair' visibility='default' binding='global' size-in-bits='64'>
      <return type-id='type-id-25'/>
    </function-decl>
    <function-decl name='nvpair_value_nvlist' mangled-name='nvpair_value_nvlist' visibility='default' binding='global' size-in-bits='64'>
      <return type-id='type-id-25'/>
    </function-decl>
    <function-decl name='nvpair_value_nvlist_array' mangled-name='nvpair_value_nvlist_array' visibility='default' binding='global' size-in-bits='64'>
      <return type-id='type-id-25'/>
    </function-decl>
    <function-decl name='dcgettext' mangled-name='dcgettext' visibility='default' binding='global' size-in-bits='64'>
      <return type-id='type-id-25'/>
    </function-decl>
    <function-decl name='nvpair_value_double' mangled-name='nvpair_value_double' visibility='default' binding='global' size-in-bits='64'>
      <return type-id='type-id-25'/>
    </function-decl>
    <function-decl name='nvpair_value_hrtime' mangled-name='nvpair_value_hrtime' visibility='default' binding='global' size-in-bits='64'>
      <return type-id='type-id-25'/>
    </function-decl>
    <function-decl name='__builtin_fputs' mangled-name='fputs' visibility='default' binding='global' size-in-bits='64'>
      <return type-id='type-id-25'/>
    </function-decl>
    <function-decl name='__fprintf_chk' mangled-name='__fprintf_chk' visibility='default' binding='global' size-in-bits='64'>
      <return type-id='type-id-25'/>
    </function-decl>
    <function-decl name='free' mangled-name='free' visibility='default' binding='global' size-in-bits='64'>
      <return type-id='type-id-25'/>
    </function-decl>
    <function-decl name='malloc' mangled-name='malloc' visibility='default' binding='global' size-in-bits='64'>
      <return type-id='type-id-25'/>
    </function-decl>
    <function-decl name='calloc' mangled-name='calloc' visibility='default' binding='global' size-in-bits='64'>
      <return type-id='type-id-25'/>
    </function-decl>
    <function-decl name='__builtin_strchr' mangled-name='strchr' visibility='default' binding='global' size-in-bits='64'>
      <return type-id='type-id-25'/>
    </function-decl>
    <function-decl name='__builtin_fputc' mangled-name='fputc' visibility='default' binding='global' size-in-bits='64'>
      <return type-id='type-id-25'/>
    </function-decl>
    <function-type size-in-bits='64' id='type-id-130'>
      <parameter type-id='type-id-83'/>
      <parameter type-id='type-id-46'/>
      <parameter type-id='type-id-32'/>
      <parameter type-id='type-id-36'/>
      <parameter type-id='type-id-128'/>
      <parameter type-id='type-id-129'/>
      <return type-id='type-id-1'/>
    </function-type>
    <function-type size-in-bits='64' id='type-id-120'>
      <parameter type-id='type-id-83'/>
      <parameter type-id='type-id-46'/>
      <parameter type-id='type-id-32'/>
      <parameter type-id='type-id-36'/>
      <parameter type-id='type-id-14'/>
      <return type-id='type-id-1'/>
    </function-type>
    <function-type size-in-bits='64' id='type-id-159'>
      <parameter type-id='type-id-83'/>
      <parameter type-id='type-id-46'/>
      <parameter type-id='type-id-32'/>
      <parameter type-id='type-id-36'/>
      <parameter type-id='type-id-15'/>
      <parameter type-id='type-id-129'/>
      <return type-id='type-id-1'/>
    </function-type>
    <function-type size-in-bits='64' id='type-id-118'>
      <parameter type-id='type-id-83'/>
      <parameter type-id='type-id-46'/>
      <parameter type-id='type-id-32'/>
      <parameter type-id='type-id-36'/>
      <parameter type-id='type-id-117'/>
      <return type-id='type-id-1'/>
    </function-type>
    <function-type size-in-bits='64' id='type-id-84'>
      <parameter type-id='type-id-83'/>
      <parameter type-id='type-id-46'/>
      <parameter type-id='type-id-32'/>
      <parameter type-id='type-id-36'/>
      <parameter type-id='type-id-1'/>
      <return type-id='type-id-1'/>
    </function-type>
    <function-type size-in-bits='64' id='type-id-142'>
      <parameter type-id='type-id-83'/>
      <parameter type-id='type-id-46'/>
      <parameter type-id='type-id-32'/>
      <parameter type-id='type-id-36'/>
      <parameter type-id='type-id-141'/>
      <parameter type-id='type-id-129'/>
      <return type-id='type-id-1'/>
    </function-type>
    <function-type size-in-bits='64' id='type-id-148'>
      <parameter type-id='type-id-83'/>
      <parameter type-id='type-id-46'/>
      <parameter type-id='type-id-32'/>
      <parameter type-id='type-id-36'/>
      <parameter type-id='type-id-147'/>
      <parameter type-id='type-id-129'/>
      <return type-id='type-id-1'/>
    </function-type>
    <function-type size-in-bits='64' id='type-id-154'>
      <parameter type-id='type-id-83'/>
      <parameter type-id='type-id-46'/>
      <parameter type-id='type-id-32'/>
      <parameter type-id='type-id-36'/>
      <parameter type-id='type-id-153'/>
      <parameter type-id='type-id-129'/>
      <return type-id='type-id-1'/>
    </function-type>
    <function-type size-in-bits='64' id='type-id-136'>
      <parameter type-id='type-id-83'/>
      <parameter type-id='type-id-46'/>
      <parameter type-id='type-id-32'/>
      <parameter type-id='type-id-36'/>
      <parameter type-id='type-id-135'/>
      <parameter type-id='type-id-129'/>
      <return type-id='type-id-1'/>
    </function-type>
    <function-type size-in-bits='64' id='type-id-126'>
      <parameter type-id='type-id-83'/>
      <parameter type-id='type-id-46'/>
      <parameter type-id='type-id-32'/>
      <parameter type-id='type-id-36'/>
      <parameter type-id='type-id-32'/>
      <return type-id='type-id-1'/>
    </function-type>
    <function-type size-in-bits='64' id='type-id-162'>
      <parameter type-id='type-id-83'/>
      <parameter type-id='type-id-46'/>
      <parameter type-id='type-id-32'/>
      <parameter type-id='type-id-36'/>
      <parameter type-id='type-id-161'/>
      <parameter type-id='type-id-129'/>
      <return type-id='type-id-1'/>
    </function-type>
    <function-type size-in-bits='64' id='type-id-88'>
      <parameter type-id='type-id-83'/>
      <parameter type-id='type-id-46'/>
      <parameter type-id='type-id-32'/>
      <parameter type-id='type-id-36'/>
      <parameter type-id='type-id-87'/>
      <return type-id='type-id-1'/>
    </function-type>
    <function-type size-in-bits='64' id='type-id-124'>
      <parameter type-id='type-id-83'/>
      <parameter type-id='type-id-46'/>
      <parameter type-id='type-id-32'/>
      <parameter type-id='type-id-36'/>
      <parameter type-id='type-id-123'/>
      <return type-id='type-id-1'/>
    </function-type>
    <function-type size-in-bits='64' id='type-id-101'>
      <parameter type-id='type-id-83'/>
      <parameter type-id='type-id-46'/>
      <parameter type-id='type-id-32'/>
      <parameter type-id='type-id-36'/>
      <parameter type-id='type-id-4'/>
      <return type-id='type-id-1'/>
    </function-type>
    <function-type size-in-bits='64' id='type-id-107'>
      <parameter type-id='type-id-83'/>
      <parameter type-id='type-id-46'/>
      <parameter type-id='type-id-32'/>
      <parameter type-id='type-id-36'/>
      <parameter type-id='type-id-3'/>
      <return type-id='type-id-1'/>
    </function-type>
    <function-type size-in-bits='64' id='type-id-113'>
      <parameter type-id='type-id-83'/>
      <parameter type-id='type-id-46'/>
      <parameter type-id='type-id-32'/>
      <parameter type-id='type-id-36'/>
      <parameter type-id='type-id-112'/>
      <return type-id='type-id-1'/>
    </function-type>
    <function-type size-in-bits='64' id='type-id-95'>
      <parameter type-id='type-id-83'/>
      <parameter type-id='type-id-46'/>
      <parameter type-id='type-id-32'/>
      <parameter type-id='type-id-36'/>
      <parameter type-id='type-id-94'/>
      <return type-id='type-id-1'/>
    </function-type>
    <function-type size-in-bits='64' id='type-id-91'>
      <parameter type-id='type-id-83'/>
      <parameter type-id='type-id-46'/>
      <parameter type-id='type-id-32'/>
      <parameter type-id='type-id-36'/>
      <parameter type-id='type-id-90'/>
      <return type-id='type-id-1'/>
    </function-type>
    <function-type size-in-bits='64' id='type-id-105'>
      <parameter type-id='type-id-83'/>
      <parameter type-id='type-id-46'/>
      <parameter type-id='type-id-32'/>
      <parameter type-id='type-id-36'/>
      <parameter type-id='type-id-104'/>
      <return type-id='type-id-1'/>
    </function-type>
    <function-type size-in-bits='64' id='type-id-109'>
      <parameter type-id='type-id-83'/>
      <parameter type-id='type-id-46'/>
      <parameter type-id='type-id-32'/>
      <parameter type-id='type-id-36'/>
      <parameter type-id='type-id-27'/>
      <return type-id='type-id-1'/>
    </function-type>
    <function-type size-in-bits='64' id='type-id-115'>
      <parameter type-id='type-id-83'/>
      <parameter type-id='type-id-46'/>
      <parameter type-id='type-id-32'/>
      <parameter type-id='type-id-36'/>
      <parameter type-id='type-id-28'/>
      <return type-id='type-id-1'/>
    </function-type>
    <function-type size-in-bits='64' id='type-id-99'>
      <parameter type-id='type-id-83'/>
      <parameter type-id='type-id-46'/>
      <parameter type-id='type-id-32'/>
      <parameter type-id='type-id-36'/>
      <parameter type-id='type-id-98'/>
      <return type-id='type-id-1'/>
    </function-type>
    <function-type size-in-bits='64' id='type-id-133'>
      <parameter type-id='type-id-83'/>
      <parameter type-id='type-id-46'/>
      <parameter type-id='type-id-32'/>
      <parameter type-id='type-id-36'/>
      <parameter type-id='type-id-132'/>
      <parameter type-id='type-id-129'/>
      <return type-id='type-id-1'/>
    </function-type>
    <function-type size-in-bits='64' id='type-id-145'>
      <parameter type-id='type-id-83'/>
      <parameter type-id='type-id-46'/>
      <parameter type-id='type-id-32'/>
      <parameter type-id='type-id-36'/>
      <parameter type-id='type-id-144'/>
      <parameter type-id='type-id-129'/>
      <return type-id='type-id-1'/>
    </function-type>
    <function-type size-in-bits='64' id='type-id-151'>
      <parameter type-id='type-id-83'/>
      <parameter type-id='type-id-46'/>
      <parameter type-id='type-id-32'/>
      <parameter type-id='type-id-36'/>
      <parameter type-id='type-id-150'/>
      <parameter type-id='type-id-129'/>
      <return type-id='type-id-1'/>
    </function-type>
    <function-type size-in-bits='64' id='type-id-157'>
      <parameter type-id='type-id-83'/>
      <parameter type-id='type-id-46'/>
      <parameter type-id='type-id-32'/>
      <parameter type-id='type-id-36'/>
      <parameter type-id='type-id-156'/>
      <parameter type-id='type-id-129'/>
      <return type-id='type-id-1'/>
    </function-type>
    <function-type size-in-bits='64' id='type-id-139'>
      <parameter type-id='type-id-83'/>
      <parameter type-id='type-id-46'/>
      <parameter type-id='type-id-32'/>
      <parameter type-id='type-id-36'/>
      <parameter type-id='type-id-138'/>
      <parameter type-id='type-id-129'/>
      <return type-id='type-id-1'/>
    </function-type>
    <function-type size-in-bits='64' id='type-id-186'>
      <parameter type-id='type-id-163'/>
      <parameter type-id='type-id-46'/>
      <parameter type-id='type-id-32'/>
      <parameter type-id='type-id-36'/>
      <parameter type-id='type-id-128'/>
      <parameter type-id='type-id-129'/>
      <return type-id='type-id-1'/>
    </function-type>
    <function-type size-in-bits='64' id='type-id-192'>
      <parameter type-id='type-id-163'/>
      <parameter type-id='type-id-46'/>
      <parameter type-id='type-id-32'/>
      <parameter type-id='type-id-36'/>
      <parameter type-id='type-id-14'/>
      <return type-id='type-id-1'/>
    </function-type>
    <function-type size-in-bits='64' id='type-id-166'>
      <parameter type-id='type-id-163'/>
      <parameter type-id='type-id-46'/>
      <parameter type-id='type-id-32'/>
      <parameter type-id='type-id-36'/>
      <parameter type-id='type-id-15'/>
      <parameter type-id='type-id-129'/>
      <return type-id='type-id-1'/>
    </function-type>
    <function-type size-in-bits='64' id='type-id-194'>
      <parameter type-id='type-id-163'/>
      <parameter type-id='type-id-46'/>
      <parameter type-id='type-id-32'/>
      <parameter type-id='type-id-36'/>
      <parameter type-id='type-id-117'/>
      <return type-id='type-id-1'/>
    </function-type>
    <function-type size-in-bits='64' id='type-id-216'>
      <parameter type-id='type-id-163'/>
      <parameter type-id='type-id-46'/>
      <parameter type-id='type-id-32'/>
      <parameter type-id='type-id-36'/>
      <parameter type-id='type-id-1'/>
      <return type-id='type-id-1'/>
    </function-type>
    <function-type size-in-bits='64' id='type-id-178'>
      <parameter type-id='type-id-163'/>
      <parameter type-id='type-id-46'/>
      <parameter type-id='type-id-32'/>
      <parameter type-id='type-id-36'/>
      <parameter type-id='type-id-141'/>
      <parameter type-id='type-id-129'/>
      <return type-id='type-id-1'/>
    </function-type>
    <function-type size-in-bits='64' id='type-id-174'>
      <parameter type-id='type-id-163'/>
      <parameter type-id='type-id-46'/>
      <parameter type-id='type-id-32'/>
      <parameter type-id='type-id-36'/>
      <parameter type-id='type-id-147'/>
      <parameter type-id='type-id-129'/>
      <return type-id='type-id-1'/>
    </function-type>
    <function-type size-in-bits='64' id='type-id-170'>
      <parameter type-id='type-id-163'/>
      <parameter type-id='type-id-46'/>
      <parameter type-id='type-id-32'/>
      <parameter type-id='type-id-36'/>
      <parameter type-id='type-id-153'/>
      <parameter type-id='type-id-129'/>
      <return type-id='type-id-1'/>
    </function-type>
    <function-type size-in-bits='64' id='type-id-182'>
      <parameter type-id='type-id-163'/>
      <parameter type-id='type-id-46'/>
      <parameter type-id='type-id-32'/>
      <parameter type-id='type-id-36'/>
      <parameter type-id='type-id-135'/>
      <parameter type-id='type-id-129'/>
      <return type-id='type-id-1'/>
    </function-type>
    <function-type size-in-bits='64' id='type-id-188'>
      <parameter type-id='type-id-163'/>
      <parameter type-id='type-id-46'/>
      <parameter type-id='type-id-32'/>
      <parameter type-id='type-id-36'/>
      <parameter type-id='type-id-32'/>
      <return type-id='type-id-1'/>
    </function-type>
    <function-type size-in-bits='64' id='type-id-164'>
      <parameter type-id='type-id-163'/>
      <parameter type-id='type-id-46'/>
      <parameter type-id='type-id-32'/>
      <parameter type-id='type-id-36'/>
      <parameter type-id='type-id-161'/>
      <parameter type-id='type-id-129'/>
      <return type-id='type-id-1'/>
    </function-type>
    <function-type size-in-bits='64' id='type-id-214'>
      <parameter type-id='type-id-163'/>
      <parameter type-id='type-id-46'/>
      <parameter type-id='type-id-32'/>
      <parameter type-id='type-id-36'/>
      <parameter type-id='type-id-87'/>
      <return type-id='type-id-1'/>
    </function-type>
    <function-type size-in-bits='64' id='type-id-190'>
      <parameter type-id='type-id-163'/>
      <parameter type-id='type-id-46'/>
      <parameter type-id='type-id-32'/>
      <parameter type-id='type-id-36'/>
      <parameter type-id='type-id-123'/>
      <return type-id='type-id-1'/>
    </function-type>
    <function-type size-in-bits='64' id='type-id-206'>
      <parameter type-id='type-id-163'/>
      <parameter type-id='type-id-46'/>
      <parameter type-id='type-id-32'/>
      <parameter type-id='type-id-36'/>
      <parameter type-id='type-id-4'/>
      <return type-id='type-id-1'/>
    </function-type>
    <function-type size-in-bits='64' id='type-id-202'>
      <parameter type-id='type-id-163'/>
      <parameter type-id='type-id-46'/>
      <parameter type-id='type-id-32'/>
      <parameter type-id='type-id-36'/>
      <parameter type-id='type-id-3'/>
      <return type-id='type-id-1'/>
    </function-type>
    <function-type size-in-bits='64' id='type-id-198'>
      <parameter type-id='type-id-163'/>
      <parameter type-id='type-id-46'/>
      <parameter type-id='type-id-32'/>
      <parameter type-id='type-id-36'/>
      <parameter type-id='type-id-112'/>
      <return type-id='type-id-1'/>
    </function-type>
    <function-type size-in-bits='64' id='type-id-210'>
      <parameter type-id='type-id-163'/>
      <parameter type-id='type-id-46'/>
      <parameter type-id='type-id-32'/>
      <parameter type-id='type-id-36'/>
      <parameter type-id='type-id-94'/>
      <return type-id='type-id-1'/>
    </function-type>
    <function-type size-in-bits='64' id='type-id-212'>
      <parameter type-id='type-id-163'/>
      <parameter type-id='type-id-46'/>
      <parameter type-id='type-id-32'/>
      <parameter type-id='type-id-36'/>
      <parameter type-id='type-id-90'/>
      <return type-id='type-id-1'/>
    </function-type>
    <function-type size-in-bits='64' id='type-id-204'>
      <parameter type-id='type-id-163'/>
      <parameter type-id='type-id-46'/>
      <parameter type-id='type-id-32'/>
      <parameter type-id='type-id-36'/>
      <parameter type-id='type-id-104'/>
      <return type-id='type-id-1'/>
    </function-type>
    <function-type size-in-bits='64' id='type-id-200'>
      <parameter type-id='type-id-163'/>
      <parameter type-id='type-id-46'/>
      <parameter type-id='type-id-32'/>
      <parameter type-id='type-id-36'/>
      <parameter type-id='type-id-27'/>
      <return type-id='type-id-1'/>
    </function-type>
    <function-type size-in-bits='64' id='type-id-196'>
      <parameter type-id='type-id-163'/>
      <parameter type-id='type-id-46'/>
      <parameter type-id='type-id-32'/>
      <parameter type-id='type-id-36'/>
      <parameter type-id='type-id-28'/>
      <return type-id='type-id-1'/>
    </function-type>
    <function-type size-in-bits='64' id='type-id-208'>
      <parameter type-id='type-id-163'/>
      <parameter type-id='type-id-46'/>
      <parameter type-id='type-id-32'/>
      <parameter type-id='type-id-36'/>
      <parameter type-id='type-id-98'/>
      <return type-id='type-id-1'/>
    </function-type>
    <function-type size-in-bits='64' id='type-id-184'>
      <parameter type-id='type-id-163'/>
      <parameter type-id='type-id-46'/>
      <parameter type-id='type-id-32'/>
      <parameter type-id='type-id-36'/>
      <parameter type-id='type-id-132'/>
      <parameter type-id='type-id-129'/>
      <return type-id='type-id-1'/>
    </function-type>
    <function-type size-in-bits='64' id='type-id-176'>
      <parameter type-id='type-id-163'/>
      <parameter type-id='type-id-46'/>
      <parameter type-id='type-id-32'/>
      <parameter type-id='type-id-36'/>
      <parameter type-id='type-id-144'/>
      <parameter type-id='type-id-129'/>
      <return type-id='type-id-1'/>
    </function-type>
    <function-type size-in-bits='64' id='type-id-172'>
      <parameter type-id='type-id-163'/>
      <parameter type-id='type-id-46'/>
      <parameter type-id='type-id-32'/>
      <parameter type-id='type-id-36'/>
      <parameter type-id='type-id-150'/>
      <parameter type-id='type-id-129'/>
      <return type-id='type-id-1'/>
    </function-type>
    <function-type size-in-bits='64' id='type-id-168'>
      <parameter type-id='type-id-163'/>
      <parameter type-id='type-id-46'/>
      <parameter type-id='type-id-32'/>
      <parameter type-id='type-id-36'/>
      <parameter type-id='type-id-156'/>
      <parameter type-id='type-id-129'/>
      <return type-id='type-id-1'/>
    </function-type>
    <function-type size-in-bits='64' id='type-id-180'>
      <parameter type-id='type-id-163'/>
      <parameter type-id='type-id-46'/>
      <parameter type-id='type-id-32'/>
      <parameter type-id='type-id-36'/>
      <parameter type-id='type-id-138'/>
      <parameter type-id='type-id-129'/>
      <return type-id='type-id-1'/>
    </function-type>
  </abi-instr>
  <abi-instr version='1.0' address-size='64' path='libnvpair_json.c' comp-dir-path='/home/runner/work/zfs/zfs/lib/libnvpair' language='LANG_C99'>
    <function-decl name='nvlist_print_json' mangled-name='nvlist_print_json' visibility='default' binding='global' size-in-bits='64' elf-symbol-id='nvlist_print_json'>
      <parameter type-id='type-id-34' name='fp'/>
      <parameter type-id='type-id-32' name='nvl'/>
      <return type-id='type-id-1'/>
    </function-decl>
    <function-decl name='fnvpair_value_string' mangled-name='fnvpair_value_string' visibility='default' binding='global' size-in-bits='64'>
      <return type-id='type-id-25'/>
    </function-decl>
    <function-decl name='libspl_assertf' mangled-name='libspl_assertf' visibility='default' binding='global' size-in-bits='64'>
      <return type-id='type-id-25'/>
    </function-decl>
    <function-decl name='fnvpair_value_byte' mangled-name='fnvpair_value_byte' visibility='default' binding='global' size-in-bits='64'>
      <return type-id='type-id-25'/>
    </function-decl>
    <function-decl name='fnvpair_value_int16' mangled-name='fnvpair_value_int16' visibility='default' binding='global' size-in-bits='64'>
      <return type-id='type-id-25'/>
    </function-decl>
    <function-decl name='fnvpair_value_uint16' mangled-name='fnvpair_value_uint16' visibility='default' binding='global' size-in-bits='64'>
      <return type-id='type-id-25'/>
    </function-decl>
    <function-decl name='fnvpair_value_int32' mangled-name='fnvpair_value_int32' visibility='default' binding='global' size-in-bits='64'>
      <return type-id='type-id-25'/>
    </function-decl>
    <function-decl name='fnvpair_value_uint32' mangled-name='fnvpair_value_uint32' visibility='default' binding='global' size-in-bits='64'>
      <return type-id='type-id-25'/>
    </function-decl>
    <function-decl name='fnvpair_value_int64' mangled-name='fnvpair_value_int64' visibility='default' binding='global' size-in-bits='64'>
      <return type-id='type-id-25'/>
    </function-decl>
    <function-decl name='fnvpair_value_uint64' mangled-name='fnvpair_value_uint64' visibility='default' binding='global' size-in-bits='64'>
      <return type-id='type-id-25'/>
    </function-decl>
    <function-decl name='fnvpair_value_nvlist' mangled-name='fnvpair_value_nvlist' visibility='default' binding='global' size-in-bits='64'>
      <return type-id='type-id-25'/>
    </function-decl>
    <function-decl name='fnvpair_value_boolean_value' mangled-name='fnvpair_value_boolean_value' visibility='default' binding='global' size-in-bits='64'>
      <return type-id='type-id-25'/>
    </function-decl>
    <function-decl name='fnvpair_value_int8' mangled-name='fnvpair_value_int8' visibility='default' binding='global' size-in-bits='64'>
      <return type-id='type-id-25'/>
    </function-decl>
    <function-decl name='fnvpair_value_uint8' mangled-name='fnvpair_value_uint8' visibility='default' binding='global' size-in-bits='64'>
      <return type-id='type-id-25'/>
    </function-decl>
    <function-decl name='__ctype_get_mb_cur_max' mangled-name='__ctype_get_mb_cur_max' visibility='default' binding='global' size-in-bits='64'>
      <return type-id='type-id-25'/>
    </function-decl>
    <function-decl name='mbrtowc' mangled-name='mbrtowc' visibility='default' binding='global' size-in-bits='64'>
      <return type-id='type-id-25'/>
    </function-decl>
  </abi-instr>
  <abi-instr version='1.0' address-size='64' path='nvpair_alloc_system.c' comp-dir-path='/home/runner/work/zfs/zfs/lib/libnvpair' language='LANG_C99'>
    <class-decl name='nv_alloc' size-in-bits='128' is-struct='yes' visibility='default' id='type-id-219'>
      <data-member access='public' layout-offset-in-bits='0'>
        <var-decl name='nva_ops' type-id='type-id-220' visibility='default'/>
      </data-member>
      <data-member access='public' layout-offset-in-bits='64'>
        <var-decl name='nva_arg' type-id='type-id-46' visibility='default'/>
      </data-member>
    </class-decl>
    <class-decl name='nv_alloc_ops' size-in-bits='320' is-struct='yes' visibility='default' id='type-id-221'>
      <data-member access='public' layout-offset-in-bits='0'>
        <var-decl name='nv_ao_init' type-id='type-id-222' visibility='default'/>
      </data-member>
      <data-member access='public' layout-offset-in-bits='64'>
        <var-decl name='nv_ao_fini' type-id='type-id-223' visibility='default'/>
      </data-member>
      <data-member access='public' layout-offset-in-bits='128'>
        <var-decl name='nv_ao_alloc' type-id='type-id-224' visibility='default'/>
      </data-member>
      <data-member access='public' layout-offset-in-bits='192'>
        <var-decl name='nv_ao_free' type-id='type-id-225' visibility='default'/>
      </data-member>
      <data-member access='public' layout-offset-in-bits='256'>
        <var-decl name='nv_ao_reset' type-id='type-id-223' visibility='default'/>
      </data-member>
    </class-decl>
    <typedef-decl name='nv_alloc_t' type-id='type-id-219' id='type-id-226'/>
    <pointer-type-def type-id='type-id-226' size-in-bits='64' id='type-id-227'/>
    <class-decl name='__va_list_tag' size-in-bits='192' is-struct='yes' visibility='default' id='type-id-228'>
      <data-member access='public' layout-offset-in-bits='0'>
        <var-decl name='gp_offset' type-id='type-id-21' visibility='default'/>
      </data-member>
      <data-member access='public' layout-offset-in-bits='32'>
        <var-decl name='fp_offset' type-id='type-id-21' visibility='default'/>
      </data-member>
      <data-member access='public' layout-offset-in-bits='64'>
        <var-decl name='overflow_arg_area' type-id='type-id-46' visibility='default'/>
      </data-member>
      <data-member access='public' layout-offset-in-bits='128'>
        <var-decl name='reg_save_area' type-id='type-id-46' visibility='default'/>
      </data-member>
    </class-decl>
    <pointer-type-def type-id='type-id-228' size-in-bits='64' id='type-id-229'/>
    <pointer-type-def type-id='type-id-230' size-in-bits='64' id='type-id-222'/>
    <pointer-type-def type-id='type-id-231' size-in-bits='64' id='type-id-223'/>
    <pointer-type-def type-id='type-id-232' size-in-bits='64' id='type-id-224'/>
    <pointer-type-def type-id='type-id-233' size-in-bits='64' id='type-id-225'/>
    <typedef-decl name='nv_alloc_ops_t' type-id='type-id-221' id='type-id-234'/>
    <qualified-type-def type-id='type-id-234' const='yes' id='type-id-235'/>
    <pointer-type-def type-id='type-id-235' size-in-bits='64' id='type-id-220'/>
    <var-decl name='nv_alloc_nosleep' type-id='type-id-227' mangled-name='nv_alloc_nosleep' visibility='default' elf-symbol-id='nv_alloc_nosleep'/>
    <function-type size-in-bits='64' id='type-id-230'>
      <parameter type-id='type-id-227'/>
      <parameter type-id='type-id-229'/>
      <return type-id='type-id-1'/>
    </function-type>
    <function-type size-in-bits='64' id='type-id-231'>
      <parameter type-id='type-id-227'/>
      <return type-id='type-id-25'/>
    </function-type>
    <function-type size-in-bits='64' id='type-id-233'>
      <parameter type-id='type-id-227'/>
      <parameter type-id='type-id-46'/>
      <parameter type-id='type-id-20'/>
      <return type-id='type-id-25'/>
    </function-type>
    <function-type size-in-bits='64' id='type-id-232'>
      <parameter type-id='type-id-227'/>
      <parameter type-id='type-id-20'/>
      <return type-id='type-id-46'/>
    </function-type>
  </abi-instr>
  <abi-instr version='1.0' address-size='64' path='../../module/nvpair/nvpair_alloc_fixed.c' comp-dir-path='/home/runner/work/zfs/zfs/lib/libnvpair' language='LANG_C99'>
    <var-decl name='nv_fixed_ops' type-id='type-id-220' mangled-name='nv_fixed_ops' visibility='default' elf-symbol-id='nv_fixed_ops'/>
  </abi-instr>
  <abi-instr version='1.0' address-size='64' path='../../module/nvpair/nvpair.c' comp-dir-path='/home/runner/work/zfs/zfs/lib/libnvpair' language='LANG_C99'>
    <function-decl name='nvlist_xunpack' mangled-name='nvlist_xunpack' visibility='default' binding='global' size-in-bits='64' elf-symbol-id='nvlist_xunpack'>
      <parameter type-id='type-id-14' name='buf'/>
      <parameter type-id='type-id-20' name='buflen'/>
      <parameter type-id='type-id-161' name='nvlp'/>
      <parameter type-id='type-id-227' name='nva'/>
      <return type-id='type-id-1'/>
    </function-decl>
    <function-decl name='nvlist_unpack' mangled-name='nvlist_unpack' visibility='default' binding='global' size-in-bits='64' elf-symbol-id='nvlist_unpack'>
      <parameter type-id='type-id-14' name='buf'/>
      <parameter type-id='type-id-20' name='buflen'/>
      <parameter type-id='type-id-161' name='nvlp'/>
      <parameter type-id='type-id-1' name='kmflag'/>
      <return type-id='type-id-1'/>
    </function-decl>
    <pointer-type-def type-id='type-id-20' size-in-bits='64' id='type-id-236'/>
    <function-decl name='nvlist_pack' mangled-name='nvlist_pack' visibility='default' binding='global' size-in-bits='64' elf-symbol-id='nvlist_pack'>
      <parameter type-id='type-id-32' name='nvl'/>
      <parameter type-id='type-id-15' name='bufp'/>
      <parameter type-id='type-id-236' name='buflen'/>
      <parameter type-id='type-id-1' name='encoding'/>
      <parameter type-id='type-id-1' name='kmflag'/>
      <return type-id='type-id-1'/>
    </function-decl>
    <function-decl name='nvlist_merge' mangled-name='nvlist_merge' visibility='default' binding='global' size-in-bits='64' elf-symbol-id='nvlist_merge'>
      <parameter type-id='type-id-32' name='dst'/>
      <parameter type-id='type-id-32' name='nvl'/>
      <parameter type-id='type-id-1' name='flag'/>
      <return type-id='type-id-1'/>
    </function-decl>
    <function-decl name='nvlist_add_nvpair' mangled-name='nvlist_add_nvpair' visibility='default' binding='global' size-in-bits='64' elf-symbol-id='nvlist_add_nvpair'>
      <parameter type-id='type-id-32' name='nvl'/>
      <parameter type-id='type-id-12' name='nvp'/>
      <return type-id='type-id-1'/>
    </function-decl>
    <pointer-type-def type-id='type-id-123' size-in-bits='64' id='type-id-237'/>
    <function-decl name='nvpair_value_hrtime' mangled-name='nvpair_value_hrtime' visibility='default' binding='global' size-in-bits='64' elf-symbol-id='nvpair_value_hrtime'>
      <parameter type-id='type-id-12' name='nvp'/>
      <parameter type-id='type-id-237' name='val'/>
      <return type-id='type-id-1'/>
    </function-decl>
    <pointer-type-def type-id='type-id-161' size-in-bits='64' id='type-id-238'/>
    <pointer-type-def type-id='type-id-129' size-in-bits='64' id='type-id-239'/>
    <function-decl name='nvpair_value_nvlist_array' mangled-name='nvpair_value_nvlist_array' visibility='default' binding='global' size-in-bits='64' elf-symbol-id='nvpair_value_nvlist_array'>
      <parameter type-id='type-id-12' name='nvp'/>
      <parameter type-id='type-id-238' name='val'/>
      <parameter type-id='type-id-239' name='nelem'/>
      <return type-id='type-id-1'/>
    </function-decl>
    <pointer-type-def type-id='type-id-15' size-in-bits='64' id='type-id-240'/>
    <function-decl name='nvpair_value_string_array' mangled-name='nvpair_value_string_array' visibility='default' binding='global' size-in-bits='64' elf-symbol-id='nvpair_value_string_array'>
      <parameter type-id='type-id-12' name='nvp'/>
      <parameter type-id='type-id-240' name='val'/>
      <parameter type-id='type-id-239' name='nelem'/>
      <return type-id='type-id-1'/>
    </function-decl>
    <pointer-type-def type-id='type-id-156' size-in-bits='64' id='type-id-241'/>
    <function-decl name='nvpair_value_uint64_array' mangled-name='nvpair_value_uint64_array' visibility='default' binding='global' size-in-bits='64' elf-symbol-id='nvpair_value_uint64_array'>
      <parameter type-id='type-id-12' name='nvp'/>
      <parameter type-id='type-id-241' name='val'/>
      <parameter type-id='type-id-239' name='nelem'/>
      <return type-id='type-id-1'/>
    </function-decl>
    <pointer-type-def type-id='type-id-153' size-in-bits='64' id='type-id-242'/>
    <function-decl name='nvpair_value_int64_array' mangled-name='nvpair_value_int64_array' visibility='default' binding='global' size-in-bits='64' elf-symbol-id='nvpair_value_int64_array'>
      <parameter type-id='type-id-12' name='nvp'/>
      <parameter type-id='type-id-242' name='val'/>
      <parameter type-id='type-id-239' name='nelem'/>
      <return type-id='type-id-1'/>
    </function-decl>
    <pointer-type-def type-id='type-id-150' size-in-bits='64' id='type-id-243'/>
    <function-decl name='nvpair_value_uint32_array' mangled-name='nvpair_value_uint32_array' visibility='default' binding='global' size-in-bits='64' elf-symbol-id='nvpair_value_uint32_array'>
      <parameter type-id='type-id-12' name='nvp'/>
      <parameter type-id='type-id-243' name='val'/>
      <parameter type-id='type-id-239' name='nelem'/>
      <return type-id='type-id-1'/>
    </function-decl>
    <pointer-type-def type-id='type-id-147' size-in-bits='64' id='type-id-244'/>
    <function-decl name='nvpair_value_int32_array' mangled-name='nvpair_value_int32_array' visibility='default' binding='global' size-in-bits='64' elf-symbol-id='nvpair_value_int32_array'>
      <parameter type-id='type-id-12' name='nvp'/>
      <parameter type-id='type-id-244' name='val'/>
      <parameter type-id='type-id-239' name='nelem'/>
      <return type-id='type-id-1'/>
    </function-decl>
    <pointer-type-def type-id='type-id-144' size-in-bits='64' id='type-id-245'/>
    <function-decl name='nvpair_value_uint16_array' mangled-name='nvpair_value_uint16_array' visibility='default' binding='global' size-in-bits='64' elf-symbol-id='nvpair_value_uint16_array'>
      <parameter type-id='type-id-12' name='nvp'/>
      <parameter type-id='type-id-245' name='val'/>
      <parameter type-id='type-id-239' name='nelem'/>
      <return type-id='type-id-1'/>
    </function-decl>
    <pointer-type-def type-id='type-id-141' size-in-bits='64' id='type-id-246'/>
    <function-decl name='nvpair_value_int16_array' mangled-name='nvpair_value_int16_array' visibility='default' binding='global' size-in-bits='64' elf-symbol-id='nvpair_value_int16_array'>
      <parameter type-id='type-id-12' name='nvp'/>
      <parameter type-id='type-id-246' name='val'/>
      <parameter type-id='type-id-239' name='nelem'/>
      <return type-id='type-id-1'/>
    </function-decl>
    <pointer-type-def type-id='type-id-138' size-in-bits='64' id='type-id-247'/>
    <function-decl name='nvpair_value_uint8_array' mangled-name='nvpair_value_uint8_array' visibility='default' binding='global' size-in-bits='64' elf-symbol-id='nvpair_value_uint8_array'>
      <parameter type-id='type-id-12' name='nvp'/>
      <parameter type-id='type-id-247' name='val'/>
      <parameter type-id='type-id-239' name='nelem'/>
      <return type-id='type-id-1'/>
    </function-decl>
    <pointer-type-def type-id='type-id-135' size-in-bits='64' id='type-id-248'/>
    <function-decl name='nvpair_value_int8_array' mangled-name='nvpair_value_int8_array' visibility='default' binding='global' size-in-bits='64' elf-symbol-id='nvpair_value_int8_array'>
      <parameter type-id='type-id-12' name='nvp'/>
      <parameter type-id='type-id-248' name='val'/>
      <parameter type-id='type-id-239' name='nelem'/>
      <return type-id='type-id-1'/>
    </function-decl>
    <pointer-type-def type-id='type-id-132' size-in-bits='64' id='type-id-249'/>
    <function-decl name='nvpair_value_byte_array' mangled-name='nvpair_value_byte_array' visibility='default' binding='global' size-in-bits='64' elf-symbol-id='nvpair_value_byte_array'>
      <parameter type-id='type-id-12' name='nvp'/>
      <parameter type-id='type-id-249' name='val'/>
      <parameter type-id='type-id-239' name='nelem'/>
      <return type-id='type-id-1'/>
    </function-decl>
    <pointer-type-def type-id='type-id-128' size-in-bits='64' id='type-id-250'/>
    <function-decl name='nvpair_value_boolean_array' mangled-name='nvpair_value_boolean_array' visibility='default' binding='global' size-in-bits='64' elf-symbol-id='nvpair_value_boolean_array'>
      <parameter type-id='type-id-12' name='nvp'/>
      <parameter type-id='type-id-250' name='val'/>
      <parameter type-id='type-id-239' name='nelem'/>
      <return type-id='type-id-1'/>
    </function-decl>
    <function-decl name='nvpair_value_nvlist' mangled-name='nvpair_value_nvlist' visibility='default' binding='global' size-in-bits='64' elf-symbol-id='nvpair_value_nvlist'>
      <parameter type-id='type-id-12' name='nvp'/>
      <parameter type-id='type-id-161' name='val'/>
      <return type-id='type-id-1'/>
    </function-decl>
    <function-decl name='nvpair_value_string' mangled-name='nvpair_value_string' visibility='default' binding='global' size-in-bits='64' elf-symbol-id='nvpair_value_string'>
      <parameter type-id='type-id-12' name='nvp'/>
      <parameter type-id='type-id-15' name='val'/>
      <return type-id='type-id-1'/>
    </function-decl>
    <pointer-type-def type-id='type-id-117' size-in-bits='64' id='type-id-251'/>
    <function-decl name='nvpair_value_double' mangled-name='nvpair_value_double' visibility='default' binding='global' size-in-bits='64' elf-symbol-id='nvpair_value_double'>
      <parameter type-id='type-id-12' name='nvp'/>
      <parameter type-id='type-id-251' name='val'/>
      <return type-id='type-id-1'/>
    </function-decl>
    <function-decl name='nvpair_value_uint64' mangled-name='nvpair_value_uint64' visibility='default' binding='global' size-in-bits='64' elf-symbol-id='nvpair_value_uint64'>
      <parameter type-id='type-id-12' name='nvp'/>
      <parameter type-id='type-id-156' name='val'/>
      <return type-id='type-id-1'/>
    </function-decl>
    <function-decl name='nvpair_value_int64' mangled-name='nvpair_value_int64' visibility='default' binding='global' size-in-bits='64' elf-symbol-id='nvpair_value_int64'>
      <parameter type-id='type-id-12' name='nvp'/>
      <parameter type-id='type-id-153' name='val'/>
      <return type-id='type-id-1'/>
    </function-decl>
    <function-decl name='nvpair_value_uint32' mangled-name='nvpair_value_uint32' visibility='default' binding='global' size-in-bits='64' elf-symbol-id='nvpair_value_uint32'>
      <parameter type-id='type-id-12' name='nvp'/>
      <parameter type-id='type-id-150' name='val'/>
      <return type-id='type-id-1'/>
    </function-decl>
    <function-decl name='nvpair_value_int32' mangled-name='nvpair_value_int32' visibility='default' binding='global' size-in-bits='64' elf-symbol-id='nvpair_value_int32'>
      <parameter type-id='type-id-12' name='nvp'/>
      <parameter type-id='type-id-147' name='val'/>
      <return type-id='type-id-1'/>
    </function-decl>
    <function-decl name='nvpair_value_uint16' mangled-name='nvpair_value_uint16' visibility='default' binding='global' size-in-bits='64' elf-symbol-id='nvpair_value_uint16'>
      <parameter type-id='type-id-12' name='nvp'/>
      <parameter type-id='type-id-144' name='val'/>
      <return type-id='type-id-1'/>
    </function-decl>
    <function-decl name='nvpair_value_int16' mangled-name='nvpair_value_int16' visibility='default' binding='global' size-in-bits='64' elf-symbol-id='nvpair_value_int16'>
      <parameter type-id='type-id-12' name='nvp'/>
      <parameter type-id='type-id-141' name='val'/>
      <return type-id='type-id-1'/>
    </function-decl>
    <function-decl name='nvpair_value_uint8' mangled-name='nvpair_value_uint8' visibility='default' binding='global' size-in-bits='64' elf-symbol-id='nvpair_value_uint8'>
      <parameter type-id='type-id-12' name='nvp'/>
      <parameter type-id='type-id-138' name='val'/>
      <return type-id='type-id-1'/>
    </function-decl>
    <function-decl name='nvpair_value_int8' mangled-name='nvpair_value_int8' visibility='default' binding='global' size-in-bits='64' elf-symbol-id='nvpair_value_int8'>
      <parameter type-id='type-id-12' name='nvp'/>
      <parameter type-id='type-id-135' name='val'/>
      <return type-id='type-id-1'/>
    </function-decl>
    <function-decl name='nvpair_value_byte' mangled-name='nvpair_value_byte' visibility='default' binding='global' size-in-bits='64' elf-symbol-id='nvpair_value_byte'>
      <parameter type-id='type-id-12' name='nvp'/>
      <parameter type-id='type-id-132' name='val'/>
      <return type-id='type-id-1'/>
    </function-decl>
    <function-decl name='nvpair_value_boolean_value' mangled-name='nvpair_value_boolean_value' visibility='default' binding='global' size-in-bits='64' elf-symbol-id='nvpair_value_boolean_value'>
      <parameter type-id='type-id-12' name='nvp'/>
      <parameter type-id='type-id-128' name='val'/>
      <return type-id='type-id-1'/>
    </function-decl>
    <function-decl name='nvlist_exists' mangled-name='nvlist_exists' visibility='default' binding='global' size-in-bits='64' elf-symbol-id='nvlist_exists'>
      <parameter type-id='type-id-32' name='nvl'/>
      <parameter type-id='type-id-36' name='name'/>
      <return type-id='type-id-87'/>
    </function-decl>
    <pointer-type-def type-id='type-id-12' size-in-bits='64' id='type-id-252'/>
    <pointer-type-def type-id='type-id-1' size-in-bits='64' id='type-id-253'/>
    <function-decl name='nvlist_lookup_nvpair_embedded_index' mangled-name='nvlist_lookup_nvpair_embedded_index' visibility='default' binding='global' size-in-bits='64' elf-symbol-id='nvlist_lookup_nvpair_embedded_index'>
      <parameter type-id='type-id-32' name='nvl'/>
      <parameter type-id='type-id-36' name='name'/>
      <parameter type-id='type-id-252' name='ret'/>
      <parameter type-id='type-id-253' name='ip'/>
      <parameter type-id='type-id-15' name='ep'/>
      <return type-id='type-id-1'/>
    </function-decl>
    <function-decl name='nvlist_lookup_nvpair' mangled-name='nvlist_lookup_nvpair' visibility='default' binding='global' size-in-bits='64' elf-symbol-id='nvlist_lookup_nvpair'>
      <parameter type-id='type-id-32' name='nvl'/>
      <parameter type-id='type-id-36' name='name'/>
      <parameter type-id='type-id-252' name='ret'/>
      <return type-id='type-id-1'/>
    </function-decl>
    <function-decl name='nvlist_lookup_pairs' mangled-name='nvlist_lookup_pairs' visibility='default' binding='global' size-in-bits='64' elf-symbol-id='nvlist_lookup_pairs'>
      <parameter type-id='type-id-32' name='nvl'/>
      <parameter type-id='type-id-1' name='flag'/>
      <parameter is-variadic='yes'/>
      <return type-id='type-id-1'/>
    </function-decl>
    <function-decl name='nvlist_lookup_hrtime' mangled-name='nvlist_lookup_hrtime' visibility='default' binding='global' size-in-bits='64' elf-symbol-id='nvlist_lookup_hrtime'>
      <parameter type-id='type-id-32' name='nvl'/>
      <parameter type-id='type-id-36' name='name'/>
      <parameter type-id='type-id-237' name='val'/>
      <return type-id='type-id-1'/>
    </function-decl>
    <function-decl name='nvlist_lookup_nvlist_array' mangled-name='nvlist_lookup_nvlist_array' visibility='default' binding='global' size-in-bits='64' elf-symbol-id='nvlist_lookup_nvlist_array'>
      <parameter type-id='type-id-32' name='nvl'/>
      <parameter type-id='type-id-36' name='name'/>
      <parameter type-id='type-id-238' name='a'/>
      <parameter type-id='type-id-239' name='n'/>
      <return type-id='type-id-1'/>
    </function-decl>
    <function-decl name='nvlist_lookup_string_array' mangled-name='nvlist_lookup_string_array' visibility='default' binding='global' size-in-bits='64' elf-symbol-id='nvlist_lookup_string_array'>
      <parameter type-id='type-id-32' name='nvl'/>
      <parameter type-id='type-id-36' name='name'/>
      <parameter type-id='type-id-240' name='a'/>
      <parameter type-id='type-id-239' name='n'/>
      <return type-id='type-id-1'/>
    </function-decl>
    <function-decl name='nvlist_lookup_uint64_array' mangled-name='nvlist_lookup_uint64_array' visibility='default' binding='global' size-in-bits='64' elf-symbol-id='nvlist_lookup_uint64_array'>
      <parameter type-id='type-id-32' name='nvl'/>
      <parameter type-id='type-id-36' name='name'/>
      <parameter type-id='type-id-241' name='a'/>
      <parameter type-id='type-id-239' name='n'/>
      <return type-id='type-id-1'/>
    </function-decl>
    <function-decl name='nvlist_lookup_int64_array' mangled-name='nvlist_lookup_int64_array' visibility='default' binding='global' size-in-bits='64' elf-symbol-id='nvlist_lookup_int64_array'>
      <parameter type-id='type-id-32' name='nvl'/>
      <parameter type-id='type-id-36' name='name'/>
      <parameter type-id='type-id-242' name='a'/>
      <parameter type-id='type-id-239' name='n'/>
      <return type-id='type-id-1'/>
    </function-decl>
    <function-decl name='nvlist_lookup_uint32_array' mangled-name='nvlist_lookup_uint32_array' visibility='default' binding='global' size-in-bits='64' elf-symbol-id='nvlist_lookup_uint32_array'>
      <parameter type-id='type-id-32' name='nvl'/>
      <parameter type-id='type-id-36' name='name'/>
      <parameter type-id='type-id-243' name='a'/>
      <parameter type-id='type-id-239' name='n'/>
      <return type-id='type-id-1'/>
    </function-decl>
    <function-decl name='nvlist_lookup_int32_array' mangled-name='nvlist_lookup_int32_array' visibility='default' binding='global' size-in-bits='64' elf-symbol-id='nvlist_lookup_int32_array'>
      <parameter type-id='type-id-32' name='nvl'/>
      <parameter type-id='type-id-36' name='name'/>
      <parameter type-id='type-id-244' name='a'/>
      <parameter type-id='type-id-239' name='n'/>
      <return type-id='type-id-1'/>
    </function-decl>
    <function-decl name='nvlist_lookup_uint16_array' mangled-name='nvlist_lookup_uint16_array' visibility='default' binding='global' size-in-bits='64' elf-symbol-id='nvlist_lookup_uint16_array'>
      <parameter type-id='type-id-32' name='nvl'/>
      <parameter type-id='type-id-36' name='name'/>
      <parameter type-id='type-id-245' name='a'/>
      <parameter type-id='type-id-239' name='n'/>
      <return type-id='type-id-1'/>
    </function-decl>
    <function-decl name='nvlist_lookup_int16_array' mangled-name='nvlist_lookup_int16_array' visibility='default' binding='global' size-in-bits='64' elf-symbol-id='nvlist_lookup_int16_array'>
      <parameter type-id='type-id-32' name='nvl'/>
      <parameter type-id='type-id-36' name='name'/>
      <parameter type-id='type-id-246' name='a'/>
      <parameter type-id='type-id-239' name='n'/>
      <return type-id='type-id-1'/>
    </function-decl>
    <function-decl name='nvlist_lookup_uint8_array' mangled-name='nvlist_lookup_uint8_array' visibility='default' binding='global' size-in-bits='64' elf-symbol-id='nvlist_lookup_uint8_array'>
      <parameter type-id='type-id-32' name='nvl'/>
      <parameter type-id='type-id-36' name='name'/>
      <parameter type-id='type-id-247' name='a'/>
      <parameter type-id='type-id-239' name='n'/>
      <return type-id='type-id-1'/>
    </function-decl>
    <function-decl name='nvlist_lookup_int8_array' mangled-name='nvlist_lookup_int8_array' visibility='default' binding='global' size-in-bits='64' elf-symbol-id='nvlist_lookup_int8_array'>
      <parameter type-id='type-id-32' name='nvl'/>
      <parameter type-id='type-id-36' name='name'/>
      <parameter type-id='type-id-248' name='a'/>
      <parameter type-id='type-id-239' name='n'/>
      <return type-id='type-id-1'/>
    </function-decl>
    <function-decl name='nvlist_lookup_byte_array' mangled-name='nvlist_lookup_byte_array' visibility='default' binding='global' size-in-bits='64' elf-symbol-id='nvlist_lookup_byte_array'>
      <parameter type-id='type-id-32' name='nvl'/>
      <parameter type-id='type-id-36' name='name'/>
      <parameter type-id='type-id-249' name='a'/>
      <parameter type-id='type-id-239' name='n'/>
      <return type-id='type-id-1'/>
    </function-decl>
    <function-decl name='nvlist_lookup_boolean_array' mangled-name='nvlist_lookup_boolean_array' visibility='default' binding='global' size-in-bits='64' elf-symbol-id='nvlist_lookup_boolean_array'>
      <parameter type-id='type-id-32' name='nvl'/>
      <parameter type-id='type-id-36' name='name'/>
      <parameter type-id='type-id-250' name='a'/>
      <parameter type-id='type-id-239' name='n'/>
      <return type-id='type-id-1'/>
    </function-decl>
    <function-decl name='nvlist_lookup_nvlist' mangled-name='nvlist_lookup_nvlist' visibility='default' binding='global' size-in-bits='64' elf-symbol-id='nvlist_lookup_nvlist'>
      <parameter type-id='type-id-32' name='nvl'/>
      <parameter type-id='type-id-36' name='name'/>
      <parameter type-id='type-id-161' name='val'/>
      <return type-id='type-id-1'/>
    </function-decl>
    <function-decl name='nvlist_lookup_string' mangled-name='nvlist_lookup_string' visibility='default' binding='global' size-in-bits='64' elf-symbol-id='nvlist_lookup_string'>
      <parameter type-id='type-id-32' name='nvl'/>
      <parameter type-id='type-id-36' name='name'/>
      <parameter type-id='type-id-15' name='val'/>
      <return type-id='type-id-1'/>
    </function-decl>
    <function-decl name='nvlist_lookup_double' mangled-name='nvlist_lookup_double' visibility='default' binding='global' size-in-bits='64' elf-symbol-id='nvlist_lookup_double'>
      <parameter type-id='type-id-32' name='nvl'/>
      <parameter type-id='type-id-36' name='name'/>
      <parameter type-id='type-id-251' name='val'/>
      <return type-id='type-id-1'/>
    </function-decl>
    <function-decl name='nvlist_lookup_uint64' mangled-name='nvlist_lookup_uint64' visibility='default' binding='global' size-in-bits='64' elf-symbol-id='nvlist_lookup_uint64'>
      <parameter type-id='type-id-32' name='nvl'/>
      <parameter type-id='type-id-36' name='name'/>
      <parameter type-id='type-id-156' name='val'/>
      <return type-id='type-id-1'/>
    </function-decl>
    <function-decl name='nvlist_lookup_int64' mangled-name='nvlist_lookup_int64' visibility='default' binding='global' size-in-bits='64' elf-symbol-id='nvlist_lookup_int64'>
      <parameter type-id='type-id-32' name='nvl'/>
      <parameter type-id='type-id-36' name='name'/>
      <parameter type-id='type-id-153' name='val'/>
      <return type-id='type-id-1'/>
    </function-decl>
    <function-decl name='nvlist_lookup_uint32' mangled-name='nvlist_lookup_uint32' visibility='default' binding='global' size-in-bits='64' elf-symbol-id='nvlist_lookup_uint32'>
      <parameter type-id='type-id-32' name='nvl'/>
      <parameter type-id='type-id-36' name='name'/>
      <parameter type-id='type-id-150' name='val'/>
      <return type-id='type-id-1'/>
    </function-decl>
    <function-decl name='nvlist_lookup_int32' mangled-name='nvlist_lookup_int32' visibility='default' binding='global' size-in-bits='64' elf-symbol-id='nvlist_lookup_int32'>
      <parameter type-id='type-id-32' name='nvl'/>
      <parameter type-id='type-id-36' name='name'/>
      <parameter type-id='type-id-147' name='val'/>
      <return type-id='type-id-1'/>
    </function-decl>
    <function-decl name='nvlist_lookup_uint16' mangled-name='nvlist_lookup_uint16' visibility='default' binding='global' size-in-bits='64' elf-symbol-id='nvlist_lookup_uint16'>
      <parameter type-id='type-id-32' name='nvl'/>
      <parameter type-id='type-id-36' name='name'/>
      <parameter type-id='type-id-144' name='val'/>
      <return type-id='type-id-1'/>
    </function-decl>
    <function-decl name='nvlist_lookup_int16' mangled-name='nvlist_lookup_int16' visibility='default' binding='global' size-in-bits='64' elf-symbol-id='nvlist_lookup_int16'>
      <parameter type-id='type-id-32' name='nvl'/>
      <parameter type-id='type-id-36' name='name'/>
      <parameter type-id='type-id-141' name='val'/>
      <return type-id='type-id-1'/>
    </function-decl>
    <function-decl name='nvlist_lookup_uint8' mangled-name='nvlist_lookup_uint8' visibility='default' binding='global' size-in-bits='64' elf-symbol-id='nvlist_lookup_uint8'>
      <parameter type-id='type-id-32' name='nvl'/>
      <parameter type-id='type-id-36' name='name'/>
      <parameter type-id='type-id-138' name='val'/>
      <return type-id='type-id-1'/>
    </function-decl>
    <function-decl name='nvlist_lookup_int8' mangled-name='nvlist_lookup_int8' visibility='default' binding='global' size-in-bits='64' elf-symbol-id='nvlist_lookup_int8'>
      <parameter type-id='type-id-32' name='nvl'/>
      <parameter type-id='type-id-36' name='name'/>
      <parameter type-id='type-id-135' name='val'/>
      <return type-id='type-id-1'/>
    </function-decl>
    <function-decl name='nvlist_lookup_byte' mangled-name='nvlist_lookup_byte' visibility='default' binding='global' size-in-bits='64' elf-symbol-id='nvlist_lookup_byte'>
      <parameter type-id='type-id-32' name='nvl'/>
      <parameter type-id='type-id-36' name='name'/>
      <parameter type-id='type-id-132' name='val'/>
      <return type-id='type-id-1'/>
    </function-decl>
    <function-decl name='nvlist_lookup_boolean_value' mangled-name='nvlist_lookup_boolean_value' visibility='default' binding='global' size-in-bits='64' elf-symbol-id='nvlist_lookup_boolean_value'>
      <parameter type-id='type-id-32' name='nvl'/>
      <parameter type-id='type-id-36' name='name'/>
      <parameter type-id='type-id-128' name='val'/>
      <return type-id='type-id-1'/>
    </function-decl>
    <function-decl name='nvlist_lookup_boolean' mangled-name='nvlist_lookup_boolean' visibility='default' binding='global' size-in-bits='64' elf-symbol-id='nvlist_lookup_boolean'>
      <parameter type-id='type-id-32' name='nvl'/>
      <parameter type-id='type-id-36' name='name'/>
      <return type-id='type-id-1'/>
    </function-decl>
    <function-decl name='nvpair_type_is_array' mangled-name='nvpair_type_is_array' visibility='default' binding='global' size-in-bits='64' elf-symbol-id='nvpair_type_is_array'>
      <parameter type-id='type-id-12' name='nvp'/>
      <return type-id='type-id-1'/>
    </function-decl>
    <function-decl name='nvpair_type' mangled-name='nvpair_type' visibility='default' binding='global' size-in-bits='64' elf-symbol-id='nvpair_type'>
      <parameter type-id='type-id-12' name='nvp'/>
      <return type-id='type-id-5'/>
    </function-decl>
    <function-decl name='nvpair_name' mangled-name='nvpair_name' visibility='default' binding='global' size-in-bits='64' elf-symbol-id='nvpair_name'>
      <parameter type-id='type-id-12' name='nvp'/>
      <return type-id='type-id-14'/>
    </function-decl>
    <function-decl name='nvlist_empty' mangled-name='nvlist_empty' visibility='default' binding='global' size-in-bits='64' elf-symbol-id='nvlist_empty'>
      <parameter type-id='type-id-32' name='nvl'/>
      <return type-id='type-id-87'/>
    </function-decl>
    <function-decl name='nvlist_prev_nvpair' mangled-name='nvlist_prev_nvpair' visibility='default' binding='global' size-in-bits='64' elf-symbol-id='nvlist_prev_nvpair'>
      <parameter type-id='type-id-32' name='nvl'/>
      <parameter type-id='type-id-12' name='nvp'/>
      <return type-id='type-id-12'/>
    </function-decl>
    <function-decl name='nvlist_next_nvpair' mangled-name='nvlist_next_nvpair' visibility='default' binding='global' size-in-bits='64' elf-symbol-id='nvlist_next_nvpair'>
      <parameter type-id='type-id-32' name='nvl'/>
      <parameter type-id='type-id-12' name='nvp'/>
      <return type-id='type-id-12'/>
    </function-decl>
    <function-decl name='nvlist_add_nvlist_array' mangled-name='nvlist_add_nvlist_array' visibility='default' binding='global' size-in-bits='64' elf-symbol-id='nvlist_add_nvlist_array'>
      <parameter type-id='type-id-32' name='nvl'/>
      <parameter type-id='type-id-36' name='name'/>
      <parameter type-id='type-id-161' name='a'/>
      <parameter type-id='type-id-129' name='n'/>
      <return type-id='type-id-1'/>
    </function-decl>
    <function-decl name='nvlist_add_nvlist' mangled-name='nvlist_add_nvlist' visibility='default' binding='global' size-in-bits='64' elf-symbol-id='nvlist_add_nvlist'>
      <parameter type-id='type-id-32' name='nvl'/>
      <parameter type-id='type-id-36' name='name'/>
      <parameter type-id='type-id-32' name='val'/>
      <return type-id='type-id-1'/>
    </function-decl>
    <function-decl name='nvlist_add_hrtime' mangled-name='nvlist_add_hrtime' visibility='default' binding='global' size-in-bits='64' elf-symbol-id='nvlist_add_hrtime'>
      <parameter type-id='type-id-32' name='nvl'/>
      <parameter type-id='type-id-36' name='name'/>
      <parameter type-id='type-id-123' name='val'/>
      <return type-id='type-id-1'/>
    </function-decl>
    <qualified-type-def type-id='type-id-14' const='yes' id='type-id-254'/>
    <pointer-type-def type-id='type-id-254' size-in-bits='64' id='type-id-255'/>
    <function-decl name='nvlist_add_string_array' mangled-name='nvlist_add_string_array' visibility='default' binding='global' size-in-bits='64' elf-symbol-id='nvlist_add_string_array'>
      <parameter type-id='type-id-32' name='nvl'/>
      <parameter type-id='type-id-36' name='name'/>
      <parameter type-id='type-id-255' name='a'/>
      <parameter type-id='type-id-129' name='n'/>
      <return type-id='type-id-1'/>
    </function-decl>
    <function-decl name='nvlist_add_uint64_array' mangled-name='nvlist_add_uint64_array' visibility='default' binding='global' size-in-bits='64' elf-symbol-id='nvlist_add_uint64_array'>
      <parameter type-id='type-id-32' name='nvl'/>
      <parameter type-id='type-id-36' name='name'/>
      <parameter type-id='type-id-156' name='a'/>
      <parameter type-id='type-id-129' name='n'/>
      <return type-id='type-id-1'/>
    </function-decl>
    <function-decl name='nvlist_add_int64_array' mangled-name='nvlist_add_int64_array' visibility='default' binding='global' size-in-bits='64' elf-symbol-id='nvlist_add_int64_array'>
      <parameter type-id='type-id-32' name='nvl'/>
      <parameter type-id='type-id-36' name='name'/>
      <parameter type-id='type-id-153' name='a'/>
      <parameter type-id='type-id-129' name='n'/>
      <return type-id='type-id-1'/>
    </function-decl>
    <function-decl name='nvlist_add_uint32_array' mangled-name='nvlist_add_uint32_array' visibility='default' binding='global' size-in-bits='64' elf-symbol-id='nvlist_add_uint32_array'>
      <parameter type-id='type-id-32' name='nvl'/>
      <parameter type-id='type-id-36' name='name'/>
      <parameter type-id='type-id-150' name='a'/>
      <parameter type-id='type-id-129' name='n'/>
      <return type-id='type-id-1'/>
    </function-decl>
    <function-decl name='nvlist_add_int32_array' mangled-name='nvlist_add_int32_array' visibility='default' binding='global' size-in-bits='64' elf-symbol-id='nvlist_add_int32_array'>
      <parameter type-id='type-id-32' name='nvl'/>
      <parameter type-id='type-id-36' name='name'/>
      <parameter type-id='type-id-147' name='a'/>
      <parameter type-id='type-id-129' name='n'/>
      <return type-id='type-id-1'/>
    </function-decl>
    <function-decl name='nvlist_add_uint16_array' mangled-name='nvlist_add_uint16_array' visibility='default' binding='global' size-in-bits='64' elf-symbol-id='nvlist_add_uint16_array'>
      <parameter type-id='type-id-32' name='nvl'/>
      <parameter type-id='type-id-36' name='name'/>
      <parameter type-id='type-id-144' name='a'/>
      <parameter type-id='type-id-129' name='n'/>
      <return type-id='type-id-1'/>
    </function-decl>
    <function-decl name='nvlist_add_int16_array' mangled-name='nvlist_add_int16_array' visibility='default' binding='global' size-in-bits='64' elf-symbol-id='nvlist_add_int16_array'>
      <parameter type-id='type-id-32' name='nvl'/>
      <parameter type-id='type-id-36' name='name'/>
      <parameter type-id='type-id-141' name='a'/>
      <parameter type-id='type-id-129' name='n'/>
      <return type-id='type-id-1'/>
    </function-decl>
    <function-decl name='nvlist_add_uint8_array' mangled-name='nvlist_add_uint8_array' visibility='default' binding='global' size-in-bits='64' elf-symbol-id='nvlist_add_uint8_array'>
      <parameter type-id='type-id-32' name='nvl'/>
      <parameter type-id='type-id-36' name='name'/>
      <parameter type-id='type-id-138' name='a'/>
      <parameter type-id='type-id-129' name='n'/>
      <return type-id='type-id-1'/>
    </function-decl>
    <function-decl name='nvlist_add_int8_array' mangled-name='nvlist_add_int8_array' visibility='default' binding='global' size-in-bits='64' elf-symbol-id='nvlist_add_int8_array'>
      <parameter type-id='type-id-32' name='nvl'/>
      <parameter type-id='type-id-36' name='name'/>
      <parameter type-id='type-id-135' name='a'/>
      <parameter type-id='type-id-129' name='n'/>
      <return type-id='type-id-1'/>
    </function-decl>
    <function-decl name='nvlist_add_byte_array' mangled-name='nvlist_add_byte_array' visibility='default' binding='global' size-in-bits='64' elf-symbol-id='nvlist_add_byte_array'>
      <parameter type-id='type-id-32' name='nvl'/>
      <parameter type-id='type-id-36' name='name'/>
      <parameter type-id='type-id-132' name='a'/>
      <parameter type-id='type-id-129' name='n'/>
      <return type-id='type-id-1'/>
    </function-decl>
    <function-decl name='nvlist_add_boolean_array' mangled-name='nvlist_add_boolean_array' visibility='default' binding='global' size-in-bits='64' elf-symbol-id='nvlist_add_boolean_array'>
      <parameter type-id='type-id-32' name='nvl'/>
      <parameter type-id='type-id-36' name='name'/>
      <parameter type-id='type-id-128' name='a'/>
      <parameter type-id='type-id-129' name='n'/>
      <return type-id='type-id-1'/>
    </function-decl>
    <function-decl name='nvlist_add_string' mangled-name='nvlist_add_string' visibility='default' binding='global' size-in-bits='64' elf-symbol-id='nvlist_add_string'>
      <parameter type-id='type-id-32' name='nvl'/>
      <parameter type-id='type-id-36' name='name'/>
      <parameter type-id='type-id-36' name='val'/>
      <return type-id='type-id-1'/>
    </function-decl>
    <function-decl name='nvlist_add_double' mangled-name='nvlist_add_double' visibility='default' binding='global' size-in-bits='64' elf-symbol-id='nvlist_add_double'>
      <parameter type-id='type-id-32' name='nvl'/>
      <parameter type-id='type-id-36' name='name'/>
      <parameter type-id='type-id-117' name='val'/>
      <return type-id='type-id-1'/>
    </function-decl>
    <function-decl name='nvlist_add_uint64' mangled-name='nvlist_add_uint64' visibility='default' binding='global' size-in-bits='64' elf-symbol-id='nvlist_add_uint64'>
      <parameter type-id='type-id-32' name='nvl'/>
      <parameter type-id='type-id-36' name='name'/>
      <parameter type-id='type-id-28' name='val'/>
      <return type-id='type-id-1'/>
    </function-decl>
    <function-decl name='nvlist_add_int64' mangled-name='nvlist_add_int64' visibility='default' binding='global' size-in-bits='64' elf-symbol-id='nvlist_add_int64'>
      <parameter type-id='type-id-32' name='nvl'/>
      <parameter type-id='type-id-36' name='name'/>
      <parameter type-id='type-id-112' name='val'/>
      <return type-id='type-id-1'/>
    </function-decl>
    <function-decl name='nvlist_add_uint32' mangled-name='nvlist_add_uint32' visibility='default' binding='global' size-in-bits='64' elf-symbol-id='nvlist_add_uint32'>
      <parameter type-id='type-id-32' name='nvl'/>
      <parameter type-id='type-id-36' name='name'/>
      <parameter type-id='type-id-27' name='val'/>
      <return type-id='type-id-1'/>
    </function-decl>
    <function-decl name='nvlist_add_int32' mangled-name='nvlist_add_int32' visibility='default' binding='global' size-in-bits='64' elf-symbol-id='nvlist_add_int32'>
      <parameter type-id='type-id-32' name='nvl'/>
      <parameter type-id='type-id-36' name='name'/>
      <parameter type-id='type-id-3' name='val'/>
      <return type-id='type-id-1'/>
    </function-decl>
    <function-decl name='nvlist_add_uint16' mangled-name='nvlist_add_uint16' visibility='default' binding='global' size-in-bits='64' elf-symbol-id='nvlist_add_uint16'>
      <parameter type-id='type-id-32' name='nvl'/>
      <parameter type-id='type-id-36' name='name'/>
      <parameter type-id='type-id-104' name='val'/>
      <return type-id='type-id-1'/>
    </function-decl>
    <function-decl name='nvlist_add_int16' mangled-name='nvlist_add_int16' visibility='default' binding='global' size-in-bits='64' elf-symbol-id='nvlist_add_int16'>
      <parameter type-id='type-id-32' name='nvl'/>
      <parameter type-id='type-id-36' name='name'/>
      <parameter type-id='type-id-4' name='val'/>
      <return type-id='type-id-1'/>
    </function-decl>
    <function-decl name='nvlist_add_uint8' mangled-name='nvlist_add_uint8' visibility='default' binding='global' size-in-bits='64' elf-symbol-id='nvlist_add_uint8'>
      <parameter type-id='type-id-32' name='nvl'/>
      <parameter type-id='type-id-36' name='name'/>
      <parameter type-id='type-id-98' name='val'/>
      <return type-id='type-id-1'/>
    </function-decl>
    <function-decl name='nvlist_add_int8' mangled-name='nvlist_add_int8' visibility='default' binding='global' size-in-bits='64' elf-symbol-id='nvlist_add_int8'>
      <parameter type-id='type-id-32' name='nvl'/>
      <parameter type-id='type-id-36' name='name'/>
      <parameter type-id='type-id-94' name='val'/>
      <return type-id='type-id-1'/>
    </function-decl>
    <function-decl name='nvlist_add_byte' mangled-name='nvlist_add_byte' visibility='default' binding='global' size-in-bits='64' elf-symbol-id='nvlist_add_byte'>
      <parameter type-id='type-id-32' name='nvl'/>
      <parameter type-id='type-id-36' name='name'/>
      <parameter type-id='type-id-90' name='val'/>
      <return type-id='type-id-1'/>
    </function-decl>
    <function-decl name='nvlist_add_boolean_value' mangled-name='nvlist_add_boolean_value' visibility='default' binding='global' size-in-bits='64' elf-symbol-id='nvlist_add_boolean_value'>
      <parameter type-id='type-id-32' name='nvl'/>
      <parameter type-id='type-id-36' name='name'/>
      <parameter type-id='type-id-87' name='val'/>
      <return type-id='type-id-1'/>
    </function-decl>
    <function-decl name='nvlist_add_boolean' mangled-name='nvlist_add_boolean' visibility='default' binding='global' size-in-bits='64' elf-symbol-id='nvlist_add_boolean'>
      <parameter type-id='type-id-32' name='nvl'/>
      <parameter type-id='type-id-36' name='name'/>
      <return type-id='type-id-1'/>
    </function-decl>
    <function-decl name='nvlist_dup' mangled-name='nvlist_dup' visibility='default' binding='global' size-in-bits='64' elf-symbol-id='nvlist_dup'>
      <parameter type-id='type-id-32' name='nvl'/>
      <parameter type-id='type-id-161' name='nvlp'/>
      <parameter type-id='type-id-1' name='kmflag'/>
      <return type-id='type-id-1'/>
    </function-decl>
    <function-decl name='nvlist_free' mangled-name='nvlist_free' visibility='default' binding='global' size-in-bits='64' elf-symbol-id='nvlist_free'>
      <parameter type-id='type-id-32' name='nvl'/>
      <return type-id='type-id-25'/>
    </function-decl>
    <function-decl name='nvlist_alloc' mangled-name='nvlist_alloc' visibility='default' binding='global' size-in-bits='64' elf-symbol-id='nvlist_alloc'>
      <parameter type-id='type-id-161' name='nvlp'/>
      <parameter type-id='type-id-129' name='nvflag'/>
      <parameter type-id='type-id-1' name='kmflag'/>
      <return type-id='type-id-1'/>
    </function-decl>
    <function-decl name='nvlist_nvflag' mangled-name='nvlist_nvflag' visibility='default' binding='global' size-in-bits='64' elf-symbol-id='nvlist_nvflag'>
      <parameter type-id='type-id-32' name='nvl'/>
      <return type-id='type-id-129'/>
    </function-decl>
    <function-decl name='nvlist_lookup_nv_alloc' mangled-name='nvlist_lookup_nv_alloc' visibility='default' binding='global' size-in-bits='64' elf-symbol-id='nvlist_lookup_nv_alloc'>
      <parameter type-id='type-id-32' name='nvl'/>
      <return type-id='type-id-227'/>
    </function-decl>
    <function-decl name='nv_alloc_fini' mangled-name='nv_alloc_fini' visibility='default' binding='global' size-in-bits='64' elf-symbol-id='nv_alloc_fini'>
      <parameter type-id='type-id-227' name='nva'/>
      <return type-id='type-id-25'/>
    </function-decl>
    <function-decl name='nv_alloc_reset' mangled-name='nv_alloc_reset' visibility='default' binding='global' size-in-bits='64' elf-symbol-id='nv_alloc_reset'>
      <parameter type-id='type-id-227' name='nva'/>
      <return type-id='type-id-25'/>
    </function-decl>
    <function-decl name='nv_alloc_init' mangled-name='nv_alloc_init' visibility='default' binding='global' size-in-bits='64' elf-symbol-id='nv_alloc_init'>
      <parameter type-id='type-id-227' name='nva'/>
      <parameter type-id='type-id-220' name='nvo'/>
      <parameter is-variadic='yes'/>
      <return type-id='type-id-1'/>
    </function-decl>
    <function-decl name='nvlist_xalloc' mangled-name='nvlist_xalloc' visibility='default' binding='global' size-in-bits='64' elf-symbol-id='nvlist_xalloc'>
      <parameter type-id='type-id-161' name='nvlp'/>
      <parameter type-id='type-id-129' name='nvflag'/>
      <parameter type-id='type-id-227' name='nva'/>
      <return type-id='type-id-1'/>
    </function-decl>
    <function-decl name='nvlist_remove_nvpair' mangled-name='nvlist_remove_nvpair' visibility='default' binding='global' size-in-bits='64' elf-symbol-id='nvlist_remove_nvpair'>
      <parameter type-id='type-id-32' name='nvl'/>
      <parameter type-id='type-id-12' name='nvp'/>
      <return type-id='type-id-1'/>
    </function-decl>
    <function-decl name='nvlist_remove_all' mangled-name='nvlist_remove_all' visibility='default' binding='global' size-in-bits='64' elf-symbol-id='nvlist_remove_all'>
      <parameter type-id='type-id-32' name='nvl'/>
      <parameter type-id='type-id-36' name='name'/>
      <return type-id='type-id-1'/>
    </function-decl>
    <function-decl name='nvlist_remove' mangled-name='nvlist_remove' visibility='default' binding='global' size-in-bits='64' elf-symbol-id='nvlist_remove'>
      <parameter type-id='type-id-32' name='nvl'/>
      <parameter type-id='type-id-36' name='name'/>
      <parameter type-id='type-id-5' name='type'/>
      <return type-id='type-id-1'/>
    </function-decl>
    <function-decl name='nvlist_xdup' mangled-name='nvlist_xdup' visibility='default' binding='global' size-in-bits='64' elf-symbol-id='nvlist_xdup'>
      <parameter type-id='type-id-32' name='nvl'/>
      <parameter type-id='type-id-161' name='nvlp'/>
      <parameter type-id='type-id-227' name='nva'/>
      <return type-id='type-id-1'/>
    </function-decl>
    <function-decl name='nvlist_size' mangled-name='nvlist_size' visibility='default' binding='global' size-in-bits='64' elf-symbol-id='nvlist_size'>
      <parameter type-id='type-id-32' name='nvl'/>
      <parameter type-id='type-id-236' name='size'/>
      <parameter type-id='type-id-1' name='encoding'/>
      <return type-id='type-id-1'/>
    </function-decl>
    <function-decl name='nvlist_xpack' mangled-name='nvlist_xpack' visibility='default' binding='global' size-in-bits='64' elf-symbol-id='nvlist_xpack'>
      <parameter type-id='type-id-32' name='nvl'/>
      <parameter type-id='type-id-15' name='bufp'/>
      <parameter type-id='type-id-236' name='buflen'/>
      <parameter type-id='type-id-1' name='encoding'/>
      <parameter type-id='type-id-227' name='nva'/>
      <return type-id='type-id-1'/>
    </function-decl>
    <function-decl name='xdr_int' mangled-name='xdr_int' visibility='default' binding='global' size-in-bits='64'>
      <return type-id='type-id-25'/>
    </function-decl>
    <function-decl name='strlen' mangled-name='strlen' visibility='default' binding='global' size-in-bits='64'>
      <return type-id='type-id-25'/>
    </function-decl>
    <function-decl name='__builtin_memset' mangled-name='memset' visibility='default' binding='global' size-in-bits='64'>
      <return type-id='type-id-25'/>
    </function-decl>
    <function-decl name='xdr_string' mangled-name='xdr_string' visibility='default' binding='global' size-in-bits='64'>
      <return type-id='type-id-25'/>
    </function-decl>
    <function-decl name='xdr_longlong_t' mangled-name='xdr_longlong_t' visibility='default' binding='global' size-in-bits='64'>
      <return type-id='type-id-25'/>
    </function-decl>
    <function-decl name='xdr_array' mangled-name='xdr_array' visibility='default' binding='global' size-in-bits='64'>
      <return type-id='type-id-25'/>
    </function-decl>
    <function-decl name='xdr_opaque' mangled-name='xdr_opaque' visibility='default' binding='global' size-in-bits='64'>
      <return type-id='type-id-25'/>
    </function-decl>
    <function-decl name='xdr_u_longlong_t' mangled-name='xdr_u_longlong_t' visibility='default' binding='global' size-in-bits='64'>
      <return type-id='type-id-25'/>
    </function-decl>
    <function-decl name='xdr_double' mangled-name='xdr_double' visibility='default' binding='global' size-in-bits='64'>
      <return type-id='type-id-25'/>
    </function-decl>
    <function-decl name='xdr_u_int' mangled-name='xdr_u_int' visibility='default' binding='global' size-in-bits='64'>
      <return type-id='type-id-25'/>
    </function-decl>
    <function-decl name='xdr_u_short' mangled-name='xdr_u_short' visibility='default' binding='global' size-in-bits='64'>
      <return type-id='type-id-25'/>
    </function-decl>
    <function-decl name='xdr_short' mangled-name='xdr_short' visibility='default' binding='global' size-in-bits='64'>
      <return type-id='type-id-25'/>
    </function-decl>
    <function-decl name='xdr_char' mangled-name='xdr_char' visibility='default' binding='global' size-in-bits='64'>
      <return type-id='type-id-25'/>
    </function-decl>
    <function-decl name='__builtin_memmove' mangled-name='memmove' visibility='default' binding='global' size-in-bits='64'>
      <return type-id='type-id-25'/>
    </function-decl>
    <function-decl name='xdrmem_create' mangled-name='xdrmem_create' visibility='default' binding='global' size-in-bits='64'>
      <return type-id='type-id-25'/>
    </function-decl>
    <function-decl name='strncmp' mangled-name='strncmp' visibility='default' binding='global' size-in-bits='64'>
      <return type-id='type-id-25'/>
    </function-decl>
    <function-decl name='strtol' mangled-name='strtol' visibility='default' binding='global' size-in-bits='64'>
      <return type-id='type-id-25'/>
    </function-decl>
  </abi-instr>
  <abi-instr version='1.0' address-size='64' path='../../module/nvpair/fnvpair.c' comp-dir-path='/home/runner/work/zfs/zfs/lib/libnvpair' language='LANG_C99'>
    <function-decl name='fnvpair_value_nvlist' mangled-name='fnvpair_value_nvlist' visibility='default' binding='global' size-in-bits='64' elf-symbol-id='fnvpair_value_nvlist'>
      <parameter type-id='type-id-12' name='nvp'/>
      <return type-id='type-id-32'/>
    </function-decl>
    <function-decl name='fnvpair_value_string' mangled-name='fnvpair_value_string' visibility='default' binding='global' size-in-bits='64' elf-symbol-id='fnvpair_value_string'>
      <parameter type-id='type-id-12' name='nvp'/>
      <return type-id='type-id-14'/>
    </function-decl>
    <function-decl name='fnvpair_value_uint64' mangled-name='fnvpair_value_uint64' visibility='default' binding='global' size-in-bits='64' elf-symbol-id='fnvpair_value_uint64'>
      <parameter type-id='type-id-12' name='nvp'/>
      <return type-id='type-id-28'/>
    </function-decl>
    <function-decl name='fnvpair_value_uint32' mangled-name='fnvpair_value_uint32' visibility='default' binding='global' size-in-bits='64' elf-symbol-id='fnvpair_value_uint32'>
      <parameter type-id='type-id-12' name='nvp'/>
      <return type-id='type-id-27'/>
    </function-decl>
    <function-decl name='fnvpair_value_uint16' mangled-name='fnvpair_value_uint16' visibility='default' binding='global' size-in-bits='64' elf-symbol-id='fnvpair_value_uint16'>
      <parameter type-id='type-id-12' name='nvp'/>
      <return type-id='type-id-104'/>
    </function-decl>
    <function-decl name='fnvpair_value_uint8' mangled-name='fnvpair_value_uint8' visibility='default' binding='global' size-in-bits='64' elf-symbol-id='fnvpair_value_uint8'>
      <parameter type-id='type-id-12' name='nvp'/>
      <return type-id='type-id-98'/>
    </function-decl>
    <function-decl name='fnvpair_value_int64' mangled-name='fnvpair_value_int64' visibility='default' binding='global' size-in-bits='64' elf-symbol-id='fnvpair_value_int64'>
      <parameter type-id='type-id-12' name='nvp'/>
      <return type-id='type-id-112'/>
    </function-decl>
    <function-decl name='fnvpair_value_int32' mangled-name='fnvpair_value_int32' visibility='default' binding='global' size-in-bits='64' elf-symbol-id='fnvpair_value_int32'>
      <parameter type-id='type-id-12' name='nvp'/>
      <return type-id='type-id-3'/>
    </function-decl>
    <function-decl name='fnvpair_value_int16' mangled-name='fnvpair_value_int16' visibility='default' binding='global' size-in-bits='64' elf-symbol-id='fnvpair_value_int16'>
      <parameter type-id='type-id-12' name='nvp'/>
      <return type-id='type-id-4'/>
    </function-decl>
    <function-decl name='fnvpair_value_int8' mangled-name='fnvpair_value_int8' visibility='default' binding='global' size-in-bits='64' elf-symbol-id='fnvpair_value_int8'>
      <parameter type-id='type-id-12' name='nvp'/>
      <return type-id='type-id-94'/>
    </function-decl>
    <function-decl name='fnvpair_value_byte' mangled-name='fnvpair_value_byte' visibility='default' binding='global' size-in-bits='64' elf-symbol-id='fnvpair_value_byte'>
      <parameter type-id='type-id-12' name='nvp'/>
      <return type-id='type-id-90'/>
    </function-decl>
    <function-decl name='fnvpair_value_boolean_value' mangled-name='fnvpair_value_boolean_value' visibility='default' binding='global' size-in-bits='64' elf-symbol-id='fnvpair_value_boolean_value'>
      <parameter type-id='type-id-12' name='nvp'/>
      <return type-id='type-id-87'/>
    </function-decl>
    <function-decl name='fnvlist_lookup_uint64_array' mangled-name='fnvlist_lookup_uint64_array' visibility='default' binding='global' size-in-bits='64' elf-symbol-id='fnvlist_lookup_uint64_array'>
      <parameter type-id='type-id-32' name='nvl'/>
      <parameter type-id='type-id-36' name='name'/>
      <parameter type-id='type-id-239' name='n'/>
      <return type-id='type-id-156'/>
    </function-decl>
    <function-decl name='fnvlist_lookup_int64_array' mangled-name='fnvlist_lookup_int64_array' visibility='default' binding='global' size-in-bits='64' elf-symbol-id='fnvlist_lookup_int64_array'>
      <parameter type-id='type-id-32' name='nvl'/>
      <parameter type-id='type-id-36' name='name'/>
      <parameter type-id='type-id-239' name='n'/>
      <return type-id='type-id-153'/>
    </function-decl>
    <function-decl name='fnvlist_lookup_uint32_array' mangled-name='fnvlist_lookup_uint32_array' visibility='default' binding='global' size-in-bits='64' elf-symbol-id='fnvlist_lookup_uint32_array'>
      <parameter type-id='type-id-32' name='nvl'/>
      <parameter type-id='type-id-36' name='name'/>
      <parameter type-id='type-id-239' name='n'/>
      <return type-id='type-id-150'/>
    </function-decl>
    <function-decl name='fnvlist_lookup_int32_array' mangled-name='fnvlist_lookup_int32_array' visibility='default' binding='global' size-in-bits='64' elf-symbol-id='fnvlist_lookup_int32_array'>
      <parameter type-id='type-id-32' name='nvl'/>
      <parameter type-id='type-id-36' name='name'/>
      <parameter type-id='type-id-239' name='n'/>
      <return type-id='type-id-147'/>
    </function-decl>
    <function-decl name='fnvlist_lookup_uint16_array' mangled-name='fnvlist_lookup_uint16_array' visibility='default' binding='global' size-in-bits='64' elf-symbol-id='fnvlist_lookup_uint16_array'>
      <parameter type-id='type-id-32' name='nvl'/>
      <parameter type-id='type-id-36' name='name'/>
      <parameter type-id='type-id-239' name='n'/>
      <return type-id='type-id-144'/>
    </function-decl>
    <function-decl name='fnvlist_lookup_int16_array' mangled-name='fnvlist_lookup_int16_array' visibility='default' binding='global' size-in-bits='64' elf-symbol-id='fnvlist_lookup_int16_array'>
      <parameter type-id='type-id-32' name='nvl'/>
      <parameter type-id='type-id-36' name='name'/>
      <parameter type-id='type-id-239' name='n'/>
      <return type-id='type-id-141'/>
    </function-decl>
    <function-decl name='fnvlist_lookup_uint8_array' mangled-name='fnvlist_lookup_uint8_array' visibility='default' binding='global' size-in-bits='64' elf-symbol-id='fnvlist_lookup_uint8_array'>
      <parameter type-id='type-id-32' name='nvl'/>
      <parameter type-id='type-id-36' name='name'/>
      <parameter type-id='type-id-239' name='n'/>
      <return type-id='type-id-138'/>
    </function-decl>
    <function-decl name='fnvlist_lookup_int8_array' mangled-name='fnvlist_lookup_int8_array' visibility='default' binding='global' size-in-bits='64' elf-symbol-id='fnvlist_lookup_int8_array'>
      <parameter type-id='type-id-32' name='nvl'/>
      <parameter type-id='type-id-36' name='name'/>
      <parameter type-id='type-id-239' name='n'/>
      <return type-id='type-id-135'/>
    </function-decl>
    <function-decl name='fnvlist_lookup_byte_array' mangled-name='fnvlist_lookup_byte_array' visibility='default' binding='global' size-in-bits='64' elf-symbol-id='fnvlist_lookup_byte_array'>
      <parameter type-id='type-id-32' name='nvl'/>
      <parameter type-id='type-id-36' name='name'/>
      <parameter type-id='type-id-239' name='n'/>
      <return type-id='type-id-132'/>
    </function-decl>
    <function-decl name='fnvlist_lookup_boolean_array' mangled-name='fnvlist_lookup_boolean_array' visibility='default' binding='global' size-in-bits='64' elf-symbol-id='fnvlist_lookup_boolean_array'>
      <parameter type-id='type-id-32' name='nvl'/>
      <parameter type-id='type-id-36' name='name'/>
      <parameter type-id='type-id-239' name='n'/>
      <return type-id='type-id-128'/>
    </function-decl>
    <function-decl name='fnvlist_lookup_nvlist' mangled-name='fnvlist_lookup_nvlist' visibility='default' binding='global' size-in-bits='64' elf-symbol-id='fnvlist_lookup_nvlist'>
      <parameter type-id='type-id-32' name='nvl'/>
      <parameter type-id='type-id-36' name='name'/>
      <return type-id='type-id-32'/>
    </function-decl>
    <function-decl name='fnvlist_lookup_string' mangled-name='fnvlist_lookup_string' visibility='default' binding='global' size-in-bits='64' elf-symbol-id='fnvlist_lookup_string'>
      <parameter type-id='type-id-32' name='nvl'/>
      <parameter type-id='type-id-36' name='name'/>
      <return type-id='type-id-14'/>
    </function-decl>
    <function-decl name='fnvlist_lookup_uint64' mangled-name='fnvlist_lookup_uint64' visibility='default' binding='global' size-in-bits='64' elf-symbol-id='fnvlist_lookup_uint64'>
      <parameter type-id='type-id-32' name='nvl'/>
      <parameter type-id='type-id-36' name='name'/>
      <return type-id='type-id-28'/>
    </function-decl>
    <function-decl name='fnvlist_lookup_uint32' mangled-name='fnvlist_lookup_uint32' visibility='default' binding='global' size-in-bits='64' elf-symbol-id='fnvlist_lookup_uint32'>
      <parameter type-id='type-id-32' name='nvl'/>
      <parameter type-id='type-id-36' name='name'/>
      <return type-id='type-id-27'/>
    </function-decl>
    <function-decl name='fnvlist_lookup_uint16' mangled-name='fnvlist_lookup_uint16' visibility='default' binding='global' size-in-bits='64' elf-symbol-id='fnvlist_lookup_uint16'>
      <parameter type-id='type-id-32' name='nvl'/>
      <parameter type-id='type-id-36' name='name'/>
      <return type-id='type-id-104'/>
    </function-decl>
    <function-decl name='fnvlist_lookup_uint8' mangled-name='fnvlist_lookup_uint8' visibility='default' binding='global' size-in-bits='64' elf-symbol-id='fnvlist_lookup_uint8'>
      <parameter type-id='type-id-32' name='nvl'/>
      <parameter type-id='type-id-36' name='name'/>
      <return type-id='type-id-98'/>
    </function-decl>
    <function-decl name='fnvlist_lookup_int64' mangled-name='fnvlist_lookup_int64' visibility='default' binding='global' size-in-bits='64' elf-symbol-id='fnvlist_lookup_int64'>
      <parameter type-id='type-id-32' name='nvl'/>
      <parameter type-id='type-id-36' name='name'/>
      <return type-id='type-id-112'/>
    </function-decl>
    <function-decl name='fnvlist_lookup_int32' mangled-name='fnvlist_lookup_int32' visibility='default' binding='global' size-in-bits='64' elf-symbol-id='fnvlist_lookup_int32'>
      <parameter type-id='type-id-32' name='nvl'/>
      <parameter type-id='type-id-36' name='name'/>
      <return type-id='type-id-3'/>
    </function-decl>
    <function-decl name='fnvlist_lookup_int16' mangled-name='fnvlist_lookup_int16' visibility='default' binding='global' size-in-bits='64' elf-symbol-id='fnvlist_lookup_int16'>
      <parameter type-id='type-id-32' name='nvl'/>
      <parameter type-id='type-id-36' name='name'/>
      <return type-id='type-id-4'/>
    </function-decl>
    <function-decl name='fnvlist_lookup_int8' mangled-name='fnvlist_lookup_int8' visibility='default' binding='global' size-in-bits='64' elf-symbol-id='fnvlist_lookup_int8'>
      <parameter type-id='type-id-32' name='nvl'/>
      <parameter type-id='type-id-36' name='name'/>
      <return type-id='type-id-94'/>
    </function-decl>
    <function-decl name='fnvlist_lookup_byte' mangled-name='fnvlist_lookup_byte' visibility='default' binding='global' size-in-bits='64' elf-symbol-id='fnvlist_lookup_byte'>
      <parameter type-id='type-id-32' name='nvl'/>
      <parameter type-id='type-id-36' name='name'/>
      <return type-id='type-id-90'/>
    </function-decl>
    <function-decl name='fnvlist_lookup_boolean_value' mangled-name='fnvlist_lookup_boolean_value' visibility='default' binding='global' size-in-bits='64' elf-symbol-id='fnvlist_lookup_boolean_value'>
      <parameter type-id='type-id-32' name='nvl'/>
      <parameter type-id='type-id-36' name='name'/>
      <return type-id='type-id-87'/>
    </function-decl>
    <function-decl name='fnvlist_lookup_boolean' mangled-name='fnvlist_lookup_boolean' visibility='default' binding='global' size-in-bits='64' elf-symbol-id='fnvlist_lookup_boolean'>
      <parameter type-id='type-id-32' name='nvl'/>
      <parameter type-id='type-id-36' name='name'/>
      <return type-id='type-id-87'/>
    </function-decl>
    <function-decl name='fnvlist_lookup_nvpair' mangled-name='fnvlist_lookup_nvpair' visibility='default' binding='global' size-in-bits='64' elf-symbol-id='fnvlist_lookup_nvpair'>
      <parameter type-id='type-id-32' name='nvl'/>
      <parameter type-id='type-id-36' name='name'/>
      <return type-id='type-id-12'/>
    </function-decl>
    <function-decl name='fnvlist_remove_nvpair' mangled-name='fnvlist_remove_nvpair' visibility='default' binding='global' size-in-bits='64' elf-symbol-id='fnvlist_remove_nvpair'>
      <parameter type-id='type-id-32' name='nvl'/>
      <parameter type-id='type-id-12' name='pair'/>
      <return type-id='type-id-25'/>
    </function-decl>
    <function-decl name='fnvlist_remove' mangled-name='fnvlist_remove' visibility='default' binding='global' size-in-bits='64' elf-symbol-id='fnvlist_remove'>
      <parameter type-id='type-id-32' name='nvl'/>
      <parameter type-id='type-id-36' name='name'/>
      <return type-id='type-id-25'/>
    </function-decl>
    <function-decl name='fnvlist_add_nvlist_array' mangled-name='fnvlist_add_nvlist_array' visibility='default' binding='global' size-in-bits='64' elf-symbol-id='fnvlist_add_nvlist_array'>
      <parameter type-id='type-id-32' name='nvl'/>
      <parameter type-id='type-id-36' name='name'/>
      <parameter type-id='type-id-161' name='val'/>
      <parameter type-id='type-id-129' name='n'/>
      <return type-id='type-id-25'/>
    </function-decl>
    <function-decl name='fnvlist_add_string_array' mangled-name='fnvlist_add_string_array' visibility='default' binding='global' size-in-bits='64' elf-symbol-id='fnvlist_add_string_array'>
      <parameter type-id='type-id-32' name='nvl'/>
      <parameter type-id='type-id-36' name='name'/>
      <parameter type-id='type-id-255' name='val'/>
      <parameter type-id='type-id-129' name='n'/>
      <return type-id='type-id-25'/>
    </function-decl>
    <function-decl name='fnvlist_add_uint64_array' mangled-name='fnvlist_add_uint64_array' visibility='default' binding='global' size-in-bits='64' elf-symbol-id='fnvlist_add_uint64_array'>
      <parameter type-id='type-id-32' name='nvl'/>
      <parameter type-id='type-id-36' name='name'/>
      <parameter type-id='type-id-156' name='val'/>
      <parameter type-id='type-id-129' name='n'/>
      <return type-id='type-id-25'/>
    </function-decl>
    <function-decl name='fnvlist_add_int64_array' mangled-name='fnvlist_add_int64_array' visibility='default' binding='global' size-in-bits='64' elf-symbol-id='fnvlist_add_int64_array'>
      <parameter type-id='type-id-32' name='nvl'/>
      <parameter type-id='type-id-36' name='name'/>
      <parameter type-id='type-id-153' name='val'/>
      <parameter type-id='type-id-129' name='n'/>
      <return type-id='type-id-25'/>
    </function-decl>
    <function-decl name='fnvlist_add_uint32_array' mangled-name='fnvlist_add_uint32_array' visibility='default' binding='global' size-in-bits='64' elf-symbol-id='fnvlist_add_uint32_array'>
      <parameter type-id='type-id-32' name='nvl'/>
      <parameter type-id='type-id-36' name='name'/>
      <parameter type-id='type-id-150' name='val'/>
      <parameter type-id='type-id-129' name='n'/>
      <return type-id='type-id-25'/>
    </function-decl>
    <function-decl name='fnvlist_add_int32_array' mangled-name='fnvlist_add_int32_array' visibility='default' binding='global' size-in-bits='64' elf-symbol-id='fnvlist_add_int32_array'>
      <parameter type-id='type-id-32' name='nvl'/>
      <parameter type-id='type-id-36' name='name'/>
      <parameter type-id='type-id-147' name='val'/>
      <parameter type-id='type-id-129' name='n'/>
      <return type-id='type-id-25'/>
    </function-decl>
    <function-decl name='fnvlist_add_uint16_array' mangled-name='fnvlist_add_uint16_array' visibility='default' binding='global' size-in-bits='64' elf-symbol-id='fnvlist_add_uint16_array'>
      <parameter type-id='type-id-32' name='nvl'/>
      <parameter type-id='type-id-36' name='name'/>
      <parameter type-id='type-id-144' name='val'/>
      <parameter type-id='type-id-129' name='n'/>
      <return type-id='type-id-25'/>
    </function-decl>
    <function-decl name='fnvlist_add_int16_array' mangled-name='fnvlist_add_int16_array' visibility='default' binding='global' size-in-bits='64' elf-symbol-id='fnvlist_add_int16_array'>
      <parameter type-id='type-id-32' name='nvl'/>
      <parameter type-id='type-id-36' name='name'/>
      <parameter type-id='type-id-141' name='val'/>
      <parameter type-id='type-id-129' name='n'/>
      <return type-id='type-id-25'/>
    </function-decl>
    <function-decl name='fnvlist_add_uint8_array' mangled-name='fnvlist_add_uint8_array' visibility='default' binding='global' size-in-bits='64' elf-symbol-id='fnvlist_add_uint8_array'>
      <parameter type-id='type-id-32' name='nvl'/>
      <parameter type-id='type-id-36' name='name'/>
      <parameter type-id='type-id-138' name='val'/>
      <parameter type-id='type-id-129' name='n'/>
      <return type-id='type-id-25'/>
    </function-decl>
    <function-decl name='fnvlist_add_int8_array' mangled-name='fnvlist_add_int8_array' visibility='default' binding='global' size-in-bits='64' elf-symbol-id='fnvlist_add_int8_array'>
      <parameter type-id='type-id-32' name='nvl'/>
      <parameter type-id='type-id-36' name='name'/>
      <parameter type-id='type-id-135' name='val'/>
      <parameter type-id='type-id-129' name='n'/>
      <return type-id='type-id-25'/>
    </function-decl>
    <function-decl name='fnvlist_add_byte_array' mangled-name='fnvlist_add_byte_array' visibility='default' binding='global' size-in-bits='64' elf-symbol-id='fnvlist_add_byte_array'>
      <parameter type-id='type-id-32' name='nvl'/>
      <parameter type-id='type-id-36' name='name'/>
      <parameter type-id='type-id-132' name='val'/>
      <parameter type-id='type-id-129' name='n'/>
      <return type-id='type-id-25'/>
    </function-decl>
    <function-decl name='fnvlist_add_boolean_array' mangled-name='fnvlist_add_boolean_array' visibility='default' binding='global' size-in-bits='64' elf-symbol-id='fnvlist_add_boolean_array'>
      <parameter type-id='type-id-32' name='nvl'/>
      <parameter type-id='type-id-36' name='name'/>
      <parameter type-id='type-id-128' name='val'/>
      <parameter type-id='type-id-129' name='n'/>
      <return type-id='type-id-25'/>
    </function-decl>
    <function-decl name='fnvlist_add_nvpair' mangled-name='fnvlist_add_nvpair' visibility='default' binding='global' size-in-bits='64' elf-symbol-id='fnvlist_add_nvpair'>
      <parameter type-id='type-id-32' name='nvl'/>
      <parameter type-id='type-id-12' name='pair'/>
      <return type-id='type-id-25'/>
    </function-decl>
    <function-decl name='fnvlist_add_nvlist' mangled-name='fnvlist_add_nvlist' visibility='default' binding='global' size-in-bits='64' elf-symbol-id='fnvlist_add_nvlist'>
      <parameter type-id='type-id-32' name='nvl'/>
      <parameter type-id='type-id-36' name='name'/>
      <parameter type-id='type-id-32' name='val'/>
      <return type-id='type-id-25'/>
    </function-decl>
    <function-decl name='fnvlist_add_string' mangled-name='fnvlist_add_string' visibility='default' binding='global' size-in-bits='64' elf-symbol-id='fnvlist_add_string'>
      <parameter type-id='type-id-32' name='nvl'/>
      <parameter type-id='type-id-36' name='name'/>
      <parameter type-id='type-id-36' name='val'/>
      <return type-id='type-id-25'/>
    </function-decl>
    <function-decl name='fnvlist_add_uint64' mangled-name='fnvlist_add_uint64' visibility='default' binding='global' size-in-bits='64' elf-symbol-id='fnvlist_add_uint64'>
      <parameter type-id='type-id-32' name='nvl'/>
      <parameter type-id='type-id-36' name='name'/>
      <parameter type-id='type-id-28' name='val'/>
      <return type-id='type-id-25'/>
    </function-decl>
    <function-decl name='fnvlist_add_int64' mangled-name='fnvlist_add_int64' visibility='default' binding='global' size-in-bits='64' elf-symbol-id='fnvlist_add_int64'>
      <parameter type-id='type-id-32' name='nvl'/>
      <parameter type-id='type-id-36' name='name'/>
      <parameter type-id='type-id-112' name='val'/>
      <return type-id='type-id-25'/>
    </function-decl>
    <function-decl name='fnvlist_add_uint32' mangled-name='fnvlist_add_uint32' visibility='default' binding='global' size-in-bits='64' elf-symbol-id='fnvlist_add_uint32'>
      <parameter type-id='type-id-32' name='nvl'/>
      <parameter type-id='type-id-36' name='name'/>
      <parameter type-id='type-id-27' name='val'/>
      <return type-id='type-id-25'/>
    </function-decl>
    <function-decl name='fnvlist_add_int32' mangled-name='fnvlist_add_int32' visibility='default' binding='global' size-in-bits='64' elf-symbol-id='fnvlist_add_int32'>
      <parameter type-id='type-id-32' name='nvl'/>
      <parameter type-id='type-id-36' name='name'/>
      <parameter type-id='type-id-3' name='val'/>
      <return type-id='type-id-25'/>
    </function-decl>
    <function-decl name='fnvlist_add_uint16' mangled-name='fnvlist_add_uint16' visibility='default' binding='global' size-in-bits='64' elf-symbol-id='fnvlist_add_uint16'>
      <parameter type-id='type-id-32' name='nvl'/>
      <parameter type-id='type-id-36' name='name'/>
      <parameter type-id='type-id-104' name='val'/>
      <return type-id='type-id-25'/>
    </function-decl>
    <function-decl name='fnvlist_add_int16' mangled-name='fnvlist_add_int16' visibility='default' binding='global' size-in-bits='64' elf-symbol-id='fnvlist_add_int16'>
      <parameter type-id='type-id-32' name='nvl'/>
      <parameter type-id='type-id-36' name='name'/>
      <parameter type-id='type-id-4' name='val'/>
      <return type-id='type-id-25'/>
    </function-decl>
    <function-decl name='fnvlist_add_uint8' mangled-name='fnvlist_add_uint8' visibility='default' binding='global' size-in-bits='64' elf-symbol-id='fnvlist_add_uint8'>
      <parameter type-id='type-id-32' name='nvl'/>
      <parameter type-id='type-id-36' name='name'/>
      <parameter type-id='type-id-98' name='val'/>
      <return type-id='type-id-25'/>
    </function-decl>
    <function-decl name='fnvlist_add_int8' mangled-name='fnvlist_add_int8' visibility='default' binding='global' size-in-bits='64' elf-symbol-id='fnvlist_add_int8'>
      <parameter type-id='type-id-32' name='nvl'/>
      <parameter type-id='type-id-36' name='name'/>
      <parameter type-id='type-id-94' name='val'/>
      <return type-id='type-id-25'/>
    </function-decl>
    <function-decl name='fnvlist_add_byte' mangled-name='fnvlist_add_byte' visibility='default' binding='global' size-in-bits='64' elf-symbol-id='fnvlist_add_byte'>
      <parameter type-id='type-id-32' name='nvl'/>
      <parameter type-id='type-id-36' name='name'/>
      <parameter type-id='type-id-90' name='val'/>
      <return type-id='type-id-25'/>
    </function-decl>
    <function-decl name='fnvlist_add_boolean_value' mangled-name='fnvlist_add_boolean_value' visibility='default' binding='global' size-in-bits='64' elf-symbol-id='fnvlist_add_boolean_value'>
      <parameter type-id='type-id-32' name='nvl'/>
      <parameter type-id='type-id-36' name='name'/>
      <parameter type-id='type-id-87' name='val'/>
      <return type-id='type-id-25'/>
    </function-decl>
    <function-decl name='fnvlist_add_boolean' mangled-name='fnvlist_add_boolean' visibility='default' binding='global' size-in-bits='64' elf-symbol-id='fnvlist_add_boolean'>
      <parameter type-id='type-id-32' name='nvl'/>
      <parameter type-id='type-id-36' name='name'/>
      <return type-id='type-id-25'/>
    </function-decl>
    <function-decl name='fnvlist_num_pairs' mangled-name='fnvlist_num_pairs' visibility='default' binding='global' size-in-bits='64' elf-symbol-id='fnvlist_num_pairs'>
      <parameter type-id='type-id-32' name='nvl'/>
      <return type-id='type-id-20'/>
    </function-decl>
    <function-decl name='fnvlist_merge' mangled-name='fnvlist_merge' visibility='default' binding='global' size-in-bits='64' elf-symbol-id='fnvlist_merge'>
      <parameter type-id='type-id-32' name='dst'/>
      <parameter type-id='type-id-32' name='src'/>
      <return type-id='type-id-25'/>
    </function-decl>
    <function-decl name='fnvlist_dup' mangled-name='fnvlist_dup' visibility='default' binding='global' size-in-bits='64' elf-symbol-id='fnvlist_dup'>
      <parameter type-id='type-id-32' name='nvl'/>
      <return type-id='type-id-32'/>
    </function-decl>
    <function-decl name='fnvlist_unpack' mangled-name='fnvlist_unpack' visibility='default' binding='global' size-in-bits='64' elf-symbol-id='fnvlist_unpack'>
      <parameter type-id='type-id-14' name='buf'/>
      <parameter type-id='type-id-20' name='buflen'/>
      <return type-id='type-id-32'/>
    </function-decl>
    <function-decl name='fnvlist_pack_free' mangled-name='fnvlist_pack_free' visibility='default' binding='global' size-in-bits='64' elf-symbol-id='fnvlist_pack_free'>
      <parameter type-id='type-id-14' name='pack'/>
      <parameter type-id='type-id-20' name='size'/>
      <return type-id='type-id-25'/>
    </function-decl>
    <function-decl name='fnvlist_pack' mangled-name='fnvlist_pack' visibility='default' binding='global' size-in-bits='64' elf-symbol-id='fnvlist_pack'>
      <parameter type-id='type-id-32' name='nvl'/>
      <parameter type-id='type-id-236' name='sizep'/>
      <return type-id='type-id-14'/>
    </function-decl>
    <function-decl name='fnvlist_size' mangled-name='fnvlist_size' visibility='default' binding='global' size-in-bits='64' elf-symbol-id='fnvlist_size'>
      <parameter type-id='type-id-32' name='nvl'/>
      <return type-id='type-id-20'/>
    </function-decl>
    <function-decl name='fnvlist_free' mangled-name='fnvlist_free' visibility='default' binding='global' size-in-bits='64' elf-symbol-id='fnvlist_free'>
      <parameter type-id='type-id-32' name='nvl'/>
      <return type-id='type-id-25'/>
    </function-decl>
    <function-decl name='fnvlist_alloc' mangled-name='fnvlist_alloc' visibility='default' binding='global' size-in-bits='64' elf-symbol-id='fnvlist_alloc'>
      <return type-id='type-id-32'/>
    </function-decl>
    <function-decl name='nvlist_lookup_uint64_array' mangled-name='nvlist_lookup_uint64_array' visibility='default' binding='global' size-in-bits='64'>
      <return type-id='type-id-25'/>
    </function-decl>
    <function-decl name='nvlist_lookup_int64_array' mangled-name='nvlist_lookup_int64_array' visibility='default' binding='global' size-in-bits='64'>
      <return type-id='type-id-25'/>
    </function-decl>
    <function-decl name='nvlist_lookup_uint32_array' mangled-name='nvlist_lookup_uint32_array' visibility='default' binding='global' size-in-bits='64'>
      <return type-id='type-id-25'/>
    </function-decl>
    <function-decl name='nvlist_lookup_int32_array' mangled-name='nvlist_lookup_int32_array' visibility='default' binding='global' size-in-bits='64'>
      <return type-id='type-id-25'/>
    </function-decl>
    <function-decl name='nvlist_lookup_uint16_array' mangled-name='nvlist_lookup_uint16_array' visibility='default' binding='global' size-in-bits='64'>
      <return type-id='type-id-25'/>
    </function-decl>
    <function-decl name='nvlist_lookup_int16_array' mangled-name='nvlist_lookup_int16_array' visibility='default' binding='global' size-in-bits='64'>
      <return type-id='type-id-25'/>
    </function-decl>
    <function-decl name='nvlist_lookup_uint8_array' mangled-name='nvlist_lookup_uint8_array' visibility='default' binding='global' size-in-bits='64'>
      <return type-id='type-id-25'/>
    </function-decl>
    <function-decl name='nvlist_lookup_int8_array' mangled-name='nvlist_lookup_int8_array' visibility='default' binding='global' size-in-bits='64'>
      <return type-id='type-id-25'/>
    </function-decl>
    <function-decl name='nvlist_lookup_byte_array' mangled-name='nvlist_lookup_byte_array' visibility='default' binding='global' size-in-bits='64'>
      <return type-id='type-id-25'/>
    </function-decl>
    <function-decl name='nvlist_lookup_boolean_array' mangled-name='nvlist_lookup_boolean_array' visibility='default' binding='global' size-in-bits='64'>
      <return type-id='type-id-25'/>
    </function-decl>
    <function-decl name='nvlist_lookup_nvlist' mangled-name='nvlist_lookup_nvlist' visibility='default' binding='global' size-in-bits='64'>
      <return type-id='type-id-25'/>
    </function-decl>
    <function-decl name='nvlist_lookup_string' mangled-name='nvlist_lookup_string' visibility='default' binding='global' size-in-bits='64'>
      <return type-id='type-id-25'/>
    </function-decl>
    <function-decl name='nvlist_lookup_uint64' mangled-name='nvlist_lookup_uint64' visibility='default' binding='global' size-in-bits='64'>
      <return type-id='type-id-25'/>
    </function-decl>
    <function-decl name='nvlist_lookup_uint32' mangled-name='nvlist_lookup_uint32' visibility='default' binding='global' size-in-bits='64'>
      <return type-id='type-id-25'/>
    </function-decl>
    <function-decl name='nvlist_lookup_uint16' mangled-name='nvlist_lookup_uint16' visibility='default' binding='global' size-in-bits='64'>
      <return type-id='type-id-25'/>
    </function-decl>
    <function-decl name='nvlist_lookup_uint8' mangled-name='nvlist_lookup_uint8' visibility='default' binding='global' size-in-bits='64'>
      <return type-id='type-id-25'/>
    </function-decl>
    <function-decl name='nvlist_lookup_int64' mangled-name='nvlist_lookup_int64' visibility='default' binding='global' size-in-bits='64'>
      <return type-id='type-id-25'/>
    </function-decl>
    <function-decl name='nvlist_lookup_int32' mangled-name='nvlist_lookup_int32' visibility='default' binding='global' size-in-bits='64'>
      <return type-id='type-id-25'/>
    </function-decl>
    <function-decl name='nvlist_lookup_int16' mangled-name='nvlist_lookup_int16' visibility='default' binding='global' size-in-bits='64'>
      <return type-id='type-id-25'/>
    </function-decl>
    <function-decl name='nvlist_lookup_int8' mangled-name='nvlist_lookup_int8' visibility='default' binding='global' size-in-bits='64'>
      <return type-id='type-id-25'/>
    </function-decl>
    <function-decl name='nvlist_lookup_byte' mangled-name='nvlist_lookup_byte' visibility='default' binding='global' size-in-bits='64'>
      <return type-id='type-id-25'/>
    </function-decl>
    <function-decl name='nvlist_lookup_boolean_value' mangled-name='nvlist_lookup_boolean_value' visibility='default' binding='global' size-in-bits='64'>
      <return type-id='type-id-25'/>
    </function-decl>
    <function-decl name='nvlist_lookup_boolean' mangled-name='nvlist_lookup_boolean' visibility='default' binding='global' size-in-bits='64'>
      <return type-id='type-id-25'/>
    </function-decl>
    <function-decl name='nvlist_lookup_nvpair' mangled-name='nvlist_lookup_nvpair' visibility='default' binding='global' size-in-bits='64'>
      <return type-id='type-id-25'/>
    </function-decl>
    <function-decl name='nvlist_remove_nvpair' mangled-name='nvlist_remove_nvpair' visibility='default' binding='global' size-in-bits='64'>
      <return type-id='type-id-25'/>
    </function-decl>
    <function-decl name='nvlist_remove_all' mangled-name='nvlist_remove_all' visibility='default' binding='global' size-in-bits='64'>
      <return type-id='type-id-25'/>
    </function-decl>
    <function-decl name='nvlist_add_nvlist_array' mangled-name='nvlist_add_nvlist_array' visibility='default' binding='global' size-in-bits='64'>
      <return type-id='type-id-25'/>
    </function-decl>
    <function-decl name='nvlist_add_string_array' mangled-name='nvlist_add_string_array' visibility='default' binding='global' size-in-bits='64'>
      <return type-id='type-id-25'/>
    </function-decl>
    <function-decl name='nvlist_add_uint64_array' mangled-name='nvlist_add_uint64_array' visibility='default' binding='global' size-in-bits='64'>
      <return type-id='type-id-25'/>
    </function-decl>
    <function-decl name='nvlist_add_int64_array' mangled-name='nvlist_add_int64_array' visibility='default' binding='global' size-in-bits='64'>
      <return type-id='type-id-25'/>
    </function-decl>
    <function-decl name='nvlist_add_uint32_array' mangled-name='nvlist_add_uint32_array' visibility='default' binding='global' size-in-bits='64'>
      <return type-id='type-id-25'/>
    </function-decl>
    <function-decl name='nvlist_add_int32_array' mangled-name='nvlist_add_int32_array' visibility='default' binding='global' size-in-bits='64'>
      <return type-id='type-id-25'/>
    </function-decl>
    <function-decl name='nvlist_add_uint16_array' mangled-name='nvlist_add_uint16_array' visibility='default' binding='global' size-in-bits='64'>
      <return type-id='type-id-25'/>
    </function-decl>
    <function-decl name='nvlist_add_int16_array' mangled-name='nvlist_add_int16_array' visibility='default' binding='global' size-in-bits='64'>
      <return type-id='type-id-25'/>
    </function-decl>
    <function-decl name='nvlist_add_uint8_array' mangled-name='nvlist_add_uint8_array' visibility='default' binding='global' size-in-bits='64'>
      <return type-id='type-id-25'/>
    </function-decl>
    <function-decl name='nvlist_add_int8_array' mangled-name='nvlist_add_int8_array' visibility='default' binding='global' size-in-bits='64'>
      <return type-id='type-id-25'/>
    </function-decl>
    <function-decl name='nvlist_add_byte_array' mangled-name='nvlist_add_byte_array' visibility='default' binding='global' size-in-bits='64'>
      <return type-id='type-id-25'/>
    </function-decl>
    <function-decl name='nvlist_add_boolean_array' mangled-name='nvlist_add_boolean_array' visibility='default' binding='global' size-in-bits='64'>
      <return type-id='type-id-25'/>
    </function-decl>
    <function-decl name='nvlist_add_nvpair' mangled-name='nvlist_add_nvpair' visibility='default' binding='global' size-in-bits='64'>
      <return type-id='type-id-25'/>
    </function-decl>
    <function-decl name='nvlist_add_nvlist' mangled-name='nvlist_add_nvlist' visibility='default' binding='global' size-in-bits='64'>
      <return type-id='type-id-25'/>
    </function-decl>
    <function-decl name='nvlist_add_string' mangled-name='nvlist_add_string' visibility='default' binding='global' size-in-bits='64'>
      <return type-id='type-id-25'/>
    </function-decl>
    <function-decl name='nvlist_add_uint64' mangled-name='nvlist_add_uint64' visibility='default' binding='global' size-in-bits='64'>
      <return type-id='type-id-25'/>
    </function-decl>
    <function-decl name='nvlist_add_int64' mangled-name='nvlist_add_int64' visibility='default' binding='global' size-in-bits='64'>
      <return type-id='type-id-25'/>
    </function-decl>
    <function-decl name='nvlist_add_uint32' mangled-name='nvlist_add_uint32' visibility='default' binding='global' size-in-bits='64'>
      <return type-id='type-id-25'/>
    </function-decl>
    <function-decl name='nvlist_add_int32' mangled-name='nvlist_add_int32' visibility='default' binding='global' size-in-bits='64'>
      <return type-id='type-id-25'/>
    </function-decl>
    <function-decl name='nvlist_add_uint16' mangled-name='nvlist_add_uint16' visibility='default' binding='global' size-in-bits='64'>
      <return type-id='type-id-25'/>
    </function-decl>
    <function-decl name='nvlist_add_int16' mangled-name='nvlist_add_int16' visibility='default' binding='global' size-in-bits='64'>
      <return type-id='type-id-25'/>
    </function-decl>
    <function-decl name='nvlist_add_uint8' mangled-name='nvlist_add_uint8' visibility='default' binding='global' size-in-bits='64'>
      <return type-id='type-id-25'/>
    </function-decl>
    <function-decl name='nvlist_add_int8' mangled-name='nvlist_add_int8' visibility='default' binding='global' size-in-bits='64'>
      <return type-id='type-id-25'/>
    </function-decl>
    <function-decl name='nvlist_add_byte' mangled-name='nvlist_add_byte' visibility='default' binding='global' size-in-bits='64'>
      <return type-id='type-id-25'/>
    </function-decl>
    <function-decl name='nvlist_add_boolean_value' mangled-name='nvlist_add_boolean_value' visibility='default' binding='global' size-in-bits='64'>
      <return type-id='type-id-25'/>
    </function-decl>
    <function-decl name='nvlist_add_boolean' mangled-name='nvlist_add_boolean' visibility='default' binding='global' size-in-bits='64'>
      <return type-id='type-id-25'/>
    </function-decl>
    <function-decl name='nvlist_merge' mangled-name='nvlist_merge' visibility='default' binding='global' size-in-bits='64'>
      <return type-id='type-id-25'/>
    </function-decl>
    <function-decl name='nvlist_dup' mangled-name='nvlist_dup' visibility='default' binding='global' size-in-bits='64'>
      <return type-id='type-id-25'/>
    </function-decl>
    <function-decl name='nvlist_unpack' mangled-name='nvlist_unpack' visibility='default' binding='global' size-in-bits='64'>
      <return type-id='type-id-25'/>
    </function-decl>
    <function-decl name='nvlist_pack' mangled-name='nvlist_pack' visibility='default' binding='global' size-in-bits='64'>
      <return type-id='type-id-25'/>
    </function-decl>
    <function-decl name='nvlist_size' mangled-name='nvlist_size' visibility='default' binding='global' size-in-bits='64'>
      <return type-id='type-id-25'/>
    </function-decl>
    <function-decl name='nvlist_free' mangled-name='nvlist_free' visibility='default' binding='global' size-in-bits='64'>
      <return type-id='type-id-25'/>
    </function-decl>
    <function-decl name='nvlist_alloc' mangled-name='nvlist_alloc' visibility='default' binding='global' size-in-bits='64'>
      <return type-id='type-id-25'/>
    </function-decl>
  </abi-instr>
  <abi-instr version='1.0' address-size='64' path='assert.c' comp-dir-path='/home/runner/work/zfs/zfs/lib/libspl' language='LANG_C99'>
    <var-decl name='libspl_assert_ok' type-id='type-id-1' mangled-name='libspl_assert_ok' visibility='default' elf-symbol-id='libspl_assert_ok'/>
    <function-decl name='libspl_assertf' mangled-name='libspl_assertf' visibility='default' binding='global' size-in-bits='64' elf-symbol-id='libspl_assertf'>
      <parameter type-id='type-id-36' name='file'/>
      <parameter type-id='type-id-36' name='func'/>
      <parameter type-id='type-id-1' name='line'/>
      <parameter type-id='type-id-36' name='format'/>
      <parameter is-variadic='yes'/>
      <return type-id='type-id-25'/>
    </function-decl>
    <function-decl name='__vfprintf_chk' mangled-name='__vfprintf_chk' visibility='default' binding='global' size-in-bits='64'>
      <return type-id='type-id-25'/>
    </function-decl>
    <function-decl name='abort' mangled-name='abort' visibility='default' binding='global' size-in-bits='64'>
      <return type-id='type-id-25'/>
>>>>>>> f3678d70
    </function-decl>
  </abi-instr>
</abi-corpus><|MERGE_RESOLUTION|>--- conflicted
+++ resolved
@@ -3,8 +3,6 @@
     <dependency name='libc.so.6'/>
   </elf-needed>
   <elf-function-symbols>
-    <elf-symbol name='_fini' type='func-type' binding='global-binding' visibility='default-visibility' is-defined='yes'/>
-    <elf-symbol name='_init' type='func-type' binding='global-binding' visibility='default-visibility' is-defined='yes'/>
     <elf-symbol name='dump_nvlist' type='func-type' binding='global-binding' visibility='default-visibility' is-defined='yes'/>
     <elf-symbol name='fnvlist_add_boolean' type='func-type' binding='global-binding' visibility='default-visibility' is-defined='yes'/>
     <elf-symbol name='fnvlist_add_boolean_array' type='func-type' binding='global-binding' visibility='default-visibility' is-defined='yes'/>
@@ -236,11 +234,7 @@
     <elf-symbol name='nv_alloc_nosleep' size='8' type='object-type' binding='global-binding' visibility='default-visibility' is-defined='yes'/>
     <elf-symbol name='nv_fixed_ops' size='8' type='object-type' binding='global-binding' visibility='default-visibility' is-defined='yes'/>
   </elf-variable-symbols>
-<<<<<<< HEAD
-  <abi-instr version='1.0' address-size='64' path='libnvpair.c' comp-dir-path='/home/allan/openzfs/lib/libnvpair' language='LANG_C99'>
-=======
-  <abi-instr version='1.0' address-size='64' path='libnvpair.c' comp-dir-path='/home/runner/work/zfs/zfs/lib/libnvpair' language='LANG_C99'>
->>>>>>> f3678d70
+  <abi-instr version='1.0' address-size='64' path='libnvpair.c' comp-dir-path='/store0/home/cw/wk/zfsonlinux/zfs/lib/libnvpair' language='LANG_C99'>
     <type-decl name='int' size-in-bits='32' id='type-id-1'/>
     <class-decl name='nvpair' size-in-bits='128' is-struct='yes' visibility='default' id='type-id-2'>
       <data-member access='public' layout-offset-in-bits='0'>
@@ -310,78 +304,12 @@
       <parameter type-id='type-id-15' name='ep'/>
       <return type-id='type-id-1'/>
     </function-decl>
-<<<<<<< HEAD
     <type-decl name='void' id='type-id-16'/>
     <class-decl name='nvlist' size-in-bits='192' is-struct='yes' visibility='default' id='type-id-17'>
-=======
-    <class-decl name='re_pattern_buffer' size-in-bits='512' is-struct='yes' visibility='default' id='type-id-16'>
-      <data-member access='public' layout-offset-in-bits='0'>
-        <var-decl name='buffer' type-id='type-id-17' visibility='default'/>
-      </data-member>
-      <data-member access='public' layout-offset-in-bits='64'>
-        <var-decl name='allocated' type-id='type-id-18' visibility='default'/>
-      </data-member>
-      <data-member access='public' layout-offset-in-bits='128'>
-        <var-decl name='used' type-id='type-id-18' visibility='default'/>
-      </data-member>
-      <data-member access='public' layout-offset-in-bits='192'>
-        <var-decl name='syntax' type-id='type-id-19' visibility='default'/>
-      </data-member>
-      <data-member access='public' layout-offset-in-bits='256'>
-        <var-decl name='fastmap' type-id='type-id-14' visibility='default'/>
-      </data-member>
-      <data-member access='public' layout-offset-in-bits='320'>
-        <var-decl name='translate' type-id='type-id-17' visibility='default'/>
-      </data-member>
-      <data-member access='public' layout-offset-in-bits='384'>
-        <var-decl name='re_nsub' type-id='type-id-20' visibility='default'/>
-      </data-member>
-      <data-member access='public' layout-offset-in-bits='31'>
-        <var-decl name='can_be_null' type-id='type-id-21' visibility='default'/>
-      </data-member>
-      <data-member access='public' layout-offset-in-bits='29'>
-        <var-decl name='regs_allocated' type-id='type-id-21' visibility='default'/>
-      </data-member>
-      <data-member access='public' layout-offset-in-bits='28'>
-        <var-decl name='fastmap_accurate' type-id='type-id-21' visibility='default'/>
-      </data-member>
-      <data-member access='public' layout-offset-in-bits='27'>
-        <var-decl name='no_sub' type-id='type-id-21' visibility='default'/>
-      </data-member>
-      <data-member access='public' layout-offset-in-bits='26'>
-        <var-decl name='not_bol' type-id='type-id-21' visibility='default'/>
-      </data-member>
-      <data-member access='public' layout-offset-in-bits='25'>
-        <var-decl name='not_eol' type-id='type-id-21' visibility='default'/>
-      </data-member>
-      <data-member access='public' layout-offset-in-bits='24'>
-        <var-decl name='newline_anchor' type-id='type-id-21' visibility='default'/>
-      </data-member>
-    </class-decl>
-    <type-decl name='unsigned char' size-in-bits='8' id='type-id-22'/>
-    <pointer-type-def type-id='type-id-22' size-in-bits='64' id='type-id-17'/>
-    <type-decl name='unsigned long int' size-in-bits='64' id='type-id-18'/>
-    <typedef-decl name='reg_syntax_t' type-id='type-id-18' id='type-id-19'/>
-    <typedef-decl name='size_t' type-id='type-id-18' id='type-id-20'/>
-    <type-decl name='unsigned int' size-in-bits='32' id='type-id-21'/>
-    <typedef-decl name='regex_t' type-id='type-id-16' id='type-id-23'/>
-    <pointer-type-def type-id='type-id-23' size-in-bits='64' id='type-id-24'/>
-    <function-decl name='nvpair_value_match_regex' mangled-name='nvpair_value_match_regex' visibility='default' binding='global' size-in-bits='64' elf-symbol-id='nvpair_value_match_regex'>
-      <parameter type-id='type-id-12' name='nvp'/>
-      <parameter type-id='type-id-1' name='ai'/>
-      <parameter type-id='type-id-14' name='value'/>
-      <parameter type-id='type-id-24' name='value_regex'/>
-      <parameter type-id='type-id-15' name='ep'/>
-      <return type-id='type-id-1'/>
-    </function-decl>
-    <type-decl name='void' id='type-id-25'/>
-    <class-decl name='nvlist' size-in-bits='192' is-struct='yes' visibility='default' id='type-id-26'>
->>>>>>> f3678d70
       <data-member access='public' layout-offset-in-bits='0'>
         <var-decl name='nvl_version' type-id='type-id-3' visibility='default'/>
       </data-member>
       <data-member access='public' layout-offset-in-bits='32'>
-<<<<<<< HEAD
         <var-decl name='nvl_nvflag' type-id='type-id-18' visibility='default'/>
       </data-member>
       <data-member access='public' layout-offset-in-bits='64'>
@@ -389,21 +317,11 @@
       </data-member>
       <data-member access='public' layout-offset-in-bits='128'>
         <var-decl name='nvl_flag' type-id='type-id-18' visibility='default'/>
-=======
-        <var-decl name='nvl_nvflag' type-id='type-id-27' visibility='default'/>
-      </data-member>
-      <data-member access='public' layout-offset-in-bits='64'>
-        <var-decl name='nvl_priv' type-id='type-id-28' visibility='default'/>
-      </data-member>
-      <data-member access='public' layout-offset-in-bits='128'>
-        <var-decl name='nvl_flag' type-id='type-id-27' visibility='default'/>
->>>>>>> f3678d70
       </data-member>
       <data-member access='public' layout-offset-in-bits='160'>
         <var-decl name='nvl_pad' type-id='type-id-3' visibility='default'/>
       </data-member>
     </class-decl>
-<<<<<<< HEAD
     <type-decl name='unsigned int' size-in-bits='32' id='type-id-20'/>
     <typedef-decl name='__uint32_t' type-id='type-id-20' id='type-id-21'/>
     <typedef-decl name='uint32_t' type-id='type-id-21' id='type-id-18'/>
@@ -423,25 +341,6 @@
       </data-member>
       <data-member access='public' layout-offset-in-bits='64'>
         <var-decl name='nvprt_indent_mode' type-id='type-id-28' visibility='default'/>
-=======
-    <typedef-decl name='__uint32_t' type-id='type-id-21' id='type-id-29'/>
-    <typedef-decl name='uint32_t' type-id='type-id-29' id='type-id-27'/>
-    <typedef-decl name='__uint64_t' type-id='type-id-18' id='type-id-30'/>
-    <typedef-decl name='uint64_t' type-id='type-id-30' id='type-id-28'/>
-    <typedef-decl name='nvlist_t' type-id='type-id-26' id='type-id-31'/>
-    <pointer-type-def type-id='type-id-31' size-in-bits='64' id='type-id-32'/>
-    <function-decl name='dump_nvlist' mangled-name='dump_nvlist' visibility='default' binding='global' size-in-bits='64' elf-symbol-id='dump_nvlist'>
-      <parameter type-id='type-id-32' name='list'/>
-      <parameter type-id='type-id-1' name='indent'/>
-      <return type-id='type-id-25'/>
-    </function-decl>
-    <class-decl name='nvlist_prtctl' size-in-bits='576' is-struct='yes' visibility='default' id='type-id-33'>
-      <data-member access='public' layout-offset-in-bits='0'>
-        <var-decl name='nvprt_fp' type-id='type-id-34' visibility='default'/>
-      </data-member>
-      <data-member access='public' layout-offset-in-bits='64'>
-        <var-decl name='nvprt_indent_mode' type-id='type-id-35' visibility='default'/>
->>>>>>> f3678d70
       </data-member>
       <data-member access='public' layout-offset-in-bits='96'>
         <var-decl name='nvprt_indent' type-id='type-id-1' visibility='default'/>
@@ -450,7 +349,6 @@
         <var-decl name='nvprt_indentinc' type-id='type-id-1' visibility='default'/>
       </data-member>
       <data-member access='public' layout-offset-in-bits='192'>
-<<<<<<< HEAD
         <var-decl name='nvprt_nmfmt' type-id='type-id-29' visibility='default'/>
       </data-member>
       <data-member access='public' layout-offset-in-bits='256'>
@@ -458,21 +356,11 @@
       </data-member>
       <data-member access='public' layout-offset-in-bits='320'>
         <var-decl name='nvprt_btwnarrfmt' type-id='type-id-29' visibility='default'/>
-=======
-        <var-decl name='nvprt_nmfmt' type-id='type-id-36' visibility='default'/>
-      </data-member>
-      <data-member access='public' layout-offset-in-bits='256'>
-        <var-decl name='nvprt_eomfmt' type-id='type-id-36' visibility='default'/>
-      </data-member>
-      <data-member access='public' layout-offset-in-bits='320'>
-        <var-decl name='nvprt_btwnarrfmt' type-id='type-id-36' visibility='default'/>
->>>>>>> f3678d70
       </data-member>
       <data-member access='public' layout-offset-in-bits='384'>
         <var-decl name='nvprt_btwnarrfmt_nl' type-id='type-id-1' visibility='default'/>
       </data-member>
       <data-member access='public' layout-offset-in-bits='448'>
-<<<<<<< HEAD
         <var-decl name='nvprt_dfltops' type-id='type-id-30' visibility='default'/>
       </data-member>
       <data-member access='public' layout-offset-in-bits='512'>
@@ -480,15 +368,6 @@
       </data-member>
     </class-decl>
     <class-decl name='_IO_FILE' size-in-bits='1728' is-struct='yes' visibility='default' id='type-id-31'>
-=======
-        <var-decl name='nvprt_dfltops' type-id='type-id-37' visibility='default'/>
-      </data-member>
-      <data-member access='public' layout-offset-in-bits='512'>
-        <var-decl name='nvprt_custops' type-id='type-id-37' visibility='default'/>
-      </data-member>
-    </class-decl>
-    <class-decl name='_IO_FILE' size-in-bits='1728' is-struct='yes' visibility='default' id='type-id-38'>
->>>>>>> f3678d70
       <data-member access='public' layout-offset-in-bits='0'>
         <var-decl name='_flags' type-id='type-id-1' visibility='default'/>
       </data-member>
@@ -526,17 +405,10 @@
         <var-decl name='_IO_save_end' type-id='type-id-14' visibility='default'/>
       </data-member>
       <data-member access='public' layout-offset-in-bits='768'>
-<<<<<<< HEAD
         <var-decl name='_markers' type-id='type-id-32' visibility='default'/>
       </data-member>
       <data-member access='public' layout-offset-in-bits='832'>
         <var-decl name='_chain' type-id='type-id-33' visibility='default'/>
-=======
-        <var-decl name='_markers' type-id='type-id-39' visibility='default'/>
-      </data-member>
-      <data-member access='public' layout-offset-in-bits='832'>
-        <var-decl name='_chain' type-id='type-id-40' visibility='default'/>
->>>>>>> f3678d70
       </data-member>
       <data-member access='public' layout-offset-in-bits='896'>
         <var-decl name='_fileno' type-id='type-id-1' visibility='default'/>
@@ -545,7 +417,6 @@
         <var-decl name='_flags2' type-id='type-id-1' visibility='default'/>
       </data-member>
       <data-member access='public' layout-offset-in-bits='960'>
-<<<<<<< HEAD
         <var-decl name='_old_offset' type-id='type-id-34' visibility='default'/>
       </data-member>
       <data-member access='public' layout-offset-in-bits='1024'>
@@ -557,720 +428,427 @@
       <data-member access='public' layout-offset-in-bits='1048'>
         <var-decl name='_shortbuf' type-id='type-id-37' visibility='default'/>
       </data-member>
-      <data-member access='public' layout-offset-in-bits='1088'>
-        <var-decl name='_lock' type-id='type-id-38' visibility='default'/>
-      </data-member>
       <data-member access='public' layout-offset-in-bits='1152'>
-        <var-decl name='_offset' type-id='type-id-39' visibility='default'/>
+        <var-decl name='_offset' type-id='type-id-38' visibility='default'/>
       </data-member>
       <data-member access='public' layout-offset-in-bits='1216'>
-        <var-decl name='_codecvt' type-id='type-id-40' visibility='default'/>
+        <var-decl name='_codecvt' type-id='type-id-39' visibility='default'/>
       </data-member>
       <data-member access='public' layout-offset-in-bits='1280'>
-        <var-decl name='_wide_data' type-id='type-id-41' visibility='default'/>
+        <var-decl name='_wide_data' type-id='type-id-40' visibility='default'/>
       </data-member>
       <data-member access='public' layout-offset-in-bits='1344'>
         <var-decl name='_freeres_list' type-id='type-id-33' visibility='default'/>
       </data-member>
       <data-member access='public' layout-offset-in-bits='1408'>
-        <var-decl name='_freeres_buf' type-id='type-id-42' visibility='default'/>
-=======
-        <var-decl name='_old_offset' type-id='type-id-41' visibility='default'/>
-      </data-member>
-      <data-member access='public' layout-offset-in-bits='1024'>
-        <var-decl name='_cur_column' type-id='type-id-42' visibility='default'/>
-      </data-member>
-      <data-member access='public' layout-offset-in-bits='1040'>
-        <var-decl name='_vtable_offset' type-id='type-id-43' visibility='default'/>
-      </data-member>
-      <data-member access='public' layout-offset-in-bits='1048'>
-        <var-decl name='_shortbuf' type-id='type-id-44' visibility='default'/>
-      </data-member>
-      <data-member access='public' layout-offset-in-bits='1152'>
-        <var-decl name='_offset' type-id='type-id-45' visibility='default'/>
-      </data-member>
-      <data-member access='public' layout-offset-in-bits='1216'>
-        <var-decl name='__pad1' type-id='type-id-46' visibility='default'/>
-      </data-member>
-      <data-member access='public' layout-offset-in-bits='1280'>
-        <var-decl name='__pad2' type-id='type-id-46' visibility='default'/>
-      </data-member>
-      <data-member access='public' layout-offset-in-bits='1344'>
-        <var-decl name='__pad3' type-id='type-id-46' visibility='default'/>
-      </data-member>
-      <data-member access='public' layout-offset-in-bits='1408'>
-        <var-decl name='__pad4' type-id='type-id-46' visibility='default'/>
->>>>>>> f3678d70
+        <var-decl name='_freeres_buf' type-id='type-id-41' visibility='default'/>
       </data-member>
       <data-member access='public' layout-offset-in-bits='1472'>
-        <var-decl name='__pad5' type-id='type-id-43' visibility='default'/>
+        <var-decl name='__pad5' type-id='type-id-42' visibility='default'/>
       </data-member>
       <data-member access='public' layout-offset-in-bits='1536'>
         <var-decl name='_mode' type-id='type-id-1' visibility='default'/>
       </data-member>
       <data-member access='public' layout-offset-in-bits='1568'>
-<<<<<<< HEAD
-        <var-decl name='_unused2' type-id='type-id-44' visibility='default'/>
-      </data-member>
-    </class-decl>
-    <class-decl name='_IO_marker' is-struct='yes' visibility='default' is-declaration-only='yes' id='type-id-45'/>
-    <pointer-type-def type-id='type-id-45' size-in-bits='64' id='type-id-32'/>
+        <var-decl name='_unused2' type-id='type-id-43' visibility='default'/>
+      </data-member>
+    </class-decl>
+    <class-decl name='_IO_marker' is-struct='yes' visibility='default' is-declaration-only='yes' id='type-id-44'/>
+    <pointer-type-def type-id='type-id-44' size-in-bits='64' id='type-id-32'/>
     <pointer-type-def type-id='type-id-31' size-in-bits='64' id='type-id-33'/>
-    <type-decl name='long int' size-in-bits='64' id='type-id-46'/>
-    <typedef-decl name='__off_t' type-id='type-id-46' id='type-id-34'/>
+    <type-decl name='long int' size-in-bits='64' id='type-id-45'/>
+    <typedef-decl name='__off_t' type-id='type-id-45' id='type-id-34'/>
     <type-decl name='unsigned short int' size-in-bits='16' id='type-id-35'/>
     <type-decl name='signed char' size-in-bits='8' id='type-id-36'/>
 
     <array-type-def dimensions='1' type-id='type-id-13' size-in-bits='8' id='type-id-37'>
-      <subrange length='1' type-id='type-id-22' id='type-id-47'/>
+      <subrange length='1' type-id='type-id-22' id='type-id-46'/>
 
     </array-type-def>
-    <typedef-decl name='_IO_lock_t' type-id='type-id-16' id='type-id-48'/>
-    <pointer-type-def type-id='type-id-48' size-in-bits='64' id='type-id-38'/>
-    <typedef-decl name='__off64_t' type-id='type-id-46' id='type-id-39'/>
-    <class-decl name='_IO_codecvt' is-struct='yes' visibility='default' is-declaration-only='yes' id='type-id-49'/>
-    <pointer-type-def type-id='type-id-49' size-in-bits='64' id='type-id-40'/>
-    <class-decl name='_IO_wide_data' is-struct='yes' visibility='default' is-declaration-only='yes' id='type-id-50'/>
-    <pointer-type-def type-id='type-id-50' size-in-bits='64' id='type-id-41'/>
-    <pointer-type-def type-id='type-id-16' size-in-bits='64' id='type-id-42'/>
-    <typedef-decl name='size_t' type-id='type-id-22' id='type-id-43'/>
+    <typedef-decl name='__off64_t' type-id='type-id-45' id='type-id-38'/>
+    <class-decl name='_IO_codecvt' is-struct='yes' visibility='default' is-declaration-only='yes' id='type-id-47'/>
+    <pointer-type-def type-id='type-id-47' size-in-bits='64' id='type-id-39'/>
+    <class-decl name='_IO_wide_data' is-struct='yes' visibility='default' is-declaration-only='yes' id='type-id-48'/>
+    <pointer-type-def type-id='type-id-48' size-in-bits='64' id='type-id-40'/>
+    <pointer-type-def type-id='type-id-16' size-in-bits='64' id='type-id-41'/>
+    <typedef-decl name='size_t' type-id='type-id-22' id='type-id-42'/>
 
-    <array-type-def dimensions='1' type-id='type-id-13' size-in-bits='160' id='type-id-44'>
-      <subrange length='20' type-id='type-id-22' id='type-id-51'/>
+    <array-type-def dimensions='1' type-id='type-id-13' size-in-bits='160' id='type-id-43'>
+      <subrange length='20' type-id='type-id-22' id='type-id-49'/>
 
     </array-type-def>
-    <typedef-decl name='FILE' type-id='type-id-31' id='type-id-52'/>
-    <pointer-type-def type-id='type-id-52' size-in-bits='64' id='type-id-27'/>
+    <typedef-decl name='FILE' type-id='type-id-31' id='type-id-50'/>
+    <pointer-type-def type-id='type-id-50' size-in-bits='64' id='type-id-27'/>
     <enum-decl name='nvlist_indent_mode' id='type-id-28'>
-=======
-        <var-decl name='_unused2' type-id='type-id-47' visibility='default'/>
-      </data-member>
-    </class-decl>
-    <class-decl name='_IO_marker' size-in-bits='192' is-struct='yes' visibility='default' id='type-id-48'>
-      <data-member access='public' layout-offset-in-bits='0'>
-        <var-decl name='_next' type-id='type-id-39' visibility='default'/>
-      </data-member>
-      <data-member access='public' layout-offset-in-bits='64'>
-        <var-decl name='_sbuf' type-id='type-id-40' visibility='default'/>
-      </data-member>
-      <data-member access='public' layout-offset-in-bits='128'>
-        <var-decl name='_pos' type-id='type-id-1' visibility='default'/>
-      </data-member>
-    </class-decl>
-    <pointer-type-def type-id='type-id-48' size-in-bits='64' id='type-id-39'/>
-    <pointer-type-def type-id='type-id-38' size-in-bits='64' id='type-id-40'/>
-    <type-decl name='long int' size-in-bits='64' id='type-id-49'/>
-    <typedef-decl name='__off_t' type-id='type-id-49' id='type-id-41'/>
-    <type-decl name='unsigned short int' size-in-bits='16' id='type-id-42'/>
-    <type-decl name='signed char' size-in-bits='8' id='type-id-43'/>
-
-    <array-type-def dimensions='1' type-id='type-id-13' size-in-bits='8' id='type-id-44'>
-      <subrange length='1' type-id='type-id-18' id='type-id-50'/>
-
-    </array-type-def>
-    <typedef-decl name='__off64_t' type-id='type-id-49' id='type-id-45'/>
-    <pointer-type-def type-id='type-id-25' size-in-bits='64' id='type-id-46'/>
-
-    <array-type-def dimensions='1' type-id='type-id-13' size-in-bits='160' id='type-id-47'>
-      <subrange length='20' type-id='type-id-18' id='type-id-51'/>
-
-    </array-type-def>
-    <typedef-decl name='FILE' type-id='type-id-38' id='type-id-52'/>
-    <pointer-type-def type-id='type-id-52' size-in-bits='64' id='type-id-34'/>
-    <enum-decl name='nvlist_indent_mode' id='type-id-35'>
->>>>>>> f3678d70
       <underlying-type type-id='type-id-9'/>
       <enumerator name='NVLIST_INDENT_ABS' value='0'/>
       <enumerator name='NVLIST_INDENT_TABBED' value='1'/>
     </enum-decl>
-    <qualified-type-def type-id='type-id-13' const='yes' id='type-id-53'/>
-<<<<<<< HEAD
-    <pointer-type-def type-id='type-id-53' size-in-bits='64' id='type-id-29'/>
-=======
-    <pointer-type-def type-id='type-id-53' size-in-bits='64' id='type-id-36'/>
->>>>>>> f3678d70
-    <class-decl name='nvlist_printops' size-in-bits='3456' is-struct='yes' visibility='default' id='type-id-54'>
-      <data-member access='public' layout-offset-in-bits='0'>
-        <var-decl name='print_boolean' type-id='type-id-55' visibility='default'/>
+    <qualified-type-def type-id='type-id-13' const='yes' id='type-id-51'/>
+    <pointer-type-def type-id='type-id-51' size-in-bits='64' id='type-id-29'/>
+    <class-decl name='nvlist_printops' size-in-bits='3456' is-struct='yes' visibility='default' id='type-id-52'>
+      <data-member access='public' layout-offset-in-bits='0'>
+        <var-decl name='print_boolean' type-id='type-id-53' visibility='default'/>
       </data-member>
       <data-member access='public' layout-offset-in-bits='128'>
-        <var-decl name='print_boolean_value' type-id='type-id-56' visibility='default'/>
+        <var-decl name='print_boolean_value' type-id='type-id-54' visibility='default'/>
       </data-member>
       <data-member access='public' layout-offset-in-bits='256'>
-        <var-decl name='print_byte' type-id='type-id-57' visibility='default'/>
+        <var-decl name='print_byte' type-id='type-id-55' visibility='default'/>
       </data-member>
       <data-member access='public' layout-offset-in-bits='384'>
-        <var-decl name='print_int8' type-id='type-id-58' visibility='default'/>
+        <var-decl name='print_int8' type-id='type-id-56' visibility='default'/>
       </data-member>
       <data-member access='public' layout-offset-in-bits='512'>
-        <var-decl name='print_uint8' type-id='type-id-59' visibility='default'/>
+        <var-decl name='print_uint8' type-id='type-id-57' visibility='default'/>
       </data-member>
       <data-member access='public' layout-offset-in-bits='640'>
-        <var-decl name='print_int16' type-id='type-id-60' visibility='default'/>
+        <var-decl name='print_int16' type-id='type-id-58' visibility='default'/>
       </data-member>
       <data-member access='public' layout-offset-in-bits='768'>
-        <var-decl name='print_uint16' type-id='type-id-61' visibility='default'/>
+        <var-decl name='print_uint16' type-id='type-id-59' visibility='default'/>
       </data-member>
       <data-member access='public' layout-offset-in-bits='896'>
-        <var-decl name='print_int32' type-id='type-id-62' visibility='default'/>
+        <var-decl name='print_int32' type-id='type-id-60' visibility='default'/>
       </data-member>
       <data-member access='public' layout-offset-in-bits='1024'>
-        <var-decl name='print_uint32' type-id='type-id-63' visibility='default'/>
+        <var-decl name='print_uint32' type-id='type-id-61' visibility='default'/>
       </data-member>
       <data-member access='public' layout-offset-in-bits='1152'>
-        <var-decl name='print_int64' type-id='type-id-64' visibility='default'/>
+        <var-decl name='print_int64' type-id='type-id-62' visibility='default'/>
       </data-member>
       <data-member access='public' layout-offset-in-bits='1280'>
-        <var-decl name='print_uint64' type-id='type-id-65' visibility='default'/>
+        <var-decl name='print_uint64' type-id='type-id-63' visibility='default'/>
       </data-member>
       <data-member access='public' layout-offset-in-bits='1408'>
-        <var-decl name='print_double' type-id='type-id-66' visibility='default'/>
+        <var-decl name='print_double' type-id='type-id-64' visibility='default'/>
       </data-member>
       <data-member access='public' layout-offset-in-bits='1536'>
-        <var-decl name='print_string' type-id='type-id-67' visibility='default'/>
+        <var-decl name='print_string' type-id='type-id-65' visibility='default'/>
       </data-member>
       <data-member access='public' layout-offset-in-bits='1664'>
-        <var-decl name='print_hrtime' type-id='type-id-68' visibility='default'/>
+        <var-decl name='print_hrtime' type-id='type-id-66' visibility='default'/>
       </data-member>
       <data-member access='public' layout-offset-in-bits='1792'>
-        <var-decl name='print_nvlist' type-id='type-id-69' visibility='default'/>
+        <var-decl name='print_nvlist' type-id='type-id-67' visibility='default'/>
       </data-member>
       <data-member access='public' layout-offset-in-bits='1920'>
-        <var-decl name='print_boolean_array' type-id='type-id-70' visibility='default'/>
+        <var-decl name='print_boolean_array' type-id='type-id-68' visibility='default'/>
       </data-member>
       <data-member access='public' layout-offset-in-bits='2048'>
-        <var-decl name='print_byte_array' type-id='type-id-71' visibility='default'/>
+        <var-decl name='print_byte_array' type-id='type-id-69' visibility='default'/>
       </data-member>
       <data-member access='public' layout-offset-in-bits='2176'>
-        <var-decl name='print_int8_array' type-id='type-id-72' visibility='default'/>
+        <var-decl name='print_int8_array' type-id='type-id-70' visibility='default'/>
       </data-member>
       <data-member access='public' layout-offset-in-bits='2304'>
-        <var-decl name='print_uint8_array' type-id='type-id-73' visibility='default'/>
+        <var-decl name='print_uint8_array' type-id='type-id-71' visibility='default'/>
       </data-member>
       <data-member access='public' layout-offset-in-bits='2432'>
-        <var-decl name='print_int16_array' type-id='type-id-74' visibility='default'/>
+        <var-decl name='print_int16_array' type-id='type-id-72' visibility='default'/>
       </data-member>
       <data-member access='public' layout-offset-in-bits='2560'>
-        <var-decl name='print_uint16_array' type-id='type-id-75' visibility='default'/>
+        <var-decl name='print_uint16_array' type-id='type-id-73' visibility='default'/>
       </data-member>
       <data-member access='public' layout-offset-in-bits='2688'>
-        <var-decl name='print_int32_array' type-id='type-id-76' visibility='default'/>
+        <var-decl name='print_int32_array' type-id='type-id-74' visibility='default'/>
       </data-member>
       <data-member access='public' layout-offset-in-bits='2816'>
-        <var-decl name='print_uint32_array' type-id='type-id-77' visibility='default'/>
+        <var-decl name='print_uint32_array' type-id='type-id-75' visibility='default'/>
       </data-member>
       <data-member access='public' layout-offset-in-bits='2944'>
-        <var-decl name='print_int64_array' type-id='type-id-78' visibility='default'/>
+        <var-decl name='print_int64_array' type-id='type-id-76' visibility='default'/>
       </data-member>
       <data-member access='public' layout-offset-in-bits='3072'>
-        <var-decl name='print_uint64_array' type-id='type-id-79' visibility='default'/>
+        <var-decl name='print_uint64_array' type-id='type-id-77' visibility='default'/>
       </data-member>
       <data-member access='public' layout-offset-in-bits='3200'>
-        <var-decl name='print_string_array' type-id='type-id-80' visibility='default'/>
+        <var-decl name='print_string_array' type-id='type-id-78' visibility='default'/>
       </data-member>
       <data-member access='public' layout-offset-in-bits='3328'>
-        <var-decl name='print_nvlist_array' type-id='type-id-81' visibility='default'/>
-      </data-member>
-    </class-decl>
-    <class-decl name='__anonymous_struct__' size-in-bits='128' is-struct='yes' is-anonymous='yes' visibility='default' id='type-id-55'>
-      <data-member access='public' layout-offset-in-bits='0'>
-        <var-decl name='op' type-id='type-id-82' visibility='default'/>
-      </data-member>
-      <data-member access='public' layout-offset-in-bits='64'>
-<<<<<<< HEAD
-        <var-decl name='arg' type-id='type-id-42' visibility='default'/>
-      </data-member>
-    </class-decl>
-    <pointer-type-def type-id='type-id-26' size-in-bits='64' id='type-id-83'/>
-=======
-        <var-decl name='arg' type-id='type-id-46' visibility='default'/>
-      </data-member>
-    </class-decl>
-    <pointer-type-def type-id='type-id-33' size-in-bits='64' id='type-id-83'/>
->>>>>>> f3678d70
-    <pointer-type-def type-id='type-id-84' size-in-bits='64' id='type-id-82'/>
-    <class-decl name='__anonymous_struct__' size-in-bits='128' is-struct='yes' is-anonymous='yes' visibility='default' id='type-id-56'>
-      <data-member access='public' layout-offset-in-bits='0'>
-        <var-decl name='op' type-id='type-id-85' visibility='default'/>
-      </data-member>
-      <data-member access='public' layout-offset-in-bits='64'>
-<<<<<<< HEAD
-        <var-decl name='arg' type-id='type-id-42' visibility='default'/>
-=======
-        <var-decl name='arg' type-id='type-id-46' visibility='default'/>
->>>>>>> f3678d70
-      </data-member>
-    </class-decl>
-    <enum-decl name='__anonymous_enum__' is-anonymous='yes' id='type-id-86'>
+        <var-decl name='print_nvlist_array' type-id='type-id-79' visibility='default'/>
+      </data-member>
+    </class-decl>
+    <class-decl name='__anonymous_struct__' size-in-bits='128' is-struct='yes' is-anonymous='yes' visibility='default' id='type-id-53'>
+      <data-member access='public' layout-offset-in-bits='0'>
+        <var-decl name='op' type-id='type-id-80' visibility='default'/>
+      </data-member>
+      <data-member access='public' layout-offset-in-bits='64'>
+        <var-decl name='arg' type-id='type-id-41' visibility='default'/>
+      </data-member>
+    </class-decl>
+    <pointer-type-def type-id='type-id-26' size-in-bits='64' id='type-id-81'/>
+    <pointer-type-def type-id='type-id-82' size-in-bits='64' id='type-id-80'/>
+    <class-decl name='__anonymous_struct__' size-in-bits='128' is-struct='yes' is-anonymous='yes' visibility='default' id='type-id-54'>
+      <data-member access='public' layout-offset-in-bits='0'>
+        <var-decl name='op' type-id='type-id-83' visibility='default'/>
+      </data-member>
+      <data-member access='public' layout-offset-in-bits='64'>
+        <var-decl name='arg' type-id='type-id-41' visibility='default'/>
+      </data-member>
+    </class-decl>
+    <enum-decl name='__anonymous_enum__' is-anonymous='yes' id='type-id-84'>
       <underlying-type type-id='type-id-9'/>
       <enumerator name='B_FALSE' value='0'/>
       <enumerator name='B_TRUE' value='1'/>
     </enum-decl>
-    <typedef-decl name='boolean_t' type-id='type-id-86' id='type-id-87'/>
-    <pointer-type-def type-id='type-id-88' size-in-bits='64' id='type-id-85'/>
+    <typedef-decl name='boolean_t' type-id='type-id-84' id='type-id-85'/>
+    <pointer-type-def type-id='type-id-86' size-in-bits='64' id='type-id-83'/>
+    <class-decl name='__anonymous_struct__' size-in-bits='128' is-struct='yes' is-anonymous='yes' visibility='default' id='type-id-55'>
+      <data-member access='public' layout-offset-in-bits='0'>
+        <var-decl name='op' type-id='type-id-87' visibility='default'/>
+      </data-member>
+      <data-member access='public' layout-offset-in-bits='64'>
+        <var-decl name='arg' type-id='type-id-41' visibility='default'/>
+      </data-member>
+    </class-decl>
+    <type-decl name='unsigned char' size-in-bits='8' id='type-id-88'/>
+    <typedef-decl name='uchar_t' type-id='type-id-88' id='type-id-89'/>
+    <pointer-type-def type-id='type-id-90' size-in-bits='64' id='type-id-87'/>
+    <class-decl name='__anonymous_struct__' size-in-bits='128' is-struct='yes' is-anonymous='yes' visibility='default' id='type-id-56'>
+      <data-member access='public' layout-offset-in-bits='0'>
+        <var-decl name='op' type-id='type-id-91' visibility='default'/>
+      </data-member>
+      <data-member access='public' layout-offset-in-bits='64'>
+        <var-decl name='arg' type-id='type-id-41' visibility='default'/>
+      </data-member>
+    </class-decl>
+    <typedef-decl name='__int8_t' type-id='type-id-36' id='type-id-92'/>
+    <typedef-decl name='int8_t' type-id='type-id-92' id='type-id-93'/>
+    <pointer-type-def type-id='type-id-94' size-in-bits='64' id='type-id-91'/>
     <class-decl name='__anonymous_struct__' size-in-bits='128' is-struct='yes' is-anonymous='yes' visibility='default' id='type-id-57'>
-<<<<<<< HEAD
-      <data-member access='public' layout-offset-in-bits='0'>
-        <var-decl name='op' type-id='type-id-89' visibility='default'/>
-      </data-member>
-      <data-member access='public' layout-offset-in-bits='64'>
-        <var-decl name='arg' type-id='type-id-42' visibility='default'/>
-      </data-member>
-    </class-decl>
-    <type-decl name='unsigned char' size-in-bits='8' id='type-id-90'/>
-    <typedef-decl name='uchar_t' type-id='type-id-90' id='type-id-91'/>
-    <pointer-type-def type-id='type-id-92' size-in-bits='64' id='type-id-89'/>
+      <data-member access='public' layout-offset-in-bits='0'>
+        <var-decl name='op' type-id='type-id-95' visibility='default'/>
+      </data-member>
+      <data-member access='public' layout-offset-in-bits='64'>
+        <var-decl name='arg' type-id='type-id-41' visibility='default'/>
+      </data-member>
+    </class-decl>
+    <typedef-decl name='__uint8_t' type-id='type-id-88' id='type-id-96'/>
+    <typedef-decl name='uint8_t' type-id='type-id-96' id='type-id-97'/>
+    <pointer-type-def type-id='type-id-98' size-in-bits='64' id='type-id-95'/>
     <class-decl name='__anonymous_struct__' size-in-bits='128' is-struct='yes' is-anonymous='yes' visibility='default' id='type-id-58'>
       <data-member access='public' layout-offset-in-bits='0'>
-        <var-decl name='op' type-id='type-id-93' visibility='default'/>
-      </data-member>
-      <data-member access='public' layout-offset-in-bits='64'>
-        <var-decl name='arg' type-id='type-id-42' visibility='default'/>
-      </data-member>
-    </class-decl>
-    <typedef-decl name='__int8_t' type-id='type-id-36' id='type-id-94'/>
-    <typedef-decl name='int8_t' type-id='type-id-94' id='type-id-95'/>
-    <pointer-type-def type-id='type-id-96' size-in-bits='64' id='type-id-93'/>
+        <var-decl name='op' type-id='type-id-99' visibility='default'/>
+      </data-member>
+      <data-member access='public' layout-offset-in-bits='64'>
+        <var-decl name='arg' type-id='type-id-41' visibility='default'/>
+      </data-member>
+    </class-decl>
+    <pointer-type-def type-id='type-id-100' size-in-bits='64' id='type-id-99'/>
     <class-decl name='__anonymous_struct__' size-in-bits='128' is-struct='yes' is-anonymous='yes' visibility='default' id='type-id-59'>
       <data-member access='public' layout-offset-in-bits='0'>
-        <var-decl name='op' type-id='type-id-97' visibility='default'/>
-      </data-member>
-      <data-member access='public' layout-offset-in-bits='64'>
-        <var-decl name='arg' type-id='type-id-42' visibility='default'/>
-      </data-member>
-    </class-decl>
-    <typedef-decl name='__uint8_t' type-id='type-id-90' id='type-id-98'/>
-    <typedef-decl name='uint8_t' type-id='type-id-98' id='type-id-99'/>
-    <pointer-type-def type-id='type-id-100' size-in-bits='64' id='type-id-97'/>
+        <var-decl name='op' type-id='type-id-101' visibility='default'/>
+      </data-member>
+      <data-member access='public' layout-offset-in-bits='64'>
+        <var-decl name='arg' type-id='type-id-41' visibility='default'/>
+      </data-member>
+    </class-decl>
+    <typedef-decl name='__uint16_t' type-id='type-id-35' id='type-id-102'/>
+    <typedef-decl name='uint16_t' type-id='type-id-102' id='type-id-103'/>
+    <pointer-type-def type-id='type-id-104' size-in-bits='64' id='type-id-101'/>
     <class-decl name='__anonymous_struct__' size-in-bits='128' is-struct='yes' is-anonymous='yes' visibility='default' id='type-id-60'>
       <data-member access='public' layout-offset-in-bits='0'>
-        <var-decl name='op' type-id='type-id-101' visibility='default'/>
-      </data-member>
-      <data-member access='public' layout-offset-in-bits='64'>
-        <var-decl name='arg' type-id='type-id-42' visibility='default'/>
-      </data-member>
-    </class-decl>
-    <pointer-type-def type-id='type-id-102' size-in-bits='64' id='type-id-101'/>
+        <var-decl name='op' type-id='type-id-105' visibility='default'/>
+      </data-member>
+      <data-member access='public' layout-offset-in-bits='64'>
+        <var-decl name='arg' type-id='type-id-41' visibility='default'/>
+      </data-member>
+    </class-decl>
+    <pointer-type-def type-id='type-id-106' size-in-bits='64' id='type-id-105'/>
     <class-decl name='__anonymous_struct__' size-in-bits='128' is-struct='yes' is-anonymous='yes' visibility='default' id='type-id-61'>
-=======
-      <data-member access='public' layout-offset-in-bits='0'>
-        <var-decl name='op' type-id='type-id-89' visibility='default'/>
-      </data-member>
-      <data-member access='public' layout-offset-in-bits='64'>
-        <var-decl name='arg' type-id='type-id-46' visibility='default'/>
-      </data-member>
-    </class-decl>
-    <typedef-decl name='uchar_t' type-id='type-id-22' id='type-id-90'/>
-    <pointer-type-def type-id='type-id-91' size-in-bits='64' id='type-id-89'/>
-    <class-decl name='__anonymous_struct__' size-in-bits='128' is-struct='yes' is-anonymous='yes' visibility='default' id='type-id-58'>
-      <data-member access='public' layout-offset-in-bits='0'>
-        <var-decl name='op' type-id='type-id-92' visibility='default'/>
-      </data-member>
-      <data-member access='public' layout-offset-in-bits='64'>
-        <var-decl name='arg' type-id='type-id-46' visibility='default'/>
-      </data-member>
-    </class-decl>
-    <typedef-decl name='__int8_t' type-id='type-id-43' id='type-id-93'/>
-    <typedef-decl name='int8_t' type-id='type-id-93' id='type-id-94'/>
-    <pointer-type-def type-id='type-id-95' size-in-bits='64' id='type-id-92'/>
-    <class-decl name='__anonymous_struct__' size-in-bits='128' is-struct='yes' is-anonymous='yes' visibility='default' id='type-id-59'>
->>>>>>> f3678d70
-      <data-member access='public' layout-offset-in-bits='0'>
-        <var-decl name='op' type-id='type-id-103' visibility='default'/>
-      </data-member>
-      <data-member access='public' layout-offset-in-bits='64'>
-<<<<<<< HEAD
-        <var-decl name='arg' type-id='type-id-42' visibility='default'/>
-      </data-member>
-    </class-decl>
-    <typedef-decl name='__uint16_t' type-id='type-id-35' id='type-id-104'/>
-    <typedef-decl name='uint16_t' type-id='type-id-104' id='type-id-105'/>
-    <pointer-type-def type-id='type-id-106' size-in-bits='64' id='type-id-103'/>
+      <data-member access='public' layout-offset-in-bits='0'>
+        <var-decl name='op' type-id='type-id-107' visibility='default'/>
+      </data-member>
+      <data-member access='public' layout-offset-in-bits='64'>
+        <var-decl name='arg' type-id='type-id-41' visibility='default'/>
+      </data-member>
+    </class-decl>
+    <pointer-type-def type-id='type-id-108' size-in-bits='64' id='type-id-107'/>
     <class-decl name='__anonymous_struct__' size-in-bits='128' is-struct='yes' is-anonymous='yes' visibility='default' id='type-id-62'>
-=======
-        <var-decl name='arg' type-id='type-id-46' visibility='default'/>
-      </data-member>
-    </class-decl>
-    <typedef-decl name='__uint8_t' type-id='type-id-22' id='type-id-97'/>
-    <typedef-decl name='uint8_t' type-id='type-id-97' id='type-id-98'/>
-    <pointer-type-def type-id='type-id-99' size-in-bits='64' id='type-id-96'/>
-    <class-decl name='__anonymous_struct__' size-in-bits='128' is-struct='yes' is-anonymous='yes' visibility='default' id='type-id-60'>
->>>>>>> f3678d70
-      <data-member access='public' layout-offset-in-bits='0'>
-        <var-decl name='op' type-id='type-id-107' visibility='default'/>
-      </data-member>
-      <data-member access='public' layout-offset-in-bits='64'>
-<<<<<<< HEAD
-        <var-decl name='arg' type-id='type-id-42' visibility='default'/>
-      </data-member>
-    </class-decl>
-    <pointer-type-def type-id='type-id-108' size-in-bits='64' id='type-id-107'/>
+      <data-member access='public' layout-offset-in-bits='0'>
+        <var-decl name='op' type-id='type-id-109' visibility='default'/>
+      </data-member>
+      <data-member access='public' layout-offset-in-bits='64'>
+        <var-decl name='arg' type-id='type-id-41' visibility='default'/>
+      </data-member>
+    </class-decl>
+    <typedef-decl name='__int64_t' type-id='type-id-45' id='type-id-110'/>
+    <typedef-decl name='int64_t' type-id='type-id-110' id='type-id-111'/>
+    <pointer-type-def type-id='type-id-112' size-in-bits='64' id='type-id-109'/>
     <class-decl name='__anonymous_struct__' size-in-bits='128' is-struct='yes' is-anonymous='yes' visibility='default' id='type-id-63'>
-=======
-        <var-decl name='arg' type-id='type-id-46' visibility='default'/>
-      </data-member>
-    </class-decl>
-    <pointer-type-def type-id='type-id-101' size-in-bits='64' id='type-id-100'/>
-    <class-decl name='__anonymous_struct__' size-in-bits='128' is-struct='yes' is-anonymous='yes' visibility='default' id='type-id-61'>
->>>>>>> f3678d70
-      <data-member access='public' layout-offset-in-bits='0'>
-        <var-decl name='op' type-id='type-id-109' visibility='default'/>
-      </data-member>
-      <data-member access='public' layout-offset-in-bits='64'>
-<<<<<<< HEAD
-        <var-decl name='arg' type-id='type-id-42' visibility='default'/>
-      </data-member>
-    </class-decl>
-    <pointer-type-def type-id='type-id-110' size-in-bits='64' id='type-id-109'/>
+      <data-member access='public' layout-offset-in-bits='0'>
+        <var-decl name='op' type-id='type-id-113' visibility='default'/>
+      </data-member>
+      <data-member access='public' layout-offset-in-bits='64'>
+        <var-decl name='arg' type-id='type-id-41' visibility='default'/>
+      </data-member>
+    </class-decl>
+    <pointer-type-def type-id='type-id-114' size-in-bits='64' id='type-id-113'/>
     <class-decl name='__anonymous_struct__' size-in-bits='128' is-struct='yes' is-anonymous='yes' visibility='default' id='type-id-64'>
       <data-member access='public' layout-offset-in-bits='0'>
-        <var-decl name='op' type-id='type-id-111' visibility='default'/>
-      </data-member>
-      <data-member access='public' layout-offset-in-bits='64'>
-        <var-decl name='arg' type-id='type-id-42' visibility='default'/>
-      </data-member>
-    </class-decl>
-    <typedef-decl name='__int64_t' type-id='type-id-46' id='type-id-112'/>
-    <typedef-decl name='int64_t' type-id='type-id-112' id='type-id-113'/>
-    <pointer-type-def type-id='type-id-114' size-in-bits='64' id='type-id-111'/>
+        <var-decl name='op' type-id='type-id-115' visibility='default'/>
+      </data-member>
+      <data-member access='public' layout-offset-in-bits='64'>
+        <var-decl name='arg' type-id='type-id-41' visibility='default'/>
+      </data-member>
+    </class-decl>
+    <type-decl name='double' size-in-bits='64' id='type-id-116'/>
+    <pointer-type-def type-id='type-id-117' size-in-bits='64' id='type-id-115'/>
     <class-decl name='__anonymous_struct__' size-in-bits='128' is-struct='yes' is-anonymous='yes' visibility='default' id='type-id-65'>
-=======
-        <var-decl name='arg' type-id='type-id-46' visibility='default'/>
-      </data-member>
-    </class-decl>
-    <typedef-decl name='__uint16_t' type-id='type-id-42' id='type-id-103'/>
-    <typedef-decl name='uint16_t' type-id='type-id-103' id='type-id-104'/>
-    <pointer-type-def type-id='type-id-105' size-in-bits='64' id='type-id-102'/>
-    <class-decl name='__anonymous_struct__' size-in-bits='128' is-struct='yes' is-anonymous='yes' visibility='default' id='type-id-62'>
-      <data-member access='public' layout-offset-in-bits='0'>
-        <var-decl name='op' type-id='type-id-106' visibility='default'/>
-      </data-member>
-      <data-member access='public' layout-offset-in-bits='64'>
-        <var-decl name='arg' type-id='type-id-46' visibility='default'/>
-      </data-member>
-    </class-decl>
-    <pointer-type-def type-id='type-id-107' size-in-bits='64' id='type-id-106'/>
-    <class-decl name='__anonymous_struct__' size-in-bits='128' is-struct='yes' is-anonymous='yes' visibility='default' id='type-id-63'>
->>>>>>> f3678d70
-      <data-member access='public' layout-offset-in-bits='0'>
-        <var-decl name='op' type-id='type-id-115' visibility='default'/>
-      </data-member>
-      <data-member access='public' layout-offset-in-bits='64'>
-<<<<<<< HEAD
-        <var-decl name='arg' type-id='type-id-42' visibility='default'/>
-      </data-member>
-    </class-decl>
-    <pointer-type-def type-id='type-id-116' size-in-bits='64' id='type-id-115'/>
+      <data-member access='public' layout-offset-in-bits='0'>
+        <var-decl name='op' type-id='type-id-118' visibility='default'/>
+      </data-member>
+      <data-member access='public' layout-offset-in-bits='64'>
+        <var-decl name='arg' type-id='type-id-41' visibility='default'/>
+      </data-member>
+    </class-decl>
+    <pointer-type-def type-id='type-id-119' size-in-bits='64' id='type-id-118'/>
     <class-decl name='__anonymous_struct__' size-in-bits='128' is-struct='yes' is-anonymous='yes' visibility='default' id='type-id-66'>
-=======
-        <var-decl name='arg' type-id='type-id-46' visibility='default'/>
-      </data-member>
-    </class-decl>
-    <pointer-type-def type-id='type-id-109' size-in-bits='64' id='type-id-108'/>
-    <class-decl name='__anonymous_struct__' size-in-bits='128' is-struct='yes' is-anonymous='yes' visibility='default' id='type-id-64'>
->>>>>>> f3678d70
-      <data-member access='public' layout-offset-in-bits='0'>
-        <var-decl name='op' type-id='type-id-117' visibility='default'/>
-      </data-member>
-      <data-member access='public' layout-offset-in-bits='64'>
-<<<<<<< HEAD
-        <var-decl name='arg' type-id='type-id-42' visibility='default'/>
-      </data-member>
-    </class-decl>
-    <type-decl name='double' size-in-bits='64' id='type-id-118'/>
-    <pointer-type-def type-id='type-id-119' size-in-bits='64' id='type-id-117'/>
+      <data-member access='public' layout-offset-in-bits='0'>
+        <var-decl name='op' type-id='type-id-120' visibility='default'/>
+      </data-member>
+      <data-member access='public' layout-offset-in-bits='64'>
+        <var-decl name='arg' type-id='type-id-41' visibility='default'/>
+      </data-member>
+    </class-decl>
+    <type-decl name='long long int' size-in-bits='64' id='type-id-121'/>
+    <typedef-decl name='hrtime_t' type-id='type-id-121' id='type-id-122'/>
+    <pointer-type-def type-id='type-id-123' size-in-bits='64' id='type-id-120'/>
     <class-decl name='__anonymous_struct__' size-in-bits='128' is-struct='yes' is-anonymous='yes' visibility='default' id='type-id-67'>
       <data-member access='public' layout-offset-in-bits='0'>
-        <var-decl name='op' type-id='type-id-120' visibility='default'/>
-      </data-member>
-      <data-member access='public' layout-offset-in-bits='64'>
-        <var-decl name='arg' type-id='type-id-42' visibility='default'/>
-      </data-member>
-    </class-decl>
-    <pointer-type-def type-id='type-id-121' size-in-bits='64' id='type-id-120'/>
+        <var-decl name='op' type-id='type-id-124' visibility='default'/>
+      </data-member>
+      <data-member access='public' layout-offset-in-bits='64'>
+        <var-decl name='arg' type-id='type-id-41' visibility='default'/>
+      </data-member>
+    </class-decl>
+    <pointer-type-def type-id='type-id-125' size-in-bits='64' id='type-id-124'/>
     <class-decl name='__anonymous_struct__' size-in-bits='128' is-struct='yes' is-anonymous='yes' visibility='default' id='type-id-68'>
       <data-member access='public' layout-offset-in-bits='0'>
-        <var-decl name='op' type-id='type-id-122' visibility='default'/>
-      </data-member>
-      <data-member access='public' layout-offset-in-bits='64'>
-        <var-decl name='arg' type-id='type-id-42' visibility='default'/>
-      </data-member>
-    </class-decl>
-    <type-decl name='long long int' size-in-bits='64' id='type-id-123'/>
-    <typedef-decl name='hrtime_t' type-id='type-id-123' id='type-id-124'/>
-    <pointer-type-def type-id='type-id-125' size-in-bits='64' id='type-id-122'/>
+        <var-decl name='op' type-id='type-id-126' visibility='default'/>
+      </data-member>
+      <data-member access='public' layout-offset-in-bits='64'>
+        <var-decl name='arg' type-id='type-id-41' visibility='default'/>
+      </data-member>
+    </class-decl>
+    <pointer-type-def type-id='type-id-85' size-in-bits='64' id='type-id-127'/>
+    <typedef-decl name='uint_t' type-id='type-id-20' id='type-id-128'/>
+    <pointer-type-def type-id='type-id-129' size-in-bits='64' id='type-id-126'/>
     <class-decl name='__anonymous_struct__' size-in-bits='128' is-struct='yes' is-anonymous='yes' visibility='default' id='type-id-69'>
-=======
-        <var-decl name='arg' type-id='type-id-46' visibility='default'/>
-      </data-member>
-    </class-decl>
-    <typedef-decl name='__int64_t' type-id='type-id-49' id='type-id-111'/>
-    <typedef-decl name='int64_t' type-id='type-id-111' id='type-id-112'/>
-    <pointer-type-def type-id='type-id-113' size-in-bits='64' id='type-id-110'/>
-    <class-decl name='__anonymous_struct__' size-in-bits='128' is-struct='yes' is-anonymous='yes' visibility='default' id='type-id-65'>
-      <data-member access='public' layout-offset-in-bits='0'>
-        <var-decl name='op' type-id='type-id-114' visibility='default'/>
-      </data-member>
-      <data-member access='public' layout-offset-in-bits='64'>
-        <var-decl name='arg' type-id='type-id-46' visibility='default'/>
-      </data-member>
-    </class-decl>
-    <pointer-type-def type-id='type-id-115' size-in-bits='64' id='type-id-114'/>
-    <class-decl name='__anonymous_struct__' size-in-bits='128' is-struct='yes' is-anonymous='yes' visibility='default' id='type-id-66'>
-      <data-member access='public' layout-offset-in-bits='0'>
-        <var-decl name='op' type-id='type-id-116' visibility='default'/>
-      </data-member>
-      <data-member access='public' layout-offset-in-bits='64'>
-        <var-decl name='arg' type-id='type-id-46' visibility='default'/>
-      </data-member>
-    </class-decl>
-    <type-decl name='double' size-in-bits='64' id='type-id-117'/>
-    <pointer-type-def type-id='type-id-118' size-in-bits='64' id='type-id-116'/>
-    <class-decl name='__anonymous_struct__' size-in-bits='128' is-struct='yes' is-anonymous='yes' visibility='default' id='type-id-67'>
->>>>>>> f3678d70
-      <data-member access='public' layout-offset-in-bits='0'>
-        <var-decl name='op' type-id='type-id-126' visibility='default'/>
-      </data-member>
-      <data-member access='public' layout-offset-in-bits='64'>
-<<<<<<< HEAD
-        <var-decl name='arg' type-id='type-id-42' visibility='default'/>
-      </data-member>
-    </class-decl>
-    <pointer-type-def type-id='type-id-127' size-in-bits='64' id='type-id-126'/>
+      <data-member access='public' layout-offset-in-bits='0'>
+        <var-decl name='op' type-id='type-id-130' visibility='default'/>
+      </data-member>
+      <data-member access='public' layout-offset-in-bits='64'>
+        <var-decl name='arg' type-id='type-id-41' visibility='default'/>
+      </data-member>
+    </class-decl>
+    <pointer-type-def type-id='type-id-89' size-in-bits='64' id='type-id-131'/>
+    <pointer-type-def type-id='type-id-132' size-in-bits='64' id='type-id-130'/>
     <class-decl name='__anonymous_struct__' size-in-bits='128' is-struct='yes' is-anonymous='yes' visibility='default' id='type-id-70'>
-=======
-        <var-decl name='arg' type-id='type-id-46' visibility='default'/>
-      </data-member>
-    </class-decl>
-    <pointer-type-def type-id='type-id-120' size-in-bits='64' id='type-id-119'/>
-    <class-decl name='__anonymous_struct__' size-in-bits='128' is-struct='yes' is-anonymous='yes' visibility='default' id='type-id-68'>
->>>>>>> f3678d70
-      <data-member access='public' layout-offset-in-bits='0'>
-        <var-decl name='op' type-id='type-id-128' visibility='default'/>
-      </data-member>
-      <data-member access='public' layout-offset-in-bits='64'>
-<<<<<<< HEAD
-        <var-decl name='arg' type-id='type-id-42' visibility='default'/>
-      </data-member>
-    </class-decl>
-    <pointer-type-def type-id='type-id-87' size-in-bits='64' id='type-id-129'/>
-    <typedef-decl name='uint_t' type-id='type-id-20' id='type-id-130'/>
-    <pointer-type-def type-id='type-id-131' size-in-bits='64' id='type-id-128'/>
+      <data-member access='public' layout-offset-in-bits='0'>
+        <var-decl name='op' type-id='type-id-133' visibility='default'/>
+      </data-member>
+      <data-member access='public' layout-offset-in-bits='64'>
+        <var-decl name='arg' type-id='type-id-41' visibility='default'/>
+      </data-member>
+    </class-decl>
+    <pointer-type-def type-id='type-id-93' size-in-bits='64' id='type-id-134'/>
+    <pointer-type-def type-id='type-id-135' size-in-bits='64' id='type-id-133'/>
     <class-decl name='__anonymous_struct__' size-in-bits='128' is-struct='yes' is-anonymous='yes' visibility='default' id='type-id-71'>
-=======
-        <var-decl name='arg' type-id='type-id-46' visibility='default'/>
-      </data-member>
-    </class-decl>
-    <type-decl name='long long int' size-in-bits='64' id='type-id-122'/>
-    <typedef-decl name='hrtime_t' type-id='type-id-122' id='type-id-123'/>
-    <pointer-type-def type-id='type-id-124' size-in-bits='64' id='type-id-121'/>
-    <class-decl name='__anonymous_struct__' size-in-bits='128' is-struct='yes' is-anonymous='yes' visibility='default' id='type-id-69'>
->>>>>>> f3678d70
-      <data-member access='public' layout-offset-in-bits='0'>
-        <var-decl name='op' type-id='type-id-132' visibility='default'/>
-      </data-member>
-      <data-member access='public' layout-offset-in-bits='64'>
-<<<<<<< HEAD
-        <var-decl name='arg' type-id='type-id-42' visibility='default'/>
-      </data-member>
-    </class-decl>
-    <pointer-type-def type-id='type-id-91' size-in-bits='64' id='type-id-133'/>
-    <pointer-type-def type-id='type-id-134' size-in-bits='64' id='type-id-132'/>
+      <data-member access='public' layout-offset-in-bits='0'>
+        <var-decl name='op' type-id='type-id-136' visibility='default'/>
+      </data-member>
+      <data-member access='public' layout-offset-in-bits='64'>
+        <var-decl name='arg' type-id='type-id-41' visibility='default'/>
+      </data-member>
+    </class-decl>
+    <pointer-type-def type-id='type-id-97' size-in-bits='64' id='type-id-137'/>
+    <pointer-type-def type-id='type-id-138' size-in-bits='64' id='type-id-136'/>
     <class-decl name='__anonymous_struct__' size-in-bits='128' is-struct='yes' is-anonymous='yes' visibility='default' id='type-id-72'>
       <data-member access='public' layout-offset-in-bits='0'>
-        <var-decl name='op' type-id='type-id-135' visibility='default'/>
-      </data-member>
-      <data-member access='public' layout-offset-in-bits='64'>
-        <var-decl name='arg' type-id='type-id-42' visibility='default'/>
-      </data-member>
-    </class-decl>
-    <pointer-type-def type-id='type-id-95' size-in-bits='64' id='type-id-136'/>
-    <pointer-type-def type-id='type-id-137' size-in-bits='64' id='type-id-135'/>
+        <var-decl name='op' type-id='type-id-139' visibility='default'/>
+      </data-member>
+      <data-member access='public' layout-offset-in-bits='64'>
+        <var-decl name='arg' type-id='type-id-41' visibility='default'/>
+      </data-member>
+    </class-decl>
+    <pointer-type-def type-id='type-id-4' size-in-bits='64' id='type-id-140'/>
+    <pointer-type-def type-id='type-id-141' size-in-bits='64' id='type-id-139'/>
     <class-decl name='__anonymous_struct__' size-in-bits='128' is-struct='yes' is-anonymous='yes' visibility='default' id='type-id-73'>
-=======
-        <var-decl name='arg' type-id='type-id-46' visibility='default'/>
-      </data-member>
-    </class-decl>
-    <pointer-type-def type-id='type-id-126' size-in-bits='64' id='type-id-125'/>
-    <class-decl name='__anonymous_struct__' size-in-bits='128' is-struct='yes' is-anonymous='yes' visibility='default' id='type-id-70'>
-      <data-member access='public' layout-offset-in-bits='0'>
-        <var-decl name='op' type-id='type-id-127' visibility='default'/>
-      </data-member>
-      <data-member access='public' layout-offset-in-bits='64'>
-        <var-decl name='arg' type-id='type-id-46' visibility='default'/>
-      </data-member>
-    </class-decl>
-    <pointer-type-def type-id='type-id-87' size-in-bits='64' id='type-id-128'/>
-    <typedef-decl name='uint_t' type-id='type-id-21' id='type-id-129'/>
-    <pointer-type-def type-id='type-id-130' size-in-bits='64' id='type-id-127'/>
-    <class-decl name='__anonymous_struct__' size-in-bits='128' is-struct='yes' is-anonymous='yes' visibility='default' id='type-id-71'>
->>>>>>> f3678d70
-      <data-member access='public' layout-offset-in-bits='0'>
-        <var-decl name='op' type-id='type-id-138' visibility='default'/>
-      </data-member>
-      <data-member access='public' layout-offset-in-bits='64'>
-<<<<<<< HEAD
-        <var-decl name='arg' type-id='type-id-42' visibility='default'/>
-      </data-member>
-    </class-decl>
-    <pointer-type-def type-id='type-id-99' size-in-bits='64' id='type-id-139'/>
-    <pointer-type-def type-id='type-id-140' size-in-bits='64' id='type-id-138'/>
+      <data-member access='public' layout-offset-in-bits='0'>
+        <var-decl name='op' type-id='type-id-142' visibility='default'/>
+      </data-member>
+      <data-member access='public' layout-offset-in-bits='64'>
+        <var-decl name='arg' type-id='type-id-41' visibility='default'/>
+      </data-member>
+    </class-decl>
+    <pointer-type-def type-id='type-id-103' size-in-bits='64' id='type-id-143'/>
+    <pointer-type-def type-id='type-id-144' size-in-bits='64' id='type-id-142'/>
     <class-decl name='__anonymous_struct__' size-in-bits='128' is-struct='yes' is-anonymous='yes' visibility='default' id='type-id-74'>
-=======
-        <var-decl name='arg' type-id='type-id-46' visibility='default'/>
-      </data-member>
-    </class-decl>
-    <pointer-type-def type-id='type-id-90' size-in-bits='64' id='type-id-132'/>
-    <pointer-type-def type-id='type-id-133' size-in-bits='64' id='type-id-131'/>
-    <class-decl name='__anonymous_struct__' size-in-bits='128' is-struct='yes' is-anonymous='yes' visibility='default' id='type-id-72'>
->>>>>>> f3678d70
-      <data-member access='public' layout-offset-in-bits='0'>
-        <var-decl name='op' type-id='type-id-141' visibility='default'/>
-      </data-member>
-      <data-member access='public' layout-offset-in-bits='64'>
-<<<<<<< HEAD
-        <var-decl name='arg' type-id='type-id-42' visibility='default'/>
-      </data-member>
-    </class-decl>
-    <pointer-type-def type-id='type-id-4' size-in-bits='64' id='type-id-142'/>
-    <pointer-type-def type-id='type-id-143' size-in-bits='64' id='type-id-141'/>
+      <data-member access='public' layout-offset-in-bits='0'>
+        <var-decl name='op' type-id='type-id-145' visibility='default'/>
+      </data-member>
+      <data-member access='public' layout-offset-in-bits='64'>
+        <var-decl name='arg' type-id='type-id-41' visibility='default'/>
+      </data-member>
+    </class-decl>
+    <pointer-type-def type-id='type-id-3' size-in-bits='64' id='type-id-146'/>
+    <pointer-type-def type-id='type-id-147' size-in-bits='64' id='type-id-145'/>
     <class-decl name='__anonymous_struct__' size-in-bits='128' is-struct='yes' is-anonymous='yes' visibility='default' id='type-id-75'>
-=======
-        <var-decl name='arg' type-id='type-id-46' visibility='default'/>
-      </data-member>
-    </class-decl>
-    <pointer-type-def type-id='type-id-94' size-in-bits='64' id='type-id-135'/>
-    <pointer-type-def type-id='type-id-136' size-in-bits='64' id='type-id-134'/>
-    <class-decl name='__anonymous_struct__' size-in-bits='128' is-struct='yes' is-anonymous='yes' visibility='default' id='type-id-73'>
->>>>>>> f3678d70
-      <data-member access='public' layout-offset-in-bits='0'>
-        <var-decl name='op' type-id='type-id-144' visibility='default'/>
-      </data-member>
-      <data-member access='public' layout-offset-in-bits='64'>
-<<<<<<< HEAD
-        <var-decl name='arg' type-id='type-id-42' visibility='default'/>
-      </data-member>
-    </class-decl>
-    <pointer-type-def type-id='type-id-105' size-in-bits='64' id='type-id-145'/>
-    <pointer-type-def type-id='type-id-146' size-in-bits='64' id='type-id-144'/>
+      <data-member access='public' layout-offset-in-bits='0'>
+        <var-decl name='op' type-id='type-id-148' visibility='default'/>
+      </data-member>
+      <data-member access='public' layout-offset-in-bits='64'>
+        <var-decl name='arg' type-id='type-id-41' visibility='default'/>
+      </data-member>
+    </class-decl>
+    <pointer-type-def type-id='type-id-18' size-in-bits='64' id='type-id-149'/>
+    <pointer-type-def type-id='type-id-150' size-in-bits='64' id='type-id-148'/>
     <class-decl name='__anonymous_struct__' size-in-bits='128' is-struct='yes' is-anonymous='yes' visibility='default' id='type-id-76'>
-=======
-        <var-decl name='arg' type-id='type-id-46' visibility='default'/>
-      </data-member>
-    </class-decl>
-    <pointer-type-def type-id='type-id-98' size-in-bits='64' id='type-id-138'/>
-    <pointer-type-def type-id='type-id-139' size-in-bits='64' id='type-id-137'/>
-    <class-decl name='__anonymous_struct__' size-in-bits='128' is-struct='yes' is-anonymous='yes' visibility='default' id='type-id-74'>
->>>>>>> f3678d70
-      <data-member access='public' layout-offset-in-bits='0'>
-        <var-decl name='op' type-id='type-id-147' visibility='default'/>
-      </data-member>
-      <data-member access='public' layout-offset-in-bits='64'>
-<<<<<<< HEAD
-        <var-decl name='arg' type-id='type-id-42' visibility='default'/>
-      </data-member>
-    </class-decl>
-    <pointer-type-def type-id='type-id-3' size-in-bits='64' id='type-id-148'/>
-    <pointer-type-def type-id='type-id-149' size-in-bits='64' id='type-id-147'/>
+      <data-member access='public' layout-offset-in-bits='0'>
+        <var-decl name='op' type-id='type-id-151' visibility='default'/>
+      </data-member>
+      <data-member access='public' layout-offset-in-bits='64'>
+        <var-decl name='arg' type-id='type-id-41' visibility='default'/>
+      </data-member>
+    </class-decl>
+    <pointer-type-def type-id='type-id-111' size-in-bits='64' id='type-id-152'/>
+    <pointer-type-def type-id='type-id-153' size-in-bits='64' id='type-id-151'/>
     <class-decl name='__anonymous_struct__' size-in-bits='128' is-struct='yes' is-anonymous='yes' visibility='default' id='type-id-77'>
-=======
-        <var-decl name='arg' type-id='type-id-46' visibility='default'/>
-      </data-member>
-    </class-decl>
-    <pointer-type-def type-id='type-id-4' size-in-bits='64' id='type-id-141'/>
-    <pointer-type-def type-id='type-id-142' size-in-bits='64' id='type-id-140'/>
-    <class-decl name='__anonymous_struct__' size-in-bits='128' is-struct='yes' is-anonymous='yes' visibility='default' id='type-id-75'>
->>>>>>> f3678d70
-      <data-member access='public' layout-offset-in-bits='0'>
-        <var-decl name='op' type-id='type-id-150' visibility='default'/>
-      </data-member>
-      <data-member access='public' layout-offset-in-bits='64'>
-<<<<<<< HEAD
-        <var-decl name='arg' type-id='type-id-42' visibility='default'/>
-      </data-member>
-    </class-decl>
-    <pointer-type-def type-id='type-id-18' size-in-bits='64' id='type-id-151'/>
-    <pointer-type-def type-id='type-id-152' size-in-bits='64' id='type-id-150'/>
+      <data-member access='public' layout-offset-in-bits='0'>
+        <var-decl name='op' type-id='type-id-154' visibility='default'/>
+      </data-member>
+      <data-member access='public' layout-offset-in-bits='64'>
+        <var-decl name='arg' type-id='type-id-41' visibility='default'/>
+      </data-member>
+    </class-decl>
+    <pointer-type-def type-id='type-id-19' size-in-bits='64' id='type-id-155'/>
+    <pointer-type-def type-id='type-id-156' size-in-bits='64' id='type-id-154'/>
     <class-decl name='__anonymous_struct__' size-in-bits='128' is-struct='yes' is-anonymous='yes' visibility='default' id='type-id-78'>
-=======
-        <var-decl name='arg' type-id='type-id-46' visibility='default'/>
-      </data-member>
-    </class-decl>
-    <pointer-type-def type-id='type-id-104' size-in-bits='64' id='type-id-144'/>
-    <pointer-type-def type-id='type-id-145' size-in-bits='64' id='type-id-143'/>
-    <class-decl name='__anonymous_struct__' size-in-bits='128' is-struct='yes' is-anonymous='yes' visibility='default' id='type-id-76'>
->>>>>>> f3678d70
-      <data-member access='public' layout-offset-in-bits='0'>
-        <var-decl name='op' type-id='type-id-153' visibility='default'/>
-      </data-member>
-      <data-member access='public' layout-offset-in-bits='64'>
-<<<<<<< HEAD
-        <var-decl name='arg' type-id='type-id-42' visibility='default'/>
-      </data-member>
-    </class-decl>
-    <pointer-type-def type-id='type-id-113' size-in-bits='64' id='type-id-154'/>
-    <pointer-type-def type-id='type-id-155' size-in-bits='64' id='type-id-153'/>
+      <data-member access='public' layout-offset-in-bits='0'>
+        <var-decl name='op' type-id='type-id-157' visibility='default'/>
+      </data-member>
+      <data-member access='public' layout-offset-in-bits='64'>
+        <var-decl name='arg' type-id='type-id-41' visibility='default'/>
+      </data-member>
+    </class-decl>
+    <pointer-type-def type-id='type-id-158' size-in-bits='64' id='type-id-157'/>
     <class-decl name='__anonymous_struct__' size-in-bits='128' is-struct='yes' is-anonymous='yes' visibility='default' id='type-id-79'>
-=======
-        <var-decl name='arg' type-id='type-id-46' visibility='default'/>
-      </data-member>
-    </class-decl>
-    <pointer-type-def type-id='type-id-3' size-in-bits='64' id='type-id-147'/>
-    <pointer-type-def type-id='type-id-148' size-in-bits='64' id='type-id-146'/>
-    <class-decl name='__anonymous_struct__' size-in-bits='128' is-struct='yes' is-anonymous='yes' visibility='default' id='type-id-77'>
->>>>>>> f3678d70
-      <data-member access='public' layout-offset-in-bits='0'>
-        <var-decl name='op' type-id='type-id-156' visibility='default'/>
-      </data-member>
-      <data-member access='public' layout-offset-in-bits='64'>
-<<<<<<< HEAD
-        <var-decl name='arg' type-id='type-id-42' visibility='default'/>
-      </data-member>
-    </class-decl>
-    <pointer-type-def type-id='type-id-19' size-in-bits='64' id='type-id-157'/>
-    <pointer-type-def type-id='type-id-158' size-in-bits='64' id='type-id-156'/>
-    <class-decl name='__anonymous_struct__' size-in-bits='128' is-struct='yes' is-anonymous='yes' visibility='default' id='type-id-80'>
-=======
-        <var-decl name='arg' type-id='type-id-46' visibility='default'/>
-      </data-member>
-    </class-decl>
-    <pointer-type-def type-id='type-id-27' size-in-bits='64' id='type-id-150'/>
-    <pointer-type-def type-id='type-id-151' size-in-bits='64' id='type-id-149'/>
-    <class-decl name='__anonymous_struct__' size-in-bits='128' is-struct='yes' is-anonymous='yes' visibility='default' id='type-id-78'>
->>>>>>> f3678d70
       <data-member access='public' layout-offset-in-bits='0'>
         <var-decl name='op' type-id='type-id-159' visibility='default'/>
       </data-member>
       <data-member access='public' layout-offset-in-bits='64'>
-<<<<<<< HEAD
-        <var-decl name='arg' type-id='type-id-42' visibility='default'/>
-      </data-member>
-    </class-decl>
-    <pointer-type-def type-id='type-id-160' size-in-bits='64' id='type-id-159'/>
-    <class-decl name='__anonymous_struct__' size-in-bits='128' is-struct='yes' is-anonymous='yes' visibility='default' id='type-id-81'>
-=======
-        <var-decl name='arg' type-id='type-id-46' visibility='default'/>
-      </data-member>
-    </class-decl>
-    <pointer-type-def type-id='type-id-112' size-in-bits='64' id='type-id-153'/>
-    <pointer-type-def type-id='type-id-154' size-in-bits='64' id='type-id-152'/>
-    <class-decl name='__anonymous_struct__' size-in-bits='128' is-struct='yes' is-anonymous='yes' visibility='default' id='type-id-79'>
->>>>>>> f3678d70
-      <data-member access='public' layout-offset-in-bits='0'>
-        <var-decl name='op' type-id='type-id-161' visibility='default'/>
-      </data-member>
-      <data-member access='public' layout-offset-in-bits='64'>
-<<<<<<< HEAD
-        <var-decl name='arg' type-id='type-id-42' visibility='default'/>
-      </data-member>
-    </class-decl>
-    <pointer-type-def type-id='type-id-25' size-in-bits='64' id='type-id-162'/>
-    <pointer-type-def type-id='type-id-163' size-in-bits='64' id='type-id-161'/>
-    <pointer-type-def type-id='type-id-54' size-in-bits='64' id='type-id-30'/>
-    <typedef-decl name='nvlist_prtctl_t' type-id='type-id-83' id='type-id-164'/>
+        <var-decl name='arg' type-id='type-id-41' visibility='default'/>
+      </data-member>
+    </class-decl>
+    <pointer-type-def type-id='type-id-25' size-in-bits='64' id='type-id-160'/>
+    <pointer-type-def type-id='type-id-161' size-in-bits='64' id='type-id-159'/>
+    <pointer-type-def type-id='type-id-52' size-in-bits='64' id='type-id-30'/>
+    <typedef-decl name='nvlist_prtctl_t' type-id='type-id-81' id='type-id-162'/>
     <function-decl name='nvlist_prt' mangled-name='nvlist_prt' visibility='default' binding='global' size-in-bits='64' elf-symbol-id='nvlist_prt'>
       <parameter type-id='type-id-25' name='nvl'/>
-      <parameter type-id='type-id-164' name='pctl'/>
+      <parameter type-id='type-id-162' name='pctl'/>
       <return type-id='type-id-16'/>
     </function-decl>
     <function-decl name='nvlist_print' mangled-name='nvlist_print' visibility='default' binding='global' size-in-bits='64' elf-symbol-id='nvlist_print'>
@@ -1279,261 +857,261 @@
       <return type-id='type-id-16'/>
     </function-decl>
     <function-decl name='nvlist_prtctl_free' mangled-name='nvlist_prtctl_free' visibility='default' binding='global' size-in-bits='64' elf-symbol-id='nvlist_prtctl_free'>
-      <parameter type-id='type-id-164' name='pctl'/>
+      <parameter type-id='type-id-162' name='pctl'/>
       <return type-id='type-id-16'/>
     </function-decl>
     <function-decl name='nvlist_prtctl_alloc' mangled-name='nvlist_prtctl_alloc' visibility='default' binding='global' size-in-bits='64' elf-symbol-id='nvlist_prtctl_alloc'>
-      <return type-id='type-id-164'/>
+      <return type-id='type-id-162'/>
+    </function-decl>
+    <pointer-type-def type-id='type-id-163' size-in-bits='64' id='type-id-164'/>
+    <function-decl name='nvlist_prtctlop_nvlist_array' mangled-name='nvlist_prtctlop_nvlist_array' visibility='default' binding='global' size-in-bits='64' elf-symbol-id='nvlist_prtctlop_nvlist_array'>
+      <parameter type-id='type-id-162' name='pctl'/>
+      <parameter type-id='type-id-164' name='func'/>
+      <parameter type-id='type-id-41' name='private'/>
+      <return type-id='type-id-16'/>
     </function-decl>
     <pointer-type-def type-id='type-id-165' size-in-bits='64' id='type-id-166'/>
-    <function-decl name='nvlist_prtctlop_nvlist_array' mangled-name='nvlist_prtctlop_nvlist_array' visibility='default' binding='global' size-in-bits='64' elf-symbol-id='nvlist_prtctlop_nvlist_array'>
-      <parameter type-id='type-id-164' name='pctl'/>
+    <function-decl name='nvlist_prtctlop_string_array' mangled-name='nvlist_prtctlop_string_array' visibility='default' binding='global' size-in-bits='64' elf-symbol-id='nvlist_prtctlop_string_array'>
+      <parameter type-id='type-id-162' name='pctl'/>
       <parameter type-id='type-id-166' name='func'/>
-      <parameter type-id='type-id-42' name='private'/>
+      <parameter type-id='type-id-41' name='private'/>
       <return type-id='type-id-16'/>
     </function-decl>
     <pointer-type-def type-id='type-id-167' size-in-bits='64' id='type-id-168'/>
-    <function-decl name='nvlist_prtctlop_string_array' mangled-name='nvlist_prtctlop_string_array' visibility='default' binding='global' size-in-bits='64' elf-symbol-id='nvlist_prtctlop_string_array'>
-      <parameter type-id='type-id-164' name='pctl'/>
+    <function-decl name='nvlist_prtctlop_uint64_array' mangled-name='nvlist_prtctlop_uint64_array' visibility='default' binding='global' size-in-bits='64' elf-symbol-id='nvlist_prtctlop_uint64_array'>
+      <parameter type-id='type-id-162' name='pctl'/>
       <parameter type-id='type-id-168' name='func'/>
-      <parameter type-id='type-id-42' name='private'/>
+      <parameter type-id='type-id-41' name='private'/>
       <return type-id='type-id-16'/>
     </function-decl>
     <pointer-type-def type-id='type-id-169' size-in-bits='64' id='type-id-170'/>
-    <function-decl name='nvlist_prtctlop_uint64_array' mangled-name='nvlist_prtctlop_uint64_array' visibility='default' binding='global' size-in-bits='64' elf-symbol-id='nvlist_prtctlop_uint64_array'>
-      <parameter type-id='type-id-164' name='pctl'/>
+    <function-decl name='nvlist_prtctlop_int64_array' mangled-name='nvlist_prtctlop_int64_array' visibility='default' binding='global' size-in-bits='64' elf-symbol-id='nvlist_prtctlop_int64_array'>
+      <parameter type-id='type-id-162' name='pctl'/>
       <parameter type-id='type-id-170' name='func'/>
-      <parameter type-id='type-id-42' name='private'/>
+      <parameter type-id='type-id-41' name='private'/>
       <return type-id='type-id-16'/>
     </function-decl>
     <pointer-type-def type-id='type-id-171' size-in-bits='64' id='type-id-172'/>
-    <function-decl name='nvlist_prtctlop_int64_array' mangled-name='nvlist_prtctlop_int64_array' visibility='default' binding='global' size-in-bits='64' elf-symbol-id='nvlist_prtctlop_int64_array'>
-      <parameter type-id='type-id-164' name='pctl'/>
+    <function-decl name='nvlist_prtctlop_uint32_array' mangled-name='nvlist_prtctlop_uint32_array' visibility='default' binding='global' size-in-bits='64' elf-symbol-id='nvlist_prtctlop_uint32_array'>
+      <parameter type-id='type-id-162' name='pctl'/>
       <parameter type-id='type-id-172' name='func'/>
-      <parameter type-id='type-id-42' name='private'/>
+      <parameter type-id='type-id-41' name='private'/>
       <return type-id='type-id-16'/>
     </function-decl>
     <pointer-type-def type-id='type-id-173' size-in-bits='64' id='type-id-174'/>
-    <function-decl name='nvlist_prtctlop_uint32_array' mangled-name='nvlist_prtctlop_uint32_array' visibility='default' binding='global' size-in-bits='64' elf-symbol-id='nvlist_prtctlop_uint32_array'>
-      <parameter type-id='type-id-164' name='pctl'/>
+    <function-decl name='nvlist_prtctlop_int32_array' mangled-name='nvlist_prtctlop_int32_array' visibility='default' binding='global' size-in-bits='64' elf-symbol-id='nvlist_prtctlop_int32_array'>
+      <parameter type-id='type-id-162' name='pctl'/>
       <parameter type-id='type-id-174' name='func'/>
-      <parameter type-id='type-id-42' name='private'/>
+      <parameter type-id='type-id-41' name='private'/>
       <return type-id='type-id-16'/>
     </function-decl>
     <pointer-type-def type-id='type-id-175' size-in-bits='64' id='type-id-176'/>
-    <function-decl name='nvlist_prtctlop_int32_array' mangled-name='nvlist_prtctlop_int32_array' visibility='default' binding='global' size-in-bits='64' elf-symbol-id='nvlist_prtctlop_int32_array'>
-      <parameter type-id='type-id-164' name='pctl'/>
+    <function-decl name='nvlist_prtctlop_uint16_array' mangled-name='nvlist_prtctlop_uint16_array' visibility='default' binding='global' size-in-bits='64' elf-symbol-id='nvlist_prtctlop_uint16_array'>
+      <parameter type-id='type-id-162' name='pctl'/>
       <parameter type-id='type-id-176' name='func'/>
-      <parameter type-id='type-id-42' name='private'/>
+      <parameter type-id='type-id-41' name='private'/>
       <return type-id='type-id-16'/>
     </function-decl>
     <pointer-type-def type-id='type-id-177' size-in-bits='64' id='type-id-178'/>
-    <function-decl name='nvlist_prtctlop_uint16_array' mangled-name='nvlist_prtctlop_uint16_array' visibility='default' binding='global' size-in-bits='64' elf-symbol-id='nvlist_prtctlop_uint16_array'>
-      <parameter type-id='type-id-164' name='pctl'/>
+    <function-decl name='nvlist_prtctlop_int16_array' mangled-name='nvlist_prtctlop_int16_array' visibility='default' binding='global' size-in-bits='64' elf-symbol-id='nvlist_prtctlop_int16_array'>
+      <parameter type-id='type-id-162' name='pctl'/>
       <parameter type-id='type-id-178' name='func'/>
-      <parameter type-id='type-id-42' name='private'/>
+      <parameter type-id='type-id-41' name='private'/>
       <return type-id='type-id-16'/>
     </function-decl>
     <pointer-type-def type-id='type-id-179' size-in-bits='64' id='type-id-180'/>
-    <function-decl name='nvlist_prtctlop_int16_array' mangled-name='nvlist_prtctlop_int16_array' visibility='default' binding='global' size-in-bits='64' elf-symbol-id='nvlist_prtctlop_int16_array'>
-      <parameter type-id='type-id-164' name='pctl'/>
+    <function-decl name='nvlist_prtctlop_uint8_array' mangled-name='nvlist_prtctlop_uint8_array' visibility='default' binding='global' size-in-bits='64' elf-symbol-id='nvlist_prtctlop_uint8_array'>
+      <parameter type-id='type-id-162' name='pctl'/>
       <parameter type-id='type-id-180' name='func'/>
-      <parameter type-id='type-id-42' name='private'/>
+      <parameter type-id='type-id-41' name='private'/>
       <return type-id='type-id-16'/>
     </function-decl>
     <pointer-type-def type-id='type-id-181' size-in-bits='64' id='type-id-182'/>
-    <function-decl name='nvlist_prtctlop_uint8_array' mangled-name='nvlist_prtctlop_uint8_array' visibility='default' binding='global' size-in-bits='64' elf-symbol-id='nvlist_prtctlop_uint8_array'>
-      <parameter type-id='type-id-164' name='pctl'/>
+    <function-decl name='nvlist_prtctlop_int8_array' mangled-name='nvlist_prtctlop_int8_array' visibility='default' binding='global' size-in-bits='64' elf-symbol-id='nvlist_prtctlop_int8_array'>
+      <parameter type-id='type-id-162' name='pctl'/>
       <parameter type-id='type-id-182' name='func'/>
-      <parameter type-id='type-id-42' name='private'/>
+      <parameter type-id='type-id-41' name='private'/>
       <return type-id='type-id-16'/>
     </function-decl>
     <pointer-type-def type-id='type-id-183' size-in-bits='64' id='type-id-184'/>
-    <function-decl name='nvlist_prtctlop_int8_array' mangled-name='nvlist_prtctlop_int8_array' visibility='default' binding='global' size-in-bits='64' elf-symbol-id='nvlist_prtctlop_int8_array'>
-      <parameter type-id='type-id-164' name='pctl'/>
+    <function-decl name='nvlist_prtctlop_byte_array' mangled-name='nvlist_prtctlop_byte_array' visibility='default' binding='global' size-in-bits='64' elf-symbol-id='nvlist_prtctlop_byte_array'>
+      <parameter type-id='type-id-162' name='pctl'/>
       <parameter type-id='type-id-184' name='func'/>
-      <parameter type-id='type-id-42' name='private'/>
+      <parameter type-id='type-id-41' name='private'/>
       <return type-id='type-id-16'/>
     </function-decl>
     <pointer-type-def type-id='type-id-185' size-in-bits='64' id='type-id-186'/>
-    <function-decl name='nvlist_prtctlop_byte_array' mangled-name='nvlist_prtctlop_byte_array' visibility='default' binding='global' size-in-bits='64' elf-symbol-id='nvlist_prtctlop_byte_array'>
-      <parameter type-id='type-id-164' name='pctl'/>
+    <function-decl name='nvlist_prtctlop_boolean_array' mangled-name='nvlist_prtctlop_boolean_array' visibility='default' binding='global' size-in-bits='64' elf-symbol-id='nvlist_prtctlop_boolean_array'>
+      <parameter type-id='type-id-162' name='pctl'/>
       <parameter type-id='type-id-186' name='func'/>
-      <parameter type-id='type-id-42' name='private'/>
+      <parameter type-id='type-id-41' name='private'/>
       <return type-id='type-id-16'/>
     </function-decl>
     <pointer-type-def type-id='type-id-187' size-in-bits='64' id='type-id-188'/>
-    <function-decl name='nvlist_prtctlop_boolean_array' mangled-name='nvlist_prtctlop_boolean_array' visibility='default' binding='global' size-in-bits='64' elf-symbol-id='nvlist_prtctlop_boolean_array'>
-      <parameter type-id='type-id-164' name='pctl'/>
+    <function-decl name='nvlist_prtctlop_nvlist' mangled-name='nvlist_prtctlop_nvlist' visibility='default' binding='global' size-in-bits='64' elf-symbol-id='nvlist_prtctlop_nvlist'>
+      <parameter type-id='type-id-162' name='pctl'/>
       <parameter type-id='type-id-188' name='func'/>
-      <parameter type-id='type-id-42' name='private'/>
+      <parameter type-id='type-id-41' name='private'/>
       <return type-id='type-id-16'/>
     </function-decl>
     <pointer-type-def type-id='type-id-189' size-in-bits='64' id='type-id-190'/>
-    <function-decl name='nvlist_prtctlop_nvlist' mangled-name='nvlist_prtctlop_nvlist' visibility='default' binding='global' size-in-bits='64' elf-symbol-id='nvlist_prtctlop_nvlist'>
-      <parameter type-id='type-id-164' name='pctl'/>
+    <function-decl name='nvlist_prtctlop_hrtime' mangled-name='nvlist_prtctlop_hrtime' visibility='default' binding='global' size-in-bits='64' elf-symbol-id='nvlist_prtctlop_hrtime'>
+      <parameter type-id='type-id-162' name='pctl'/>
       <parameter type-id='type-id-190' name='func'/>
-      <parameter type-id='type-id-42' name='private'/>
+      <parameter type-id='type-id-41' name='private'/>
       <return type-id='type-id-16'/>
     </function-decl>
     <pointer-type-def type-id='type-id-191' size-in-bits='64' id='type-id-192'/>
-    <function-decl name='nvlist_prtctlop_hrtime' mangled-name='nvlist_prtctlop_hrtime' visibility='default' binding='global' size-in-bits='64' elf-symbol-id='nvlist_prtctlop_hrtime'>
-      <parameter type-id='type-id-164' name='pctl'/>
+    <function-decl name='nvlist_prtctlop_string' mangled-name='nvlist_prtctlop_string' visibility='default' binding='global' size-in-bits='64' elf-symbol-id='nvlist_prtctlop_string'>
+      <parameter type-id='type-id-162' name='pctl'/>
       <parameter type-id='type-id-192' name='func'/>
-      <parameter type-id='type-id-42' name='private'/>
+      <parameter type-id='type-id-41' name='private'/>
       <return type-id='type-id-16'/>
     </function-decl>
     <pointer-type-def type-id='type-id-193' size-in-bits='64' id='type-id-194'/>
-    <function-decl name='nvlist_prtctlop_string' mangled-name='nvlist_prtctlop_string' visibility='default' binding='global' size-in-bits='64' elf-symbol-id='nvlist_prtctlop_string'>
-      <parameter type-id='type-id-164' name='pctl'/>
+    <function-decl name='nvlist_prtctlop_double' mangled-name='nvlist_prtctlop_double' visibility='default' binding='global' size-in-bits='64' elf-symbol-id='nvlist_prtctlop_double'>
+      <parameter type-id='type-id-162' name='pctl'/>
       <parameter type-id='type-id-194' name='func'/>
-      <parameter type-id='type-id-42' name='private'/>
+      <parameter type-id='type-id-41' name='private'/>
       <return type-id='type-id-16'/>
     </function-decl>
     <pointer-type-def type-id='type-id-195' size-in-bits='64' id='type-id-196'/>
-    <function-decl name='nvlist_prtctlop_double' mangled-name='nvlist_prtctlop_double' visibility='default' binding='global' size-in-bits='64' elf-symbol-id='nvlist_prtctlop_double'>
-      <parameter type-id='type-id-164' name='pctl'/>
+    <function-decl name='nvlist_prtctlop_uint64' mangled-name='nvlist_prtctlop_uint64' visibility='default' binding='global' size-in-bits='64' elf-symbol-id='nvlist_prtctlop_uint64'>
+      <parameter type-id='type-id-162' name='pctl'/>
       <parameter type-id='type-id-196' name='func'/>
-      <parameter type-id='type-id-42' name='private'/>
+      <parameter type-id='type-id-41' name='private'/>
       <return type-id='type-id-16'/>
     </function-decl>
     <pointer-type-def type-id='type-id-197' size-in-bits='64' id='type-id-198'/>
-    <function-decl name='nvlist_prtctlop_uint64' mangled-name='nvlist_prtctlop_uint64' visibility='default' binding='global' size-in-bits='64' elf-symbol-id='nvlist_prtctlop_uint64'>
-      <parameter type-id='type-id-164' name='pctl'/>
+    <function-decl name='nvlist_prtctlop_int64' mangled-name='nvlist_prtctlop_int64' visibility='default' binding='global' size-in-bits='64' elf-symbol-id='nvlist_prtctlop_int64'>
+      <parameter type-id='type-id-162' name='pctl'/>
       <parameter type-id='type-id-198' name='func'/>
-      <parameter type-id='type-id-42' name='private'/>
+      <parameter type-id='type-id-41' name='private'/>
       <return type-id='type-id-16'/>
     </function-decl>
     <pointer-type-def type-id='type-id-199' size-in-bits='64' id='type-id-200'/>
-    <function-decl name='nvlist_prtctlop_int64' mangled-name='nvlist_prtctlop_int64' visibility='default' binding='global' size-in-bits='64' elf-symbol-id='nvlist_prtctlop_int64'>
-      <parameter type-id='type-id-164' name='pctl'/>
+    <function-decl name='nvlist_prtctlop_uint32' mangled-name='nvlist_prtctlop_uint32' visibility='default' binding='global' size-in-bits='64' elf-symbol-id='nvlist_prtctlop_uint32'>
+      <parameter type-id='type-id-162' name='pctl'/>
       <parameter type-id='type-id-200' name='func'/>
-      <parameter type-id='type-id-42' name='private'/>
+      <parameter type-id='type-id-41' name='private'/>
       <return type-id='type-id-16'/>
     </function-decl>
     <pointer-type-def type-id='type-id-201' size-in-bits='64' id='type-id-202'/>
-    <function-decl name='nvlist_prtctlop_uint32' mangled-name='nvlist_prtctlop_uint32' visibility='default' binding='global' size-in-bits='64' elf-symbol-id='nvlist_prtctlop_uint32'>
-      <parameter type-id='type-id-164' name='pctl'/>
+    <function-decl name='nvlist_prtctlop_int32' mangled-name='nvlist_prtctlop_int32' visibility='default' binding='global' size-in-bits='64' elf-symbol-id='nvlist_prtctlop_int32'>
+      <parameter type-id='type-id-162' name='pctl'/>
       <parameter type-id='type-id-202' name='func'/>
-      <parameter type-id='type-id-42' name='private'/>
+      <parameter type-id='type-id-41' name='private'/>
       <return type-id='type-id-16'/>
     </function-decl>
     <pointer-type-def type-id='type-id-203' size-in-bits='64' id='type-id-204'/>
-    <function-decl name='nvlist_prtctlop_int32' mangled-name='nvlist_prtctlop_int32' visibility='default' binding='global' size-in-bits='64' elf-symbol-id='nvlist_prtctlop_int32'>
-      <parameter type-id='type-id-164' name='pctl'/>
+    <function-decl name='nvlist_prtctlop_uint16' mangled-name='nvlist_prtctlop_uint16' visibility='default' binding='global' size-in-bits='64' elf-symbol-id='nvlist_prtctlop_uint16'>
+      <parameter type-id='type-id-162' name='pctl'/>
       <parameter type-id='type-id-204' name='func'/>
-      <parameter type-id='type-id-42' name='private'/>
+      <parameter type-id='type-id-41' name='private'/>
       <return type-id='type-id-16'/>
     </function-decl>
     <pointer-type-def type-id='type-id-205' size-in-bits='64' id='type-id-206'/>
-    <function-decl name='nvlist_prtctlop_uint16' mangled-name='nvlist_prtctlop_uint16' visibility='default' binding='global' size-in-bits='64' elf-symbol-id='nvlist_prtctlop_uint16'>
-      <parameter type-id='type-id-164' name='pctl'/>
+    <function-decl name='nvlist_prtctlop_int16' mangled-name='nvlist_prtctlop_int16' visibility='default' binding='global' size-in-bits='64' elf-symbol-id='nvlist_prtctlop_int16'>
+      <parameter type-id='type-id-162' name='pctl'/>
       <parameter type-id='type-id-206' name='func'/>
-      <parameter type-id='type-id-42' name='private'/>
+      <parameter type-id='type-id-41' name='private'/>
       <return type-id='type-id-16'/>
     </function-decl>
     <pointer-type-def type-id='type-id-207' size-in-bits='64' id='type-id-208'/>
-    <function-decl name='nvlist_prtctlop_int16' mangled-name='nvlist_prtctlop_int16' visibility='default' binding='global' size-in-bits='64' elf-symbol-id='nvlist_prtctlop_int16'>
-      <parameter type-id='type-id-164' name='pctl'/>
+    <function-decl name='nvlist_prtctlop_uint8' mangled-name='nvlist_prtctlop_uint8' visibility='default' binding='global' size-in-bits='64' elf-symbol-id='nvlist_prtctlop_uint8'>
+      <parameter type-id='type-id-162' name='pctl'/>
       <parameter type-id='type-id-208' name='func'/>
-      <parameter type-id='type-id-42' name='private'/>
+      <parameter type-id='type-id-41' name='private'/>
       <return type-id='type-id-16'/>
     </function-decl>
     <pointer-type-def type-id='type-id-209' size-in-bits='64' id='type-id-210'/>
-    <function-decl name='nvlist_prtctlop_uint8' mangled-name='nvlist_prtctlop_uint8' visibility='default' binding='global' size-in-bits='64' elf-symbol-id='nvlist_prtctlop_uint8'>
-      <parameter type-id='type-id-164' name='pctl'/>
+    <function-decl name='nvlist_prtctlop_int8' mangled-name='nvlist_prtctlop_int8' visibility='default' binding='global' size-in-bits='64' elf-symbol-id='nvlist_prtctlop_int8'>
+      <parameter type-id='type-id-162' name='pctl'/>
       <parameter type-id='type-id-210' name='func'/>
-      <parameter type-id='type-id-42' name='private'/>
+      <parameter type-id='type-id-41' name='private'/>
       <return type-id='type-id-16'/>
     </function-decl>
     <pointer-type-def type-id='type-id-211' size-in-bits='64' id='type-id-212'/>
-    <function-decl name='nvlist_prtctlop_int8' mangled-name='nvlist_prtctlop_int8' visibility='default' binding='global' size-in-bits='64' elf-symbol-id='nvlist_prtctlop_int8'>
-      <parameter type-id='type-id-164' name='pctl'/>
+    <function-decl name='nvlist_prtctlop_byte' mangled-name='nvlist_prtctlop_byte' visibility='default' binding='global' size-in-bits='64' elf-symbol-id='nvlist_prtctlop_byte'>
+      <parameter type-id='type-id-162' name='pctl'/>
       <parameter type-id='type-id-212' name='func'/>
-      <parameter type-id='type-id-42' name='private'/>
+      <parameter type-id='type-id-41' name='private'/>
       <return type-id='type-id-16'/>
     </function-decl>
     <pointer-type-def type-id='type-id-213' size-in-bits='64' id='type-id-214'/>
-    <function-decl name='nvlist_prtctlop_byte' mangled-name='nvlist_prtctlop_byte' visibility='default' binding='global' size-in-bits='64' elf-symbol-id='nvlist_prtctlop_byte'>
-      <parameter type-id='type-id-164' name='pctl'/>
+    <function-decl name='nvlist_prtctlop_boolean_value' mangled-name='nvlist_prtctlop_boolean_value' visibility='default' binding='global' size-in-bits='64' elf-symbol-id='nvlist_prtctlop_boolean_value'>
+      <parameter type-id='type-id-162' name='pctl'/>
       <parameter type-id='type-id-214' name='func'/>
-      <parameter type-id='type-id-42' name='private'/>
+      <parameter type-id='type-id-41' name='private'/>
       <return type-id='type-id-16'/>
     </function-decl>
     <pointer-type-def type-id='type-id-215' size-in-bits='64' id='type-id-216'/>
-    <function-decl name='nvlist_prtctlop_boolean_value' mangled-name='nvlist_prtctlop_boolean_value' visibility='default' binding='global' size-in-bits='64' elf-symbol-id='nvlist_prtctlop_boolean_value'>
-      <parameter type-id='type-id-164' name='pctl'/>
+    <function-decl name='nvlist_prtctlop_boolean' mangled-name='nvlist_prtctlop_boolean' visibility='default' binding='global' size-in-bits='64' elf-symbol-id='nvlist_prtctlop_boolean'>
+      <parameter type-id='type-id-162' name='pctl'/>
       <parameter type-id='type-id-216' name='func'/>
-      <parameter type-id='type-id-42' name='private'/>
-      <return type-id='type-id-16'/>
-    </function-decl>
-    <pointer-type-def type-id='type-id-217' size-in-bits='64' id='type-id-218'/>
-    <function-decl name='nvlist_prtctlop_boolean' mangled-name='nvlist_prtctlop_boolean' visibility='default' binding='global' size-in-bits='64' elf-symbol-id='nvlist_prtctlop_boolean'>
-      <parameter type-id='type-id-164' name='pctl'/>
-      <parameter type-id='type-id-218' name='func'/>
-      <parameter type-id='type-id-42' name='private'/>
-      <return type-id='type-id-16'/>
-    </function-decl>
-    <enum-decl name='nvlist_prtctl_fmt' id='type-id-219'>
+      <parameter type-id='type-id-41' name='private'/>
+      <return type-id='type-id-16'/>
+    </function-decl>
+    <enum-decl name='nvlist_prtctl_fmt' id='type-id-217'>
       <underlying-type type-id='type-id-9'/>
       <enumerator name='NVLIST_FMT_MEMBER_NAME' value='0'/>
       <enumerator name='NVLIST_FMT_MEMBER_POSTAMBLE' value='1'/>
       <enumerator name='NVLIST_FMT_BTWN_ARRAY' value='2'/>
     </enum-decl>
     <function-decl name='nvlist_prtctl_dofmt' mangled-name='nvlist_prtctl_dofmt' visibility='default' binding='global' size-in-bits='64' elf-symbol-id='nvlist_prtctl_dofmt'>
-      <parameter type-id='type-id-164' name='pctl'/>
-      <parameter type-id='type-id-219' name='which'/>
+      <parameter type-id='type-id-162' name='pctl'/>
+      <parameter type-id='type-id-217' name='which'/>
       <parameter is-variadic='yes'/>
       <return type-id='type-id-16'/>
     </function-decl>
     <function-decl name='nvlist_prtctl_setfmt' mangled-name='nvlist_prtctl_setfmt' visibility='default' binding='global' size-in-bits='64' elf-symbol-id='nvlist_prtctl_setfmt'>
-      <parameter type-id='type-id-164' name='pctl'/>
-      <parameter type-id='type-id-219' name='which'/>
+      <parameter type-id='type-id-162' name='pctl'/>
+      <parameter type-id='type-id-217' name='which'/>
       <parameter type-id='type-id-29' name='fmt'/>
       <return type-id='type-id-16'/>
     </function-decl>
     <function-decl name='nvlist_prtctl_doindent' mangled-name='nvlist_prtctl_doindent' visibility='default' binding='global' size-in-bits='64' elf-symbol-id='nvlist_prtctl_doindent'>
-      <parameter type-id='type-id-164' name='pctl'/>
+      <parameter type-id='type-id-162' name='pctl'/>
       <parameter type-id='type-id-1' name='onemore'/>
       <return type-id='type-id-16'/>
     </function-decl>
     <function-decl name='nvlist_prtctl_setindent' mangled-name='nvlist_prtctl_setindent' visibility='default' binding='global' size-in-bits='64' elf-symbol-id='nvlist_prtctl_setindent'>
-      <parameter type-id='type-id-164' name='pctl'/>
+      <parameter type-id='type-id-162' name='pctl'/>
       <parameter type-id='type-id-28' name='mode'/>
       <parameter type-id='type-id-1' name='start'/>
       <parameter type-id='type-id-1' name='inc'/>
       <return type-id='type-id-16'/>
     </function-decl>
     <function-decl name='nvlist_prtctl_getdest' mangled-name='nvlist_prtctl_getdest' visibility='default' binding='global' size-in-bits='64' elf-symbol-id='nvlist_prtctl_getdest'>
-      <parameter type-id='type-id-164' name='pctl'/>
+      <parameter type-id='type-id-162' name='pctl'/>
       <return type-id='type-id-27'/>
     </function-decl>
     <function-decl name='nvlist_prtctl_setdest' mangled-name='nvlist_prtctl_setdest' visibility='default' binding='global' size-in-bits='64' elf-symbol-id='nvlist_prtctl_setdest'>
-      <parameter type-id='type-id-164' name='pctl'/>
+      <parameter type-id='type-id-162' name='pctl'/>
       <parameter type-id='type-id-27' name='fp'/>
       <return type-id='type-id-16'/>
     </function-decl>
-    <class-decl name='re_pattern_buffer' size-in-bits='512' is-struct='yes' visibility='default' id='type-id-220'>
-      <data-member access='public' layout-offset-in-bits='0'>
-        <var-decl name='buffer' type-id='type-id-221' visibility='default'/>
-      </data-member>
-      <data-member access='public' layout-offset-in-bits='64'>
-        <var-decl name='allocated' type-id='type-id-222' visibility='default'/>
+    <class-decl name='re_pattern_buffer' size-in-bits='512' is-struct='yes' visibility='default' id='type-id-218'>
+      <data-member access='public' layout-offset-in-bits='0'>
+        <var-decl name='buffer' type-id='type-id-219' visibility='default'/>
+      </data-member>
+      <data-member access='public' layout-offset-in-bits='64'>
+        <var-decl name='allocated' type-id='type-id-220' visibility='default'/>
       </data-member>
       <data-member access='public' layout-offset-in-bits='128'>
-        <var-decl name='used' type-id='type-id-222' visibility='default'/>
+        <var-decl name='used' type-id='type-id-220' visibility='default'/>
       </data-member>
       <data-member access='public' layout-offset-in-bits='192'>
-        <var-decl name='syntax' type-id='type-id-223' visibility='default'/>
+        <var-decl name='syntax' type-id='type-id-221' visibility='default'/>
       </data-member>
       <data-member access='public' layout-offset-in-bits='256'>
         <var-decl name='fastmap' type-id='type-id-14' visibility='default'/>
       </data-member>
       <data-member access='public' layout-offset-in-bits='320'>
-        <var-decl name='translate' type-id='type-id-224' visibility='default'/>
+        <var-decl name='translate' type-id='type-id-222' visibility='default'/>
       </data-member>
       <data-member access='public' layout-offset-in-bits='384'>
-        <var-decl name='re_nsub' type-id='type-id-43' visibility='default'/>
+        <var-decl name='re_nsub' type-id='type-id-42' visibility='default'/>
       </data-member>
       <data-member access='public' layout-offset-in-bits='31'>
         <var-decl name='can_be_null' type-id='type-id-20' visibility='default'/>
@@ -1557,18 +1135,18 @@
         <var-decl name='newline_anchor' type-id='type-id-20' visibility='default'/>
       </data-member>
     </class-decl>
-    <class-decl name='re_dfa_t' is-struct='yes' visibility='default' is-declaration-only='yes' id='type-id-225'/>
-    <pointer-type-def type-id='type-id-225' size-in-bits='64' id='type-id-221'/>
-    <typedef-decl name='__re_long_size_t' type-id='type-id-22' id='type-id-222'/>
-    <typedef-decl name='reg_syntax_t' type-id='type-id-22' id='type-id-223'/>
-    <pointer-type-def type-id='type-id-90' size-in-bits='64' id='type-id-224'/>
-    <typedef-decl name='regex_t' type-id='type-id-220' id='type-id-226'/>
-    <pointer-type-def type-id='type-id-226' size-in-bits='64' id='type-id-227'/>
+    <class-decl name='re_dfa_t' is-struct='yes' visibility='default' is-declaration-only='yes' id='type-id-223'/>
+    <pointer-type-def type-id='type-id-223' size-in-bits='64' id='type-id-219'/>
+    <typedef-decl name='__re_long_size_t' type-id='type-id-22' id='type-id-220'/>
+    <typedef-decl name='reg_syntax_t' type-id='type-id-22' id='type-id-221'/>
+    <pointer-type-def type-id='type-id-88' size-in-bits='64' id='type-id-222'/>
+    <typedef-decl name='regex_t' type-id='type-id-218' id='type-id-224'/>
+    <pointer-type-def type-id='type-id-224' size-in-bits='64' id='type-id-225'/>
     <function-decl name='nvpair_value_match_regex' mangled-name='nvpair_value_match_regex' visibility='default' binding='global' size-in-bits='64' elf-symbol-id='nvpair_value_match_regex'>
       <parameter type-id='type-id-12' name='nvp'/>
       <parameter type-id='type-id-1' name='ai'/>
       <parameter type-id='type-id-14' name='value'/>
-      <parameter type-id='type-id-227' name='value_regex'/>
+      <parameter type-id='type-id-225' name='value_regex'/>
       <parameter type-id='type-id-15' name='ep'/>
       <return type-id='type-id-1'/>
     </function-decl>
@@ -1578,12 +1156,12 @@
     <function-decl name='nvpair_value_int8' mangled-name='nvpair_value_int8' visibility='default' binding='global' size-in-bits='64'>
       <return type-id='type-id-16'/>
     </function-decl>
-    <function-decl name='__printf_chk' mangled-name='__printf_chk' visibility='default' binding='global' size-in-bits='64'>
-      <return type-id='type-id-16'/>
-    </function-decl>
     <function-decl name='nvpair_name' mangled-name='nvpair_name' visibility='default' binding='global' size-in-bits='64'>
       <return type-id='type-id-16'/>
     </function-decl>
+    <function-decl name='printf' mangled-name='printf' visibility='default' binding='global' size-in-bits='64'>
+      <return type-id='type-id-16'/>
+    </function-decl>
     <function-decl name='nvpair_value_uint8' mangled-name='nvpair_value_uint8' visibility='default' binding='global' size-in-bits='64'>
       <return type-id='type-id-16'/>
     </function-decl>
@@ -1644,21 +1222,18 @@
     <function-decl name='nvpair_type' mangled-name='nvpair_type' visibility='default' binding='global' size-in-bits='64'>
       <return type-id='type-id-16'/>
     </function-decl>
+    <function-decl name='nvpair_value_nvlist' mangled-name='nvpair_value_nvlist' visibility='default' binding='global' size-in-bits='64'>
+      <return type-id='type-id-16'/>
+    </function-decl>
+    <function-decl name='nvpair_value_nvlist_array' mangled-name='nvpair_value_nvlist_array' visibility='default' binding='global' size-in-bits='64'>
+      <return type-id='type-id-16'/>
+    </function-decl>
+    <function-decl name='nvpair_value_boolean_value' mangled-name='nvpair_value_boolean_value' visibility='default' binding='global' size-in-bits='64'>
+      <return type-id='type-id-16'/>
+    </function-decl>
     <function-decl name='dcgettext' mangled-name='dcgettext' visibility='default' binding='global' size-in-bits='64'>
       <return type-id='type-id-16'/>
     </function-decl>
-    <function-decl name='nvpair_value_nvlist' mangled-name='nvpair_value_nvlist' visibility='default' binding='global' size-in-bits='64'>
-      <return type-id='type-id-16'/>
-    </function-decl>
-    <function-decl name='nvpair_value_nvlist_array' mangled-name='nvpair_value_nvlist_array' visibility='default' binding='global' size-in-bits='64'>
-      <return type-id='type-id-16'/>
-    </function-decl>
-    <function-decl name='nvpair_value_boolean_value' mangled-name='nvpair_value_boolean_value' visibility='default' binding='global' size-in-bits='64'>
-      <return type-id='type-id-16'/>
-    </function-decl>
-    <function-decl name='__stack_chk_fail' mangled-name='__stack_chk_fail' visibility='default' binding='global' size-in-bits='64'>
-      <return type-id='type-id-16'/>
-    </function-decl>
     <function-decl name='nvpair_value_double' mangled-name='nvpair_value_double' visibility='default' binding='global' size-in-bits='64'>
       <return type-id='type-id-16'/>
     </function-decl>
@@ -1671,7 +1246,7 @@
     <function-decl name='__builtin_fputs' mangled-name='fputs' visibility='default' binding='global' size-in-bits='64'>
       <return type-id='type-id-16'/>
     </function-decl>
-    <function-decl name='__fprintf_chk' mangled-name='__fprintf_chk' visibility='default' binding='global' size-in-bits='64'>
+    <function-decl name='fprintf' mangled-name='fprintf' visibility='default' binding='global' size-in-bits='64'>
       <return type-id='type-id-16'/>
     </function-decl>
     <function-decl name='free' mangled-name='free' visibility='default' binding='global' size-in-bits='64'>
@@ -1689,7 +1264,7 @@
     <function-decl name='__builtin_fputc' mangled-name='fputc' visibility='default' binding='global' size-in-bits='64'>
       <return type-id='type-id-16'/>
     </function-decl>
-    <function-decl name='sscanf' mangled-name='__isoc99_sscanf' visibility='default' binding='global' size-in-bits='64'>
+    <function-decl name='sscanf' mangled-name='sscanf' visibility='default' binding='global' size-in-bits='64'>
       <return type-id='type-id-16'/>
     </function-decl>
     <function-decl name='regexec' mangled-name='regexec' visibility='default' binding='global' size-in-bits='64'>
@@ -1707,464 +1282,464 @@
     <function-decl name='nvpair_type_is_array' mangled-name='nvpair_type_is_array' visibility='default' binding='global' size-in-bits='64'>
       <return type-id='type-id-16'/>
     </function-decl>
-    <function-type size-in-bits='64' id='type-id-131'>
-      <parameter type-id='type-id-83'/>
-      <parameter type-id='type-id-42'/>
-      <parameter type-id='type-id-25'/>
-      <parameter type-id='type-id-29'/>
-      <parameter type-id='type-id-129'/>
-      <parameter type-id='type-id-130'/>
-      <return type-id='type-id-1'/>
-    </function-type>
-    <function-type size-in-bits='64' id='type-id-121'>
-      <parameter type-id='type-id-83'/>
-      <parameter type-id='type-id-42'/>
+    <function-type size-in-bits='64' id='type-id-129'>
+      <parameter type-id='type-id-81'/>
+      <parameter type-id='type-id-41'/>
+      <parameter type-id='type-id-25'/>
+      <parameter type-id='type-id-29'/>
+      <parameter type-id='type-id-127'/>
+      <parameter type-id='type-id-128'/>
+      <return type-id='type-id-1'/>
+    </function-type>
+    <function-type size-in-bits='64' id='type-id-119'>
+      <parameter type-id='type-id-81'/>
+      <parameter type-id='type-id-41'/>
       <parameter type-id='type-id-25'/>
       <parameter type-id='type-id-29'/>
       <parameter type-id='type-id-14'/>
       <return type-id='type-id-1'/>
     </function-type>
-    <function-type size-in-bits='64' id='type-id-160'>
-      <parameter type-id='type-id-83'/>
-      <parameter type-id='type-id-42'/>
+    <function-type size-in-bits='64' id='type-id-158'>
+      <parameter type-id='type-id-81'/>
+      <parameter type-id='type-id-41'/>
       <parameter type-id='type-id-25'/>
       <parameter type-id='type-id-29'/>
       <parameter type-id='type-id-15'/>
-      <parameter type-id='type-id-130'/>
-      <return type-id='type-id-1'/>
-    </function-type>
-    <function-type size-in-bits='64' id='type-id-119'>
-      <parameter type-id='type-id-83'/>
-      <parameter type-id='type-id-42'/>
-      <parameter type-id='type-id-25'/>
-      <parameter type-id='type-id-29'/>
-      <parameter type-id='type-id-118'/>
-      <return type-id='type-id-1'/>
-    </function-type>
-    <function-type size-in-bits='64' id='type-id-84'>
-      <parameter type-id='type-id-83'/>
-      <parameter type-id='type-id-42'/>
+      <parameter type-id='type-id-128'/>
+      <return type-id='type-id-1'/>
+    </function-type>
+    <function-type size-in-bits='64' id='type-id-117'>
+      <parameter type-id='type-id-81'/>
+      <parameter type-id='type-id-41'/>
+      <parameter type-id='type-id-25'/>
+      <parameter type-id='type-id-29'/>
+      <parameter type-id='type-id-116'/>
+      <return type-id='type-id-1'/>
+    </function-type>
+    <function-type size-in-bits='64' id='type-id-82'>
+      <parameter type-id='type-id-81'/>
+      <parameter type-id='type-id-41'/>
       <parameter type-id='type-id-25'/>
       <parameter type-id='type-id-29'/>
       <parameter type-id='type-id-1'/>
       <return type-id='type-id-1'/>
     </function-type>
-    <function-type size-in-bits='64' id='type-id-143'>
-      <parameter type-id='type-id-83'/>
-      <parameter type-id='type-id-42'/>
-      <parameter type-id='type-id-25'/>
-      <parameter type-id='type-id-29'/>
-      <parameter type-id='type-id-142'/>
-      <parameter type-id='type-id-130'/>
-      <return type-id='type-id-1'/>
-    </function-type>
-    <function-type size-in-bits='64' id='type-id-149'>
-      <parameter type-id='type-id-83'/>
-      <parameter type-id='type-id-42'/>
-      <parameter type-id='type-id-25'/>
-      <parameter type-id='type-id-29'/>
-      <parameter type-id='type-id-148'/>
-      <parameter type-id='type-id-130'/>
-      <return type-id='type-id-1'/>
-    </function-type>
-    <function-type size-in-bits='64' id='type-id-155'>
-      <parameter type-id='type-id-83'/>
-      <parameter type-id='type-id-42'/>
-      <parameter type-id='type-id-25'/>
-      <parameter type-id='type-id-29'/>
-      <parameter type-id='type-id-154'/>
-      <parameter type-id='type-id-130'/>
-      <return type-id='type-id-1'/>
-    </function-type>
-    <function-type size-in-bits='64' id='type-id-137'>
-      <parameter type-id='type-id-83'/>
-      <parameter type-id='type-id-42'/>
-      <parameter type-id='type-id-25'/>
-      <parameter type-id='type-id-29'/>
-      <parameter type-id='type-id-136'/>
-      <parameter type-id='type-id-130'/>
-      <return type-id='type-id-1'/>
-    </function-type>
-    <function-type size-in-bits='64' id='type-id-127'>
-      <parameter type-id='type-id-83'/>
-      <parameter type-id='type-id-42'/>
+    <function-type size-in-bits='64' id='type-id-141'>
+      <parameter type-id='type-id-81'/>
+      <parameter type-id='type-id-41'/>
+      <parameter type-id='type-id-25'/>
+      <parameter type-id='type-id-29'/>
+      <parameter type-id='type-id-140'/>
+      <parameter type-id='type-id-128'/>
+      <return type-id='type-id-1'/>
+    </function-type>
+    <function-type size-in-bits='64' id='type-id-147'>
+      <parameter type-id='type-id-81'/>
+      <parameter type-id='type-id-41'/>
+      <parameter type-id='type-id-25'/>
+      <parameter type-id='type-id-29'/>
+      <parameter type-id='type-id-146'/>
+      <parameter type-id='type-id-128'/>
+      <return type-id='type-id-1'/>
+    </function-type>
+    <function-type size-in-bits='64' id='type-id-153'>
+      <parameter type-id='type-id-81'/>
+      <parameter type-id='type-id-41'/>
+      <parameter type-id='type-id-25'/>
+      <parameter type-id='type-id-29'/>
+      <parameter type-id='type-id-152'/>
+      <parameter type-id='type-id-128'/>
+      <return type-id='type-id-1'/>
+    </function-type>
+    <function-type size-in-bits='64' id='type-id-135'>
+      <parameter type-id='type-id-81'/>
+      <parameter type-id='type-id-41'/>
+      <parameter type-id='type-id-25'/>
+      <parameter type-id='type-id-29'/>
+      <parameter type-id='type-id-134'/>
+      <parameter type-id='type-id-128'/>
+      <return type-id='type-id-1'/>
+    </function-type>
+    <function-type size-in-bits='64' id='type-id-125'>
+      <parameter type-id='type-id-81'/>
+      <parameter type-id='type-id-41'/>
+      <parameter type-id='type-id-25'/>
+      <parameter type-id='type-id-29'/>
+      <parameter type-id='type-id-25'/>
+      <return type-id='type-id-1'/>
+    </function-type>
+    <function-type size-in-bits='64' id='type-id-161'>
+      <parameter type-id='type-id-81'/>
+      <parameter type-id='type-id-41'/>
+      <parameter type-id='type-id-25'/>
+      <parameter type-id='type-id-29'/>
+      <parameter type-id='type-id-160'/>
+      <parameter type-id='type-id-128'/>
+      <return type-id='type-id-1'/>
+    </function-type>
+    <function-type size-in-bits='64' id='type-id-86'>
+      <parameter type-id='type-id-81'/>
+      <parameter type-id='type-id-41'/>
+      <parameter type-id='type-id-25'/>
+      <parameter type-id='type-id-29'/>
+      <parameter type-id='type-id-85'/>
+      <return type-id='type-id-1'/>
+    </function-type>
+    <function-type size-in-bits='64' id='type-id-123'>
+      <parameter type-id='type-id-81'/>
+      <parameter type-id='type-id-41'/>
+      <parameter type-id='type-id-25'/>
+      <parameter type-id='type-id-29'/>
+      <parameter type-id='type-id-122'/>
+      <return type-id='type-id-1'/>
+    </function-type>
+    <function-type size-in-bits='64' id='type-id-100'>
+      <parameter type-id='type-id-81'/>
+      <parameter type-id='type-id-41'/>
+      <parameter type-id='type-id-25'/>
+      <parameter type-id='type-id-29'/>
+      <parameter type-id='type-id-4'/>
+      <return type-id='type-id-1'/>
+    </function-type>
+    <function-type size-in-bits='64' id='type-id-106'>
+      <parameter type-id='type-id-81'/>
+      <parameter type-id='type-id-41'/>
+      <parameter type-id='type-id-25'/>
+      <parameter type-id='type-id-29'/>
+      <parameter type-id='type-id-3'/>
+      <return type-id='type-id-1'/>
+    </function-type>
+    <function-type size-in-bits='64' id='type-id-112'>
+      <parameter type-id='type-id-81'/>
+      <parameter type-id='type-id-41'/>
+      <parameter type-id='type-id-25'/>
+      <parameter type-id='type-id-29'/>
+      <parameter type-id='type-id-111'/>
+      <return type-id='type-id-1'/>
+    </function-type>
+    <function-type size-in-bits='64' id='type-id-94'>
+      <parameter type-id='type-id-81'/>
+      <parameter type-id='type-id-41'/>
+      <parameter type-id='type-id-25'/>
+      <parameter type-id='type-id-29'/>
+      <parameter type-id='type-id-93'/>
+      <return type-id='type-id-1'/>
+    </function-type>
+    <function-type size-in-bits='64' id='type-id-90'>
+      <parameter type-id='type-id-81'/>
+      <parameter type-id='type-id-41'/>
+      <parameter type-id='type-id-25'/>
+      <parameter type-id='type-id-29'/>
+      <parameter type-id='type-id-89'/>
+      <return type-id='type-id-1'/>
+    </function-type>
+    <function-type size-in-bits='64' id='type-id-104'>
+      <parameter type-id='type-id-81'/>
+      <parameter type-id='type-id-41'/>
+      <parameter type-id='type-id-25'/>
+      <parameter type-id='type-id-29'/>
+      <parameter type-id='type-id-103'/>
+      <return type-id='type-id-1'/>
+    </function-type>
+    <function-type size-in-bits='64' id='type-id-108'>
+      <parameter type-id='type-id-81'/>
+      <parameter type-id='type-id-41'/>
+      <parameter type-id='type-id-25'/>
+      <parameter type-id='type-id-29'/>
+      <parameter type-id='type-id-18'/>
+      <return type-id='type-id-1'/>
+    </function-type>
+    <function-type size-in-bits='64' id='type-id-114'>
+      <parameter type-id='type-id-81'/>
+      <parameter type-id='type-id-41'/>
+      <parameter type-id='type-id-25'/>
+      <parameter type-id='type-id-29'/>
+      <parameter type-id='type-id-19'/>
+      <return type-id='type-id-1'/>
+    </function-type>
+    <function-type size-in-bits='64' id='type-id-98'>
+      <parameter type-id='type-id-81'/>
+      <parameter type-id='type-id-41'/>
+      <parameter type-id='type-id-25'/>
+      <parameter type-id='type-id-29'/>
+      <parameter type-id='type-id-97'/>
+      <return type-id='type-id-1'/>
+    </function-type>
+    <function-type size-in-bits='64' id='type-id-132'>
+      <parameter type-id='type-id-81'/>
+      <parameter type-id='type-id-41'/>
+      <parameter type-id='type-id-25'/>
+      <parameter type-id='type-id-29'/>
+      <parameter type-id='type-id-131'/>
+      <parameter type-id='type-id-128'/>
+      <return type-id='type-id-1'/>
+    </function-type>
+    <function-type size-in-bits='64' id='type-id-144'>
+      <parameter type-id='type-id-81'/>
+      <parameter type-id='type-id-41'/>
+      <parameter type-id='type-id-25'/>
+      <parameter type-id='type-id-29'/>
+      <parameter type-id='type-id-143'/>
+      <parameter type-id='type-id-128'/>
+      <return type-id='type-id-1'/>
+    </function-type>
+    <function-type size-in-bits='64' id='type-id-150'>
+      <parameter type-id='type-id-81'/>
+      <parameter type-id='type-id-41'/>
+      <parameter type-id='type-id-25'/>
+      <parameter type-id='type-id-29'/>
+      <parameter type-id='type-id-149'/>
+      <parameter type-id='type-id-128'/>
+      <return type-id='type-id-1'/>
+    </function-type>
+    <function-type size-in-bits='64' id='type-id-156'>
+      <parameter type-id='type-id-81'/>
+      <parameter type-id='type-id-41'/>
+      <parameter type-id='type-id-25'/>
+      <parameter type-id='type-id-29'/>
+      <parameter type-id='type-id-155'/>
+      <parameter type-id='type-id-128'/>
+      <return type-id='type-id-1'/>
+    </function-type>
+    <function-type size-in-bits='64' id='type-id-138'>
+      <parameter type-id='type-id-81'/>
+      <parameter type-id='type-id-41'/>
+      <parameter type-id='type-id-25'/>
+      <parameter type-id='type-id-29'/>
+      <parameter type-id='type-id-137'/>
+      <parameter type-id='type-id-128'/>
+      <return type-id='type-id-1'/>
+    </function-type>
+    <function-type size-in-bits='64' id='type-id-185'>
+      <parameter type-id='type-id-162'/>
+      <parameter type-id='type-id-41'/>
+      <parameter type-id='type-id-25'/>
+      <parameter type-id='type-id-29'/>
+      <parameter type-id='type-id-127'/>
+      <parameter type-id='type-id-128'/>
+      <return type-id='type-id-1'/>
+    </function-type>
+    <function-type size-in-bits='64' id='type-id-191'>
+      <parameter type-id='type-id-162'/>
+      <parameter type-id='type-id-41'/>
+      <parameter type-id='type-id-25'/>
+      <parameter type-id='type-id-29'/>
+      <parameter type-id='type-id-14'/>
+      <return type-id='type-id-1'/>
+    </function-type>
+    <function-type size-in-bits='64' id='type-id-165'>
+      <parameter type-id='type-id-162'/>
+      <parameter type-id='type-id-41'/>
+      <parameter type-id='type-id-25'/>
+      <parameter type-id='type-id-29'/>
+      <parameter type-id='type-id-15'/>
+      <parameter type-id='type-id-128'/>
+      <return type-id='type-id-1'/>
+    </function-type>
+    <function-type size-in-bits='64' id='type-id-193'>
+      <parameter type-id='type-id-162'/>
+      <parameter type-id='type-id-41'/>
+      <parameter type-id='type-id-25'/>
+      <parameter type-id='type-id-29'/>
+      <parameter type-id='type-id-116'/>
+      <return type-id='type-id-1'/>
+    </function-type>
+    <function-type size-in-bits='64' id='type-id-215'>
+      <parameter type-id='type-id-162'/>
+      <parameter type-id='type-id-41'/>
+      <parameter type-id='type-id-25'/>
+      <parameter type-id='type-id-29'/>
+      <parameter type-id='type-id-1'/>
+      <return type-id='type-id-1'/>
+    </function-type>
+    <function-type size-in-bits='64' id='type-id-177'>
+      <parameter type-id='type-id-162'/>
+      <parameter type-id='type-id-41'/>
+      <parameter type-id='type-id-25'/>
+      <parameter type-id='type-id-29'/>
+      <parameter type-id='type-id-140'/>
+      <parameter type-id='type-id-128'/>
+      <return type-id='type-id-1'/>
+    </function-type>
+    <function-type size-in-bits='64' id='type-id-173'>
+      <parameter type-id='type-id-162'/>
+      <parameter type-id='type-id-41'/>
+      <parameter type-id='type-id-25'/>
+      <parameter type-id='type-id-29'/>
+      <parameter type-id='type-id-146'/>
+      <parameter type-id='type-id-128'/>
+      <return type-id='type-id-1'/>
+    </function-type>
+    <function-type size-in-bits='64' id='type-id-169'>
+      <parameter type-id='type-id-162'/>
+      <parameter type-id='type-id-41'/>
+      <parameter type-id='type-id-25'/>
+      <parameter type-id='type-id-29'/>
+      <parameter type-id='type-id-152'/>
+      <parameter type-id='type-id-128'/>
+      <return type-id='type-id-1'/>
+    </function-type>
+    <function-type size-in-bits='64' id='type-id-181'>
+      <parameter type-id='type-id-162'/>
+      <parameter type-id='type-id-41'/>
+      <parameter type-id='type-id-25'/>
+      <parameter type-id='type-id-29'/>
+      <parameter type-id='type-id-134'/>
+      <parameter type-id='type-id-128'/>
+      <return type-id='type-id-1'/>
+    </function-type>
+    <function-type size-in-bits='64' id='type-id-187'>
+      <parameter type-id='type-id-162'/>
+      <parameter type-id='type-id-41'/>
       <parameter type-id='type-id-25'/>
       <parameter type-id='type-id-29'/>
       <parameter type-id='type-id-25'/>
       <return type-id='type-id-1'/>
     </function-type>
     <function-type size-in-bits='64' id='type-id-163'>
-      <parameter type-id='type-id-83'/>
-      <parameter type-id='type-id-42'/>
-      <parameter type-id='type-id-25'/>
-      <parameter type-id='type-id-29'/>
       <parameter type-id='type-id-162'/>
-      <parameter type-id='type-id-130'/>
-      <return type-id='type-id-1'/>
-    </function-type>
-    <function-type size-in-bits='64' id='type-id-88'>
-      <parameter type-id='type-id-83'/>
-      <parameter type-id='type-id-42'/>
-      <parameter type-id='type-id-25'/>
-      <parameter type-id='type-id-29'/>
-      <parameter type-id='type-id-87'/>
-      <return type-id='type-id-1'/>
-    </function-type>
-    <function-type size-in-bits='64' id='type-id-125'>
-      <parameter type-id='type-id-83'/>
-      <parameter type-id='type-id-42'/>
-      <parameter type-id='type-id-25'/>
-      <parameter type-id='type-id-29'/>
-      <parameter type-id='type-id-124'/>
-      <return type-id='type-id-1'/>
-    </function-type>
-    <function-type size-in-bits='64' id='type-id-102'>
-      <parameter type-id='type-id-83'/>
-      <parameter type-id='type-id-42'/>
+      <parameter type-id='type-id-41'/>
+      <parameter type-id='type-id-25'/>
+      <parameter type-id='type-id-29'/>
+      <parameter type-id='type-id-160'/>
+      <parameter type-id='type-id-128'/>
+      <return type-id='type-id-1'/>
+    </function-type>
+    <function-type size-in-bits='64' id='type-id-213'>
+      <parameter type-id='type-id-162'/>
+      <parameter type-id='type-id-41'/>
+      <parameter type-id='type-id-25'/>
+      <parameter type-id='type-id-29'/>
+      <parameter type-id='type-id-85'/>
+      <return type-id='type-id-1'/>
+    </function-type>
+    <function-type size-in-bits='64' id='type-id-189'>
+      <parameter type-id='type-id-162'/>
+      <parameter type-id='type-id-41'/>
+      <parameter type-id='type-id-25'/>
+      <parameter type-id='type-id-29'/>
+      <parameter type-id='type-id-122'/>
+      <return type-id='type-id-1'/>
+    </function-type>
+    <function-type size-in-bits='64' id='type-id-205'>
+      <parameter type-id='type-id-162'/>
+      <parameter type-id='type-id-41'/>
       <parameter type-id='type-id-25'/>
       <parameter type-id='type-id-29'/>
       <parameter type-id='type-id-4'/>
       <return type-id='type-id-1'/>
     </function-type>
-    <function-type size-in-bits='64' id='type-id-108'>
-      <parameter type-id='type-id-83'/>
-      <parameter type-id='type-id-42'/>
+    <function-type size-in-bits='64' id='type-id-201'>
+      <parameter type-id='type-id-162'/>
+      <parameter type-id='type-id-41'/>
       <parameter type-id='type-id-25'/>
       <parameter type-id='type-id-29'/>
       <parameter type-id='type-id-3'/>
       <return type-id='type-id-1'/>
     </function-type>
-    <function-type size-in-bits='64' id='type-id-114'>
-      <parameter type-id='type-id-83'/>
-      <parameter type-id='type-id-42'/>
-      <parameter type-id='type-id-25'/>
-      <parameter type-id='type-id-29'/>
-      <parameter type-id='type-id-113'/>
-      <return type-id='type-id-1'/>
-    </function-type>
-    <function-type size-in-bits='64' id='type-id-96'>
-      <parameter type-id='type-id-83'/>
-      <parameter type-id='type-id-42'/>
-      <parameter type-id='type-id-25'/>
-      <parameter type-id='type-id-29'/>
-      <parameter type-id='type-id-95'/>
-      <return type-id='type-id-1'/>
-    </function-type>
-    <function-type size-in-bits='64' id='type-id-92'>
-      <parameter type-id='type-id-83'/>
-      <parameter type-id='type-id-42'/>
-      <parameter type-id='type-id-25'/>
-      <parameter type-id='type-id-29'/>
-      <parameter type-id='type-id-91'/>
-      <return type-id='type-id-1'/>
-    </function-type>
-    <function-type size-in-bits='64' id='type-id-106'>
-      <parameter type-id='type-id-83'/>
-      <parameter type-id='type-id-42'/>
-      <parameter type-id='type-id-25'/>
-      <parameter type-id='type-id-29'/>
-      <parameter type-id='type-id-105'/>
-      <return type-id='type-id-1'/>
-    </function-type>
-    <function-type size-in-bits='64' id='type-id-110'>
-      <parameter type-id='type-id-83'/>
-      <parameter type-id='type-id-42'/>
+    <function-type size-in-bits='64' id='type-id-197'>
+      <parameter type-id='type-id-162'/>
+      <parameter type-id='type-id-41'/>
+      <parameter type-id='type-id-25'/>
+      <parameter type-id='type-id-29'/>
+      <parameter type-id='type-id-111'/>
+      <return type-id='type-id-1'/>
+    </function-type>
+    <function-type size-in-bits='64' id='type-id-209'>
+      <parameter type-id='type-id-162'/>
+      <parameter type-id='type-id-41'/>
+      <parameter type-id='type-id-25'/>
+      <parameter type-id='type-id-29'/>
+      <parameter type-id='type-id-93'/>
+      <return type-id='type-id-1'/>
+    </function-type>
+    <function-type size-in-bits='64' id='type-id-211'>
+      <parameter type-id='type-id-162'/>
+      <parameter type-id='type-id-41'/>
+      <parameter type-id='type-id-25'/>
+      <parameter type-id='type-id-29'/>
+      <parameter type-id='type-id-89'/>
+      <return type-id='type-id-1'/>
+    </function-type>
+    <function-type size-in-bits='64' id='type-id-203'>
+      <parameter type-id='type-id-162'/>
+      <parameter type-id='type-id-41'/>
+      <parameter type-id='type-id-25'/>
+      <parameter type-id='type-id-29'/>
+      <parameter type-id='type-id-103'/>
+      <return type-id='type-id-1'/>
+    </function-type>
+    <function-type size-in-bits='64' id='type-id-199'>
+      <parameter type-id='type-id-162'/>
+      <parameter type-id='type-id-41'/>
       <parameter type-id='type-id-25'/>
       <parameter type-id='type-id-29'/>
       <parameter type-id='type-id-18'/>
       <return type-id='type-id-1'/>
     </function-type>
-    <function-type size-in-bits='64' id='type-id-116'>
-      <parameter type-id='type-id-83'/>
-      <parameter type-id='type-id-42'/>
+    <function-type size-in-bits='64' id='type-id-195'>
+      <parameter type-id='type-id-162'/>
+      <parameter type-id='type-id-41'/>
       <parameter type-id='type-id-25'/>
       <parameter type-id='type-id-29'/>
       <parameter type-id='type-id-19'/>
       <return type-id='type-id-1'/>
     </function-type>
-    <function-type size-in-bits='64' id='type-id-100'>
-      <parameter type-id='type-id-83'/>
-      <parameter type-id='type-id-42'/>
-      <parameter type-id='type-id-25'/>
-      <parameter type-id='type-id-29'/>
-      <parameter type-id='type-id-99'/>
-      <return type-id='type-id-1'/>
-    </function-type>
-    <function-type size-in-bits='64' id='type-id-134'>
-      <parameter type-id='type-id-83'/>
-      <parameter type-id='type-id-42'/>
-      <parameter type-id='type-id-25'/>
-      <parameter type-id='type-id-29'/>
-      <parameter type-id='type-id-133'/>
-      <parameter type-id='type-id-130'/>
-      <return type-id='type-id-1'/>
-    </function-type>
-    <function-type size-in-bits='64' id='type-id-146'>
-      <parameter type-id='type-id-83'/>
-      <parameter type-id='type-id-42'/>
-      <parameter type-id='type-id-25'/>
-      <parameter type-id='type-id-29'/>
-      <parameter type-id='type-id-145'/>
-      <parameter type-id='type-id-130'/>
-      <return type-id='type-id-1'/>
-    </function-type>
-    <function-type size-in-bits='64' id='type-id-152'>
-      <parameter type-id='type-id-83'/>
-      <parameter type-id='type-id-42'/>
-      <parameter type-id='type-id-25'/>
-      <parameter type-id='type-id-29'/>
-      <parameter type-id='type-id-151'/>
-      <parameter type-id='type-id-130'/>
-      <return type-id='type-id-1'/>
-    </function-type>
-    <function-type size-in-bits='64' id='type-id-158'>
-      <parameter type-id='type-id-83'/>
-      <parameter type-id='type-id-42'/>
-      <parameter type-id='type-id-25'/>
-      <parameter type-id='type-id-29'/>
-      <parameter type-id='type-id-157'/>
-      <parameter type-id='type-id-130'/>
-      <return type-id='type-id-1'/>
-    </function-type>
-    <function-type size-in-bits='64' id='type-id-140'>
-      <parameter type-id='type-id-83'/>
-      <parameter type-id='type-id-42'/>
-      <parameter type-id='type-id-25'/>
-      <parameter type-id='type-id-29'/>
-      <parameter type-id='type-id-139'/>
-      <parameter type-id='type-id-130'/>
-      <return type-id='type-id-1'/>
-    </function-type>
-    <function-type size-in-bits='64' id='type-id-187'>
-      <parameter type-id='type-id-164'/>
-      <parameter type-id='type-id-42'/>
-      <parameter type-id='type-id-25'/>
-      <parameter type-id='type-id-29'/>
-      <parameter type-id='type-id-129'/>
-      <parameter type-id='type-id-130'/>
-      <return type-id='type-id-1'/>
-    </function-type>
-    <function-type size-in-bits='64' id='type-id-193'>
-      <parameter type-id='type-id-164'/>
-      <parameter type-id='type-id-42'/>
-      <parameter type-id='type-id-25'/>
-      <parameter type-id='type-id-29'/>
-      <parameter type-id='type-id-14'/>
+    <function-type size-in-bits='64' id='type-id-207'>
+      <parameter type-id='type-id-162'/>
+      <parameter type-id='type-id-41'/>
+      <parameter type-id='type-id-25'/>
+      <parameter type-id='type-id-29'/>
+      <parameter type-id='type-id-97'/>
+      <return type-id='type-id-1'/>
+    </function-type>
+    <function-type size-in-bits='64' id='type-id-183'>
+      <parameter type-id='type-id-162'/>
+      <parameter type-id='type-id-41'/>
+      <parameter type-id='type-id-25'/>
+      <parameter type-id='type-id-29'/>
+      <parameter type-id='type-id-131'/>
+      <parameter type-id='type-id-128'/>
+      <return type-id='type-id-1'/>
+    </function-type>
+    <function-type size-in-bits='64' id='type-id-175'>
+      <parameter type-id='type-id-162'/>
+      <parameter type-id='type-id-41'/>
+      <parameter type-id='type-id-25'/>
+      <parameter type-id='type-id-29'/>
+      <parameter type-id='type-id-143'/>
+      <parameter type-id='type-id-128'/>
+      <return type-id='type-id-1'/>
+    </function-type>
+    <function-type size-in-bits='64' id='type-id-171'>
+      <parameter type-id='type-id-162'/>
+      <parameter type-id='type-id-41'/>
+      <parameter type-id='type-id-25'/>
+      <parameter type-id='type-id-29'/>
+      <parameter type-id='type-id-149'/>
+      <parameter type-id='type-id-128'/>
       <return type-id='type-id-1'/>
     </function-type>
     <function-type size-in-bits='64' id='type-id-167'>
-      <parameter type-id='type-id-164'/>
-      <parameter type-id='type-id-42'/>
-      <parameter type-id='type-id-25'/>
-      <parameter type-id='type-id-29'/>
-      <parameter type-id='type-id-15'/>
-      <parameter type-id='type-id-130'/>
-      <return type-id='type-id-1'/>
-    </function-type>
-    <function-type size-in-bits='64' id='type-id-195'>
-      <parameter type-id='type-id-164'/>
-      <parameter type-id='type-id-42'/>
-      <parameter type-id='type-id-25'/>
-      <parameter type-id='type-id-29'/>
-      <parameter type-id='type-id-118'/>
-      <return type-id='type-id-1'/>
-    </function-type>
-    <function-type size-in-bits='64' id='type-id-217'>
-      <parameter type-id='type-id-164'/>
-      <parameter type-id='type-id-42'/>
-      <parameter type-id='type-id-25'/>
-      <parameter type-id='type-id-29'/>
-      <parameter type-id='type-id-1'/>
+      <parameter type-id='type-id-162'/>
+      <parameter type-id='type-id-41'/>
+      <parameter type-id='type-id-25'/>
+      <parameter type-id='type-id-29'/>
+      <parameter type-id='type-id-155'/>
+      <parameter type-id='type-id-128'/>
       <return type-id='type-id-1'/>
     </function-type>
     <function-type size-in-bits='64' id='type-id-179'>
-      <parameter type-id='type-id-164'/>
-      <parameter type-id='type-id-42'/>
-      <parameter type-id='type-id-25'/>
-      <parameter type-id='type-id-29'/>
-      <parameter type-id='type-id-142'/>
-      <parameter type-id='type-id-130'/>
-      <return type-id='type-id-1'/>
-    </function-type>
-    <function-type size-in-bits='64' id='type-id-175'>
-      <parameter type-id='type-id-164'/>
-      <parameter type-id='type-id-42'/>
-      <parameter type-id='type-id-25'/>
-      <parameter type-id='type-id-29'/>
-      <parameter type-id='type-id-148'/>
-      <parameter type-id='type-id-130'/>
-      <return type-id='type-id-1'/>
-    </function-type>
-    <function-type size-in-bits='64' id='type-id-171'>
-      <parameter type-id='type-id-164'/>
-      <parameter type-id='type-id-42'/>
-      <parameter type-id='type-id-25'/>
-      <parameter type-id='type-id-29'/>
-      <parameter type-id='type-id-154'/>
-      <parameter type-id='type-id-130'/>
-      <return type-id='type-id-1'/>
-    </function-type>
-    <function-type size-in-bits='64' id='type-id-183'>
-      <parameter type-id='type-id-164'/>
-      <parameter type-id='type-id-42'/>
-      <parameter type-id='type-id-25'/>
-      <parameter type-id='type-id-29'/>
-      <parameter type-id='type-id-136'/>
-      <parameter type-id='type-id-130'/>
-      <return type-id='type-id-1'/>
-    </function-type>
-    <function-type size-in-bits='64' id='type-id-189'>
-      <parameter type-id='type-id-164'/>
-      <parameter type-id='type-id-42'/>
-      <parameter type-id='type-id-25'/>
-      <parameter type-id='type-id-29'/>
-      <parameter type-id='type-id-25'/>
-      <return type-id='type-id-1'/>
-    </function-type>
-    <function-type size-in-bits='64' id='type-id-165'>
-      <parameter type-id='type-id-164'/>
-      <parameter type-id='type-id-42'/>
-      <parameter type-id='type-id-25'/>
-      <parameter type-id='type-id-29'/>
       <parameter type-id='type-id-162'/>
-      <parameter type-id='type-id-130'/>
-      <return type-id='type-id-1'/>
-    </function-type>
-    <function-type size-in-bits='64' id='type-id-215'>
-      <parameter type-id='type-id-164'/>
-      <parameter type-id='type-id-42'/>
-      <parameter type-id='type-id-25'/>
-      <parameter type-id='type-id-29'/>
-      <parameter type-id='type-id-87'/>
-      <return type-id='type-id-1'/>
-    </function-type>
-    <function-type size-in-bits='64' id='type-id-191'>
-      <parameter type-id='type-id-164'/>
-      <parameter type-id='type-id-42'/>
-      <parameter type-id='type-id-25'/>
-      <parameter type-id='type-id-29'/>
-      <parameter type-id='type-id-124'/>
-      <return type-id='type-id-1'/>
-    </function-type>
-    <function-type size-in-bits='64' id='type-id-207'>
-      <parameter type-id='type-id-164'/>
-      <parameter type-id='type-id-42'/>
-      <parameter type-id='type-id-25'/>
-      <parameter type-id='type-id-29'/>
-      <parameter type-id='type-id-4'/>
-      <return type-id='type-id-1'/>
-    </function-type>
-    <function-type size-in-bits='64' id='type-id-203'>
-      <parameter type-id='type-id-164'/>
-      <parameter type-id='type-id-42'/>
-      <parameter type-id='type-id-25'/>
-      <parameter type-id='type-id-29'/>
-      <parameter type-id='type-id-3'/>
-      <return type-id='type-id-1'/>
-    </function-type>
-    <function-type size-in-bits='64' id='type-id-199'>
-      <parameter type-id='type-id-164'/>
-      <parameter type-id='type-id-42'/>
-      <parameter type-id='type-id-25'/>
-      <parameter type-id='type-id-29'/>
-      <parameter type-id='type-id-113'/>
-      <return type-id='type-id-1'/>
-    </function-type>
-    <function-type size-in-bits='64' id='type-id-211'>
-      <parameter type-id='type-id-164'/>
-      <parameter type-id='type-id-42'/>
-      <parameter type-id='type-id-25'/>
-      <parameter type-id='type-id-29'/>
-      <parameter type-id='type-id-95'/>
-      <return type-id='type-id-1'/>
-    </function-type>
-    <function-type size-in-bits='64' id='type-id-213'>
-      <parameter type-id='type-id-164'/>
-      <parameter type-id='type-id-42'/>
-      <parameter type-id='type-id-25'/>
-      <parameter type-id='type-id-29'/>
-      <parameter type-id='type-id-91'/>
-      <return type-id='type-id-1'/>
-    </function-type>
-    <function-type size-in-bits='64' id='type-id-205'>
-      <parameter type-id='type-id-164'/>
-      <parameter type-id='type-id-42'/>
-      <parameter type-id='type-id-25'/>
-      <parameter type-id='type-id-29'/>
-      <parameter type-id='type-id-105'/>
-      <return type-id='type-id-1'/>
-    </function-type>
-    <function-type size-in-bits='64' id='type-id-201'>
-      <parameter type-id='type-id-164'/>
-      <parameter type-id='type-id-42'/>
-      <parameter type-id='type-id-25'/>
-      <parameter type-id='type-id-29'/>
-      <parameter type-id='type-id-18'/>
-      <return type-id='type-id-1'/>
-    </function-type>
-    <function-type size-in-bits='64' id='type-id-197'>
-      <parameter type-id='type-id-164'/>
-      <parameter type-id='type-id-42'/>
-      <parameter type-id='type-id-25'/>
-      <parameter type-id='type-id-29'/>
-      <parameter type-id='type-id-19'/>
-      <return type-id='type-id-1'/>
-    </function-type>
-    <function-type size-in-bits='64' id='type-id-209'>
-      <parameter type-id='type-id-164'/>
-      <parameter type-id='type-id-42'/>
-      <parameter type-id='type-id-25'/>
-      <parameter type-id='type-id-29'/>
-      <parameter type-id='type-id-99'/>
-      <return type-id='type-id-1'/>
-    </function-type>
-    <function-type size-in-bits='64' id='type-id-185'>
-      <parameter type-id='type-id-164'/>
-      <parameter type-id='type-id-42'/>
-      <parameter type-id='type-id-25'/>
-      <parameter type-id='type-id-29'/>
-      <parameter type-id='type-id-133'/>
-      <parameter type-id='type-id-130'/>
-      <return type-id='type-id-1'/>
-    </function-type>
-    <function-type size-in-bits='64' id='type-id-177'>
-      <parameter type-id='type-id-164'/>
-      <parameter type-id='type-id-42'/>
-      <parameter type-id='type-id-25'/>
-      <parameter type-id='type-id-29'/>
-      <parameter type-id='type-id-145'/>
-      <parameter type-id='type-id-130'/>
-      <return type-id='type-id-1'/>
-    </function-type>
-    <function-type size-in-bits='64' id='type-id-173'>
-      <parameter type-id='type-id-164'/>
-      <parameter type-id='type-id-42'/>
-      <parameter type-id='type-id-25'/>
-      <parameter type-id='type-id-29'/>
-      <parameter type-id='type-id-151'/>
-      <parameter type-id='type-id-130'/>
-      <return type-id='type-id-1'/>
-    </function-type>
-    <function-type size-in-bits='64' id='type-id-169'>
-      <parameter type-id='type-id-164'/>
-      <parameter type-id='type-id-42'/>
-      <parameter type-id='type-id-25'/>
-      <parameter type-id='type-id-29'/>
-      <parameter type-id='type-id-157'/>
-      <parameter type-id='type-id-130'/>
-      <return type-id='type-id-1'/>
-    </function-type>
-    <function-type size-in-bits='64' id='type-id-181'>
-      <parameter type-id='type-id-164'/>
-      <parameter type-id='type-id-42'/>
-      <parameter type-id='type-id-25'/>
-      <parameter type-id='type-id-29'/>
-      <parameter type-id='type-id-139'/>
-      <parameter type-id='type-id-130'/>
+      <parameter type-id='type-id-41'/>
+      <parameter type-id='type-id-25'/>
+      <parameter type-id='type-id-29'/>
+      <parameter type-id='type-id-137'/>
+      <parameter type-id='type-id-128'/>
       <return type-id='type-id-1'/>
     </function-type>
   </abi-instr>
-  <abi-instr version='1.0' address-size='64' path='libnvpair_json.c' comp-dir-path='/home/allan/openzfs/lib/libnvpair' language='LANG_C99'>
+  <abi-instr version='1.0' address-size='64' path='libnvpair_json.c' comp-dir-path='/store0/home/cw/wk/zfsonlinux/zfs/lib/libnvpair' language='LANG_C99'>
     <function-decl name='nvlist_print_json' mangled-name='nvlist_print_json' visibility='default' binding='global' size-in-bits='64' elf-symbol-id='nvlist_print_json'>
       <parameter type-id='type-id-27' name='fp'/>
       <parameter type-id='type-id-25' name='nvl'/>
@@ -2216,35 +1791,35 @@
       <return type-id='type-id-16'/>
     </function-decl>
   </abi-instr>
-  <abi-instr version='1.0' address-size='64' path='nvpair_alloc_system.c' comp-dir-path='/home/allan/openzfs/lib/libnvpair' language='LANG_C99'>
-    <class-decl name='nv_alloc' size-in-bits='128' is-struct='yes' visibility='default' id='type-id-228'>
-      <data-member access='public' layout-offset-in-bits='0'>
-        <var-decl name='nva_ops' type-id='type-id-229' visibility='default'/>
-      </data-member>
-      <data-member access='public' layout-offset-in-bits='64'>
-        <var-decl name='nva_arg' type-id='type-id-42' visibility='default'/>
-      </data-member>
-    </class-decl>
-    <class-decl name='nv_alloc_ops' size-in-bits='320' is-struct='yes' visibility='default' id='type-id-230'>
-      <data-member access='public' layout-offset-in-bits='0'>
-        <var-decl name='nv_ao_init' type-id='type-id-231' visibility='default'/>
-      </data-member>
-      <data-member access='public' layout-offset-in-bits='64'>
-        <var-decl name='nv_ao_fini' type-id='type-id-232' visibility='default'/>
+  <abi-instr version='1.0' address-size='64' path='nvpair_alloc_system.c' comp-dir-path='/store0/home/cw/wk/zfsonlinux/zfs/lib/libnvpair' language='LANG_C99'>
+    <class-decl name='nv_alloc' size-in-bits='128' is-struct='yes' visibility='default' id='type-id-226'>
+      <data-member access='public' layout-offset-in-bits='0'>
+        <var-decl name='nva_ops' type-id='type-id-227' visibility='default'/>
+      </data-member>
+      <data-member access='public' layout-offset-in-bits='64'>
+        <var-decl name='nva_arg' type-id='type-id-41' visibility='default'/>
+      </data-member>
+    </class-decl>
+    <class-decl name='nv_alloc_ops' size-in-bits='320' is-struct='yes' visibility='default' id='type-id-228'>
+      <data-member access='public' layout-offset-in-bits='0'>
+        <var-decl name='nv_ao_init' type-id='type-id-229' visibility='default'/>
+      </data-member>
+      <data-member access='public' layout-offset-in-bits='64'>
+        <var-decl name='nv_ao_fini' type-id='type-id-230' visibility='default'/>
       </data-member>
       <data-member access='public' layout-offset-in-bits='128'>
-        <var-decl name='nv_ao_alloc' type-id='type-id-233' visibility='default'/>
+        <var-decl name='nv_ao_alloc' type-id='type-id-231' visibility='default'/>
       </data-member>
       <data-member access='public' layout-offset-in-bits='192'>
-        <var-decl name='nv_ao_free' type-id='type-id-234' visibility='default'/>
+        <var-decl name='nv_ao_free' type-id='type-id-232' visibility='default'/>
       </data-member>
       <data-member access='public' layout-offset-in-bits='256'>
-        <var-decl name='nv_ao_reset' type-id='type-id-232' visibility='default'/>
-      </data-member>
-    </class-decl>
-    <typedef-decl name='nv_alloc_t' type-id='type-id-228' id='type-id-235'/>
-    <pointer-type-def type-id='type-id-235' size-in-bits='64' id='type-id-236'/>
-    <class-decl name='__va_list_tag' size-in-bits='192' is-struct='yes' visibility='default' id='type-id-237'>
+        <var-decl name='nv_ao_reset' type-id='type-id-230' visibility='default'/>
+      </data-member>
+    </class-decl>
+    <typedef-decl name='nv_alloc_t' type-id='type-id-226' id='type-id-233'/>
+    <pointer-type-def type-id='type-id-233' size-in-bits='64' id='type-id-234'/>
+    <class-decl name='__va_list_tag' size-in-bits='192' is-struct='yes' visibility='default' id='type-id-235'>
       <data-member access='public' layout-offset-in-bits='0'>
         <var-decl name='gp_offset' type-id='type-id-20' visibility='default'/>
       </data-member>
@@ -2252,72 +1827,72 @@
         <var-decl name='fp_offset' type-id='type-id-20' visibility='default'/>
       </data-member>
       <data-member access='public' layout-offset-in-bits='64'>
-        <var-decl name='overflow_arg_area' type-id='type-id-42' visibility='default'/>
+        <var-decl name='overflow_arg_area' type-id='type-id-41' visibility='default'/>
       </data-member>
       <data-member access='public' layout-offset-in-bits='128'>
-        <var-decl name='reg_save_area' type-id='type-id-42' visibility='default'/>
-      </data-member>
-    </class-decl>
-    <pointer-type-def type-id='type-id-237' size-in-bits='64' id='type-id-238'/>
+        <var-decl name='reg_save_area' type-id='type-id-41' visibility='default'/>
+      </data-member>
+    </class-decl>
+    <pointer-type-def type-id='type-id-235' size-in-bits='64' id='type-id-236'/>
+    <pointer-type-def type-id='type-id-237' size-in-bits='64' id='type-id-229'/>
+    <pointer-type-def type-id='type-id-238' size-in-bits='64' id='type-id-230'/>
     <pointer-type-def type-id='type-id-239' size-in-bits='64' id='type-id-231'/>
     <pointer-type-def type-id='type-id-240' size-in-bits='64' id='type-id-232'/>
-    <pointer-type-def type-id='type-id-241' size-in-bits='64' id='type-id-233'/>
-    <pointer-type-def type-id='type-id-242' size-in-bits='64' id='type-id-234'/>
-    <typedef-decl name='nv_alloc_ops_t' type-id='type-id-230' id='type-id-243'/>
-    <qualified-type-def type-id='type-id-243' const='yes' id='type-id-244'/>
-    <pointer-type-def type-id='type-id-244' size-in-bits='64' id='type-id-229'/>
-    <var-decl name='nv_alloc_nosleep' type-id='type-id-236' mangled-name='nv_alloc_nosleep' visibility='default' elf-symbol-id='nv_alloc_nosleep'/>
+    <typedef-decl name='nv_alloc_ops_t' type-id='type-id-228' id='type-id-241'/>
+    <qualified-type-def type-id='type-id-241' const='yes' id='type-id-242'/>
+    <pointer-type-def type-id='type-id-242' size-in-bits='64' id='type-id-227'/>
+    <var-decl name='nv_alloc_nosleep' type-id='type-id-234' mangled-name='nv_alloc_nosleep' visibility='default' elf-symbol-id='nv_alloc_nosleep'/>
+    <function-type size-in-bits='64' id='type-id-237'>
+      <parameter type-id='type-id-234'/>
+      <parameter type-id='type-id-236'/>
+      <return type-id='type-id-1'/>
+    </function-type>
+    <function-type size-in-bits='64' id='type-id-238'>
+      <parameter type-id='type-id-234'/>
+      <return type-id='type-id-16'/>
+    </function-type>
+    <function-type size-in-bits='64' id='type-id-240'>
+      <parameter type-id='type-id-234'/>
+      <parameter type-id='type-id-41'/>
+      <parameter type-id='type-id-42'/>
+      <return type-id='type-id-16'/>
+    </function-type>
     <function-type size-in-bits='64' id='type-id-239'>
-      <parameter type-id='type-id-236'/>
-      <parameter type-id='type-id-238'/>
-      <return type-id='type-id-1'/>
-    </function-type>
-    <function-type size-in-bits='64' id='type-id-240'>
-      <parameter type-id='type-id-236'/>
-      <return type-id='type-id-16'/>
-    </function-type>
-    <function-type size-in-bits='64' id='type-id-242'>
-      <parameter type-id='type-id-236'/>
+      <parameter type-id='type-id-234'/>
       <parameter type-id='type-id-42'/>
-      <parameter type-id='type-id-43'/>
-      <return type-id='type-id-16'/>
-    </function-type>
-    <function-type size-in-bits='64' id='type-id-241'>
-      <parameter type-id='type-id-236'/>
-      <parameter type-id='type-id-43'/>
-      <return type-id='type-id-42'/>
+      <return type-id='type-id-41'/>
     </function-type>
   </abi-instr>
-  <abi-instr version='1.0' address-size='64' path='../../module/nvpair/nvpair_alloc_fixed.c' comp-dir-path='/home/allan/openzfs/lib/libnvpair' language='LANG_C99'>
-    <var-decl name='nv_fixed_ops' type-id='type-id-229' mangled-name='nv_fixed_ops' visibility='default' elf-symbol-id='nv_fixed_ops'/>
+  <abi-instr version='1.0' address-size='64' path='../../module/nvpair/nvpair_alloc_fixed.c' comp-dir-path='/store0/home/cw/wk/zfsonlinux/zfs/lib/libnvpair' language='LANG_C99'>
+    <var-decl name='nv_fixed_ops' type-id='type-id-227' mangled-name='nv_fixed_ops' visibility='default' elf-symbol-id='nv_fixed_ops'/>
   </abi-instr>
-  <abi-instr version='1.0' address-size='64' path='../../module/nvpair/nvpair.c' comp-dir-path='/home/allan/openzfs/lib/libnvpair' language='LANG_C99'>
+  <abi-instr version='1.0' address-size='64' path='../../module/nvpair/nvpair.c' comp-dir-path='/store0/home/cw/wk/zfsonlinux/zfs/lib/libnvpair' language='LANG_C99'>
     <function-decl name='nvlist_xunpack' mangled-name='nvlist_xunpack' visibility='default' binding='global' size-in-bits='64' elf-symbol-id='nvlist_xunpack'>
       <parameter type-id='type-id-14' name='buf'/>
-      <parameter type-id='type-id-43' name='buflen'/>
-      <parameter type-id='type-id-162' name='nvlp'/>
-      <parameter type-id='type-id-236' name='nva'/>
+      <parameter type-id='type-id-42' name='buflen'/>
+      <parameter type-id='type-id-160' name='nvlp'/>
+      <parameter type-id='type-id-234' name='nva'/>
       <return type-id='type-id-1'/>
     </function-decl>
     <function-decl name='nvlist_unpack' mangled-name='nvlist_unpack' visibility='default' binding='global' size-in-bits='64' elf-symbol-id='nvlist_unpack'>
       <parameter type-id='type-id-14' name='buf'/>
-      <parameter type-id='type-id-43' name='buflen'/>
-      <parameter type-id='type-id-162' name='nvlp'/>
+      <parameter type-id='type-id-42' name='buflen'/>
+      <parameter type-id='type-id-160' name='nvlp'/>
       <parameter type-id='type-id-1' name='kmflag'/>
       <return type-id='type-id-1'/>
     </function-decl>
-    <pointer-type-def type-id='type-id-43' size-in-bits='64' id='type-id-245'/>
+    <pointer-type-def type-id='type-id-42' size-in-bits='64' id='type-id-243'/>
     <function-decl name='nvlist_pack' mangled-name='nvlist_pack' visibility='default' binding='global' size-in-bits='64' elf-symbol-id='nvlist_pack'>
       <parameter type-id='type-id-25' name='nvl'/>
       <parameter type-id='type-id-15' name='bufp'/>
-      <parameter type-id='type-id-245' name='buflen'/>
+      <parameter type-id='type-id-243' name='buflen'/>
       <parameter type-id='type-id-1' name='encoding'/>
       <parameter type-id='type-id-1' name='kmflag'/>
       <return type-id='type-id-1'/>
     </function-decl>
     <function-decl name='nvlist_size' mangled-name='nvlist_size' visibility='default' binding='global' size-in-bits='64' elf-symbol-id='nvlist_size'>
       <parameter type-id='type-id-25' name='nvl'/>
-      <parameter type-id='type-id-245' name='size'/>
+      <parameter type-id='type-id-243' name='size'/>
       <parameter type-id='type-id-1' name='encoding'/>
       <return type-id='type-id-1'/>
     </function-decl>
@@ -2332,182 +1907,182 @@
       <parameter type-id='type-id-12' name='nvp'/>
       <return type-id='type-id-1'/>
     </function-decl>
-    <pointer-type-def type-id='type-id-124' size-in-bits='64' id='type-id-246'/>
+    <pointer-type-def type-id='type-id-122' size-in-bits='64' id='type-id-244'/>
     <function-decl name='nvpair_value_hrtime' mangled-name='nvpair_value_hrtime' visibility='default' binding='global' size-in-bits='64' elf-symbol-id='nvpair_value_hrtime'>
       <parameter type-id='type-id-12' name='nvp'/>
-      <parameter type-id='type-id-246' name='val'/>
-      <return type-id='type-id-1'/>
-    </function-decl>
-    <pointer-type-def type-id='type-id-162' size-in-bits='64' id='type-id-247'/>
-    <pointer-type-def type-id='type-id-130' size-in-bits='64' id='type-id-248'/>
+      <parameter type-id='type-id-244' name='val'/>
+      <return type-id='type-id-1'/>
+    </function-decl>
+    <pointer-type-def type-id='type-id-160' size-in-bits='64' id='type-id-245'/>
+    <pointer-type-def type-id='type-id-128' size-in-bits='64' id='type-id-246'/>
     <function-decl name='nvpair_value_nvlist_array' mangled-name='nvpair_value_nvlist_array' visibility='default' binding='global' size-in-bits='64' elf-symbol-id='nvpair_value_nvlist_array'>
       <parameter type-id='type-id-12' name='nvp'/>
+      <parameter type-id='type-id-245' name='val'/>
+      <parameter type-id='type-id-246' name='nelem'/>
+      <return type-id='type-id-1'/>
+    </function-decl>
+    <pointer-type-def type-id='type-id-15' size-in-bits='64' id='type-id-247'/>
+    <function-decl name='nvpair_value_string_array' mangled-name='nvpair_value_string_array' visibility='default' binding='global' size-in-bits='64' elf-symbol-id='nvpair_value_string_array'>
+      <parameter type-id='type-id-12' name='nvp'/>
       <parameter type-id='type-id-247' name='val'/>
-      <parameter type-id='type-id-248' name='nelem'/>
-      <return type-id='type-id-1'/>
-    </function-decl>
-    <pointer-type-def type-id='type-id-15' size-in-bits='64' id='type-id-249'/>
-    <function-decl name='nvpair_value_string_array' mangled-name='nvpair_value_string_array' visibility='default' binding='global' size-in-bits='64' elf-symbol-id='nvpair_value_string_array'>
+      <parameter type-id='type-id-246' name='nelem'/>
+      <return type-id='type-id-1'/>
+    </function-decl>
+    <pointer-type-def type-id='type-id-155' size-in-bits='64' id='type-id-248'/>
+    <function-decl name='nvpair_value_uint64_array' mangled-name='nvpair_value_uint64_array' visibility='default' binding='global' size-in-bits='64' elf-symbol-id='nvpair_value_uint64_array'>
+      <parameter type-id='type-id-12' name='nvp'/>
+      <parameter type-id='type-id-248' name='val'/>
+      <parameter type-id='type-id-246' name='nelem'/>
+      <return type-id='type-id-1'/>
+    </function-decl>
+    <pointer-type-def type-id='type-id-152' size-in-bits='64' id='type-id-249'/>
+    <function-decl name='nvpair_value_int64_array' mangled-name='nvpair_value_int64_array' visibility='default' binding='global' size-in-bits='64' elf-symbol-id='nvpair_value_int64_array'>
       <parameter type-id='type-id-12' name='nvp'/>
       <parameter type-id='type-id-249' name='val'/>
-      <parameter type-id='type-id-248' name='nelem'/>
-      <return type-id='type-id-1'/>
-    </function-decl>
-    <pointer-type-def type-id='type-id-157' size-in-bits='64' id='type-id-250'/>
-    <function-decl name='nvpair_value_uint64_array' mangled-name='nvpair_value_uint64_array' visibility='default' binding='global' size-in-bits='64' elf-symbol-id='nvpair_value_uint64_array'>
+      <parameter type-id='type-id-246' name='nelem'/>
+      <return type-id='type-id-1'/>
+    </function-decl>
+    <pointer-type-def type-id='type-id-149' size-in-bits='64' id='type-id-250'/>
+    <function-decl name='nvpair_value_uint32_array' mangled-name='nvpair_value_uint32_array' visibility='default' binding='global' size-in-bits='64' elf-symbol-id='nvpair_value_uint32_array'>
       <parameter type-id='type-id-12' name='nvp'/>
       <parameter type-id='type-id-250' name='val'/>
-      <parameter type-id='type-id-248' name='nelem'/>
-      <return type-id='type-id-1'/>
-    </function-decl>
-    <pointer-type-def type-id='type-id-154' size-in-bits='64' id='type-id-251'/>
-    <function-decl name='nvpair_value_int64_array' mangled-name='nvpair_value_int64_array' visibility='default' binding='global' size-in-bits='64' elf-symbol-id='nvpair_value_int64_array'>
+      <parameter type-id='type-id-246' name='nelem'/>
+      <return type-id='type-id-1'/>
+    </function-decl>
+    <pointer-type-def type-id='type-id-146' size-in-bits='64' id='type-id-251'/>
+    <function-decl name='nvpair_value_int32_array' mangled-name='nvpair_value_int32_array' visibility='default' binding='global' size-in-bits='64' elf-symbol-id='nvpair_value_int32_array'>
       <parameter type-id='type-id-12' name='nvp'/>
       <parameter type-id='type-id-251' name='val'/>
-      <parameter type-id='type-id-248' name='nelem'/>
-      <return type-id='type-id-1'/>
-    </function-decl>
-    <pointer-type-def type-id='type-id-151' size-in-bits='64' id='type-id-252'/>
-    <function-decl name='nvpair_value_uint32_array' mangled-name='nvpair_value_uint32_array' visibility='default' binding='global' size-in-bits='64' elf-symbol-id='nvpair_value_uint32_array'>
+      <parameter type-id='type-id-246' name='nelem'/>
+      <return type-id='type-id-1'/>
+    </function-decl>
+    <pointer-type-def type-id='type-id-143' size-in-bits='64' id='type-id-252'/>
+    <function-decl name='nvpair_value_uint16_array' mangled-name='nvpair_value_uint16_array' visibility='default' binding='global' size-in-bits='64' elf-symbol-id='nvpair_value_uint16_array'>
       <parameter type-id='type-id-12' name='nvp'/>
       <parameter type-id='type-id-252' name='val'/>
-      <parameter type-id='type-id-248' name='nelem'/>
-      <return type-id='type-id-1'/>
-    </function-decl>
-    <pointer-type-def type-id='type-id-148' size-in-bits='64' id='type-id-253'/>
-    <function-decl name='nvpair_value_int32_array' mangled-name='nvpair_value_int32_array' visibility='default' binding='global' size-in-bits='64' elf-symbol-id='nvpair_value_int32_array'>
+      <parameter type-id='type-id-246' name='nelem'/>
+      <return type-id='type-id-1'/>
+    </function-decl>
+    <pointer-type-def type-id='type-id-140' size-in-bits='64' id='type-id-253'/>
+    <function-decl name='nvpair_value_int16_array' mangled-name='nvpair_value_int16_array' visibility='default' binding='global' size-in-bits='64' elf-symbol-id='nvpair_value_int16_array'>
       <parameter type-id='type-id-12' name='nvp'/>
       <parameter type-id='type-id-253' name='val'/>
-      <parameter type-id='type-id-248' name='nelem'/>
-      <return type-id='type-id-1'/>
-    </function-decl>
-    <pointer-type-def type-id='type-id-145' size-in-bits='64' id='type-id-254'/>
-    <function-decl name='nvpair_value_uint16_array' mangled-name='nvpair_value_uint16_array' visibility='default' binding='global' size-in-bits='64' elf-symbol-id='nvpair_value_uint16_array'>
+      <parameter type-id='type-id-246' name='nelem'/>
+      <return type-id='type-id-1'/>
+    </function-decl>
+    <pointer-type-def type-id='type-id-137' size-in-bits='64' id='type-id-254'/>
+    <function-decl name='nvpair_value_uint8_array' mangled-name='nvpair_value_uint8_array' visibility='default' binding='global' size-in-bits='64' elf-symbol-id='nvpair_value_uint8_array'>
       <parameter type-id='type-id-12' name='nvp'/>
       <parameter type-id='type-id-254' name='val'/>
-      <parameter type-id='type-id-248' name='nelem'/>
-      <return type-id='type-id-1'/>
-    </function-decl>
-    <pointer-type-def type-id='type-id-142' size-in-bits='64' id='type-id-255'/>
-    <function-decl name='nvpair_value_int16_array' mangled-name='nvpair_value_int16_array' visibility='default' binding='global' size-in-bits='64' elf-symbol-id='nvpair_value_int16_array'>
+      <parameter type-id='type-id-246' name='nelem'/>
+      <return type-id='type-id-1'/>
+    </function-decl>
+    <pointer-type-def type-id='type-id-134' size-in-bits='64' id='type-id-255'/>
+    <function-decl name='nvpair_value_int8_array' mangled-name='nvpair_value_int8_array' visibility='default' binding='global' size-in-bits='64' elf-symbol-id='nvpair_value_int8_array'>
       <parameter type-id='type-id-12' name='nvp'/>
       <parameter type-id='type-id-255' name='val'/>
-      <parameter type-id='type-id-248' name='nelem'/>
-      <return type-id='type-id-1'/>
-    </function-decl>
-    <pointer-type-def type-id='type-id-139' size-in-bits='64' id='type-id-256'/>
-    <function-decl name='nvpair_value_uint8_array' mangled-name='nvpair_value_uint8_array' visibility='default' binding='global' size-in-bits='64' elf-symbol-id='nvpair_value_uint8_array'>
+      <parameter type-id='type-id-246' name='nelem'/>
+      <return type-id='type-id-1'/>
+    </function-decl>
+    <pointer-type-def type-id='type-id-131' size-in-bits='64' id='type-id-256'/>
+    <function-decl name='nvpair_value_byte_array' mangled-name='nvpair_value_byte_array' visibility='default' binding='global' size-in-bits='64' elf-symbol-id='nvpair_value_byte_array'>
       <parameter type-id='type-id-12' name='nvp'/>
       <parameter type-id='type-id-256' name='val'/>
-      <parameter type-id='type-id-248' name='nelem'/>
-      <return type-id='type-id-1'/>
-    </function-decl>
-    <pointer-type-def type-id='type-id-136' size-in-bits='64' id='type-id-257'/>
-    <function-decl name='nvpair_value_int8_array' mangled-name='nvpair_value_int8_array' visibility='default' binding='global' size-in-bits='64' elf-symbol-id='nvpair_value_int8_array'>
+      <parameter type-id='type-id-246' name='nelem'/>
+      <return type-id='type-id-1'/>
+    </function-decl>
+    <pointer-type-def type-id='type-id-127' size-in-bits='64' id='type-id-257'/>
+    <function-decl name='nvpair_value_boolean_array' mangled-name='nvpair_value_boolean_array' visibility='default' binding='global' size-in-bits='64' elf-symbol-id='nvpair_value_boolean_array'>
       <parameter type-id='type-id-12' name='nvp'/>
       <parameter type-id='type-id-257' name='val'/>
-      <parameter type-id='type-id-248' name='nelem'/>
-      <return type-id='type-id-1'/>
-    </function-decl>
-    <pointer-type-def type-id='type-id-133' size-in-bits='64' id='type-id-258'/>
-    <function-decl name='nvpair_value_byte_array' mangled-name='nvpair_value_byte_array' visibility='default' binding='global' size-in-bits='64' elf-symbol-id='nvpair_value_byte_array'>
+      <parameter type-id='type-id-246' name='nelem'/>
+      <return type-id='type-id-1'/>
+    </function-decl>
+    <function-decl name='nvpair_value_nvlist' mangled-name='nvpair_value_nvlist' visibility='default' binding='global' size-in-bits='64' elf-symbol-id='nvpair_value_nvlist'>
+      <parameter type-id='type-id-12' name='nvp'/>
+      <parameter type-id='type-id-160' name='val'/>
+      <return type-id='type-id-1'/>
+    </function-decl>
+    <function-decl name='nvpair_value_string' mangled-name='nvpair_value_string' visibility='default' binding='global' size-in-bits='64' elf-symbol-id='nvpair_value_string'>
+      <parameter type-id='type-id-12' name='nvp'/>
+      <parameter type-id='type-id-15' name='val'/>
+      <return type-id='type-id-1'/>
+    </function-decl>
+    <pointer-type-def type-id='type-id-116' size-in-bits='64' id='type-id-258'/>
+    <function-decl name='nvpair_value_double' mangled-name='nvpair_value_double' visibility='default' binding='global' size-in-bits='64' elf-symbol-id='nvpair_value_double'>
       <parameter type-id='type-id-12' name='nvp'/>
       <parameter type-id='type-id-258' name='val'/>
-      <parameter type-id='type-id-248' name='nelem'/>
-      <return type-id='type-id-1'/>
-    </function-decl>
-    <pointer-type-def type-id='type-id-129' size-in-bits='64' id='type-id-259'/>
-    <function-decl name='nvpair_value_boolean_array' mangled-name='nvpair_value_boolean_array' visibility='default' binding='global' size-in-bits='64' elf-symbol-id='nvpair_value_boolean_array'>
-      <parameter type-id='type-id-12' name='nvp'/>
-      <parameter type-id='type-id-259' name='val'/>
-      <parameter type-id='type-id-248' name='nelem'/>
-      <return type-id='type-id-1'/>
-    </function-decl>
-    <function-decl name='nvpair_value_nvlist' mangled-name='nvpair_value_nvlist' visibility='default' binding='global' size-in-bits='64' elf-symbol-id='nvpair_value_nvlist'>
-      <parameter type-id='type-id-12' name='nvp'/>
-      <parameter type-id='type-id-162' name='val'/>
-      <return type-id='type-id-1'/>
-    </function-decl>
-    <function-decl name='nvpair_value_string' mangled-name='nvpair_value_string' visibility='default' binding='global' size-in-bits='64' elf-symbol-id='nvpair_value_string'>
-      <parameter type-id='type-id-12' name='nvp'/>
-      <parameter type-id='type-id-15' name='val'/>
-      <return type-id='type-id-1'/>
-    </function-decl>
-    <pointer-type-def type-id='type-id-118' size-in-bits='64' id='type-id-260'/>
-    <function-decl name='nvpair_value_double' mangled-name='nvpair_value_double' visibility='default' binding='global' size-in-bits='64' elf-symbol-id='nvpair_value_double'>
-      <parameter type-id='type-id-12' name='nvp'/>
-      <parameter type-id='type-id-260' name='val'/>
       <return type-id='type-id-1'/>
     </function-decl>
     <function-decl name='nvpair_value_uint64' mangled-name='nvpair_value_uint64' visibility='default' binding='global' size-in-bits='64' elf-symbol-id='nvpair_value_uint64'>
       <parameter type-id='type-id-12' name='nvp'/>
-      <parameter type-id='type-id-157' name='val'/>
+      <parameter type-id='type-id-155' name='val'/>
       <return type-id='type-id-1'/>
     </function-decl>
     <function-decl name='nvpair_value_int64' mangled-name='nvpair_value_int64' visibility='default' binding='global' size-in-bits='64' elf-symbol-id='nvpair_value_int64'>
       <parameter type-id='type-id-12' name='nvp'/>
-      <parameter type-id='type-id-154' name='val'/>
+      <parameter type-id='type-id-152' name='val'/>
       <return type-id='type-id-1'/>
     </function-decl>
     <function-decl name='nvpair_value_uint32' mangled-name='nvpair_value_uint32' visibility='default' binding='global' size-in-bits='64' elf-symbol-id='nvpair_value_uint32'>
       <parameter type-id='type-id-12' name='nvp'/>
-      <parameter type-id='type-id-151' name='val'/>
+      <parameter type-id='type-id-149' name='val'/>
       <return type-id='type-id-1'/>
     </function-decl>
     <function-decl name='nvpair_value_int32' mangled-name='nvpair_value_int32' visibility='default' binding='global' size-in-bits='64' elf-symbol-id='nvpair_value_int32'>
       <parameter type-id='type-id-12' name='nvp'/>
-      <parameter type-id='type-id-148' name='val'/>
+      <parameter type-id='type-id-146' name='val'/>
       <return type-id='type-id-1'/>
     </function-decl>
     <function-decl name='nvpair_value_uint16' mangled-name='nvpair_value_uint16' visibility='default' binding='global' size-in-bits='64' elf-symbol-id='nvpair_value_uint16'>
       <parameter type-id='type-id-12' name='nvp'/>
-      <parameter type-id='type-id-145' name='val'/>
+      <parameter type-id='type-id-143' name='val'/>
       <return type-id='type-id-1'/>
     </function-decl>
     <function-decl name='nvpair_value_int16' mangled-name='nvpair_value_int16' visibility='default' binding='global' size-in-bits='64' elf-symbol-id='nvpair_value_int16'>
       <parameter type-id='type-id-12' name='nvp'/>
-      <parameter type-id='type-id-142' name='val'/>
+      <parameter type-id='type-id-140' name='val'/>
       <return type-id='type-id-1'/>
     </function-decl>
     <function-decl name='nvpair_value_uint8' mangled-name='nvpair_value_uint8' visibility='default' binding='global' size-in-bits='64' elf-symbol-id='nvpair_value_uint8'>
       <parameter type-id='type-id-12' name='nvp'/>
-      <parameter type-id='type-id-139' name='val'/>
+      <parameter type-id='type-id-137' name='val'/>
       <return type-id='type-id-1'/>
     </function-decl>
     <function-decl name='nvpair_value_int8' mangled-name='nvpair_value_int8' visibility='default' binding='global' size-in-bits='64' elf-symbol-id='nvpair_value_int8'>
       <parameter type-id='type-id-12' name='nvp'/>
-      <parameter type-id='type-id-136' name='val'/>
+      <parameter type-id='type-id-134' name='val'/>
       <return type-id='type-id-1'/>
     </function-decl>
     <function-decl name='nvpair_value_byte' mangled-name='nvpair_value_byte' visibility='default' binding='global' size-in-bits='64' elf-symbol-id='nvpair_value_byte'>
       <parameter type-id='type-id-12' name='nvp'/>
-      <parameter type-id='type-id-133' name='val'/>
+      <parameter type-id='type-id-131' name='val'/>
       <return type-id='type-id-1'/>
     </function-decl>
     <function-decl name='nvpair_value_boolean_value' mangled-name='nvpair_value_boolean_value' visibility='default' binding='global' size-in-bits='64' elf-symbol-id='nvpair_value_boolean_value'>
       <parameter type-id='type-id-12' name='nvp'/>
-      <parameter type-id='type-id-129' name='val'/>
+      <parameter type-id='type-id-127' name='val'/>
       <return type-id='type-id-1'/>
     </function-decl>
     <function-decl name='nvlist_exists' mangled-name='nvlist_exists' visibility='default' binding='global' size-in-bits='64' elf-symbol-id='nvlist_exists'>
       <parameter type-id='type-id-25' name='nvl'/>
       <parameter type-id='type-id-29' name='name'/>
-      <return type-id='type-id-87'/>
-    </function-decl>
-    <pointer-type-def type-id='type-id-12' size-in-bits='64' id='type-id-261'/>
-    <pointer-type-def type-id='type-id-1' size-in-bits='64' id='type-id-262'/>
+      <return type-id='type-id-85'/>
+    </function-decl>
+    <pointer-type-def type-id='type-id-12' size-in-bits='64' id='type-id-259'/>
+    <pointer-type-def type-id='type-id-1' size-in-bits='64' id='type-id-260'/>
     <function-decl name='nvlist_lookup_nvpair_embedded_index' mangled-name='nvlist_lookup_nvpair_embedded_index' visibility='default' binding='global' size-in-bits='64' elf-symbol-id='nvlist_lookup_nvpair_embedded_index'>
       <parameter type-id='type-id-25' name='nvl'/>
       <parameter type-id='type-id-29' name='name'/>
-      <parameter type-id='type-id-261' name='ret'/>
-      <parameter type-id='type-id-262' name='ip'/>
+      <parameter type-id='type-id-259' name='ret'/>
+      <parameter type-id='type-id-260' name='ip'/>
       <parameter type-id='type-id-15' name='ep'/>
       <return type-id='type-id-1'/>
     </function-decl>
     <function-decl name='nvlist_lookup_nvpair' mangled-name='nvlist_lookup_nvpair' visibility='default' binding='global' size-in-bits='64' elf-symbol-id='nvlist_lookup_nvpair'>
       <parameter type-id='type-id-25' name='nvl'/>
       <parameter type-id='type-id-29' name='name'/>
-      <parameter type-id='type-id-261' name='ret'/>
+      <parameter type-id='type-id-259' name='ret'/>
       <return type-id='type-id-1'/>
     </function-decl>
     <function-decl name='nvlist_lookup_pairs' mangled-name='nvlist_lookup_pairs' visibility='default' binding='global' size-in-bits='64' elf-symbol-id='nvlist_lookup_pairs'>
@@ -2519,97 +2094,97 @@
     <function-decl name='nvlist_lookup_hrtime' mangled-name='nvlist_lookup_hrtime' visibility='default' binding='global' size-in-bits='64' elf-symbol-id='nvlist_lookup_hrtime'>
       <parameter type-id='type-id-25' name='nvl'/>
       <parameter type-id='type-id-29' name='name'/>
-      <parameter type-id='type-id-246' name='val'/>
+      <parameter type-id='type-id-244' name='val'/>
       <return type-id='type-id-1'/>
     </function-decl>
     <function-decl name='nvlist_lookup_nvlist_array' mangled-name='nvlist_lookup_nvlist_array' visibility='default' binding='global' size-in-bits='64' elf-symbol-id='nvlist_lookup_nvlist_array'>
       <parameter type-id='type-id-25' name='nvl'/>
       <parameter type-id='type-id-29' name='name'/>
+      <parameter type-id='type-id-245' name='a'/>
+      <parameter type-id='type-id-246' name='n'/>
+      <return type-id='type-id-1'/>
+    </function-decl>
+    <function-decl name='nvlist_lookup_string_array' mangled-name='nvlist_lookup_string_array' visibility='default' binding='global' size-in-bits='64' elf-symbol-id='nvlist_lookup_string_array'>
+      <parameter type-id='type-id-25' name='nvl'/>
+      <parameter type-id='type-id-29' name='name'/>
       <parameter type-id='type-id-247' name='a'/>
-      <parameter type-id='type-id-248' name='n'/>
-      <return type-id='type-id-1'/>
-    </function-decl>
-    <function-decl name='nvlist_lookup_string_array' mangled-name='nvlist_lookup_string_array' visibility='default' binding='global' size-in-bits='64' elf-symbol-id='nvlist_lookup_string_array'>
+      <parameter type-id='type-id-246' name='n'/>
+      <return type-id='type-id-1'/>
+    </function-decl>
+    <function-decl name='nvlist_lookup_uint64_array' mangled-name='nvlist_lookup_uint64_array' visibility='default' binding='global' size-in-bits='64' elf-symbol-id='nvlist_lookup_uint64_array'>
+      <parameter type-id='type-id-25' name='nvl'/>
+      <parameter type-id='type-id-29' name='name'/>
+      <parameter type-id='type-id-248' name='a'/>
+      <parameter type-id='type-id-246' name='n'/>
+      <return type-id='type-id-1'/>
+    </function-decl>
+    <function-decl name='nvlist_lookup_int64_array' mangled-name='nvlist_lookup_int64_array' visibility='default' binding='global' size-in-bits='64' elf-symbol-id='nvlist_lookup_int64_array'>
       <parameter type-id='type-id-25' name='nvl'/>
       <parameter type-id='type-id-29' name='name'/>
       <parameter type-id='type-id-249' name='a'/>
-      <parameter type-id='type-id-248' name='n'/>
-      <return type-id='type-id-1'/>
-    </function-decl>
-    <function-decl name='nvlist_lookup_uint64_array' mangled-name='nvlist_lookup_uint64_array' visibility='default' binding='global' size-in-bits='64' elf-symbol-id='nvlist_lookup_uint64_array'>
+      <parameter type-id='type-id-246' name='n'/>
+      <return type-id='type-id-1'/>
+    </function-decl>
+    <function-decl name='nvlist_lookup_uint32_array' mangled-name='nvlist_lookup_uint32_array' visibility='default' binding='global' size-in-bits='64' elf-symbol-id='nvlist_lookup_uint32_array'>
       <parameter type-id='type-id-25' name='nvl'/>
       <parameter type-id='type-id-29' name='name'/>
       <parameter type-id='type-id-250' name='a'/>
-      <parameter type-id='type-id-248' name='n'/>
-      <return type-id='type-id-1'/>
-    </function-decl>
-    <function-decl name='nvlist_lookup_int64_array' mangled-name='nvlist_lookup_int64_array' visibility='default' binding='global' size-in-bits='64' elf-symbol-id='nvlist_lookup_int64_array'>
+      <parameter type-id='type-id-246' name='n'/>
+      <return type-id='type-id-1'/>
+    </function-decl>
+    <function-decl name='nvlist_lookup_int32_array' mangled-name='nvlist_lookup_int32_array' visibility='default' binding='global' size-in-bits='64' elf-symbol-id='nvlist_lookup_int32_array'>
       <parameter type-id='type-id-25' name='nvl'/>
       <parameter type-id='type-id-29' name='name'/>
       <parameter type-id='type-id-251' name='a'/>
-      <parameter type-id='type-id-248' name='n'/>
-      <return type-id='type-id-1'/>
-    </function-decl>
-    <function-decl name='nvlist_lookup_uint32_array' mangled-name='nvlist_lookup_uint32_array' visibility='default' binding='global' size-in-bits='64' elf-symbol-id='nvlist_lookup_uint32_array'>
+      <parameter type-id='type-id-246' name='n'/>
+      <return type-id='type-id-1'/>
+    </function-decl>
+    <function-decl name='nvlist_lookup_uint16_array' mangled-name='nvlist_lookup_uint16_array' visibility='default' binding='global' size-in-bits='64' elf-symbol-id='nvlist_lookup_uint16_array'>
       <parameter type-id='type-id-25' name='nvl'/>
       <parameter type-id='type-id-29' name='name'/>
       <parameter type-id='type-id-252' name='a'/>
-      <parameter type-id='type-id-248' name='n'/>
-      <return type-id='type-id-1'/>
-    </function-decl>
-    <function-decl name='nvlist_lookup_int32_array' mangled-name='nvlist_lookup_int32_array' visibility='default' binding='global' size-in-bits='64' elf-symbol-id='nvlist_lookup_int32_array'>
+      <parameter type-id='type-id-246' name='n'/>
+      <return type-id='type-id-1'/>
+    </function-decl>
+    <function-decl name='nvlist_lookup_int16_array' mangled-name='nvlist_lookup_int16_array' visibility='default' binding='global' size-in-bits='64' elf-symbol-id='nvlist_lookup_int16_array'>
       <parameter type-id='type-id-25' name='nvl'/>
       <parameter type-id='type-id-29' name='name'/>
       <parameter type-id='type-id-253' name='a'/>
-      <parameter type-id='type-id-248' name='n'/>
-      <return type-id='type-id-1'/>
-    </function-decl>
-    <function-decl name='nvlist_lookup_uint16_array' mangled-name='nvlist_lookup_uint16_array' visibility='default' binding='global' size-in-bits='64' elf-symbol-id='nvlist_lookup_uint16_array'>
+      <parameter type-id='type-id-246' name='n'/>
+      <return type-id='type-id-1'/>
+    </function-decl>
+    <function-decl name='nvlist_lookup_uint8_array' mangled-name='nvlist_lookup_uint8_array' visibility='default' binding='global' size-in-bits='64' elf-symbol-id='nvlist_lookup_uint8_array'>
       <parameter type-id='type-id-25' name='nvl'/>
       <parameter type-id='type-id-29' name='name'/>
       <parameter type-id='type-id-254' name='a'/>
-      <parameter type-id='type-id-248' name='n'/>
-      <return type-id='type-id-1'/>
-    </function-decl>
-    <function-decl name='nvlist_lookup_int16_array' mangled-name='nvlist_lookup_int16_array' visibility='default' binding='global' size-in-bits='64' elf-symbol-id='nvlist_lookup_int16_array'>
+      <parameter type-id='type-id-246' name='n'/>
+      <return type-id='type-id-1'/>
+    </function-decl>
+    <function-decl name='nvlist_lookup_int8_array' mangled-name='nvlist_lookup_int8_array' visibility='default' binding='global' size-in-bits='64' elf-symbol-id='nvlist_lookup_int8_array'>
       <parameter type-id='type-id-25' name='nvl'/>
       <parameter type-id='type-id-29' name='name'/>
       <parameter type-id='type-id-255' name='a'/>
-      <parameter type-id='type-id-248' name='n'/>
-      <return type-id='type-id-1'/>
-    </function-decl>
-    <function-decl name='nvlist_lookup_uint8_array' mangled-name='nvlist_lookup_uint8_array' visibility='default' binding='global' size-in-bits='64' elf-symbol-id='nvlist_lookup_uint8_array'>
+      <parameter type-id='type-id-246' name='n'/>
+      <return type-id='type-id-1'/>
+    </function-decl>
+    <function-decl name='nvlist_lookup_byte_array' mangled-name='nvlist_lookup_byte_array' visibility='default' binding='global' size-in-bits='64' elf-symbol-id='nvlist_lookup_byte_array'>
       <parameter type-id='type-id-25' name='nvl'/>
       <parameter type-id='type-id-29' name='name'/>
       <parameter type-id='type-id-256' name='a'/>
-      <parameter type-id='type-id-248' name='n'/>
-      <return type-id='type-id-1'/>
-    </function-decl>
-    <function-decl name='nvlist_lookup_int8_array' mangled-name='nvlist_lookup_int8_array' visibility='default' binding='global' size-in-bits='64' elf-symbol-id='nvlist_lookup_int8_array'>
+      <parameter type-id='type-id-246' name='n'/>
+      <return type-id='type-id-1'/>
+    </function-decl>
+    <function-decl name='nvlist_lookup_boolean_array' mangled-name='nvlist_lookup_boolean_array' visibility='default' binding='global' size-in-bits='64' elf-symbol-id='nvlist_lookup_boolean_array'>
       <parameter type-id='type-id-25' name='nvl'/>
       <parameter type-id='type-id-29' name='name'/>
       <parameter type-id='type-id-257' name='a'/>
-      <parameter type-id='type-id-248' name='n'/>
-      <return type-id='type-id-1'/>
-    </function-decl>
-    <function-decl name='nvlist_lookup_byte_array' mangled-name='nvlist_lookup_byte_array' visibility='default' binding='global' size-in-bits='64' elf-symbol-id='nvlist_lookup_byte_array'>
-      <parameter type-id='type-id-25' name='nvl'/>
-      <parameter type-id='type-id-29' name='name'/>
-      <parameter type-id='type-id-258' name='a'/>
-      <parameter type-id='type-id-248' name='n'/>
-      <return type-id='type-id-1'/>
-    </function-decl>
-    <function-decl name='nvlist_lookup_boolean_array' mangled-name='nvlist_lookup_boolean_array' visibility='default' binding='global' size-in-bits='64' elf-symbol-id='nvlist_lookup_boolean_array'>
-      <parameter type-id='type-id-25' name='nvl'/>
-      <parameter type-id='type-id-29' name='name'/>
-      <parameter type-id='type-id-259' name='a'/>
-      <parameter type-id='type-id-248' name='n'/>
+      <parameter type-id='type-id-246' name='n'/>
       <return type-id='type-id-1'/>
     </function-decl>
     <function-decl name='nvlist_lookup_nvlist' mangled-name='nvlist_lookup_nvlist' visibility='default' binding='global' size-in-bits='64' elf-symbol-id='nvlist_lookup_nvlist'>
       <parameter type-id='type-id-25' name='nvl'/>
       <parameter type-id='type-id-29' name='name'/>
-      <parameter type-id='type-id-162' name='val'/>
+      <parameter type-id='type-id-160' name='val'/>
       <return type-id='type-id-1'/>
     </function-decl>
     <function-decl name='nvlist_lookup_string' mangled-name='nvlist_lookup_string' visibility='default' binding='global' size-in-bits='64' elf-symbol-id='nvlist_lookup_string'>
@@ -2621,67 +2196,67 @@
     <function-decl name='nvlist_lookup_double' mangled-name='nvlist_lookup_double' visibility='default' binding='global' size-in-bits='64' elf-symbol-id='nvlist_lookup_double'>
       <parameter type-id='type-id-25' name='nvl'/>
       <parameter type-id='type-id-29' name='name'/>
-      <parameter type-id='type-id-260' name='val'/>
+      <parameter type-id='type-id-258' name='val'/>
       <return type-id='type-id-1'/>
     </function-decl>
     <function-decl name='nvlist_lookup_uint64' mangled-name='nvlist_lookup_uint64' visibility='default' binding='global' size-in-bits='64' elf-symbol-id='nvlist_lookup_uint64'>
       <parameter type-id='type-id-25' name='nvl'/>
       <parameter type-id='type-id-29' name='name'/>
-      <parameter type-id='type-id-157' name='val'/>
+      <parameter type-id='type-id-155' name='val'/>
       <return type-id='type-id-1'/>
     </function-decl>
     <function-decl name='nvlist_lookup_int64' mangled-name='nvlist_lookup_int64' visibility='default' binding='global' size-in-bits='64' elf-symbol-id='nvlist_lookup_int64'>
       <parameter type-id='type-id-25' name='nvl'/>
       <parameter type-id='type-id-29' name='name'/>
-      <parameter type-id='type-id-154' name='val'/>
+      <parameter type-id='type-id-152' name='val'/>
       <return type-id='type-id-1'/>
     </function-decl>
     <function-decl name='nvlist_lookup_uint32' mangled-name='nvlist_lookup_uint32' visibility='default' binding='global' size-in-bits='64' elf-symbol-id='nvlist_lookup_uint32'>
       <parameter type-id='type-id-25' name='nvl'/>
       <parameter type-id='type-id-29' name='name'/>
-      <parameter type-id='type-id-151' name='val'/>
+      <parameter type-id='type-id-149' name='val'/>
       <return type-id='type-id-1'/>
     </function-decl>
     <function-decl name='nvlist_lookup_int32' mangled-name='nvlist_lookup_int32' visibility='default' binding='global' size-in-bits='64' elf-symbol-id='nvlist_lookup_int32'>
       <parameter type-id='type-id-25' name='nvl'/>
       <parameter type-id='type-id-29' name='name'/>
-      <parameter type-id='type-id-148' name='val'/>
+      <parameter type-id='type-id-146' name='val'/>
       <return type-id='type-id-1'/>
     </function-decl>
     <function-decl name='nvlist_lookup_uint16' mangled-name='nvlist_lookup_uint16' visibility='default' binding='global' size-in-bits='64' elf-symbol-id='nvlist_lookup_uint16'>
       <parameter type-id='type-id-25' name='nvl'/>
       <parameter type-id='type-id-29' name='name'/>
-      <parameter type-id='type-id-145' name='val'/>
+      <parameter type-id='type-id-143' name='val'/>
       <return type-id='type-id-1'/>
     </function-decl>
     <function-decl name='nvlist_lookup_int16' mangled-name='nvlist_lookup_int16' visibility='default' binding='global' size-in-bits='64' elf-symbol-id='nvlist_lookup_int16'>
       <parameter type-id='type-id-25' name='nvl'/>
       <parameter type-id='type-id-29' name='name'/>
-      <parameter type-id='type-id-142' name='val'/>
+      <parameter type-id='type-id-140' name='val'/>
       <return type-id='type-id-1'/>
     </function-decl>
     <function-decl name='nvlist_lookup_uint8' mangled-name='nvlist_lookup_uint8' visibility='default' binding='global' size-in-bits='64' elf-symbol-id='nvlist_lookup_uint8'>
       <parameter type-id='type-id-25' name='nvl'/>
       <parameter type-id='type-id-29' name='name'/>
-      <parameter type-id='type-id-139' name='val'/>
+      <parameter type-id='type-id-137' name='val'/>
       <return type-id='type-id-1'/>
     </function-decl>
     <function-decl name='nvlist_lookup_int8' mangled-name='nvlist_lookup_int8' visibility='default' binding='global' size-in-bits='64' elf-symbol-id='nvlist_lookup_int8'>
       <parameter type-id='type-id-25' name='nvl'/>
       <parameter type-id='type-id-29' name='name'/>
-      <parameter type-id='type-id-136' name='val'/>
+      <parameter type-id='type-id-134' name='val'/>
       <return type-id='type-id-1'/>
     </function-decl>
     <function-decl name='nvlist_lookup_byte' mangled-name='nvlist_lookup_byte' visibility='default' binding='global' size-in-bits='64' elf-symbol-id='nvlist_lookup_byte'>
       <parameter type-id='type-id-25' name='nvl'/>
       <parameter type-id='type-id-29' name='name'/>
-      <parameter type-id='type-id-133' name='val'/>
+      <parameter type-id='type-id-131' name='val'/>
       <return type-id='type-id-1'/>
     </function-decl>
     <function-decl name='nvlist_lookup_boolean_value' mangled-name='nvlist_lookup_boolean_value' visibility='default' binding='global' size-in-bits='64' elf-symbol-id='nvlist_lookup_boolean_value'>
       <parameter type-id='type-id-25' name='nvl'/>
       <parameter type-id='type-id-29' name='name'/>
-      <parameter type-id='type-id-129' name='val'/>
+      <parameter type-id='type-id-127' name='val'/>
       <return type-id='type-id-1'/>
     </function-decl>
     <function-decl name='nvlist_lookup_boolean' mangled-name='nvlist_lookup_boolean' visibility='default' binding='global' size-in-bits='64' elf-symbol-id='nvlist_lookup_boolean'>
@@ -2703,7 +2278,7 @@
     </function-decl>
     <function-decl name='nvlist_empty' mangled-name='nvlist_empty' visibility='default' binding='global' size-in-bits='64' elf-symbol-id='nvlist_empty'>
       <parameter type-id='type-id-25' name='nvl'/>
-      <return type-id='type-id-87'/>
+      <return type-id='type-id-85'/>
     </function-decl>
     <function-decl name='nvlist_prev_nvpair' mangled-name='nvlist_prev_nvpair' visibility='default' binding='global' size-in-bits='64' elf-symbol-id='nvlist_prev_nvpair'>
       <parameter type-id='type-id-25' name='nvl'/>
@@ -2718,8 +2293,8 @@
     <function-decl name='nvlist_add_nvlist_array' mangled-name='nvlist_add_nvlist_array' visibility='default' binding='global' size-in-bits='64' elf-symbol-id='nvlist_add_nvlist_array'>
       <parameter type-id='type-id-25' name='nvl'/>
       <parameter type-id='type-id-29' name='name'/>
-      <parameter type-id='type-id-162' name='a'/>
-      <parameter type-id='type-id-130' name='n'/>
+      <parameter type-id='type-id-160' name='a'/>
+      <parameter type-id='type-id-128' name='n'/>
       <return type-id='type-id-1'/>
     </function-decl>
     <function-decl name='nvlist_add_nvlist' mangled-name='nvlist_add_nvlist' visibility='default' binding='global' size-in-bits='64' elf-symbol-id='nvlist_add_nvlist'>
@@ -2731,86 +2306,86 @@
     <function-decl name='nvlist_add_hrtime' mangled-name='nvlist_add_hrtime' visibility='default' binding='global' size-in-bits='64' elf-symbol-id='nvlist_add_hrtime'>
       <parameter type-id='type-id-25' name='nvl'/>
       <parameter type-id='type-id-29' name='name'/>
-      <parameter type-id='type-id-124' name='val'/>
-      <return type-id='type-id-1'/>
-    </function-decl>
-    <qualified-type-def type-id='type-id-14' const='yes' id='type-id-263'/>
-    <pointer-type-def type-id='type-id-263' size-in-bits='64' id='type-id-264'/>
+      <parameter type-id='type-id-122' name='val'/>
+      <return type-id='type-id-1'/>
+    </function-decl>
+    <qualified-type-def type-id='type-id-14' const='yes' id='type-id-261'/>
+    <pointer-type-def type-id='type-id-261' size-in-bits='64' id='type-id-262'/>
     <function-decl name='nvlist_add_string_array' mangled-name='nvlist_add_string_array' visibility='default' binding='global' size-in-bits='64' elf-symbol-id='nvlist_add_string_array'>
       <parameter type-id='type-id-25' name='nvl'/>
       <parameter type-id='type-id-29' name='name'/>
-      <parameter type-id='type-id-264' name='a'/>
-      <parameter type-id='type-id-130' name='n'/>
+      <parameter type-id='type-id-262' name='a'/>
+      <parameter type-id='type-id-128' name='n'/>
       <return type-id='type-id-1'/>
     </function-decl>
     <function-decl name='nvlist_add_uint64_array' mangled-name='nvlist_add_uint64_array' visibility='default' binding='global' size-in-bits='64' elf-symbol-id='nvlist_add_uint64_array'>
       <parameter type-id='type-id-25' name='nvl'/>
       <parameter type-id='type-id-29' name='name'/>
-      <parameter type-id='type-id-157' name='a'/>
-      <parameter type-id='type-id-130' name='n'/>
+      <parameter type-id='type-id-155' name='a'/>
+      <parameter type-id='type-id-128' name='n'/>
       <return type-id='type-id-1'/>
     </function-decl>
     <function-decl name='nvlist_add_int64_array' mangled-name='nvlist_add_int64_array' visibility='default' binding='global' size-in-bits='64' elf-symbol-id='nvlist_add_int64_array'>
       <parameter type-id='type-id-25' name='nvl'/>
       <parameter type-id='type-id-29' name='name'/>
-      <parameter type-id='type-id-154' name='a'/>
-      <parameter type-id='type-id-130' name='n'/>
+      <parameter type-id='type-id-152' name='a'/>
+      <parameter type-id='type-id-128' name='n'/>
       <return type-id='type-id-1'/>
     </function-decl>
     <function-decl name='nvlist_add_uint32_array' mangled-name='nvlist_add_uint32_array' visibility='default' binding='global' size-in-bits='64' elf-symbol-id='nvlist_add_uint32_array'>
       <parameter type-id='type-id-25' name='nvl'/>
       <parameter type-id='type-id-29' name='name'/>
-      <parameter type-id='type-id-151' name='a'/>
-      <parameter type-id='type-id-130' name='n'/>
+      <parameter type-id='type-id-149' name='a'/>
+      <parameter type-id='type-id-128' name='n'/>
       <return type-id='type-id-1'/>
     </function-decl>
     <function-decl name='nvlist_add_int32_array' mangled-name='nvlist_add_int32_array' visibility='default' binding='global' size-in-bits='64' elf-symbol-id='nvlist_add_int32_array'>
       <parameter type-id='type-id-25' name='nvl'/>
       <parameter type-id='type-id-29' name='name'/>
-      <parameter type-id='type-id-148' name='a'/>
-      <parameter type-id='type-id-130' name='n'/>
+      <parameter type-id='type-id-146' name='a'/>
+      <parameter type-id='type-id-128' name='n'/>
       <return type-id='type-id-1'/>
     </function-decl>
     <function-decl name='nvlist_add_uint16_array' mangled-name='nvlist_add_uint16_array' visibility='default' binding='global' size-in-bits='64' elf-symbol-id='nvlist_add_uint16_array'>
       <parameter type-id='type-id-25' name='nvl'/>
       <parameter type-id='type-id-29' name='name'/>
-      <parameter type-id='type-id-145' name='a'/>
-      <parameter type-id='type-id-130' name='n'/>
+      <parameter type-id='type-id-143' name='a'/>
+      <parameter type-id='type-id-128' name='n'/>
       <return type-id='type-id-1'/>
     </function-decl>
     <function-decl name='nvlist_add_int16_array' mangled-name='nvlist_add_int16_array' visibility='default' binding='global' size-in-bits='64' elf-symbol-id='nvlist_add_int16_array'>
       <parameter type-id='type-id-25' name='nvl'/>
       <parameter type-id='type-id-29' name='name'/>
-      <parameter type-id='type-id-142' name='a'/>
-      <parameter type-id='type-id-130' name='n'/>
+      <parameter type-id='type-id-140' name='a'/>
+      <parameter type-id='type-id-128' name='n'/>
       <return type-id='type-id-1'/>
     </function-decl>
     <function-decl name='nvlist_add_uint8_array' mangled-name='nvlist_add_uint8_array' visibility='default' binding='global' size-in-bits='64' elf-symbol-id='nvlist_add_uint8_array'>
       <parameter type-id='type-id-25' name='nvl'/>
       <parameter type-id='type-id-29' name='name'/>
-      <parameter type-id='type-id-139' name='a'/>
-      <parameter type-id='type-id-130' name='n'/>
+      <parameter type-id='type-id-137' name='a'/>
+      <parameter type-id='type-id-128' name='n'/>
       <return type-id='type-id-1'/>
     </function-decl>
     <function-decl name='nvlist_add_int8_array' mangled-name='nvlist_add_int8_array' visibility='default' binding='global' size-in-bits='64' elf-symbol-id='nvlist_add_int8_array'>
       <parameter type-id='type-id-25' name='nvl'/>
       <parameter type-id='type-id-29' name='name'/>
-      <parameter type-id='type-id-136' name='a'/>
-      <parameter type-id='type-id-130' name='n'/>
+      <parameter type-id='type-id-134' name='a'/>
+      <parameter type-id='type-id-128' name='n'/>
       <return type-id='type-id-1'/>
     </function-decl>
     <function-decl name='nvlist_add_byte_array' mangled-name='nvlist_add_byte_array' visibility='default' binding='global' size-in-bits='64' elf-symbol-id='nvlist_add_byte_array'>
       <parameter type-id='type-id-25' name='nvl'/>
       <parameter type-id='type-id-29' name='name'/>
-      <parameter type-id='type-id-133' name='a'/>
-      <parameter type-id='type-id-130' name='n'/>
+      <parameter type-id='type-id-131' name='a'/>
+      <parameter type-id='type-id-128' name='n'/>
       <return type-id='type-id-1'/>
     </function-decl>
     <function-decl name='nvlist_add_boolean_array' mangled-name='nvlist_add_boolean_array' visibility='default' binding='global' size-in-bits='64' elf-symbol-id='nvlist_add_boolean_array'>
       <parameter type-id='type-id-25' name='nvl'/>
       <parameter type-id='type-id-29' name='name'/>
-      <parameter type-id='type-id-129' name='a'/>
-      <parameter type-id='type-id-130' name='n'/>
+      <parameter type-id='type-id-127' name='a'/>
+      <parameter type-id='type-id-128' name='n'/>
       <return type-id='type-id-1'/>
     </function-decl>
     <function-decl name='nvlist_add_string' mangled-name='nvlist_add_string' visibility='default' binding='global' size-in-bits='64' elf-symbol-id='nvlist_add_string'>
@@ -2822,7 +2397,7 @@
     <function-decl name='nvlist_add_double' mangled-name='nvlist_add_double' visibility='default' binding='global' size-in-bits='64' elf-symbol-id='nvlist_add_double'>
       <parameter type-id='type-id-25' name='nvl'/>
       <parameter type-id='type-id-29' name='name'/>
-      <parameter type-id='type-id-118' name='val'/>
+      <parameter type-id='type-id-116' name='val'/>
       <return type-id='type-id-1'/>
     </function-decl>
     <function-decl name='nvlist_add_uint64' mangled-name='nvlist_add_uint64' visibility='default' binding='global' size-in-bits='64' elf-symbol-id='nvlist_add_uint64'>
@@ -2834,7 +2409,7 @@
     <function-decl name='nvlist_add_int64' mangled-name='nvlist_add_int64' visibility='default' binding='global' size-in-bits='64' elf-symbol-id='nvlist_add_int64'>
       <parameter type-id='type-id-25' name='nvl'/>
       <parameter type-id='type-id-29' name='name'/>
-      <parameter type-id='type-id-113' name='val'/>
+      <parameter type-id='type-id-111' name='val'/>
       <return type-id='type-id-1'/>
     </function-decl>
     <function-decl name='nvlist_add_uint32' mangled-name='nvlist_add_uint32' visibility='default' binding='global' size-in-bits='64' elf-symbol-id='nvlist_add_uint32'>
@@ -2852,7 +2427,7 @@
     <function-decl name='nvlist_add_uint16' mangled-name='nvlist_add_uint16' visibility='default' binding='global' size-in-bits='64' elf-symbol-id='nvlist_add_uint16'>
       <parameter type-id='type-id-25' name='nvl'/>
       <parameter type-id='type-id-29' name='name'/>
-      <parameter type-id='type-id-105' name='val'/>
+      <parameter type-id='type-id-103' name='val'/>
       <return type-id='type-id-1'/>
     </function-decl>
     <function-decl name='nvlist_add_int16' mangled-name='nvlist_add_int16' visibility='default' binding='global' size-in-bits='64' elf-symbol-id='nvlist_add_int16'>
@@ -2864,25 +2439,25 @@
     <function-decl name='nvlist_add_uint8' mangled-name='nvlist_add_uint8' visibility='default' binding='global' size-in-bits='64' elf-symbol-id='nvlist_add_uint8'>
       <parameter type-id='type-id-25' name='nvl'/>
       <parameter type-id='type-id-29' name='name'/>
-      <parameter type-id='type-id-99' name='val'/>
+      <parameter type-id='type-id-97' name='val'/>
       <return type-id='type-id-1'/>
     </function-decl>
     <function-decl name='nvlist_add_int8' mangled-name='nvlist_add_int8' visibility='default' binding='global' size-in-bits='64' elf-symbol-id='nvlist_add_int8'>
       <parameter type-id='type-id-25' name='nvl'/>
       <parameter type-id='type-id-29' name='name'/>
-      <parameter type-id='type-id-95' name='val'/>
+      <parameter type-id='type-id-93' name='val'/>
       <return type-id='type-id-1'/>
     </function-decl>
     <function-decl name='nvlist_add_byte' mangled-name='nvlist_add_byte' visibility='default' binding='global' size-in-bits='64' elf-symbol-id='nvlist_add_byte'>
       <parameter type-id='type-id-25' name='nvl'/>
       <parameter type-id='type-id-29' name='name'/>
-      <parameter type-id='type-id-91' name='val'/>
+      <parameter type-id='type-id-89' name='val'/>
       <return type-id='type-id-1'/>
     </function-decl>
     <function-decl name='nvlist_add_boolean_value' mangled-name='nvlist_add_boolean_value' visibility='default' binding='global' size-in-bits='64' elf-symbol-id='nvlist_add_boolean_value'>
       <parameter type-id='type-id-25' name='nvl'/>
       <parameter type-id='type-id-29' name='name'/>
-      <parameter type-id='type-id-87' name='val'/>
+      <parameter type-id='type-id-85' name='val'/>
       <return type-id='type-id-1'/>
     </function-decl>
     <function-decl name='nvlist_add_boolean' mangled-name='nvlist_add_boolean' visibility='default' binding='global' size-in-bits='64' elf-symbol-id='nvlist_add_boolean'>
@@ -2898,7 +2473,7 @@
     </function-decl>
     <function-decl name='nvlist_dup' mangled-name='nvlist_dup' visibility='default' binding='global' size-in-bits='64' elf-symbol-id='nvlist_dup'>
       <parameter type-id='type-id-25' name='nvl'/>
-      <parameter type-id='type-id-162' name='nvlp'/>
+      <parameter type-id='type-id-160' name='nvlp'/>
       <parameter type-id='type-id-1' name='kmflag'/>
       <return type-id='type-id-1'/>
     </function-decl>
@@ -2907,37 +2482,37 @@
       <return type-id='type-id-16'/>
     </function-decl>
     <function-decl name='nvlist_alloc' mangled-name='nvlist_alloc' visibility='default' binding='global' size-in-bits='64' elf-symbol-id='nvlist_alloc'>
-      <parameter type-id='type-id-162' name='nvlp'/>
-      <parameter type-id='type-id-130' name='nvflag'/>
+      <parameter type-id='type-id-160' name='nvlp'/>
+      <parameter type-id='type-id-128' name='nvflag'/>
       <parameter type-id='type-id-1' name='kmflag'/>
       <return type-id='type-id-1'/>
     </function-decl>
     <function-decl name='nvlist_nvflag' mangled-name='nvlist_nvflag' visibility='default' binding='global' size-in-bits='64' elf-symbol-id='nvlist_nvflag'>
       <parameter type-id='type-id-25' name='nvl'/>
-      <return type-id='type-id-130'/>
+      <return type-id='type-id-128'/>
     </function-decl>
     <function-decl name='nvlist_lookup_nv_alloc' mangled-name='nvlist_lookup_nv_alloc' visibility='default' binding='global' size-in-bits='64' elf-symbol-id='nvlist_lookup_nv_alloc'>
       <parameter type-id='type-id-25' name='nvl'/>
-      <return type-id='type-id-236'/>
+      <return type-id='type-id-234'/>
     </function-decl>
     <function-decl name='nv_alloc_fini' mangled-name='nv_alloc_fini' visibility='default' binding='global' size-in-bits='64' elf-symbol-id='nv_alloc_fini'>
-      <parameter type-id='type-id-236' name='nva'/>
+      <parameter type-id='type-id-234' name='nva'/>
       <return type-id='type-id-16'/>
     </function-decl>
     <function-decl name='nv_alloc_reset' mangled-name='nv_alloc_reset' visibility='default' binding='global' size-in-bits='64' elf-symbol-id='nv_alloc_reset'>
-      <parameter type-id='type-id-236' name='nva'/>
+      <parameter type-id='type-id-234' name='nva'/>
       <return type-id='type-id-16'/>
     </function-decl>
     <function-decl name='nv_alloc_init' mangled-name='nv_alloc_init' visibility='default' binding='global' size-in-bits='64' elf-symbol-id='nv_alloc_init'>
-      <parameter type-id='type-id-236' name='nva'/>
-      <parameter type-id='type-id-229' name='nvo'/>
+      <parameter type-id='type-id-234' name='nva'/>
+      <parameter type-id='type-id-227' name='nvo'/>
       <parameter is-variadic='yes'/>
       <return type-id='type-id-1'/>
     </function-decl>
     <function-decl name='nvlist_xalloc' mangled-name='nvlist_xalloc' visibility='default' binding='global' size-in-bits='64' elf-symbol-id='nvlist_xalloc'>
-      <parameter type-id='type-id-162' name='nvlp'/>
-      <parameter type-id='type-id-130' name='nvflag'/>
-      <parameter type-id='type-id-236' name='nva'/>
+      <parameter type-id='type-id-160' name='nvlp'/>
+      <parameter type-id='type-id-128' name='nvflag'/>
+      <parameter type-id='type-id-234' name='nva'/>
       <return type-id='type-id-1'/>
     </function-decl>
     <function-decl name='nvlist_remove_nvpair' mangled-name='nvlist_remove_nvpair' visibility='default' binding='global' size-in-bits='64' elf-symbol-id='nvlist_remove_nvpair'>
@@ -2952,16 +2527,16 @@
     </function-decl>
     <function-decl name='nvlist_xdup' mangled-name='nvlist_xdup' visibility='default' binding='global' size-in-bits='64' elf-symbol-id='nvlist_xdup'>
       <parameter type-id='type-id-25' name='nvl'/>
-      <parameter type-id='type-id-162' name='nvlp'/>
-      <parameter type-id='type-id-236' name='nva'/>
+      <parameter type-id='type-id-160' name='nvlp'/>
+      <parameter type-id='type-id-234' name='nva'/>
       <return type-id='type-id-1'/>
     </function-decl>
     <function-decl name='nvlist_xpack' mangled-name='nvlist_xpack' visibility='default' binding='global' size-in-bits='64' elf-symbol-id='nvlist_xpack'>
       <parameter type-id='type-id-25' name='nvl'/>
       <parameter type-id='type-id-15' name='bufp'/>
-      <parameter type-id='type-id-245' name='buflen'/>
+      <parameter type-id='type-id-243' name='buflen'/>
       <parameter type-id='type-id-1' name='encoding'/>
-      <parameter type-id='type-id-236' name='nva'/>
+      <parameter type-id='type-id-234' name='nva'/>
       <return type-id='type-id-1'/>
     </function-decl>
     <function-decl name='xdr_int' mangled-name='xdr_int' visibility='default' binding='global' size-in-bits='64'>
@@ -2970,12 +2545,12 @@
     <function-decl name='strlen' mangled-name='strlen' visibility='default' binding='global' size-in-bits='64'>
       <return type-id='type-id-16'/>
     </function-decl>
+    <function-decl name='xdr_string' mangled-name='xdr_string' visibility='default' binding='global' size-in-bits='64'>
+      <return type-id='type-id-16'/>
+    </function-decl>
     <function-decl name='__builtin_memset' mangled-name='memset' visibility='default' binding='global' size-in-bits='64'>
       <return type-id='type-id-16'/>
     </function-decl>
-    <function-decl name='xdr_string' mangled-name='xdr_string' visibility='default' binding='global' size-in-bits='64'>
-      <return type-id='type-id-16'/>
-    </function-decl>
     <function-decl name='xdr_longlong_t' mangled-name='xdr_longlong_t' visibility='default' binding='global' size-in-bits='64'>
       <return type-id='type-id-16'/>
     </function-decl>
@@ -3016,7 +2591,7 @@
       <return type-id='type-id-16'/>
     </function-decl>
   </abi-instr>
-  <abi-instr version='1.0' address-size='64' path='../../module/nvpair/fnvpair.c' comp-dir-path='/home/allan/openzfs/lib/libnvpair' language='LANG_C99'>
+  <abi-instr version='1.0' address-size='64' path='../../module/nvpair/fnvpair.c' comp-dir-path='/store0/home/cw/wk/zfsonlinux/zfs/lib/libnvpair' language='LANG_C99'>
     <function-decl name='fnvpair_value_nvlist' mangled-name='fnvpair_value_nvlist' visibility='default' binding='global' size-in-bits='64' elf-symbol-id='fnvpair_value_nvlist'>
       <parameter type-id='type-id-12' name='nvp'/>
       <return type-id='type-id-25'/>
@@ -3035,15 +2610,15 @@
     </function-decl>
     <function-decl name='fnvpair_value_uint16' mangled-name='fnvpair_value_uint16' visibility='default' binding='global' size-in-bits='64' elf-symbol-id='fnvpair_value_uint16'>
       <parameter type-id='type-id-12' name='nvp'/>
-      <return type-id='type-id-105'/>
+      <return type-id='type-id-103'/>
     </function-decl>
     <function-decl name='fnvpair_value_uint8' mangled-name='fnvpair_value_uint8' visibility='default' binding='global' size-in-bits='64' elf-symbol-id='fnvpair_value_uint8'>
       <parameter type-id='type-id-12' name='nvp'/>
-      <return type-id='type-id-99'/>
+      <return type-id='type-id-97'/>
     </function-decl>
     <function-decl name='fnvpair_value_int64' mangled-name='fnvpair_value_int64' visibility='default' binding='global' size-in-bits='64' elf-symbol-id='fnvpair_value_int64'>
       <parameter type-id='type-id-12' name='nvp'/>
-      <return type-id='type-id-113'/>
+      <return type-id='type-id-111'/>
     </function-decl>
     <function-decl name='fnvpair_value_int32' mangled-name='fnvpair_value_int32' visibility='default' binding='global' size-in-bits='64' elf-symbol-id='fnvpair_value_int32'>
       <parameter type-id='type-id-12' name='nvp'/>
@@ -3055,75 +2630,75 @@
     </function-decl>
     <function-decl name='fnvpair_value_int8' mangled-name='fnvpair_value_int8' visibility='default' binding='global' size-in-bits='64' elf-symbol-id='fnvpair_value_int8'>
       <parameter type-id='type-id-12' name='nvp'/>
-      <return type-id='type-id-95'/>
+      <return type-id='type-id-93'/>
     </function-decl>
     <function-decl name='fnvpair_value_byte' mangled-name='fnvpair_value_byte' visibility='default' binding='global' size-in-bits='64' elf-symbol-id='fnvpair_value_byte'>
       <parameter type-id='type-id-12' name='nvp'/>
-      <return type-id='type-id-91'/>
+      <return type-id='type-id-89'/>
     </function-decl>
     <function-decl name='fnvpair_value_boolean_value' mangled-name='fnvpair_value_boolean_value' visibility='default' binding='global' size-in-bits='64' elf-symbol-id='fnvpair_value_boolean_value'>
       <parameter type-id='type-id-12' name='nvp'/>
-      <return type-id='type-id-87'/>
+      <return type-id='type-id-85'/>
     </function-decl>
     <function-decl name='fnvlist_lookup_uint64_array' mangled-name='fnvlist_lookup_uint64_array' visibility='default' binding='global' size-in-bits='64' elf-symbol-id='fnvlist_lookup_uint64_array'>
       <parameter type-id='type-id-25' name='nvl'/>
       <parameter type-id='type-id-29' name='name'/>
-      <parameter type-id='type-id-248' name='n'/>
-      <return type-id='type-id-157'/>
+      <parameter type-id='type-id-246' name='n'/>
+      <return type-id='type-id-155'/>
     </function-decl>
     <function-decl name='fnvlist_lookup_int64_array' mangled-name='fnvlist_lookup_int64_array' visibility='default' binding='global' size-in-bits='64' elf-symbol-id='fnvlist_lookup_int64_array'>
       <parameter type-id='type-id-25' name='nvl'/>
       <parameter type-id='type-id-29' name='name'/>
-      <parameter type-id='type-id-248' name='n'/>
-      <return type-id='type-id-154'/>
+      <parameter type-id='type-id-246' name='n'/>
+      <return type-id='type-id-152'/>
     </function-decl>
     <function-decl name='fnvlist_lookup_uint32_array' mangled-name='fnvlist_lookup_uint32_array' visibility='default' binding='global' size-in-bits='64' elf-symbol-id='fnvlist_lookup_uint32_array'>
       <parameter type-id='type-id-25' name='nvl'/>
       <parameter type-id='type-id-29' name='name'/>
-      <parameter type-id='type-id-248' name='n'/>
-      <return type-id='type-id-151'/>
+      <parameter type-id='type-id-246' name='n'/>
+      <return type-id='type-id-149'/>
     </function-decl>
     <function-decl name='fnvlist_lookup_int32_array' mangled-name='fnvlist_lookup_int32_array' visibility='default' binding='global' size-in-bits='64' elf-symbol-id='fnvlist_lookup_int32_array'>
       <parameter type-id='type-id-25' name='nvl'/>
       <parameter type-id='type-id-29' name='name'/>
-      <parameter type-id='type-id-248' name='n'/>
-      <return type-id='type-id-148'/>
+      <parameter type-id='type-id-246' name='n'/>
+      <return type-id='type-id-146'/>
     </function-decl>
     <function-decl name='fnvlist_lookup_uint16_array' mangled-name='fnvlist_lookup_uint16_array' visibility='default' binding='global' size-in-bits='64' elf-symbol-id='fnvlist_lookup_uint16_array'>
       <parameter type-id='type-id-25' name='nvl'/>
       <parameter type-id='type-id-29' name='name'/>
-      <parameter type-id='type-id-248' name='n'/>
-      <return type-id='type-id-145'/>
+      <parameter type-id='type-id-246' name='n'/>
+      <return type-id='type-id-143'/>
     </function-decl>
     <function-decl name='fnvlist_lookup_int16_array' mangled-name='fnvlist_lookup_int16_array' visibility='default' binding='global' size-in-bits='64' elf-symbol-id='fnvlist_lookup_int16_array'>
       <parameter type-id='type-id-25' name='nvl'/>
       <parameter type-id='type-id-29' name='name'/>
-      <parameter type-id='type-id-248' name='n'/>
-      <return type-id='type-id-142'/>
+      <parameter type-id='type-id-246' name='n'/>
+      <return type-id='type-id-140'/>
     </function-decl>
     <function-decl name='fnvlist_lookup_uint8_array' mangled-name='fnvlist_lookup_uint8_array' visibility='default' binding='global' size-in-bits='64' elf-symbol-id='fnvlist_lookup_uint8_array'>
       <parameter type-id='type-id-25' name='nvl'/>
       <parameter type-id='type-id-29' name='name'/>
-      <parameter type-id='type-id-248' name='n'/>
-      <return type-id='type-id-139'/>
+      <parameter type-id='type-id-246' name='n'/>
+      <return type-id='type-id-137'/>
     </function-decl>
     <function-decl name='fnvlist_lookup_int8_array' mangled-name='fnvlist_lookup_int8_array' visibility='default' binding='global' size-in-bits='64' elf-symbol-id='fnvlist_lookup_int8_array'>
       <parameter type-id='type-id-25' name='nvl'/>
       <parameter type-id='type-id-29' name='name'/>
-      <parameter type-id='type-id-248' name='n'/>
-      <return type-id='type-id-136'/>
+      <parameter type-id='type-id-246' name='n'/>
+      <return type-id='type-id-134'/>
     </function-decl>
     <function-decl name='fnvlist_lookup_byte_array' mangled-name='fnvlist_lookup_byte_array' visibility='default' binding='global' size-in-bits='64' elf-symbol-id='fnvlist_lookup_byte_array'>
       <parameter type-id='type-id-25' name='nvl'/>
       <parameter type-id='type-id-29' name='name'/>
-      <parameter type-id='type-id-248' name='n'/>
-      <return type-id='type-id-133'/>
+      <parameter type-id='type-id-246' name='n'/>
+      <return type-id='type-id-131'/>
     </function-decl>
     <function-decl name='fnvlist_lookup_boolean_array' mangled-name='fnvlist_lookup_boolean_array' visibility='default' binding='global' size-in-bits='64' elf-symbol-id='fnvlist_lookup_boolean_array'>
       <parameter type-id='type-id-25' name='nvl'/>
       <parameter type-id='type-id-29' name='name'/>
-      <parameter type-id='type-id-248' name='n'/>
-      <return type-id='type-id-129'/>
+      <parameter type-id='type-id-246' name='n'/>
+      <return type-id='type-id-127'/>
     </function-decl>
     <function-decl name='fnvlist_lookup_nvlist' mangled-name='fnvlist_lookup_nvlist' visibility='default' binding='global' size-in-bits='64' elf-symbol-id='fnvlist_lookup_nvlist'>
       <parameter type-id='type-id-25' name='nvl'/>
@@ -3148,17 +2723,17 @@
     <function-decl name='fnvlist_lookup_uint16' mangled-name='fnvlist_lookup_uint16' visibility='default' binding='global' size-in-bits='64' elf-symbol-id='fnvlist_lookup_uint16'>
       <parameter type-id='type-id-25' name='nvl'/>
       <parameter type-id='type-id-29' name='name'/>
-      <return type-id='type-id-105'/>
+      <return type-id='type-id-103'/>
     </function-decl>
     <function-decl name='fnvlist_lookup_uint8' mangled-name='fnvlist_lookup_uint8' visibility='default' binding='global' size-in-bits='64' elf-symbol-id='fnvlist_lookup_uint8'>
       <parameter type-id='type-id-25' name='nvl'/>
       <parameter type-id='type-id-29' name='name'/>
-      <return type-id='type-id-99'/>
+      <return type-id='type-id-97'/>
     </function-decl>
     <function-decl name='fnvlist_lookup_int64' mangled-name='fnvlist_lookup_int64' visibility='default' binding='global' size-in-bits='64' elf-symbol-id='fnvlist_lookup_int64'>
       <parameter type-id='type-id-25' name='nvl'/>
       <parameter type-id='type-id-29' name='name'/>
-      <return type-id='type-id-113'/>
+      <return type-id='type-id-111'/>
     </function-decl>
     <function-decl name='fnvlist_lookup_int32' mangled-name='fnvlist_lookup_int32' visibility='default' binding='global' size-in-bits='64' elf-symbol-id='fnvlist_lookup_int32'>
       <parameter type-id='type-id-25' name='nvl'/>
@@ -3173,22 +2748,22 @@
     <function-decl name='fnvlist_lookup_int8' mangled-name='fnvlist_lookup_int8' visibility='default' binding='global' size-in-bits='64' elf-symbol-id='fnvlist_lookup_int8'>
       <parameter type-id='type-id-25' name='nvl'/>
       <parameter type-id='type-id-29' name='name'/>
-      <return type-id='type-id-95'/>
+      <return type-id='type-id-93'/>
     </function-decl>
     <function-decl name='fnvlist_lookup_byte' mangled-name='fnvlist_lookup_byte' visibility='default' binding='global' size-in-bits='64' elf-symbol-id='fnvlist_lookup_byte'>
       <parameter type-id='type-id-25' name='nvl'/>
       <parameter type-id='type-id-29' name='name'/>
-      <return type-id='type-id-91'/>
+      <return type-id='type-id-89'/>
     </function-decl>
     <function-decl name='fnvlist_lookup_boolean_value' mangled-name='fnvlist_lookup_boolean_value' visibility='default' binding='global' size-in-bits='64' elf-symbol-id='fnvlist_lookup_boolean_value'>
       <parameter type-id='type-id-25' name='nvl'/>
       <parameter type-id='type-id-29' name='name'/>
-      <return type-id='type-id-87'/>
+      <return type-id='type-id-85'/>
     </function-decl>
     <function-decl name='fnvlist_lookup_boolean' mangled-name='fnvlist_lookup_boolean' visibility='default' binding='global' size-in-bits='64' elf-symbol-id='fnvlist_lookup_boolean'>
       <parameter type-id='type-id-25' name='nvl'/>
       <parameter type-id='type-id-29' name='name'/>
-      <return type-id='type-id-87'/>
+      <return type-id='type-id-85'/>
     </function-decl>
     <function-decl name='fnvlist_lookup_nvpair' mangled-name='fnvlist_lookup_nvpair' visibility='default' binding='global' size-in-bits='64' elf-symbol-id='fnvlist_lookup_nvpair'>
       <parameter type-id='type-id-25' name='nvl'/>
@@ -3208,85 +2783,85 @@
     <function-decl name='fnvlist_add_nvlist_array' mangled-name='fnvlist_add_nvlist_array' visibility='default' binding='global' size-in-bits='64' elf-symbol-id='fnvlist_add_nvlist_array'>
       <parameter type-id='type-id-25' name='nvl'/>
       <parameter type-id='type-id-29' name='name'/>
-      <parameter type-id='type-id-162' name='val'/>
-      <parameter type-id='type-id-130' name='n'/>
+      <parameter type-id='type-id-160' name='val'/>
+      <parameter type-id='type-id-128' name='n'/>
       <return type-id='type-id-16'/>
     </function-decl>
     <function-decl name='fnvlist_add_string_array' mangled-name='fnvlist_add_string_array' visibility='default' binding='global' size-in-bits='64' elf-symbol-id='fnvlist_add_string_array'>
       <parameter type-id='type-id-25' name='nvl'/>
       <parameter type-id='type-id-29' name='name'/>
-      <parameter type-id='type-id-264' name='val'/>
-      <parameter type-id='type-id-130' name='n'/>
+      <parameter type-id='type-id-262' name='val'/>
+      <parameter type-id='type-id-128' name='n'/>
       <return type-id='type-id-16'/>
     </function-decl>
     <function-decl name='fnvlist_add_uint64_array' mangled-name='fnvlist_add_uint64_array' visibility='default' binding='global' size-in-bits='64' elf-symbol-id='fnvlist_add_uint64_array'>
       <parameter type-id='type-id-25' name='nvl'/>
       <parameter type-id='type-id-29' name='name'/>
-      <parameter type-id='type-id-157' name='val'/>
-      <parameter type-id='type-id-130' name='n'/>
+      <parameter type-id='type-id-155' name='val'/>
+      <parameter type-id='type-id-128' name='n'/>
       <return type-id='type-id-16'/>
     </function-decl>
     <function-decl name='fnvlist_add_int64_array' mangled-name='fnvlist_add_int64_array' visibility='default' binding='global' size-in-bits='64' elf-symbol-id='fnvlist_add_int64_array'>
       <parameter type-id='type-id-25' name='nvl'/>
       <parameter type-id='type-id-29' name='name'/>
-      <parameter type-id='type-id-154' name='val'/>
-      <parameter type-id='type-id-130' name='n'/>
+      <parameter type-id='type-id-152' name='val'/>
+      <parameter type-id='type-id-128' name='n'/>
       <return type-id='type-id-16'/>
     </function-decl>
     <function-decl name='fnvlist_add_uint32_array' mangled-name='fnvlist_add_uint32_array' visibility='default' binding='global' size-in-bits='64' elf-symbol-id='fnvlist_add_uint32_array'>
       <parameter type-id='type-id-25' name='nvl'/>
       <parameter type-id='type-id-29' name='name'/>
-      <parameter type-id='type-id-151' name='val'/>
-      <parameter type-id='type-id-130' name='n'/>
+      <parameter type-id='type-id-149' name='val'/>
+      <parameter type-id='type-id-128' name='n'/>
       <return type-id='type-id-16'/>
     </function-decl>
     <function-decl name='fnvlist_add_int32_array' mangled-name='fnvlist_add_int32_array' visibility='default' binding='global' size-in-bits='64' elf-symbol-id='fnvlist_add_int32_array'>
       <parameter type-id='type-id-25' name='nvl'/>
       <parameter type-id='type-id-29' name='name'/>
-      <parameter type-id='type-id-148' name='val'/>
-      <parameter type-id='type-id-130' name='n'/>
+      <parameter type-id='type-id-146' name='val'/>
+      <parameter type-id='type-id-128' name='n'/>
       <return type-id='type-id-16'/>
     </function-decl>
     <function-decl name='fnvlist_add_uint16_array' mangled-name='fnvlist_add_uint16_array' visibility='default' binding='global' size-in-bits='64' elf-symbol-id='fnvlist_add_uint16_array'>
       <parameter type-id='type-id-25' name='nvl'/>
       <parameter type-id='type-id-29' name='name'/>
-      <parameter type-id='type-id-145' name='val'/>
-      <parameter type-id='type-id-130' name='n'/>
+      <parameter type-id='type-id-143' name='val'/>
+      <parameter type-id='type-id-128' name='n'/>
       <return type-id='type-id-16'/>
     </function-decl>
     <function-decl name='fnvlist_add_int16_array' mangled-name='fnvlist_add_int16_array' visibility='default' binding='global' size-in-bits='64' elf-symbol-id='fnvlist_add_int16_array'>
       <parameter type-id='type-id-25' name='nvl'/>
       <parameter type-id='type-id-29' name='name'/>
-      <parameter type-id='type-id-142' name='val'/>
-      <parameter type-id='type-id-130' name='n'/>
+      <parameter type-id='type-id-140' name='val'/>
+      <parameter type-id='type-id-128' name='n'/>
       <return type-id='type-id-16'/>
     </function-decl>
     <function-decl name='fnvlist_add_uint8_array' mangled-name='fnvlist_add_uint8_array' visibility='default' binding='global' size-in-bits='64' elf-symbol-id='fnvlist_add_uint8_array'>
       <parameter type-id='type-id-25' name='nvl'/>
       <parameter type-id='type-id-29' name='name'/>
-      <parameter type-id='type-id-139' name='val'/>
-      <parameter type-id='type-id-130' name='n'/>
+      <parameter type-id='type-id-137' name='val'/>
+      <parameter type-id='type-id-128' name='n'/>
       <return type-id='type-id-16'/>
     </function-decl>
     <function-decl name='fnvlist_add_int8_array' mangled-name='fnvlist_add_int8_array' visibility='default' binding='global' size-in-bits='64' elf-symbol-id='fnvlist_add_int8_array'>
       <parameter type-id='type-id-25' name='nvl'/>
       <parameter type-id='type-id-29' name='name'/>
-      <parameter type-id='type-id-136' name='val'/>
-      <parameter type-id='type-id-130' name='n'/>
+      <parameter type-id='type-id-134' name='val'/>
+      <parameter type-id='type-id-128' name='n'/>
       <return type-id='type-id-16'/>
     </function-decl>
     <function-decl name='fnvlist_add_byte_array' mangled-name='fnvlist_add_byte_array' visibility='default' binding='global' size-in-bits='64' elf-symbol-id='fnvlist_add_byte_array'>
       <parameter type-id='type-id-25' name='nvl'/>
       <parameter type-id='type-id-29' name='name'/>
-      <parameter type-id='type-id-133' name='val'/>
-      <parameter type-id='type-id-130' name='n'/>
+      <parameter type-id='type-id-131' name='val'/>
+      <parameter type-id='type-id-128' name='n'/>
       <return type-id='type-id-16'/>
     </function-decl>
     <function-decl name='fnvlist_add_boolean_array' mangled-name='fnvlist_add_boolean_array' visibility='default' binding='global' size-in-bits='64' elf-symbol-id='fnvlist_add_boolean_array'>
       <parameter type-id='type-id-25' name='nvl'/>
       <parameter type-id='type-id-29' name='name'/>
-      <parameter type-id='type-id-129' name='val'/>
-      <parameter type-id='type-id-130' name='n'/>
+      <parameter type-id='type-id-127' name='val'/>
+      <parameter type-id='type-id-128' name='n'/>
       <return type-id='type-id-16'/>
     </function-decl>
     <function-decl name='fnvlist_add_nvpair' mangled-name='fnvlist_add_nvpair' visibility='default' binding='global' size-in-bits='64' elf-symbol-id='fnvlist_add_nvpair'>
@@ -3315,7 +2890,7 @@
     <function-decl name='fnvlist_add_int64' mangled-name='fnvlist_add_int64' visibility='default' binding='global' size-in-bits='64' elf-symbol-id='fnvlist_add_int64'>
       <parameter type-id='type-id-25' name='nvl'/>
       <parameter type-id='type-id-29' name='name'/>
-      <parameter type-id='type-id-113' name='val'/>
+      <parameter type-id='type-id-111' name='val'/>
       <return type-id='type-id-16'/>
     </function-decl>
     <function-decl name='fnvlist_add_uint32' mangled-name='fnvlist_add_uint32' visibility='default' binding='global' size-in-bits='64' elf-symbol-id='fnvlist_add_uint32'>
@@ -3333,7 +2908,7 @@
     <function-decl name='fnvlist_add_uint16' mangled-name='fnvlist_add_uint16' visibility='default' binding='global' size-in-bits='64' elf-symbol-id='fnvlist_add_uint16'>
       <parameter type-id='type-id-25' name='nvl'/>
       <parameter type-id='type-id-29' name='name'/>
-      <parameter type-id='type-id-105' name='val'/>
+      <parameter type-id='type-id-103' name='val'/>
       <return type-id='type-id-16'/>
     </function-decl>
     <function-decl name='fnvlist_add_int16' mangled-name='fnvlist_add_int16' visibility='default' binding='global' size-in-bits='64' elf-symbol-id='fnvlist_add_int16'>
@@ -3345,25 +2920,25 @@
     <function-decl name='fnvlist_add_uint8' mangled-name='fnvlist_add_uint8' visibility='default' binding='global' size-in-bits='64' elf-symbol-id='fnvlist_add_uint8'>
       <parameter type-id='type-id-25' name='nvl'/>
       <parameter type-id='type-id-29' name='name'/>
-      <parameter type-id='type-id-99' name='val'/>
+      <parameter type-id='type-id-97' name='val'/>
       <return type-id='type-id-16'/>
     </function-decl>
     <function-decl name='fnvlist_add_int8' mangled-name='fnvlist_add_int8' visibility='default' binding='global' size-in-bits='64' elf-symbol-id='fnvlist_add_int8'>
       <parameter type-id='type-id-25' name='nvl'/>
       <parameter type-id='type-id-29' name='name'/>
-      <parameter type-id='type-id-95' name='val'/>
+      <parameter type-id='type-id-93' name='val'/>
       <return type-id='type-id-16'/>
     </function-decl>
     <function-decl name='fnvlist_add_byte' mangled-name='fnvlist_add_byte' visibility='default' binding='global' size-in-bits='64' elf-symbol-id='fnvlist_add_byte'>
       <parameter type-id='type-id-25' name='nvl'/>
       <parameter type-id='type-id-29' name='name'/>
-      <parameter type-id='type-id-91' name='val'/>
+      <parameter type-id='type-id-89' name='val'/>
       <return type-id='type-id-16'/>
     </function-decl>
     <function-decl name='fnvlist_add_boolean_value' mangled-name='fnvlist_add_boolean_value' visibility='default' binding='global' size-in-bits='64' elf-symbol-id='fnvlist_add_boolean_value'>
       <parameter type-id='type-id-25' name='nvl'/>
       <parameter type-id='type-id-29' name='name'/>
-      <parameter type-id='type-id-87' name='val'/>
+      <parameter type-id='type-id-85' name='val'/>
       <return type-id='type-id-16'/>
     </function-decl>
     <function-decl name='fnvlist_add_boolean' mangled-name='fnvlist_add_boolean' visibility='default' binding='global' size-in-bits='64' elf-symbol-id='fnvlist_add_boolean'>
@@ -3373,7 +2948,7 @@
     </function-decl>
     <function-decl name='fnvlist_num_pairs' mangled-name='fnvlist_num_pairs' visibility='default' binding='global' size-in-bits='64' elf-symbol-id='fnvlist_num_pairs'>
       <parameter type-id='type-id-25' name='nvl'/>
-      <return type-id='type-id-43'/>
+      <return type-id='type-id-42'/>
     </function-decl>
     <function-decl name='fnvlist_merge' mangled-name='fnvlist_merge' visibility='default' binding='global' size-in-bits='64' elf-symbol-id='fnvlist_merge'>
       <parameter type-id='type-id-25' name='dst'/>
@@ -3386,22 +2961,22 @@
     </function-decl>
     <function-decl name='fnvlist_unpack' mangled-name='fnvlist_unpack' visibility='default' binding='global' size-in-bits='64' elf-symbol-id='fnvlist_unpack'>
       <parameter type-id='type-id-14' name='buf'/>
-      <parameter type-id='type-id-43' name='buflen'/>
+      <parameter type-id='type-id-42' name='buflen'/>
       <return type-id='type-id-25'/>
     </function-decl>
     <function-decl name='fnvlist_pack_free' mangled-name='fnvlist_pack_free' visibility='default' binding='global' size-in-bits='64' elf-symbol-id='fnvlist_pack_free'>
       <parameter type-id='type-id-14' name='pack'/>
-      <parameter type-id='type-id-43' name='size'/>
+      <parameter type-id='type-id-42' name='size'/>
       <return type-id='type-id-16'/>
     </function-decl>
     <function-decl name='fnvlist_pack' mangled-name='fnvlist_pack' visibility='default' binding='global' size-in-bits='64' elf-symbol-id='fnvlist_pack'>
       <parameter type-id='type-id-25' name='nvl'/>
-      <parameter type-id='type-id-245' name='sizep'/>
+      <parameter type-id='type-id-243' name='sizep'/>
       <return type-id='type-id-14'/>
     </function-decl>
     <function-decl name='fnvlist_size' mangled-name='fnvlist_size' visibility='default' binding='global' size-in-bits='64' elf-symbol-id='fnvlist_size'>
       <parameter type-id='type-id-25' name='nvl'/>
-      <return type-id='type-id-43'/>
+      <return type-id='type-id-42'/>
     </function-decl>
     <function-decl name='fnvlist_free' mangled-name='fnvlist_free' visibility='default' binding='global' size-in-bits='64' elf-symbol-id='fnvlist_free'>
       <parameter type-id='type-id-25' name='nvl'/>
@@ -3588,2317 +3163,13 @@
       <return type-id='type-id-16'/>
     </function-decl>
   </abi-instr>
-  <abi-instr version='1.0' address-size='64' path='assert.c' comp-dir-path='/home/allan/openzfs/lib/libspl' language='LANG_C99'>
+  <abi-instr version='1.0' address-size='64' path='assert.c' comp-dir-path='/store0/home/cw/wk/zfsonlinux/zfs/lib/libspl' language='LANG_C99'>
     <var-decl name='libspl_assert_ok' type-id='type-id-1' mangled-name='libspl_assert_ok' visibility='default' elf-symbol-id='libspl_assert_ok'/>
-    <function-decl name='__vfprintf_chk' mangled-name='__vfprintf_chk' visibility='default' binding='global' size-in-bits='64'>
+    <function-decl name='vfprintf' mangled-name='vfprintf' visibility='default' binding='global' size-in-bits='64'>
       <return type-id='type-id-16'/>
     </function-decl>
     <function-decl name='abort' mangled-name='abort' visibility='default' binding='global' size-in-bits='64'>
       <return type-id='type-id-16'/>
-=======
-        <var-decl name='arg' type-id='type-id-46' visibility='default'/>
-      </data-member>
-    </class-decl>
-    <pointer-type-def type-id='type-id-28' size-in-bits='64' id='type-id-156'/>
-    <pointer-type-def type-id='type-id-157' size-in-bits='64' id='type-id-155'/>
-    <class-decl name='__anonymous_struct__' size-in-bits='128' is-struct='yes' is-anonymous='yes' visibility='default' id='type-id-80'>
-      <data-member access='public' layout-offset-in-bits='0'>
-        <var-decl name='op' type-id='type-id-158' visibility='default'/>
-      </data-member>
-      <data-member access='public' layout-offset-in-bits='64'>
-        <var-decl name='arg' type-id='type-id-46' visibility='default'/>
-      </data-member>
-    </class-decl>
-    <pointer-type-def type-id='type-id-159' size-in-bits='64' id='type-id-158'/>
-    <class-decl name='__anonymous_struct__' size-in-bits='128' is-struct='yes' is-anonymous='yes' visibility='default' id='type-id-81'>
-      <data-member access='public' layout-offset-in-bits='0'>
-        <var-decl name='op' type-id='type-id-160' visibility='default'/>
-      </data-member>
-      <data-member access='public' layout-offset-in-bits='64'>
-        <var-decl name='arg' type-id='type-id-46' visibility='default'/>
-      </data-member>
-    </class-decl>
-    <pointer-type-def type-id='type-id-32' size-in-bits='64' id='type-id-161'/>
-    <pointer-type-def type-id='type-id-162' size-in-bits='64' id='type-id-160'/>
-    <pointer-type-def type-id='type-id-54' size-in-bits='64' id='type-id-37'/>
-    <typedef-decl name='nvlist_prtctl_t' type-id='type-id-83' id='type-id-163'/>
-    <function-decl name='nvlist_prt' mangled-name='nvlist_prt' visibility='default' binding='global' size-in-bits='64' elf-symbol-id='nvlist_prt'>
-      <parameter type-id='type-id-32' name='nvl'/>
-      <parameter type-id='type-id-163' name='pctl'/>
-      <return type-id='type-id-25'/>
-    </function-decl>
-    <function-decl name='nvlist_print' mangled-name='nvlist_print' visibility='default' binding='global' size-in-bits='64' elf-symbol-id='nvlist_print'>
-      <parameter type-id='type-id-34' name='fp'/>
-      <parameter type-id='type-id-32' name='nvl'/>
-      <return type-id='type-id-25'/>
-    </function-decl>
-    <function-decl name='nvlist_prtctl_free' mangled-name='nvlist_prtctl_free' visibility='default' binding='global' size-in-bits='64' elf-symbol-id='nvlist_prtctl_free'>
-      <parameter type-id='type-id-163' name='pctl'/>
-      <return type-id='type-id-25'/>
-    </function-decl>
-    <function-decl name='nvlist_prtctl_alloc' mangled-name='nvlist_prtctl_alloc' visibility='default' binding='global' size-in-bits='64' elf-symbol-id='nvlist_prtctl_alloc'>
-      <return type-id='type-id-163'/>
-    </function-decl>
-    <pointer-type-def type-id='type-id-164' size-in-bits='64' id='type-id-165'/>
-    <function-decl name='nvlist_prtctlop_nvlist_array' mangled-name='nvlist_prtctlop_nvlist_array' visibility='default' binding='global' size-in-bits='64' elf-symbol-id='nvlist_prtctlop_nvlist_array'>
-      <parameter type-id='type-id-163' name='pctl'/>
-      <parameter type-id='type-id-165' name='func'/>
-      <parameter type-id='type-id-46' name='private'/>
-      <return type-id='type-id-25'/>
-    </function-decl>
-    <pointer-type-def type-id='type-id-166' size-in-bits='64' id='type-id-167'/>
-    <function-decl name='nvlist_prtctlop_string_array' mangled-name='nvlist_prtctlop_string_array' visibility='default' binding='global' size-in-bits='64' elf-symbol-id='nvlist_prtctlop_string_array'>
-      <parameter type-id='type-id-163' name='pctl'/>
-      <parameter type-id='type-id-167' name='func'/>
-      <parameter type-id='type-id-46' name='private'/>
-      <return type-id='type-id-25'/>
-    </function-decl>
-    <pointer-type-def type-id='type-id-168' size-in-bits='64' id='type-id-169'/>
-    <function-decl name='nvlist_prtctlop_uint64_array' mangled-name='nvlist_prtctlop_uint64_array' visibility='default' binding='global' size-in-bits='64' elf-symbol-id='nvlist_prtctlop_uint64_array'>
-      <parameter type-id='type-id-163' name='pctl'/>
-      <parameter type-id='type-id-169' name='func'/>
-      <parameter type-id='type-id-46' name='private'/>
-      <return type-id='type-id-25'/>
-    </function-decl>
-    <pointer-type-def type-id='type-id-170' size-in-bits='64' id='type-id-171'/>
-    <function-decl name='nvlist_prtctlop_int64_array' mangled-name='nvlist_prtctlop_int64_array' visibility='default' binding='global' size-in-bits='64' elf-symbol-id='nvlist_prtctlop_int64_array'>
-      <parameter type-id='type-id-163' name='pctl'/>
-      <parameter type-id='type-id-171' name='func'/>
-      <parameter type-id='type-id-46' name='private'/>
-      <return type-id='type-id-25'/>
-    </function-decl>
-    <pointer-type-def type-id='type-id-172' size-in-bits='64' id='type-id-173'/>
-    <function-decl name='nvlist_prtctlop_uint32_array' mangled-name='nvlist_prtctlop_uint32_array' visibility='default' binding='global' size-in-bits='64' elf-symbol-id='nvlist_prtctlop_uint32_array'>
-      <parameter type-id='type-id-163' name='pctl'/>
-      <parameter type-id='type-id-173' name='func'/>
-      <parameter type-id='type-id-46' name='private'/>
-      <return type-id='type-id-25'/>
-    </function-decl>
-    <pointer-type-def type-id='type-id-174' size-in-bits='64' id='type-id-175'/>
-    <function-decl name='nvlist_prtctlop_int32_array' mangled-name='nvlist_prtctlop_int32_array' visibility='default' binding='global' size-in-bits='64' elf-symbol-id='nvlist_prtctlop_int32_array'>
-      <parameter type-id='type-id-163' name='pctl'/>
-      <parameter type-id='type-id-175' name='func'/>
-      <parameter type-id='type-id-46' name='private'/>
-      <return type-id='type-id-25'/>
-    </function-decl>
-    <pointer-type-def type-id='type-id-176' size-in-bits='64' id='type-id-177'/>
-    <function-decl name='nvlist_prtctlop_uint16_array' mangled-name='nvlist_prtctlop_uint16_array' visibility='default' binding='global' size-in-bits='64' elf-symbol-id='nvlist_prtctlop_uint16_array'>
-      <parameter type-id='type-id-163' name='pctl'/>
-      <parameter type-id='type-id-177' name='func'/>
-      <parameter type-id='type-id-46' name='private'/>
-      <return type-id='type-id-25'/>
-    </function-decl>
-    <pointer-type-def type-id='type-id-178' size-in-bits='64' id='type-id-179'/>
-    <function-decl name='nvlist_prtctlop_int16_array' mangled-name='nvlist_prtctlop_int16_array' visibility='default' binding='global' size-in-bits='64' elf-symbol-id='nvlist_prtctlop_int16_array'>
-      <parameter type-id='type-id-163' name='pctl'/>
-      <parameter type-id='type-id-179' name='func'/>
-      <parameter type-id='type-id-46' name='private'/>
-      <return type-id='type-id-25'/>
-    </function-decl>
-    <pointer-type-def type-id='type-id-180' size-in-bits='64' id='type-id-181'/>
-    <function-decl name='nvlist_prtctlop_uint8_array' mangled-name='nvlist_prtctlop_uint8_array' visibility='default' binding='global' size-in-bits='64' elf-symbol-id='nvlist_prtctlop_uint8_array'>
-      <parameter type-id='type-id-163' name='pctl'/>
-      <parameter type-id='type-id-181' name='func'/>
-      <parameter type-id='type-id-46' name='private'/>
-      <return type-id='type-id-25'/>
-    </function-decl>
-    <pointer-type-def type-id='type-id-182' size-in-bits='64' id='type-id-183'/>
-    <function-decl name='nvlist_prtctlop_int8_array' mangled-name='nvlist_prtctlop_int8_array' visibility='default' binding='global' size-in-bits='64' elf-symbol-id='nvlist_prtctlop_int8_array'>
-      <parameter type-id='type-id-163' name='pctl'/>
-      <parameter type-id='type-id-183' name='func'/>
-      <parameter type-id='type-id-46' name='private'/>
-      <return type-id='type-id-25'/>
-    </function-decl>
-    <pointer-type-def type-id='type-id-184' size-in-bits='64' id='type-id-185'/>
-    <function-decl name='nvlist_prtctlop_byte_array' mangled-name='nvlist_prtctlop_byte_array' visibility='default' binding='global' size-in-bits='64' elf-symbol-id='nvlist_prtctlop_byte_array'>
-      <parameter type-id='type-id-163' name='pctl'/>
-      <parameter type-id='type-id-185' name='func'/>
-      <parameter type-id='type-id-46' name='private'/>
-      <return type-id='type-id-25'/>
-    </function-decl>
-    <pointer-type-def type-id='type-id-186' size-in-bits='64' id='type-id-187'/>
-    <function-decl name='nvlist_prtctlop_boolean_array' mangled-name='nvlist_prtctlop_boolean_array' visibility='default' binding='global' size-in-bits='64' elf-symbol-id='nvlist_prtctlop_boolean_array'>
-      <parameter type-id='type-id-163' name='pctl'/>
-      <parameter type-id='type-id-187' name='func'/>
-      <parameter type-id='type-id-46' name='private'/>
-      <return type-id='type-id-25'/>
-    </function-decl>
-    <pointer-type-def type-id='type-id-188' size-in-bits='64' id='type-id-189'/>
-    <function-decl name='nvlist_prtctlop_nvlist' mangled-name='nvlist_prtctlop_nvlist' visibility='default' binding='global' size-in-bits='64' elf-symbol-id='nvlist_prtctlop_nvlist'>
-      <parameter type-id='type-id-163' name='pctl'/>
-      <parameter type-id='type-id-189' name='func'/>
-      <parameter type-id='type-id-46' name='private'/>
-      <return type-id='type-id-25'/>
-    </function-decl>
-    <pointer-type-def type-id='type-id-190' size-in-bits='64' id='type-id-191'/>
-    <function-decl name='nvlist_prtctlop_hrtime' mangled-name='nvlist_prtctlop_hrtime' visibility='default' binding='global' size-in-bits='64' elf-symbol-id='nvlist_prtctlop_hrtime'>
-      <parameter type-id='type-id-163' name='pctl'/>
-      <parameter type-id='type-id-191' name='func'/>
-      <parameter type-id='type-id-46' name='private'/>
-      <return type-id='type-id-25'/>
-    </function-decl>
-    <pointer-type-def type-id='type-id-192' size-in-bits='64' id='type-id-193'/>
-    <function-decl name='nvlist_prtctlop_string' mangled-name='nvlist_prtctlop_string' visibility='default' binding='global' size-in-bits='64' elf-symbol-id='nvlist_prtctlop_string'>
-      <parameter type-id='type-id-163' name='pctl'/>
-      <parameter type-id='type-id-193' name='func'/>
-      <parameter type-id='type-id-46' name='private'/>
-      <return type-id='type-id-25'/>
-    </function-decl>
-    <pointer-type-def type-id='type-id-194' size-in-bits='64' id='type-id-195'/>
-    <function-decl name='nvlist_prtctlop_double' mangled-name='nvlist_prtctlop_double' visibility='default' binding='global' size-in-bits='64' elf-symbol-id='nvlist_prtctlop_double'>
-      <parameter type-id='type-id-163' name='pctl'/>
-      <parameter type-id='type-id-195' name='func'/>
-      <parameter type-id='type-id-46' name='private'/>
-      <return type-id='type-id-25'/>
-    </function-decl>
-    <pointer-type-def type-id='type-id-196' size-in-bits='64' id='type-id-197'/>
-    <function-decl name='nvlist_prtctlop_uint64' mangled-name='nvlist_prtctlop_uint64' visibility='default' binding='global' size-in-bits='64' elf-symbol-id='nvlist_prtctlop_uint64'>
-      <parameter type-id='type-id-163' name='pctl'/>
-      <parameter type-id='type-id-197' name='func'/>
-      <parameter type-id='type-id-46' name='private'/>
-      <return type-id='type-id-25'/>
-    </function-decl>
-    <pointer-type-def type-id='type-id-198' size-in-bits='64' id='type-id-199'/>
-    <function-decl name='nvlist_prtctlop_int64' mangled-name='nvlist_prtctlop_int64' visibility='default' binding='global' size-in-bits='64' elf-symbol-id='nvlist_prtctlop_int64'>
-      <parameter type-id='type-id-163' name='pctl'/>
-      <parameter type-id='type-id-199' name='func'/>
-      <parameter type-id='type-id-46' name='private'/>
-      <return type-id='type-id-25'/>
-    </function-decl>
-    <pointer-type-def type-id='type-id-200' size-in-bits='64' id='type-id-201'/>
-    <function-decl name='nvlist_prtctlop_uint32' mangled-name='nvlist_prtctlop_uint32' visibility='default' binding='global' size-in-bits='64' elf-symbol-id='nvlist_prtctlop_uint32'>
-      <parameter type-id='type-id-163' name='pctl'/>
-      <parameter type-id='type-id-201' name='func'/>
-      <parameter type-id='type-id-46' name='private'/>
-      <return type-id='type-id-25'/>
-    </function-decl>
-    <pointer-type-def type-id='type-id-202' size-in-bits='64' id='type-id-203'/>
-    <function-decl name='nvlist_prtctlop_int32' mangled-name='nvlist_prtctlop_int32' visibility='default' binding='global' size-in-bits='64' elf-symbol-id='nvlist_prtctlop_int32'>
-      <parameter type-id='type-id-163' name='pctl'/>
-      <parameter type-id='type-id-203' name='func'/>
-      <parameter type-id='type-id-46' name='private'/>
-      <return type-id='type-id-25'/>
-    </function-decl>
-    <pointer-type-def type-id='type-id-204' size-in-bits='64' id='type-id-205'/>
-    <function-decl name='nvlist_prtctlop_uint16' mangled-name='nvlist_prtctlop_uint16' visibility='default' binding='global' size-in-bits='64' elf-symbol-id='nvlist_prtctlop_uint16'>
-      <parameter type-id='type-id-163' name='pctl'/>
-      <parameter type-id='type-id-205' name='func'/>
-      <parameter type-id='type-id-46' name='private'/>
-      <return type-id='type-id-25'/>
-    </function-decl>
-    <pointer-type-def type-id='type-id-206' size-in-bits='64' id='type-id-207'/>
-    <function-decl name='nvlist_prtctlop_int16' mangled-name='nvlist_prtctlop_int16' visibility='default' binding='global' size-in-bits='64' elf-symbol-id='nvlist_prtctlop_int16'>
-      <parameter type-id='type-id-163' name='pctl'/>
-      <parameter type-id='type-id-207' name='func'/>
-      <parameter type-id='type-id-46' name='private'/>
-      <return type-id='type-id-25'/>
-    </function-decl>
-    <pointer-type-def type-id='type-id-208' size-in-bits='64' id='type-id-209'/>
-    <function-decl name='nvlist_prtctlop_uint8' mangled-name='nvlist_prtctlop_uint8' visibility='default' binding='global' size-in-bits='64' elf-symbol-id='nvlist_prtctlop_uint8'>
-      <parameter type-id='type-id-163' name='pctl'/>
-      <parameter type-id='type-id-209' name='func'/>
-      <parameter type-id='type-id-46' name='private'/>
-      <return type-id='type-id-25'/>
-    </function-decl>
-    <pointer-type-def type-id='type-id-210' size-in-bits='64' id='type-id-211'/>
-    <function-decl name='nvlist_prtctlop_int8' mangled-name='nvlist_prtctlop_int8' visibility='default' binding='global' size-in-bits='64' elf-symbol-id='nvlist_prtctlop_int8'>
-      <parameter type-id='type-id-163' name='pctl'/>
-      <parameter type-id='type-id-211' name='func'/>
-      <parameter type-id='type-id-46' name='private'/>
-      <return type-id='type-id-25'/>
-    </function-decl>
-    <pointer-type-def type-id='type-id-212' size-in-bits='64' id='type-id-213'/>
-    <function-decl name='nvlist_prtctlop_byte' mangled-name='nvlist_prtctlop_byte' visibility='default' binding='global' size-in-bits='64' elf-symbol-id='nvlist_prtctlop_byte'>
-      <parameter type-id='type-id-163' name='pctl'/>
-      <parameter type-id='type-id-213' name='func'/>
-      <parameter type-id='type-id-46' name='private'/>
-      <return type-id='type-id-25'/>
-    </function-decl>
-    <pointer-type-def type-id='type-id-214' size-in-bits='64' id='type-id-215'/>
-    <function-decl name='nvlist_prtctlop_boolean_value' mangled-name='nvlist_prtctlop_boolean_value' visibility='default' binding='global' size-in-bits='64' elf-symbol-id='nvlist_prtctlop_boolean_value'>
-      <parameter type-id='type-id-163' name='pctl'/>
-      <parameter type-id='type-id-215' name='func'/>
-      <parameter type-id='type-id-46' name='private'/>
-      <return type-id='type-id-25'/>
-    </function-decl>
-    <pointer-type-def type-id='type-id-216' size-in-bits='64' id='type-id-217'/>
-    <function-decl name='nvlist_prtctlop_boolean' mangled-name='nvlist_prtctlop_boolean' visibility='default' binding='global' size-in-bits='64' elf-symbol-id='nvlist_prtctlop_boolean'>
-      <parameter type-id='type-id-163' name='pctl'/>
-      <parameter type-id='type-id-217' name='func'/>
-      <parameter type-id='type-id-46' name='private'/>
-      <return type-id='type-id-25'/>
-    </function-decl>
-    <enum-decl name='nvlist_prtctl_fmt' id='type-id-218'>
-      <underlying-type type-id='type-id-9'/>
-      <enumerator name='NVLIST_FMT_MEMBER_NAME' value='0'/>
-      <enumerator name='NVLIST_FMT_MEMBER_POSTAMBLE' value='1'/>
-      <enumerator name='NVLIST_FMT_BTWN_ARRAY' value='2'/>
-    </enum-decl>
-    <function-decl name='nvlist_prtctl_dofmt' mangled-name='nvlist_prtctl_dofmt' visibility='default' binding='global' size-in-bits='64' elf-symbol-id='nvlist_prtctl_dofmt'>
-      <parameter type-id='type-id-163' name='pctl'/>
-      <parameter type-id='type-id-218' name='which'/>
-      <parameter is-variadic='yes'/>
-      <return type-id='type-id-25'/>
-    </function-decl>
-    <function-decl name='nvlist_prtctl_setfmt' mangled-name='nvlist_prtctl_setfmt' visibility='default' binding='global' size-in-bits='64' elf-symbol-id='nvlist_prtctl_setfmt'>
-      <parameter type-id='type-id-163' name='pctl'/>
-      <parameter type-id='type-id-218' name='which'/>
-      <parameter type-id='type-id-36' name='fmt'/>
-      <return type-id='type-id-25'/>
-    </function-decl>
-    <function-decl name='nvlist_prtctl_doindent' mangled-name='nvlist_prtctl_doindent' visibility='default' binding='global' size-in-bits='64' elf-symbol-id='nvlist_prtctl_doindent'>
-      <parameter type-id='type-id-163' name='pctl'/>
-      <parameter type-id='type-id-1' name='onemore'/>
-      <return type-id='type-id-25'/>
-    </function-decl>
-    <function-decl name='nvlist_prtctl_setindent' mangled-name='nvlist_prtctl_setindent' visibility='default' binding='global' size-in-bits='64' elf-symbol-id='nvlist_prtctl_setindent'>
-      <parameter type-id='type-id-163' name='pctl'/>
-      <parameter type-id='type-id-35' name='mode'/>
-      <parameter type-id='type-id-1' name='start'/>
-      <parameter type-id='type-id-1' name='inc'/>
-      <return type-id='type-id-25'/>
-    </function-decl>
-    <function-decl name='nvlist_prtctl_getdest' mangled-name='nvlist_prtctl_getdest' visibility='default' binding='global' size-in-bits='64' elf-symbol-id='nvlist_prtctl_getdest'>
-      <parameter type-id='type-id-163' name='pctl'/>
-      <return type-id='type-id-34'/>
-    </function-decl>
-    <function-decl name='nvlist_prtctl_setdest' mangled-name='nvlist_prtctl_setdest' visibility='default' binding='global' size-in-bits='64' elf-symbol-id='nvlist_prtctl_setdest'>
-      <parameter type-id='type-id-163' name='pctl'/>
-      <parameter type-id='type-id-34' name='fp'/>
-      <return type-id='type-id-25'/>
-    </function-decl>
-    <function-decl name='nvpair_value_string' mangled-name='nvpair_value_string' visibility='default' binding='global' size-in-bits='64'>
-      <return type-id='type-id-25'/>
-    </function-decl>
-    <function-decl name='nvpair_value_string_array' mangled-name='nvpair_value_string_array' visibility='default' binding='global' size-in-bits='64'>
-      <return type-id='type-id-25'/>
-    </function-decl>
-    <function-decl name='regexec' mangled-name='regexec' visibility='default' binding='global' size-in-bits='64'>
-      <return type-id='type-id-25'/>
-    </function-decl>
-    <function-decl name='strcmp' mangled-name='strcmp' visibility='default' binding='global' size-in-bits='64'>
-      <return type-id='type-id-25'/>
-    </function-decl>
-    <function-decl name='sscanf' mangled-name='sscanf' visibility='default' binding='global' size-in-bits='64'>
-      <return type-id='type-id-25'/>
-    </function-decl>
-    <function-decl name='nvpair_value_byte' mangled-name='nvpair_value_byte' visibility='default' binding='global' size-in-bits='64'>
-      <return type-id='type-id-25'/>
-    </function-decl>
-    <function-decl name='nvpair_value_byte_array' mangled-name='nvpair_value_byte_array' visibility='default' binding='global' size-in-bits='64'>
-      <return type-id='type-id-25'/>
-    </function-decl>
-    <function-decl name='nvpair_value_int8' mangled-name='nvpair_value_int8' visibility='default' binding='global' size-in-bits='64'>
-      <return type-id='type-id-25'/>
-    </function-decl>
-    <function-decl name='nvpair_value_int8_array' mangled-name='nvpair_value_int8_array' visibility='default' binding='global' size-in-bits='64'>
-      <return type-id='type-id-25'/>
-    </function-decl>
-    <function-decl name='nvpair_value_uint8' mangled-name='nvpair_value_uint8' visibility='default' binding='global' size-in-bits='64'>
-      <return type-id='type-id-25'/>
-    </function-decl>
-    <function-decl name='nvpair_value_uint8_array' mangled-name='nvpair_value_uint8_array' visibility='default' binding='global' size-in-bits='64'>
-      <return type-id='type-id-25'/>
-    </function-decl>
-    <function-decl name='nvpair_value_int16' mangled-name='nvpair_value_int16' visibility='default' binding='global' size-in-bits='64'>
-      <return type-id='type-id-25'/>
-    </function-decl>
-    <function-decl name='nvpair_value_int16_array' mangled-name='nvpair_value_int16_array' visibility='default' binding='global' size-in-bits='64'>
-      <return type-id='type-id-25'/>
-    </function-decl>
-    <function-decl name='nvpair_value_uint16' mangled-name='nvpair_value_uint16' visibility='default' binding='global' size-in-bits='64'>
-      <return type-id='type-id-25'/>
-    </function-decl>
-    <function-decl name='nvpair_value_uint16_array' mangled-name='nvpair_value_uint16_array' visibility='default' binding='global' size-in-bits='64'>
-      <return type-id='type-id-25'/>
-    </function-decl>
-    <function-decl name='nvpair_value_int32' mangled-name='nvpair_value_int32' visibility='default' binding='global' size-in-bits='64'>
-      <return type-id='type-id-25'/>
-    </function-decl>
-    <function-decl name='nvpair_value_int32_array' mangled-name='nvpair_value_int32_array' visibility='default' binding='global' size-in-bits='64'>
-      <return type-id='type-id-25'/>
-    </function-decl>
-    <function-decl name='nvpair_value_uint32' mangled-name='nvpair_value_uint32' visibility='default' binding='global' size-in-bits='64'>
-      <return type-id='type-id-25'/>
-    </function-decl>
-    <function-decl name='nvpair_value_uint32_array' mangled-name='nvpair_value_uint32_array' visibility='default' binding='global' size-in-bits='64'>
-      <return type-id='type-id-25'/>
-    </function-decl>
-    <function-decl name='nvpair_value_int64' mangled-name='nvpair_value_int64' visibility='default' binding='global' size-in-bits='64'>
-      <return type-id='type-id-25'/>
-    </function-decl>
-    <function-decl name='nvpair_value_int64_array' mangled-name='nvpair_value_int64_array' visibility='default' binding='global' size-in-bits='64'>
-      <return type-id='type-id-25'/>
-    </function-decl>
-    <function-decl name='nvpair_value_uint64' mangled-name='nvpair_value_uint64' visibility='default' binding='global' size-in-bits='64'>
-      <return type-id='type-id-25'/>
-    </function-decl>
-    <function-decl name='nvpair_value_uint64_array' mangled-name='nvpair_value_uint64_array' visibility='default' binding='global' size-in-bits='64'>
-      <return type-id='type-id-25'/>
-    </function-decl>
-    <function-decl name='nvpair_value_boolean_value' mangled-name='nvpair_value_boolean_value' visibility='default' binding='global' size-in-bits='64'>
-      <return type-id='type-id-25'/>
-    </function-decl>
-    <function-decl name='nvpair_value_boolean_array' mangled-name='nvpair_value_boolean_array' visibility='default' binding='global' size-in-bits='64'>
-      <return type-id='type-id-25'/>
-    </function-decl>
-    <function-decl name='nvpair_type_is_array' mangled-name='nvpair_type_is_array' visibility='default' binding='global' size-in-bits='64'>
-      <return type-id='type-id-25'/>
-    </function-decl>
-    <function-decl name='nvpair_type' mangled-name='nvpair_type' visibility='default' binding='global' size-in-bits='64'>
-      <return type-id='type-id-25'/>
-    </function-decl>
-    <function-decl name='strspn' mangled-name='strspn' visibility='default' binding='global' size-in-bits='64'>
-      <return type-id='type-id-25'/>
-    </function-decl>
-    <function-decl name='strcspn' mangled-name='strcspn' visibility='default' binding='global' size-in-bits='64'>
-      <return type-id='type-id-25'/>
-    </function-decl>
-    <function-decl name='__stack_chk_fail' mangled-name='__stack_chk_fail' visibility='default' binding='global' size-in-bits='64'>
-      <return type-id='type-id-25'/>
-    </function-decl>
-    <function-decl name='__printf_chk' mangled-name='__printf_chk' visibility='default' binding='global' size-in-bits='64'>
-      <return type-id='type-id-25'/>
-    </function-decl>
-    <function-decl name='nvpair_name' mangled-name='nvpair_name' visibility='default' binding='global' size-in-bits='64'>
-      <return type-id='type-id-25'/>
-    </function-decl>
-    <function-decl name='nvlist_next_nvpair' mangled-name='nvlist_next_nvpair' visibility='default' binding='global' size-in-bits='64'>
-      <return type-id='type-id-25'/>
-    </function-decl>
-    <function-decl name='nvpair_value_nvlist' mangled-name='nvpair_value_nvlist' visibility='default' binding='global' size-in-bits='64'>
-      <return type-id='type-id-25'/>
-    </function-decl>
-    <function-decl name='nvpair_value_nvlist_array' mangled-name='nvpair_value_nvlist_array' visibility='default' binding='global' size-in-bits='64'>
-      <return type-id='type-id-25'/>
-    </function-decl>
-    <function-decl name='dcgettext' mangled-name='dcgettext' visibility='default' binding='global' size-in-bits='64'>
-      <return type-id='type-id-25'/>
-    </function-decl>
-    <function-decl name='nvpair_value_double' mangled-name='nvpair_value_double' visibility='default' binding='global' size-in-bits='64'>
-      <return type-id='type-id-25'/>
-    </function-decl>
-    <function-decl name='nvpair_value_hrtime' mangled-name='nvpair_value_hrtime' visibility='default' binding='global' size-in-bits='64'>
-      <return type-id='type-id-25'/>
-    </function-decl>
-    <function-decl name='__builtin_fputs' mangled-name='fputs' visibility='default' binding='global' size-in-bits='64'>
-      <return type-id='type-id-25'/>
-    </function-decl>
-    <function-decl name='__fprintf_chk' mangled-name='__fprintf_chk' visibility='default' binding='global' size-in-bits='64'>
-      <return type-id='type-id-25'/>
-    </function-decl>
-    <function-decl name='free' mangled-name='free' visibility='default' binding='global' size-in-bits='64'>
-      <return type-id='type-id-25'/>
-    </function-decl>
-    <function-decl name='malloc' mangled-name='malloc' visibility='default' binding='global' size-in-bits='64'>
-      <return type-id='type-id-25'/>
-    </function-decl>
-    <function-decl name='calloc' mangled-name='calloc' visibility='default' binding='global' size-in-bits='64'>
-      <return type-id='type-id-25'/>
-    </function-decl>
-    <function-decl name='__builtin_strchr' mangled-name='strchr' visibility='default' binding='global' size-in-bits='64'>
-      <return type-id='type-id-25'/>
-    </function-decl>
-    <function-decl name='__builtin_fputc' mangled-name='fputc' visibility='default' binding='global' size-in-bits='64'>
-      <return type-id='type-id-25'/>
-    </function-decl>
-    <function-type size-in-bits='64' id='type-id-130'>
-      <parameter type-id='type-id-83'/>
-      <parameter type-id='type-id-46'/>
-      <parameter type-id='type-id-32'/>
-      <parameter type-id='type-id-36'/>
-      <parameter type-id='type-id-128'/>
-      <parameter type-id='type-id-129'/>
-      <return type-id='type-id-1'/>
-    </function-type>
-    <function-type size-in-bits='64' id='type-id-120'>
-      <parameter type-id='type-id-83'/>
-      <parameter type-id='type-id-46'/>
-      <parameter type-id='type-id-32'/>
-      <parameter type-id='type-id-36'/>
-      <parameter type-id='type-id-14'/>
-      <return type-id='type-id-1'/>
-    </function-type>
-    <function-type size-in-bits='64' id='type-id-159'>
-      <parameter type-id='type-id-83'/>
-      <parameter type-id='type-id-46'/>
-      <parameter type-id='type-id-32'/>
-      <parameter type-id='type-id-36'/>
-      <parameter type-id='type-id-15'/>
-      <parameter type-id='type-id-129'/>
-      <return type-id='type-id-1'/>
-    </function-type>
-    <function-type size-in-bits='64' id='type-id-118'>
-      <parameter type-id='type-id-83'/>
-      <parameter type-id='type-id-46'/>
-      <parameter type-id='type-id-32'/>
-      <parameter type-id='type-id-36'/>
-      <parameter type-id='type-id-117'/>
-      <return type-id='type-id-1'/>
-    </function-type>
-    <function-type size-in-bits='64' id='type-id-84'>
-      <parameter type-id='type-id-83'/>
-      <parameter type-id='type-id-46'/>
-      <parameter type-id='type-id-32'/>
-      <parameter type-id='type-id-36'/>
-      <parameter type-id='type-id-1'/>
-      <return type-id='type-id-1'/>
-    </function-type>
-    <function-type size-in-bits='64' id='type-id-142'>
-      <parameter type-id='type-id-83'/>
-      <parameter type-id='type-id-46'/>
-      <parameter type-id='type-id-32'/>
-      <parameter type-id='type-id-36'/>
-      <parameter type-id='type-id-141'/>
-      <parameter type-id='type-id-129'/>
-      <return type-id='type-id-1'/>
-    </function-type>
-    <function-type size-in-bits='64' id='type-id-148'>
-      <parameter type-id='type-id-83'/>
-      <parameter type-id='type-id-46'/>
-      <parameter type-id='type-id-32'/>
-      <parameter type-id='type-id-36'/>
-      <parameter type-id='type-id-147'/>
-      <parameter type-id='type-id-129'/>
-      <return type-id='type-id-1'/>
-    </function-type>
-    <function-type size-in-bits='64' id='type-id-154'>
-      <parameter type-id='type-id-83'/>
-      <parameter type-id='type-id-46'/>
-      <parameter type-id='type-id-32'/>
-      <parameter type-id='type-id-36'/>
-      <parameter type-id='type-id-153'/>
-      <parameter type-id='type-id-129'/>
-      <return type-id='type-id-1'/>
-    </function-type>
-    <function-type size-in-bits='64' id='type-id-136'>
-      <parameter type-id='type-id-83'/>
-      <parameter type-id='type-id-46'/>
-      <parameter type-id='type-id-32'/>
-      <parameter type-id='type-id-36'/>
-      <parameter type-id='type-id-135'/>
-      <parameter type-id='type-id-129'/>
-      <return type-id='type-id-1'/>
-    </function-type>
-    <function-type size-in-bits='64' id='type-id-126'>
-      <parameter type-id='type-id-83'/>
-      <parameter type-id='type-id-46'/>
-      <parameter type-id='type-id-32'/>
-      <parameter type-id='type-id-36'/>
-      <parameter type-id='type-id-32'/>
-      <return type-id='type-id-1'/>
-    </function-type>
-    <function-type size-in-bits='64' id='type-id-162'>
-      <parameter type-id='type-id-83'/>
-      <parameter type-id='type-id-46'/>
-      <parameter type-id='type-id-32'/>
-      <parameter type-id='type-id-36'/>
-      <parameter type-id='type-id-161'/>
-      <parameter type-id='type-id-129'/>
-      <return type-id='type-id-1'/>
-    </function-type>
-    <function-type size-in-bits='64' id='type-id-88'>
-      <parameter type-id='type-id-83'/>
-      <parameter type-id='type-id-46'/>
-      <parameter type-id='type-id-32'/>
-      <parameter type-id='type-id-36'/>
-      <parameter type-id='type-id-87'/>
-      <return type-id='type-id-1'/>
-    </function-type>
-    <function-type size-in-bits='64' id='type-id-124'>
-      <parameter type-id='type-id-83'/>
-      <parameter type-id='type-id-46'/>
-      <parameter type-id='type-id-32'/>
-      <parameter type-id='type-id-36'/>
-      <parameter type-id='type-id-123'/>
-      <return type-id='type-id-1'/>
-    </function-type>
-    <function-type size-in-bits='64' id='type-id-101'>
-      <parameter type-id='type-id-83'/>
-      <parameter type-id='type-id-46'/>
-      <parameter type-id='type-id-32'/>
-      <parameter type-id='type-id-36'/>
-      <parameter type-id='type-id-4'/>
-      <return type-id='type-id-1'/>
-    </function-type>
-    <function-type size-in-bits='64' id='type-id-107'>
-      <parameter type-id='type-id-83'/>
-      <parameter type-id='type-id-46'/>
-      <parameter type-id='type-id-32'/>
-      <parameter type-id='type-id-36'/>
-      <parameter type-id='type-id-3'/>
-      <return type-id='type-id-1'/>
-    </function-type>
-    <function-type size-in-bits='64' id='type-id-113'>
-      <parameter type-id='type-id-83'/>
-      <parameter type-id='type-id-46'/>
-      <parameter type-id='type-id-32'/>
-      <parameter type-id='type-id-36'/>
-      <parameter type-id='type-id-112'/>
-      <return type-id='type-id-1'/>
-    </function-type>
-    <function-type size-in-bits='64' id='type-id-95'>
-      <parameter type-id='type-id-83'/>
-      <parameter type-id='type-id-46'/>
-      <parameter type-id='type-id-32'/>
-      <parameter type-id='type-id-36'/>
-      <parameter type-id='type-id-94'/>
-      <return type-id='type-id-1'/>
-    </function-type>
-    <function-type size-in-bits='64' id='type-id-91'>
-      <parameter type-id='type-id-83'/>
-      <parameter type-id='type-id-46'/>
-      <parameter type-id='type-id-32'/>
-      <parameter type-id='type-id-36'/>
-      <parameter type-id='type-id-90'/>
-      <return type-id='type-id-1'/>
-    </function-type>
-    <function-type size-in-bits='64' id='type-id-105'>
-      <parameter type-id='type-id-83'/>
-      <parameter type-id='type-id-46'/>
-      <parameter type-id='type-id-32'/>
-      <parameter type-id='type-id-36'/>
-      <parameter type-id='type-id-104'/>
-      <return type-id='type-id-1'/>
-    </function-type>
-    <function-type size-in-bits='64' id='type-id-109'>
-      <parameter type-id='type-id-83'/>
-      <parameter type-id='type-id-46'/>
-      <parameter type-id='type-id-32'/>
-      <parameter type-id='type-id-36'/>
-      <parameter type-id='type-id-27'/>
-      <return type-id='type-id-1'/>
-    </function-type>
-    <function-type size-in-bits='64' id='type-id-115'>
-      <parameter type-id='type-id-83'/>
-      <parameter type-id='type-id-46'/>
-      <parameter type-id='type-id-32'/>
-      <parameter type-id='type-id-36'/>
-      <parameter type-id='type-id-28'/>
-      <return type-id='type-id-1'/>
-    </function-type>
-    <function-type size-in-bits='64' id='type-id-99'>
-      <parameter type-id='type-id-83'/>
-      <parameter type-id='type-id-46'/>
-      <parameter type-id='type-id-32'/>
-      <parameter type-id='type-id-36'/>
-      <parameter type-id='type-id-98'/>
-      <return type-id='type-id-1'/>
-    </function-type>
-    <function-type size-in-bits='64' id='type-id-133'>
-      <parameter type-id='type-id-83'/>
-      <parameter type-id='type-id-46'/>
-      <parameter type-id='type-id-32'/>
-      <parameter type-id='type-id-36'/>
-      <parameter type-id='type-id-132'/>
-      <parameter type-id='type-id-129'/>
-      <return type-id='type-id-1'/>
-    </function-type>
-    <function-type size-in-bits='64' id='type-id-145'>
-      <parameter type-id='type-id-83'/>
-      <parameter type-id='type-id-46'/>
-      <parameter type-id='type-id-32'/>
-      <parameter type-id='type-id-36'/>
-      <parameter type-id='type-id-144'/>
-      <parameter type-id='type-id-129'/>
-      <return type-id='type-id-1'/>
-    </function-type>
-    <function-type size-in-bits='64' id='type-id-151'>
-      <parameter type-id='type-id-83'/>
-      <parameter type-id='type-id-46'/>
-      <parameter type-id='type-id-32'/>
-      <parameter type-id='type-id-36'/>
-      <parameter type-id='type-id-150'/>
-      <parameter type-id='type-id-129'/>
-      <return type-id='type-id-1'/>
-    </function-type>
-    <function-type size-in-bits='64' id='type-id-157'>
-      <parameter type-id='type-id-83'/>
-      <parameter type-id='type-id-46'/>
-      <parameter type-id='type-id-32'/>
-      <parameter type-id='type-id-36'/>
-      <parameter type-id='type-id-156'/>
-      <parameter type-id='type-id-129'/>
-      <return type-id='type-id-1'/>
-    </function-type>
-    <function-type size-in-bits='64' id='type-id-139'>
-      <parameter type-id='type-id-83'/>
-      <parameter type-id='type-id-46'/>
-      <parameter type-id='type-id-32'/>
-      <parameter type-id='type-id-36'/>
-      <parameter type-id='type-id-138'/>
-      <parameter type-id='type-id-129'/>
-      <return type-id='type-id-1'/>
-    </function-type>
-    <function-type size-in-bits='64' id='type-id-186'>
-      <parameter type-id='type-id-163'/>
-      <parameter type-id='type-id-46'/>
-      <parameter type-id='type-id-32'/>
-      <parameter type-id='type-id-36'/>
-      <parameter type-id='type-id-128'/>
-      <parameter type-id='type-id-129'/>
-      <return type-id='type-id-1'/>
-    </function-type>
-    <function-type size-in-bits='64' id='type-id-192'>
-      <parameter type-id='type-id-163'/>
-      <parameter type-id='type-id-46'/>
-      <parameter type-id='type-id-32'/>
-      <parameter type-id='type-id-36'/>
-      <parameter type-id='type-id-14'/>
-      <return type-id='type-id-1'/>
-    </function-type>
-    <function-type size-in-bits='64' id='type-id-166'>
-      <parameter type-id='type-id-163'/>
-      <parameter type-id='type-id-46'/>
-      <parameter type-id='type-id-32'/>
-      <parameter type-id='type-id-36'/>
-      <parameter type-id='type-id-15'/>
-      <parameter type-id='type-id-129'/>
-      <return type-id='type-id-1'/>
-    </function-type>
-    <function-type size-in-bits='64' id='type-id-194'>
-      <parameter type-id='type-id-163'/>
-      <parameter type-id='type-id-46'/>
-      <parameter type-id='type-id-32'/>
-      <parameter type-id='type-id-36'/>
-      <parameter type-id='type-id-117'/>
-      <return type-id='type-id-1'/>
-    </function-type>
-    <function-type size-in-bits='64' id='type-id-216'>
-      <parameter type-id='type-id-163'/>
-      <parameter type-id='type-id-46'/>
-      <parameter type-id='type-id-32'/>
-      <parameter type-id='type-id-36'/>
-      <parameter type-id='type-id-1'/>
-      <return type-id='type-id-1'/>
-    </function-type>
-    <function-type size-in-bits='64' id='type-id-178'>
-      <parameter type-id='type-id-163'/>
-      <parameter type-id='type-id-46'/>
-      <parameter type-id='type-id-32'/>
-      <parameter type-id='type-id-36'/>
-      <parameter type-id='type-id-141'/>
-      <parameter type-id='type-id-129'/>
-      <return type-id='type-id-1'/>
-    </function-type>
-    <function-type size-in-bits='64' id='type-id-174'>
-      <parameter type-id='type-id-163'/>
-      <parameter type-id='type-id-46'/>
-      <parameter type-id='type-id-32'/>
-      <parameter type-id='type-id-36'/>
-      <parameter type-id='type-id-147'/>
-      <parameter type-id='type-id-129'/>
-      <return type-id='type-id-1'/>
-    </function-type>
-    <function-type size-in-bits='64' id='type-id-170'>
-      <parameter type-id='type-id-163'/>
-      <parameter type-id='type-id-46'/>
-      <parameter type-id='type-id-32'/>
-      <parameter type-id='type-id-36'/>
-      <parameter type-id='type-id-153'/>
-      <parameter type-id='type-id-129'/>
-      <return type-id='type-id-1'/>
-    </function-type>
-    <function-type size-in-bits='64' id='type-id-182'>
-      <parameter type-id='type-id-163'/>
-      <parameter type-id='type-id-46'/>
-      <parameter type-id='type-id-32'/>
-      <parameter type-id='type-id-36'/>
-      <parameter type-id='type-id-135'/>
-      <parameter type-id='type-id-129'/>
-      <return type-id='type-id-1'/>
-    </function-type>
-    <function-type size-in-bits='64' id='type-id-188'>
-      <parameter type-id='type-id-163'/>
-      <parameter type-id='type-id-46'/>
-      <parameter type-id='type-id-32'/>
-      <parameter type-id='type-id-36'/>
-      <parameter type-id='type-id-32'/>
-      <return type-id='type-id-1'/>
-    </function-type>
-    <function-type size-in-bits='64' id='type-id-164'>
-      <parameter type-id='type-id-163'/>
-      <parameter type-id='type-id-46'/>
-      <parameter type-id='type-id-32'/>
-      <parameter type-id='type-id-36'/>
-      <parameter type-id='type-id-161'/>
-      <parameter type-id='type-id-129'/>
-      <return type-id='type-id-1'/>
-    </function-type>
-    <function-type size-in-bits='64' id='type-id-214'>
-      <parameter type-id='type-id-163'/>
-      <parameter type-id='type-id-46'/>
-      <parameter type-id='type-id-32'/>
-      <parameter type-id='type-id-36'/>
-      <parameter type-id='type-id-87'/>
-      <return type-id='type-id-1'/>
-    </function-type>
-    <function-type size-in-bits='64' id='type-id-190'>
-      <parameter type-id='type-id-163'/>
-      <parameter type-id='type-id-46'/>
-      <parameter type-id='type-id-32'/>
-      <parameter type-id='type-id-36'/>
-      <parameter type-id='type-id-123'/>
-      <return type-id='type-id-1'/>
-    </function-type>
-    <function-type size-in-bits='64' id='type-id-206'>
-      <parameter type-id='type-id-163'/>
-      <parameter type-id='type-id-46'/>
-      <parameter type-id='type-id-32'/>
-      <parameter type-id='type-id-36'/>
-      <parameter type-id='type-id-4'/>
-      <return type-id='type-id-1'/>
-    </function-type>
-    <function-type size-in-bits='64' id='type-id-202'>
-      <parameter type-id='type-id-163'/>
-      <parameter type-id='type-id-46'/>
-      <parameter type-id='type-id-32'/>
-      <parameter type-id='type-id-36'/>
-      <parameter type-id='type-id-3'/>
-      <return type-id='type-id-1'/>
-    </function-type>
-    <function-type size-in-bits='64' id='type-id-198'>
-      <parameter type-id='type-id-163'/>
-      <parameter type-id='type-id-46'/>
-      <parameter type-id='type-id-32'/>
-      <parameter type-id='type-id-36'/>
-      <parameter type-id='type-id-112'/>
-      <return type-id='type-id-1'/>
-    </function-type>
-    <function-type size-in-bits='64' id='type-id-210'>
-      <parameter type-id='type-id-163'/>
-      <parameter type-id='type-id-46'/>
-      <parameter type-id='type-id-32'/>
-      <parameter type-id='type-id-36'/>
-      <parameter type-id='type-id-94'/>
-      <return type-id='type-id-1'/>
-    </function-type>
-    <function-type size-in-bits='64' id='type-id-212'>
-      <parameter type-id='type-id-163'/>
-      <parameter type-id='type-id-46'/>
-      <parameter type-id='type-id-32'/>
-      <parameter type-id='type-id-36'/>
-      <parameter type-id='type-id-90'/>
-      <return type-id='type-id-1'/>
-    </function-type>
-    <function-type size-in-bits='64' id='type-id-204'>
-      <parameter type-id='type-id-163'/>
-      <parameter type-id='type-id-46'/>
-      <parameter type-id='type-id-32'/>
-      <parameter type-id='type-id-36'/>
-      <parameter type-id='type-id-104'/>
-      <return type-id='type-id-1'/>
-    </function-type>
-    <function-type size-in-bits='64' id='type-id-200'>
-      <parameter type-id='type-id-163'/>
-      <parameter type-id='type-id-46'/>
-      <parameter type-id='type-id-32'/>
-      <parameter type-id='type-id-36'/>
-      <parameter type-id='type-id-27'/>
-      <return type-id='type-id-1'/>
-    </function-type>
-    <function-type size-in-bits='64' id='type-id-196'>
-      <parameter type-id='type-id-163'/>
-      <parameter type-id='type-id-46'/>
-      <parameter type-id='type-id-32'/>
-      <parameter type-id='type-id-36'/>
-      <parameter type-id='type-id-28'/>
-      <return type-id='type-id-1'/>
-    </function-type>
-    <function-type size-in-bits='64' id='type-id-208'>
-      <parameter type-id='type-id-163'/>
-      <parameter type-id='type-id-46'/>
-      <parameter type-id='type-id-32'/>
-      <parameter type-id='type-id-36'/>
-      <parameter type-id='type-id-98'/>
-      <return type-id='type-id-1'/>
-    </function-type>
-    <function-type size-in-bits='64' id='type-id-184'>
-      <parameter type-id='type-id-163'/>
-      <parameter type-id='type-id-46'/>
-      <parameter type-id='type-id-32'/>
-      <parameter type-id='type-id-36'/>
-      <parameter type-id='type-id-132'/>
-      <parameter type-id='type-id-129'/>
-      <return type-id='type-id-1'/>
-    </function-type>
-    <function-type size-in-bits='64' id='type-id-176'>
-      <parameter type-id='type-id-163'/>
-      <parameter type-id='type-id-46'/>
-      <parameter type-id='type-id-32'/>
-      <parameter type-id='type-id-36'/>
-      <parameter type-id='type-id-144'/>
-      <parameter type-id='type-id-129'/>
-      <return type-id='type-id-1'/>
-    </function-type>
-    <function-type size-in-bits='64' id='type-id-172'>
-      <parameter type-id='type-id-163'/>
-      <parameter type-id='type-id-46'/>
-      <parameter type-id='type-id-32'/>
-      <parameter type-id='type-id-36'/>
-      <parameter type-id='type-id-150'/>
-      <parameter type-id='type-id-129'/>
-      <return type-id='type-id-1'/>
-    </function-type>
-    <function-type size-in-bits='64' id='type-id-168'>
-      <parameter type-id='type-id-163'/>
-      <parameter type-id='type-id-46'/>
-      <parameter type-id='type-id-32'/>
-      <parameter type-id='type-id-36'/>
-      <parameter type-id='type-id-156'/>
-      <parameter type-id='type-id-129'/>
-      <return type-id='type-id-1'/>
-    </function-type>
-    <function-type size-in-bits='64' id='type-id-180'>
-      <parameter type-id='type-id-163'/>
-      <parameter type-id='type-id-46'/>
-      <parameter type-id='type-id-32'/>
-      <parameter type-id='type-id-36'/>
-      <parameter type-id='type-id-138'/>
-      <parameter type-id='type-id-129'/>
-      <return type-id='type-id-1'/>
-    </function-type>
-  </abi-instr>
-  <abi-instr version='1.0' address-size='64' path='libnvpair_json.c' comp-dir-path='/home/runner/work/zfs/zfs/lib/libnvpair' language='LANG_C99'>
-    <function-decl name='nvlist_print_json' mangled-name='nvlist_print_json' visibility='default' binding='global' size-in-bits='64' elf-symbol-id='nvlist_print_json'>
-      <parameter type-id='type-id-34' name='fp'/>
-      <parameter type-id='type-id-32' name='nvl'/>
-      <return type-id='type-id-1'/>
-    </function-decl>
-    <function-decl name='fnvpair_value_string' mangled-name='fnvpair_value_string' visibility='default' binding='global' size-in-bits='64'>
-      <return type-id='type-id-25'/>
-    </function-decl>
-    <function-decl name='libspl_assertf' mangled-name='libspl_assertf' visibility='default' binding='global' size-in-bits='64'>
-      <return type-id='type-id-25'/>
-    </function-decl>
-    <function-decl name='fnvpair_value_byte' mangled-name='fnvpair_value_byte' visibility='default' binding='global' size-in-bits='64'>
-      <return type-id='type-id-25'/>
-    </function-decl>
-    <function-decl name='fnvpair_value_int16' mangled-name='fnvpair_value_int16' visibility='default' binding='global' size-in-bits='64'>
-      <return type-id='type-id-25'/>
-    </function-decl>
-    <function-decl name='fnvpair_value_uint16' mangled-name='fnvpair_value_uint16' visibility='default' binding='global' size-in-bits='64'>
-      <return type-id='type-id-25'/>
-    </function-decl>
-    <function-decl name='fnvpair_value_int32' mangled-name='fnvpair_value_int32' visibility='default' binding='global' size-in-bits='64'>
-      <return type-id='type-id-25'/>
-    </function-decl>
-    <function-decl name='fnvpair_value_uint32' mangled-name='fnvpair_value_uint32' visibility='default' binding='global' size-in-bits='64'>
-      <return type-id='type-id-25'/>
-    </function-decl>
-    <function-decl name='fnvpair_value_int64' mangled-name='fnvpair_value_int64' visibility='default' binding='global' size-in-bits='64'>
-      <return type-id='type-id-25'/>
-    </function-decl>
-    <function-decl name='fnvpair_value_uint64' mangled-name='fnvpair_value_uint64' visibility='default' binding='global' size-in-bits='64'>
-      <return type-id='type-id-25'/>
-    </function-decl>
-    <function-decl name='fnvpair_value_nvlist' mangled-name='fnvpair_value_nvlist' visibility='default' binding='global' size-in-bits='64'>
-      <return type-id='type-id-25'/>
-    </function-decl>
-    <function-decl name='fnvpair_value_boolean_value' mangled-name='fnvpair_value_boolean_value' visibility='default' binding='global' size-in-bits='64'>
-      <return type-id='type-id-25'/>
-    </function-decl>
-    <function-decl name='fnvpair_value_int8' mangled-name='fnvpair_value_int8' visibility='default' binding='global' size-in-bits='64'>
-      <return type-id='type-id-25'/>
-    </function-decl>
-    <function-decl name='fnvpair_value_uint8' mangled-name='fnvpair_value_uint8' visibility='default' binding='global' size-in-bits='64'>
-      <return type-id='type-id-25'/>
-    </function-decl>
-    <function-decl name='__ctype_get_mb_cur_max' mangled-name='__ctype_get_mb_cur_max' visibility='default' binding='global' size-in-bits='64'>
-      <return type-id='type-id-25'/>
-    </function-decl>
-    <function-decl name='mbrtowc' mangled-name='mbrtowc' visibility='default' binding='global' size-in-bits='64'>
-      <return type-id='type-id-25'/>
-    </function-decl>
-  </abi-instr>
-  <abi-instr version='1.0' address-size='64' path='nvpair_alloc_system.c' comp-dir-path='/home/runner/work/zfs/zfs/lib/libnvpair' language='LANG_C99'>
-    <class-decl name='nv_alloc' size-in-bits='128' is-struct='yes' visibility='default' id='type-id-219'>
-      <data-member access='public' layout-offset-in-bits='0'>
-        <var-decl name='nva_ops' type-id='type-id-220' visibility='default'/>
-      </data-member>
-      <data-member access='public' layout-offset-in-bits='64'>
-        <var-decl name='nva_arg' type-id='type-id-46' visibility='default'/>
-      </data-member>
-    </class-decl>
-    <class-decl name='nv_alloc_ops' size-in-bits='320' is-struct='yes' visibility='default' id='type-id-221'>
-      <data-member access='public' layout-offset-in-bits='0'>
-        <var-decl name='nv_ao_init' type-id='type-id-222' visibility='default'/>
-      </data-member>
-      <data-member access='public' layout-offset-in-bits='64'>
-        <var-decl name='nv_ao_fini' type-id='type-id-223' visibility='default'/>
-      </data-member>
-      <data-member access='public' layout-offset-in-bits='128'>
-        <var-decl name='nv_ao_alloc' type-id='type-id-224' visibility='default'/>
-      </data-member>
-      <data-member access='public' layout-offset-in-bits='192'>
-        <var-decl name='nv_ao_free' type-id='type-id-225' visibility='default'/>
-      </data-member>
-      <data-member access='public' layout-offset-in-bits='256'>
-        <var-decl name='nv_ao_reset' type-id='type-id-223' visibility='default'/>
-      </data-member>
-    </class-decl>
-    <typedef-decl name='nv_alloc_t' type-id='type-id-219' id='type-id-226'/>
-    <pointer-type-def type-id='type-id-226' size-in-bits='64' id='type-id-227'/>
-    <class-decl name='__va_list_tag' size-in-bits='192' is-struct='yes' visibility='default' id='type-id-228'>
-      <data-member access='public' layout-offset-in-bits='0'>
-        <var-decl name='gp_offset' type-id='type-id-21' visibility='default'/>
-      </data-member>
-      <data-member access='public' layout-offset-in-bits='32'>
-        <var-decl name='fp_offset' type-id='type-id-21' visibility='default'/>
-      </data-member>
-      <data-member access='public' layout-offset-in-bits='64'>
-        <var-decl name='overflow_arg_area' type-id='type-id-46' visibility='default'/>
-      </data-member>
-      <data-member access='public' layout-offset-in-bits='128'>
-        <var-decl name='reg_save_area' type-id='type-id-46' visibility='default'/>
-      </data-member>
-    </class-decl>
-    <pointer-type-def type-id='type-id-228' size-in-bits='64' id='type-id-229'/>
-    <pointer-type-def type-id='type-id-230' size-in-bits='64' id='type-id-222'/>
-    <pointer-type-def type-id='type-id-231' size-in-bits='64' id='type-id-223'/>
-    <pointer-type-def type-id='type-id-232' size-in-bits='64' id='type-id-224'/>
-    <pointer-type-def type-id='type-id-233' size-in-bits='64' id='type-id-225'/>
-    <typedef-decl name='nv_alloc_ops_t' type-id='type-id-221' id='type-id-234'/>
-    <qualified-type-def type-id='type-id-234' const='yes' id='type-id-235'/>
-    <pointer-type-def type-id='type-id-235' size-in-bits='64' id='type-id-220'/>
-    <var-decl name='nv_alloc_nosleep' type-id='type-id-227' mangled-name='nv_alloc_nosleep' visibility='default' elf-symbol-id='nv_alloc_nosleep'/>
-    <function-type size-in-bits='64' id='type-id-230'>
-      <parameter type-id='type-id-227'/>
-      <parameter type-id='type-id-229'/>
-      <return type-id='type-id-1'/>
-    </function-type>
-    <function-type size-in-bits='64' id='type-id-231'>
-      <parameter type-id='type-id-227'/>
-      <return type-id='type-id-25'/>
-    </function-type>
-    <function-type size-in-bits='64' id='type-id-233'>
-      <parameter type-id='type-id-227'/>
-      <parameter type-id='type-id-46'/>
-      <parameter type-id='type-id-20'/>
-      <return type-id='type-id-25'/>
-    </function-type>
-    <function-type size-in-bits='64' id='type-id-232'>
-      <parameter type-id='type-id-227'/>
-      <parameter type-id='type-id-20'/>
-      <return type-id='type-id-46'/>
-    </function-type>
-  </abi-instr>
-  <abi-instr version='1.0' address-size='64' path='../../module/nvpair/nvpair_alloc_fixed.c' comp-dir-path='/home/runner/work/zfs/zfs/lib/libnvpair' language='LANG_C99'>
-    <var-decl name='nv_fixed_ops' type-id='type-id-220' mangled-name='nv_fixed_ops' visibility='default' elf-symbol-id='nv_fixed_ops'/>
-  </abi-instr>
-  <abi-instr version='1.0' address-size='64' path='../../module/nvpair/nvpair.c' comp-dir-path='/home/runner/work/zfs/zfs/lib/libnvpair' language='LANG_C99'>
-    <function-decl name='nvlist_xunpack' mangled-name='nvlist_xunpack' visibility='default' binding='global' size-in-bits='64' elf-symbol-id='nvlist_xunpack'>
-      <parameter type-id='type-id-14' name='buf'/>
-      <parameter type-id='type-id-20' name='buflen'/>
-      <parameter type-id='type-id-161' name='nvlp'/>
-      <parameter type-id='type-id-227' name='nva'/>
-      <return type-id='type-id-1'/>
-    </function-decl>
-    <function-decl name='nvlist_unpack' mangled-name='nvlist_unpack' visibility='default' binding='global' size-in-bits='64' elf-symbol-id='nvlist_unpack'>
-      <parameter type-id='type-id-14' name='buf'/>
-      <parameter type-id='type-id-20' name='buflen'/>
-      <parameter type-id='type-id-161' name='nvlp'/>
-      <parameter type-id='type-id-1' name='kmflag'/>
-      <return type-id='type-id-1'/>
-    </function-decl>
-    <pointer-type-def type-id='type-id-20' size-in-bits='64' id='type-id-236'/>
-    <function-decl name='nvlist_pack' mangled-name='nvlist_pack' visibility='default' binding='global' size-in-bits='64' elf-symbol-id='nvlist_pack'>
-      <parameter type-id='type-id-32' name='nvl'/>
-      <parameter type-id='type-id-15' name='bufp'/>
-      <parameter type-id='type-id-236' name='buflen'/>
-      <parameter type-id='type-id-1' name='encoding'/>
-      <parameter type-id='type-id-1' name='kmflag'/>
-      <return type-id='type-id-1'/>
-    </function-decl>
-    <function-decl name='nvlist_merge' mangled-name='nvlist_merge' visibility='default' binding='global' size-in-bits='64' elf-symbol-id='nvlist_merge'>
-      <parameter type-id='type-id-32' name='dst'/>
-      <parameter type-id='type-id-32' name='nvl'/>
-      <parameter type-id='type-id-1' name='flag'/>
-      <return type-id='type-id-1'/>
-    </function-decl>
-    <function-decl name='nvlist_add_nvpair' mangled-name='nvlist_add_nvpair' visibility='default' binding='global' size-in-bits='64' elf-symbol-id='nvlist_add_nvpair'>
-      <parameter type-id='type-id-32' name='nvl'/>
-      <parameter type-id='type-id-12' name='nvp'/>
-      <return type-id='type-id-1'/>
-    </function-decl>
-    <pointer-type-def type-id='type-id-123' size-in-bits='64' id='type-id-237'/>
-    <function-decl name='nvpair_value_hrtime' mangled-name='nvpair_value_hrtime' visibility='default' binding='global' size-in-bits='64' elf-symbol-id='nvpair_value_hrtime'>
-      <parameter type-id='type-id-12' name='nvp'/>
-      <parameter type-id='type-id-237' name='val'/>
-      <return type-id='type-id-1'/>
-    </function-decl>
-    <pointer-type-def type-id='type-id-161' size-in-bits='64' id='type-id-238'/>
-    <pointer-type-def type-id='type-id-129' size-in-bits='64' id='type-id-239'/>
-    <function-decl name='nvpair_value_nvlist_array' mangled-name='nvpair_value_nvlist_array' visibility='default' binding='global' size-in-bits='64' elf-symbol-id='nvpair_value_nvlist_array'>
-      <parameter type-id='type-id-12' name='nvp'/>
-      <parameter type-id='type-id-238' name='val'/>
-      <parameter type-id='type-id-239' name='nelem'/>
-      <return type-id='type-id-1'/>
-    </function-decl>
-    <pointer-type-def type-id='type-id-15' size-in-bits='64' id='type-id-240'/>
-    <function-decl name='nvpair_value_string_array' mangled-name='nvpair_value_string_array' visibility='default' binding='global' size-in-bits='64' elf-symbol-id='nvpair_value_string_array'>
-      <parameter type-id='type-id-12' name='nvp'/>
-      <parameter type-id='type-id-240' name='val'/>
-      <parameter type-id='type-id-239' name='nelem'/>
-      <return type-id='type-id-1'/>
-    </function-decl>
-    <pointer-type-def type-id='type-id-156' size-in-bits='64' id='type-id-241'/>
-    <function-decl name='nvpair_value_uint64_array' mangled-name='nvpair_value_uint64_array' visibility='default' binding='global' size-in-bits='64' elf-symbol-id='nvpair_value_uint64_array'>
-      <parameter type-id='type-id-12' name='nvp'/>
-      <parameter type-id='type-id-241' name='val'/>
-      <parameter type-id='type-id-239' name='nelem'/>
-      <return type-id='type-id-1'/>
-    </function-decl>
-    <pointer-type-def type-id='type-id-153' size-in-bits='64' id='type-id-242'/>
-    <function-decl name='nvpair_value_int64_array' mangled-name='nvpair_value_int64_array' visibility='default' binding='global' size-in-bits='64' elf-symbol-id='nvpair_value_int64_array'>
-      <parameter type-id='type-id-12' name='nvp'/>
-      <parameter type-id='type-id-242' name='val'/>
-      <parameter type-id='type-id-239' name='nelem'/>
-      <return type-id='type-id-1'/>
-    </function-decl>
-    <pointer-type-def type-id='type-id-150' size-in-bits='64' id='type-id-243'/>
-    <function-decl name='nvpair_value_uint32_array' mangled-name='nvpair_value_uint32_array' visibility='default' binding='global' size-in-bits='64' elf-symbol-id='nvpair_value_uint32_array'>
-      <parameter type-id='type-id-12' name='nvp'/>
-      <parameter type-id='type-id-243' name='val'/>
-      <parameter type-id='type-id-239' name='nelem'/>
-      <return type-id='type-id-1'/>
-    </function-decl>
-    <pointer-type-def type-id='type-id-147' size-in-bits='64' id='type-id-244'/>
-    <function-decl name='nvpair_value_int32_array' mangled-name='nvpair_value_int32_array' visibility='default' binding='global' size-in-bits='64' elf-symbol-id='nvpair_value_int32_array'>
-      <parameter type-id='type-id-12' name='nvp'/>
-      <parameter type-id='type-id-244' name='val'/>
-      <parameter type-id='type-id-239' name='nelem'/>
-      <return type-id='type-id-1'/>
-    </function-decl>
-    <pointer-type-def type-id='type-id-144' size-in-bits='64' id='type-id-245'/>
-    <function-decl name='nvpair_value_uint16_array' mangled-name='nvpair_value_uint16_array' visibility='default' binding='global' size-in-bits='64' elf-symbol-id='nvpair_value_uint16_array'>
-      <parameter type-id='type-id-12' name='nvp'/>
-      <parameter type-id='type-id-245' name='val'/>
-      <parameter type-id='type-id-239' name='nelem'/>
-      <return type-id='type-id-1'/>
-    </function-decl>
-    <pointer-type-def type-id='type-id-141' size-in-bits='64' id='type-id-246'/>
-    <function-decl name='nvpair_value_int16_array' mangled-name='nvpair_value_int16_array' visibility='default' binding='global' size-in-bits='64' elf-symbol-id='nvpair_value_int16_array'>
-      <parameter type-id='type-id-12' name='nvp'/>
-      <parameter type-id='type-id-246' name='val'/>
-      <parameter type-id='type-id-239' name='nelem'/>
-      <return type-id='type-id-1'/>
-    </function-decl>
-    <pointer-type-def type-id='type-id-138' size-in-bits='64' id='type-id-247'/>
-    <function-decl name='nvpair_value_uint8_array' mangled-name='nvpair_value_uint8_array' visibility='default' binding='global' size-in-bits='64' elf-symbol-id='nvpair_value_uint8_array'>
-      <parameter type-id='type-id-12' name='nvp'/>
-      <parameter type-id='type-id-247' name='val'/>
-      <parameter type-id='type-id-239' name='nelem'/>
-      <return type-id='type-id-1'/>
-    </function-decl>
-    <pointer-type-def type-id='type-id-135' size-in-bits='64' id='type-id-248'/>
-    <function-decl name='nvpair_value_int8_array' mangled-name='nvpair_value_int8_array' visibility='default' binding='global' size-in-bits='64' elf-symbol-id='nvpair_value_int8_array'>
-      <parameter type-id='type-id-12' name='nvp'/>
-      <parameter type-id='type-id-248' name='val'/>
-      <parameter type-id='type-id-239' name='nelem'/>
-      <return type-id='type-id-1'/>
-    </function-decl>
-    <pointer-type-def type-id='type-id-132' size-in-bits='64' id='type-id-249'/>
-    <function-decl name='nvpair_value_byte_array' mangled-name='nvpair_value_byte_array' visibility='default' binding='global' size-in-bits='64' elf-symbol-id='nvpair_value_byte_array'>
-      <parameter type-id='type-id-12' name='nvp'/>
-      <parameter type-id='type-id-249' name='val'/>
-      <parameter type-id='type-id-239' name='nelem'/>
-      <return type-id='type-id-1'/>
-    </function-decl>
-    <pointer-type-def type-id='type-id-128' size-in-bits='64' id='type-id-250'/>
-    <function-decl name='nvpair_value_boolean_array' mangled-name='nvpair_value_boolean_array' visibility='default' binding='global' size-in-bits='64' elf-symbol-id='nvpair_value_boolean_array'>
-      <parameter type-id='type-id-12' name='nvp'/>
-      <parameter type-id='type-id-250' name='val'/>
-      <parameter type-id='type-id-239' name='nelem'/>
-      <return type-id='type-id-1'/>
-    </function-decl>
-    <function-decl name='nvpair_value_nvlist' mangled-name='nvpair_value_nvlist' visibility='default' binding='global' size-in-bits='64' elf-symbol-id='nvpair_value_nvlist'>
-      <parameter type-id='type-id-12' name='nvp'/>
-      <parameter type-id='type-id-161' name='val'/>
-      <return type-id='type-id-1'/>
-    </function-decl>
-    <function-decl name='nvpair_value_string' mangled-name='nvpair_value_string' visibility='default' binding='global' size-in-bits='64' elf-symbol-id='nvpair_value_string'>
-      <parameter type-id='type-id-12' name='nvp'/>
-      <parameter type-id='type-id-15' name='val'/>
-      <return type-id='type-id-1'/>
-    </function-decl>
-    <pointer-type-def type-id='type-id-117' size-in-bits='64' id='type-id-251'/>
-    <function-decl name='nvpair_value_double' mangled-name='nvpair_value_double' visibility='default' binding='global' size-in-bits='64' elf-symbol-id='nvpair_value_double'>
-      <parameter type-id='type-id-12' name='nvp'/>
-      <parameter type-id='type-id-251' name='val'/>
-      <return type-id='type-id-1'/>
-    </function-decl>
-    <function-decl name='nvpair_value_uint64' mangled-name='nvpair_value_uint64' visibility='default' binding='global' size-in-bits='64' elf-symbol-id='nvpair_value_uint64'>
-      <parameter type-id='type-id-12' name='nvp'/>
-      <parameter type-id='type-id-156' name='val'/>
-      <return type-id='type-id-1'/>
-    </function-decl>
-    <function-decl name='nvpair_value_int64' mangled-name='nvpair_value_int64' visibility='default' binding='global' size-in-bits='64' elf-symbol-id='nvpair_value_int64'>
-      <parameter type-id='type-id-12' name='nvp'/>
-      <parameter type-id='type-id-153' name='val'/>
-      <return type-id='type-id-1'/>
-    </function-decl>
-    <function-decl name='nvpair_value_uint32' mangled-name='nvpair_value_uint32' visibility='default' binding='global' size-in-bits='64' elf-symbol-id='nvpair_value_uint32'>
-      <parameter type-id='type-id-12' name='nvp'/>
-      <parameter type-id='type-id-150' name='val'/>
-      <return type-id='type-id-1'/>
-    </function-decl>
-    <function-decl name='nvpair_value_int32' mangled-name='nvpair_value_int32' visibility='default' binding='global' size-in-bits='64' elf-symbol-id='nvpair_value_int32'>
-      <parameter type-id='type-id-12' name='nvp'/>
-      <parameter type-id='type-id-147' name='val'/>
-      <return type-id='type-id-1'/>
-    </function-decl>
-    <function-decl name='nvpair_value_uint16' mangled-name='nvpair_value_uint16' visibility='default' binding='global' size-in-bits='64' elf-symbol-id='nvpair_value_uint16'>
-      <parameter type-id='type-id-12' name='nvp'/>
-      <parameter type-id='type-id-144' name='val'/>
-      <return type-id='type-id-1'/>
-    </function-decl>
-    <function-decl name='nvpair_value_int16' mangled-name='nvpair_value_int16' visibility='default' binding='global' size-in-bits='64' elf-symbol-id='nvpair_value_int16'>
-      <parameter type-id='type-id-12' name='nvp'/>
-      <parameter type-id='type-id-141' name='val'/>
-      <return type-id='type-id-1'/>
-    </function-decl>
-    <function-decl name='nvpair_value_uint8' mangled-name='nvpair_value_uint8' visibility='default' binding='global' size-in-bits='64' elf-symbol-id='nvpair_value_uint8'>
-      <parameter type-id='type-id-12' name='nvp'/>
-      <parameter type-id='type-id-138' name='val'/>
-      <return type-id='type-id-1'/>
-    </function-decl>
-    <function-decl name='nvpair_value_int8' mangled-name='nvpair_value_int8' visibility='default' binding='global' size-in-bits='64' elf-symbol-id='nvpair_value_int8'>
-      <parameter type-id='type-id-12' name='nvp'/>
-      <parameter type-id='type-id-135' name='val'/>
-      <return type-id='type-id-1'/>
-    </function-decl>
-    <function-decl name='nvpair_value_byte' mangled-name='nvpair_value_byte' visibility='default' binding='global' size-in-bits='64' elf-symbol-id='nvpair_value_byte'>
-      <parameter type-id='type-id-12' name='nvp'/>
-      <parameter type-id='type-id-132' name='val'/>
-      <return type-id='type-id-1'/>
-    </function-decl>
-    <function-decl name='nvpair_value_boolean_value' mangled-name='nvpair_value_boolean_value' visibility='default' binding='global' size-in-bits='64' elf-symbol-id='nvpair_value_boolean_value'>
-      <parameter type-id='type-id-12' name='nvp'/>
-      <parameter type-id='type-id-128' name='val'/>
-      <return type-id='type-id-1'/>
-    </function-decl>
-    <function-decl name='nvlist_exists' mangled-name='nvlist_exists' visibility='default' binding='global' size-in-bits='64' elf-symbol-id='nvlist_exists'>
-      <parameter type-id='type-id-32' name='nvl'/>
-      <parameter type-id='type-id-36' name='name'/>
-      <return type-id='type-id-87'/>
-    </function-decl>
-    <pointer-type-def type-id='type-id-12' size-in-bits='64' id='type-id-252'/>
-    <pointer-type-def type-id='type-id-1' size-in-bits='64' id='type-id-253'/>
-    <function-decl name='nvlist_lookup_nvpair_embedded_index' mangled-name='nvlist_lookup_nvpair_embedded_index' visibility='default' binding='global' size-in-bits='64' elf-symbol-id='nvlist_lookup_nvpair_embedded_index'>
-      <parameter type-id='type-id-32' name='nvl'/>
-      <parameter type-id='type-id-36' name='name'/>
-      <parameter type-id='type-id-252' name='ret'/>
-      <parameter type-id='type-id-253' name='ip'/>
-      <parameter type-id='type-id-15' name='ep'/>
-      <return type-id='type-id-1'/>
-    </function-decl>
-    <function-decl name='nvlist_lookup_nvpair' mangled-name='nvlist_lookup_nvpair' visibility='default' binding='global' size-in-bits='64' elf-symbol-id='nvlist_lookup_nvpair'>
-      <parameter type-id='type-id-32' name='nvl'/>
-      <parameter type-id='type-id-36' name='name'/>
-      <parameter type-id='type-id-252' name='ret'/>
-      <return type-id='type-id-1'/>
-    </function-decl>
-    <function-decl name='nvlist_lookup_pairs' mangled-name='nvlist_lookup_pairs' visibility='default' binding='global' size-in-bits='64' elf-symbol-id='nvlist_lookup_pairs'>
-      <parameter type-id='type-id-32' name='nvl'/>
-      <parameter type-id='type-id-1' name='flag'/>
-      <parameter is-variadic='yes'/>
-      <return type-id='type-id-1'/>
-    </function-decl>
-    <function-decl name='nvlist_lookup_hrtime' mangled-name='nvlist_lookup_hrtime' visibility='default' binding='global' size-in-bits='64' elf-symbol-id='nvlist_lookup_hrtime'>
-      <parameter type-id='type-id-32' name='nvl'/>
-      <parameter type-id='type-id-36' name='name'/>
-      <parameter type-id='type-id-237' name='val'/>
-      <return type-id='type-id-1'/>
-    </function-decl>
-    <function-decl name='nvlist_lookup_nvlist_array' mangled-name='nvlist_lookup_nvlist_array' visibility='default' binding='global' size-in-bits='64' elf-symbol-id='nvlist_lookup_nvlist_array'>
-      <parameter type-id='type-id-32' name='nvl'/>
-      <parameter type-id='type-id-36' name='name'/>
-      <parameter type-id='type-id-238' name='a'/>
-      <parameter type-id='type-id-239' name='n'/>
-      <return type-id='type-id-1'/>
-    </function-decl>
-    <function-decl name='nvlist_lookup_string_array' mangled-name='nvlist_lookup_string_array' visibility='default' binding='global' size-in-bits='64' elf-symbol-id='nvlist_lookup_string_array'>
-      <parameter type-id='type-id-32' name='nvl'/>
-      <parameter type-id='type-id-36' name='name'/>
-      <parameter type-id='type-id-240' name='a'/>
-      <parameter type-id='type-id-239' name='n'/>
-      <return type-id='type-id-1'/>
-    </function-decl>
-    <function-decl name='nvlist_lookup_uint64_array' mangled-name='nvlist_lookup_uint64_array' visibility='default' binding='global' size-in-bits='64' elf-symbol-id='nvlist_lookup_uint64_array'>
-      <parameter type-id='type-id-32' name='nvl'/>
-      <parameter type-id='type-id-36' name='name'/>
-      <parameter type-id='type-id-241' name='a'/>
-      <parameter type-id='type-id-239' name='n'/>
-      <return type-id='type-id-1'/>
-    </function-decl>
-    <function-decl name='nvlist_lookup_int64_array' mangled-name='nvlist_lookup_int64_array' visibility='default' binding='global' size-in-bits='64' elf-symbol-id='nvlist_lookup_int64_array'>
-      <parameter type-id='type-id-32' name='nvl'/>
-      <parameter type-id='type-id-36' name='name'/>
-      <parameter type-id='type-id-242' name='a'/>
-      <parameter type-id='type-id-239' name='n'/>
-      <return type-id='type-id-1'/>
-    </function-decl>
-    <function-decl name='nvlist_lookup_uint32_array' mangled-name='nvlist_lookup_uint32_array' visibility='default' binding='global' size-in-bits='64' elf-symbol-id='nvlist_lookup_uint32_array'>
-      <parameter type-id='type-id-32' name='nvl'/>
-      <parameter type-id='type-id-36' name='name'/>
-      <parameter type-id='type-id-243' name='a'/>
-      <parameter type-id='type-id-239' name='n'/>
-      <return type-id='type-id-1'/>
-    </function-decl>
-    <function-decl name='nvlist_lookup_int32_array' mangled-name='nvlist_lookup_int32_array' visibility='default' binding='global' size-in-bits='64' elf-symbol-id='nvlist_lookup_int32_array'>
-      <parameter type-id='type-id-32' name='nvl'/>
-      <parameter type-id='type-id-36' name='name'/>
-      <parameter type-id='type-id-244' name='a'/>
-      <parameter type-id='type-id-239' name='n'/>
-      <return type-id='type-id-1'/>
-    </function-decl>
-    <function-decl name='nvlist_lookup_uint16_array' mangled-name='nvlist_lookup_uint16_array' visibility='default' binding='global' size-in-bits='64' elf-symbol-id='nvlist_lookup_uint16_array'>
-      <parameter type-id='type-id-32' name='nvl'/>
-      <parameter type-id='type-id-36' name='name'/>
-      <parameter type-id='type-id-245' name='a'/>
-      <parameter type-id='type-id-239' name='n'/>
-      <return type-id='type-id-1'/>
-    </function-decl>
-    <function-decl name='nvlist_lookup_int16_array' mangled-name='nvlist_lookup_int16_array' visibility='default' binding='global' size-in-bits='64' elf-symbol-id='nvlist_lookup_int16_array'>
-      <parameter type-id='type-id-32' name='nvl'/>
-      <parameter type-id='type-id-36' name='name'/>
-      <parameter type-id='type-id-246' name='a'/>
-      <parameter type-id='type-id-239' name='n'/>
-      <return type-id='type-id-1'/>
-    </function-decl>
-    <function-decl name='nvlist_lookup_uint8_array' mangled-name='nvlist_lookup_uint8_array' visibility='default' binding='global' size-in-bits='64' elf-symbol-id='nvlist_lookup_uint8_array'>
-      <parameter type-id='type-id-32' name='nvl'/>
-      <parameter type-id='type-id-36' name='name'/>
-      <parameter type-id='type-id-247' name='a'/>
-      <parameter type-id='type-id-239' name='n'/>
-      <return type-id='type-id-1'/>
-    </function-decl>
-    <function-decl name='nvlist_lookup_int8_array' mangled-name='nvlist_lookup_int8_array' visibility='default' binding='global' size-in-bits='64' elf-symbol-id='nvlist_lookup_int8_array'>
-      <parameter type-id='type-id-32' name='nvl'/>
-      <parameter type-id='type-id-36' name='name'/>
-      <parameter type-id='type-id-248' name='a'/>
-      <parameter type-id='type-id-239' name='n'/>
-      <return type-id='type-id-1'/>
-    </function-decl>
-    <function-decl name='nvlist_lookup_byte_array' mangled-name='nvlist_lookup_byte_array' visibility='default' binding='global' size-in-bits='64' elf-symbol-id='nvlist_lookup_byte_array'>
-      <parameter type-id='type-id-32' name='nvl'/>
-      <parameter type-id='type-id-36' name='name'/>
-      <parameter type-id='type-id-249' name='a'/>
-      <parameter type-id='type-id-239' name='n'/>
-      <return type-id='type-id-1'/>
-    </function-decl>
-    <function-decl name='nvlist_lookup_boolean_array' mangled-name='nvlist_lookup_boolean_array' visibility='default' binding='global' size-in-bits='64' elf-symbol-id='nvlist_lookup_boolean_array'>
-      <parameter type-id='type-id-32' name='nvl'/>
-      <parameter type-id='type-id-36' name='name'/>
-      <parameter type-id='type-id-250' name='a'/>
-      <parameter type-id='type-id-239' name='n'/>
-      <return type-id='type-id-1'/>
-    </function-decl>
-    <function-decl name='nvlist_lookup_nvlist' mangled-name='nvlist_lookup_nvlist' visibility='default' binding='global' size-in-bits='64' elf-symbol-id='nvlist_lookup_nvlist'>
-      <parameter type-id='type-id-32' name='nvl'/>
-      <parameter type-id='type-id-36' name='name'/>
-      <parameter type-id='type-id-161' name='val'/>
-      <return type-id='type-id-1'/>
-    </function-decl>
-    <function-decl name='nvlist_lookup_string' mangled-name='nvlist_lookup_string' visibility='default' binding='global' size-in-bits='64' elf-symbol-id='nvlist_lookup_string'>
-      <parameter type-id='type-id-32' name='nvl'/>
-      <parameter type-id='type-id-36' name='name'/>
-      <parameter type-id='type-id-15' name='val'/>
-      <return type-id='type-id-1'/>
-    </function-decl>
-    <function-decl name='nvlist_lookup_double' mangled-name='nvlist_lookup_double' visibility='default' binding='global' size-in-bits='64' elf-symbol-id='nvlist_lookup_double'>
-      <parameter type-id='type-id-32' name='nvl'/>
-      <parameter type-id='type-id-36' name='name'/>
-      <parameter type-id='type-id-251' name='val'/>
-      <return type-id='type-id-1'/>
-    </function-decl>
-    <function-decl name='nvlist_lookup_uint64' mangled-name='nvlist_lookup_uint64' visibility='default' binding='global' size-in-bits='64' elf-symbol-id='nvlist_lookup_uint64'>
-      <parameter type-id='type-id-32' name='nvl'/>
-      <parameter type-id='type-id-36' name='name'/>
-      <parameter type-id='type-id-156' name='val'/>
-      <return type-id='type-id-1'/>
-    </function-decl>
-    <function-decl name='nvlist_lookup_int64' mangled-name='nvlist_lookup_int64' visibility='default' binding='global' size-in-bits='64' elf-symbol-id='nvlist_lookup_int64'>
-      <parameter type-id='type-id-32' name='nvl'/>
-      <parameter type-id='type-id-36' name='name'/>
-      <parameter type-id='type-id-153' name='val'/>
-      <return type-id='type-id-1'/>
-    </function-decl>
-    <function-decl name='nvlist_lookup_uint32' mangled-name='nvlist_lookup_uint32' visibility='default' binding='global' size-in-bits='64' elf-symbol-id='nvlist_lookup_uint32'>
-      <parameter type-id='type-id-32' name='nvl'/>
-      <parameter type-id='type-id-36' name='name'/>
-      <parameter type-id='type-id-150' name='val'/>
-      <return type-id='type-id-1'/>
-    </function-decl>
-    <function-decl name='nvlist_lookup_int32' mangled-name='nvlist_lookup_int32' visibility='default' binding='global' size-in-bits='64' elf-symbol-id='nvlist_lookup_int32'>
-      <parameter type-id='type-id-32' name='nvl'/>
-      <parameter type-id='type-id-36' name='name'/>
-      <parameter type-id='type-id-147' name='val'/>
-      <return type-id='type-id-1'/>
-    </function-decl>
-    <function-decl name='nvlist_lookup_uint16' mangled-name='nvlist_lookup_uint16' visibility='default' binding='global' size-in-bits='64' elf-symbol-id='nvlist_lookup_uint16'>
-      <parameter type-id='type-id-32' name='nvl'/>
-      <parameter type-id='type-id-36' name='name'/>
-      <parameter type-id='type-id-144' name='val'/>
-      <return type-id='type-id-1'/>
-    </function-decl>
-    <function-decl name='nvlist_lookup_int16' mangled-name='nvlist_lookup_int16' visibility='default' binding='global' size-in-bits='64' elf-symbol-id='nvlist_lookup_int16'>
-      <parameter type-id='type-id-32' name='nvl'/>
-      <parameter type-id='type-id-36' name='name'/>
-      <parameter type-id='type-id-141' name='val'/>
-      <return type-id='type-id-1'/>
-    </function-decl>
-    <function-decl name='nvlist_lookup_uint8' mangled-name='nvlist_lookup_uint8' visibility='default' binding='global' size-in-bits='64' elf-symbol-id='nvlist_lookup_uint8'>
-      <parameter type-id='type-id-32' name='nvl'/>
-      <parameter type-id='type-id-36' name='name'/>
-      <parameter type-id='type-id-138' name='val'/>
-      <return type-id='type-id-1'/>
-    </function-decl>
-    <function-decl name='nvlist_lookup_int8' mangled-name='nvlist_lookup_int8' visibility='default' binding='global' size-in-bits='64' elf-symbol-id='nvlist_lookup_int8'>
-      <parameter type-id='type-id-32' name='nvl'/>
-      <parameter type-id='type-id-36' name='name'/>
-      <parameter type-id='type-id-135' name='val'/>
-      <return type-id='type-id-1'/>
-    </function-decl>
-    <function-decl name='nvlist_lookup_byte' mangled-name='nvlist_lookup_byte' visibility='default' binding='global' size-in-bits='64' elf-symbol-id='nvlist_lookup_byte'>
-      <parameter type-id='type-id-32' name='nvl'/>
-      <parameter type-id='type-id-36' name='name'/>
-      <parameter type-id='type-id-132' name='val'/>
-      <return type-id='type-id-1'/>
-    </function-decl>
-    <function-decl name='nvlist_lookup_boolean_value' mangled-name='nvlist_lookup_boolean_value' visibility='default' binding='global' size-in-bits='64' elf-symbol-id='nvlist_lookup_boolean_value'>
-      <parameter type-id='type-id-32' name='nvl'/>
-      <parameter type-id='type-id-36' name='name'/>
-      <parameter type-id='type-id-128' name='val'/>
-      <return type-id='type-id-1'/>
-    </function-decl>
-    <function-decl name='nvlist_lookup_boolean' mangled-name='nvlist_lookup_boolean' visibility='default' binding='global' size-in-bits='64' elf-symbol-id='nvlist_lookup_boolean'>
-      <parameter type-id='type-id-32' name='nvl'/>
-      <parameter type-id='type-id-36' name='name'/>
-      <return type-id='type-id-1'/>
-    </function-decl>
-    <function-decl name='nvpair_type_is_array' mangled-name='nvpair_type_is_array' visibility='default' binding='global' size-in-bits='64' elf-symbol-id='nvpair_type_is_array'>
-      <parameter type-id='type-id-12' name='nvp'/>
-      <return type-id='type-id-1'/>
-    </function-decl>
-    <function-decl name='nvpair_type' mangled-name='nvpair_type' visibility='default' binding='global' size-in-bits='64' elf-symbol-id='nvpair_type'>
-      <parameter type-id='type-id-12' name='nvp'/>
-      <return type-id='type-id-5'/>
-    </function-decl>
-    <function-decl name='nvpair_name' mangled-name='nvpair_name' visibility='default' binding='global' size-in-bits='64' elf-symbol-id='nvpair_name'>
-      <parameter type-id='type-id-12' name='nvp'/>
-      <return type-id='type-id-14'/>
-    </function-decl>
-    <function-decl name='nvlist_empty' mangled-name='nvlist_empty' visibility='default' binding='global' size-in-bits='64' elf-symbol-id='nvlist_empty'>
-      <parameter type-id='type-id-32' name='nvl'/>
-      <return type-id='type-id-87'/>
-    </function-decl>
-    <function-decl name='nvlist_prev_nvpair' mangled-name='nvlist_prev_nvpair' visibility='default' binding='global' size-in-bits='64' elf-symbol-id='nvlist_prev_nvpair'>
-      <parameter type-id='type-id-32' name='nvl'/>
-      <parameter type-id='type-id-12' name='nvp'/>
-      <return type-id='type-id-12'/>
-    </function-decl>
-    <function-decl name='nvlist_next_nvpair' mangled-name='nvlist_next_nvpair' visibility='default' binding='global' size-in-bits='64' elf-symbol-id='nvlist_next_nvpair'>
-      <parameter type-id='type-id-32' name='nvl'/>
-      <parameter type-id='type-id-12' name='nvp'/>
-      <return type-id='type-id-12'/>
-    </function-decl>
-    <function-decl name='nvlist_add_nvlist_array' mangled-name='nvlist_add_nvlist_array' visibility='default' binding='global' size-in-bits='64' elf-symbol-id='nvlist_add_nvlist_array'>
-      <parameter type-id='type-id-32' name='nvl'/>
-      <parameter type-id='type-id-36' name='name'/>
-      <parameter type-id='type-id-161' name='a'/>
-      <parameter type-id='type-id-129' name='n'/>
-      <return type-id='type-id-1'/>
-    </function-decl>
-    <function-decl name='nvlist_add_nvlist' mangled-name='nvlist_add_nvlist' visibility='default' binding='global' size-in-bits='64' elf-symbol-id='nvlist_add_nvlist'>
-      <parameter type-id='type-id-32' name='nvl'/>
-      <parameter type-id='type-id-36' name='name'/>
-      <parameter type-id='type-id-32' name='val'/>
-      <return type-id='type-id-1'/>
-    </function-decl>
-    <function-decl name='nvlist_add_hrtime' mangled-name='nvlist_add_hrtime' visibility='default' binding='global' size-in-bits='64' elf-symbol-id='nvlist_add_hrtime'>
-      <parameter type-id='type-id-32' name='nvl'/>
-      <parameter type-id='type-id-36' name='name'/>
-      <parameter type-id='type-id-123' name='val'/>
-      <return type-id='type-id-1'/>
-    </function-decl>
-    <qualified-type-def type-id='type-id-14' const='yes' id='type-id-254'/>
-    <pointer-type-def type-id='type-id-254' size-in-bits='64' id='type-id-255'/>
-    <function-decl name='nvlist_add_string_array' mangled-name='nvlist_add_string_array' visibility='default' binding='global' size-in-bits='64' elf-symbol-id='nvlist_add_string_array'>
-      <parameter type-id='type-id-32' name='nvl'/>
-      <parameter type-id='type-id-36' name='name'/>
-      <parameter type-id='type-id-255' name='a'/>
-      <parameter type-id='type-id-129' name='n'/>
-      <return type-id='type-id-1'/>
-    </function-decl>
-    <function-decl name='nvlist_add_uint64_array' mangled-name='nvlist_add_uint64_array' visibility='default' binding='global' size-in-bits='64' elf-symbol-id='nvlist_add_uint64_array'>
-      <parameter type-id='type-id-32' name='nvl'/>
-      <parameter type-id='type-id-36' name='name'/>
-      <parameter type-id='type-id-156' name='a'/>
-      <parameter type-id='type-id-129' name='n'/>
-      <return type-id='type-id-1'/>
-    </function-decl>
-    <function-decl name='nvlist_add_int64_array' mangled-name='nvlist_add_int64_array' visibility='default' binding='global' size-in-bits='64' elf-symbol-id='nvlist_add_int64_array'>
-      <parameter type-id='type-id-32' name='nvl'/>
-      <parameter type-id='type-id-36' name='name'/>
-      <parameter type-id='type-id-153' name='a'/>
-      <parameter type-id='type-id-129' name='n'/>
-      <return type-id='type-id-1'/>
-    </function-decl>
-    <function-decl name='nvlist_add_uint32_array' mangled-name='nvlist_add_uint32_array' visibility='default' binding='global' size-in-bits='64' elf-symbol-id='nvlist_add_uint32_array'>
-      <parameter type-id='type-id-32' name='nvl'/>
-      <parameter type-id='type-id-36' name='name'/>
-      <parameter type-id='type-id-150' name='a'/>
-      <parameter type-id='type-id-129' name='n'/>
-      <return type-id='type-id-1'/>
-    </function-decl>
-    <function-decl name='nvlist_add_int32_array' mangled-name='nvlist_add_int32_array' visibility='default' binding='global' size-in-bits='64' elf-symbol-id='nvlist_add_int32_array'>
-      <parameter type-id='type-id-32' name='nvl'/>
-      <parameter type-id='type-id-36' name='name'/>
-      <parameter type-id='type-id-147' name='a'/>
-      <parameter type-id='type-id-129' name='n'/>
-      <return type-id='type-id-1'/>
-    </function-decl>
-    <function-decl name='nvlist_add_uint16_array' mangled-name='nvlist_add_uint16_array' visibility='default' binding='global' size-in-bits='64' elf-symbol-id='nvlist_add_uint16_array'>
-      <parameter type-id='type-id-32' name='nvl'/>
-      <parameter type-id='type-id-36' name='name'/>
-      <parameter type-id='type-id-144' name='a'/>
-      <parameter type-id='type-id-129' name='n'/>
-      <return type-id='type-id-1'/>
-    </function-decl>
-    <function-decl name='nvlist_add_int16_array' mangled-name='nvlist_add_int16_array' visibility='default' binding='global' size-in-bits='64' elf-symbol-id='nvlist_add_int16_array'>
-      <parameter type-id='type-id-32' name='nvl'/>
-      <parameter type-id='type-id-36' name='name'/>
-      <parameter type-id='type-id-141' name='a'/>
-      <parameter type-id='type-id-129' name='n'/>
-      <return type-id='type-id-1'/>
-    </function-decl>
-    <function-decl name='nvlist_add_uint8_array' mangled-name='nvlist_add_uint8_array' visibility='default' binding='global' size-in-bits='64' elf-symbol-id='nvlist_add_uint8_array'>
-      <parameter type-id='type-id-32' name='nvl'/>
-      <parameter type-id='type-id-36' name='name'/>
-      <parameter type-id='type-id-138' name='a'/>
-      <parameter type-id='type-id-129' name='n'/>
-      <return type-id='type-id-1'/>
-    </function-decl>
-    <function-decl name='nvlist_add_int8_array' mangled-name='nvlist_add_int8_array' visibility='default' binding='global' size-in-bits='64' elf-symbol-id='nvlist_add_int8_array'>
-      <parameter type-id='type-id-32' name='nvl'/>
-      <parameter type-id='type-id-36' name='name'/>
-      <parameter type-id='type-id-135' name='a'/>
-      <parameter type-id='type-id-129' name='n'/>
-      <return type-id='type-id-1'/>
-    </function-decl>
-    <function-decl name='nvlist_add_byte_array' mangled-name='nvlist_add_byte_array' visibility='default' binding='global' size-in-bits='64' elf-symbol-id='nvlist_add_byte_array'>
-      <parameter type-id='type-id-32' name='nvl'/>
-      <parameter type-id='type-id-36' name='name'/>
-      <parameter type-id='type-id-132' name='a'/>
-      <parameter type-id='type-id-129' name='n'/>
-      <return type-id='type-id-1'/>
-    </function-decl>
-    <function-decl name='nvlist_add_boolean_array' mangled-name='nvlist_add_boolean_array' visibility='default' binding='global' size-in-bits='64' elf-symbol-id='nvlist_add_boolean_array'>
-      <parameter type-id='type-id-32' name='nvl'/>
-      <parameter type-id='type-id-36' name='name'/>
-      <parameter type-id='type-id-128' name='a'/>
-      <parameter type-id='type-id-129' name='n'/>
-      <return type-id='type-id-1'/>
-    </function-decl>
-    <function-decl name='nvlist_add_string' mangled-name='nvlist_add_string' visibility='default' binding='global' size-in-bits='64' elf-symbol-id='nvlist_add_string'>
-      <parameter type-id='type-id-32' name='nvl'/>
-      <parameter type-id='type-id-36' name='name'/>
-      <parameter type-id='type-id-36' name='val'/>
-      <return type-id='type-id-1'/>
-    </function-decl>
-    <function-decl name='nvlist_add_double' mangled-name='nvlist_add_double' visibility='default' binding='global' size-in-bits='64' elf-symbol-id='nvlist_add_double'>
-      <parameter type-id='type-id-32' name='nvl'/>
-      <parameter type-id='type-id-36' name='name'/>
-      <parameter type-id='type-id-117' name='val'/>
-      <return type-id='type-id-1'/>
-    </function-decl>
-    <function-decl name='nvlist_add_uint64' mangled-name='nvlist_add_uint64' visibility='default' binding='global' size-in-bits='64' elf-symbol-id='nvlist_add_uint64'>
-      <parameter type-id='type-id-32' name='nvl'/>
-      <parameter type-id='type-id-36' name='name'/>
-      <parameter type-id='type-id-28' name='val'/>
-      <return type-id='type-id-1'/>
-    </function-decl>
-    <function-decl name='nvlist_add_int64' mangled-name='nvlist_add_int64' visibility='default' binding='global' size-in-bits='64' elf-symbol-id='nvlist_add_int64'>
-      <parameter type-id='type-id-32' name='nvl'/>
-      <parameter type-id='type-id-36' name='name'/>
-      <parameter type-id='type-id-112' name='val'/>
-      <return type-id='type-id-1'/>
-    </function-decl>
-    <function-decl name='nvlist_add_uint32' mangled-name='nvlist_add_uint32' visibility='default' binding='global' size-in-bits='64' elf-symbol-id='nvlist_add_uint32'>
-      <parameter type-id='type-id-32' name='nvl'/>
-      <parameter type-id='type-id-36' name='name'/>
-      <parameter type-id='type-id-27' name='val'/>
-      <return type-id='type-id-1'/>
-    </function-decl>
-    <function-decl name='nvlist_add_int32' mangled-name='nvlist_add_int32' visibility='default' binding='global' size-in-bits='64' elf-symbol-id='nvlist_add_int32'>
-      <parameter type-id='type-id-32' name='nvl'/>
-      <parameter type-id='type-id-36' name='name'/>
-      <parameter type-id='type-id-3' name='val'/>
-      <return type-id='type-id-1'/>
-    </function-decl>
-    <function-decl name='nvlist_add_uint16' mangled-name='nvlist_add_uint16' visibility='default' binding='global' size-in-bits='64' elf-symbol-id='nvlist_add_uint16'>
-      <parameter type-id='type-id-32' name='nvl'/>
-      <parameter type-id='type-id-36' name='name'/>
-      <parameter type-id='type-id-104' name='val'/>
-      <return type-id='type-id-1'/>
-    </function-decl>
-    <function-decl name='nvlist_add_int16' mangled-name='nvlist_add_int16' visibility='default' binding='global' size-in-bits='64' elf-symbol-id='nvlist_add_int16'>
-      <parameter type-id='type-id-32' name='nvl'/>
-      <parameter type-id='type-id-36' name='name'/>
-      <parameter type-id='type-id-4' name='val'/>
-      <return type-id='type-id-1'/>
-    </function-decl>
-    <function-decl name='nvlist_add_uint8' mangled-name='nvlist_add_uint8' visibility='default' binding='global' size-in-bits='64' elf-symbol-id='nvlist_add_uint8'>
-      <parameter type-id='type-id-32' name='nvl'/>
-      <parameter type-id='type-id-36' name='name'/>
-      <parameter type-id='type-id-98' name='val'/>
-      <return type-id='type-id-1'/>
-    </function-decl>
-    <function-decl name='nvlist_add_int8' mangled-name='nvlist_add_int8' visibility='default' binding='global' size-in-bits='64' elf-symbol-id='nvlist_add_int8'>
-      <parameter type-id='type-id-32' name='nvl'/>
-      <parameter type-id='type-id-36' name='name'/>
-      <parameter type-id='type-id-94' name='val'/>
-      <return type-id='type-id-1'/>
-    </function-decl>
-    <function-decl name='nvlist_add_byte' mangled-name='nvlist_add_byte' visibility='default' binding='global' size-in-bits='64' elf-symbol-id='nvlist_add_byte'>
-      <parameter type-id='type-id-32' name='nvl'/>
-      <parameter type-id='type-id-36' name='name'/>
-      <parameter type-id='type-id-90' name='val'/>
-      <return type-id='type-id-1'/>
-    </function-decl>
-    <function-decl name='nvlist_add_boolean_value' mangled-name='nvlist_add_boolean_value' visibility='default' binding='global' size-in-bits='64' elf-symbol-id='nvlist_add_boolean_value'>
-      <parameter type-id='type-id-32' name='nvl'/>
-      <parameter type-id='type-id-36' name='name'/>
-      <parameter type-id='type-id-87' name='val'/>
-      <return type-id='type-id-1'/>
-    </function-decl>
-    <function-decl name='nvlist_add_boolean' mangled-name='nvlist_add_boolean' visibility='default' binding='global' size-in-bits='64' elf-symbol-id='nvlist_add_boolean'>
-      <parameter type-id='type-id-32' name='nvl'/>
-      <parameter type-id='type-id-36' name='name'/>
-      <return type-id='type-id-1'/>
-    </function-decl>
-    <function-decl name='nvlist_dup' mangled-name='nvlist_dup' visibility='default' binding='global' size-in-bits='64' elf-symbol-id='nvlist_dup'>
-      <parameter type-id='type-id-32' name='nvl'/>
-      <parameter type-id='type-id-161' name='nvlp'/>
-      <parameter type-id='type-id-1' name='kmflag'/>
-      <return type-id='type-id-1'/>
-    </function-decl>
-    <function-decl name='nvlist_free' mangled-name='nvlist_free' visibility='default' binding='global' size-in-bits='64' elf-symbol-id='nvlist_free'>
-      <parameter type-id='type-id-32' name='nvl'/>
-      <return type-id='type-id-25'/>
-    </function-decl>
-    <function-decl name='nvlist_alloc' mangled-name='nvlist_alloc' visibility='default' binding='global' size-in-bits='64' elf-symbol-id='nvlist_alloc'>
-      <parameter type-id='type-id-161' name='nvlp'/>
-      <parameter type-id='type-id-129' name='nvflag'/>
-      <parameter type-id='type-id-1' name='kmflag'/>
-      <return type-id='type-id-1'/>
-    </function-decl>
-    <function-decl name='nvlist_nvflag' mangled-name='nvlist_nvflag' visibility='default' binding='global' size-in-bits='64' elf-symbol-id='nvlist_nvflag'>
-      <parameter type-id='type-id-32' name='nvl'/>
-      <return type-id='type-id-129'/>
-    </function-decl>
-    <function-decl name='nvlist_lookup_nv_alloc' mangled-name='nvlist_lookup_nv_alloc' visibility='default' binding='global' size-in-bits='64' elf-symbol-id='nvlist_lookup_nv_alloc'>
-      <parameter type-id='type-id-32' name='nvl'/>
-      <return type-id='type-id-227'/>
-    </function-decl>
-    <function-decl name='nv_alloc_fini' mangled-name='nv_alloc_fini' visibility='default' binding='global' size-in-bits='64' elf-symbol-id='nv_alloc_fini'>
-      <parameter type-id='type-id-227' name='nva'/>
-      <return type-id='type-id-25'/>
-    </function-decl>
-    <function-decl name='nv_alloc_reset' mangled-name='nv_alloc_reset' visibility='default' binding='global' size-in-bits='64' elf-symbol-id='nv_alloc_reset'>
-      <parameter type-id='type-id-227' name='nva'/>
-      <return type-id='type-id-25'/>
-    </function-decl>
-    <function-decl name='nv_alloc_init' mangled-name='nv_alloc_init' visibility='default' binding='global' size-in-bits='64' elf-symbol-id='nv_alloc_init'>
-      <parameter type-id='type-id-227' name='nva'/>
-      <parameter type-id='type-id-220' name='nvo'/>
-      <parameter is-variadic='yes'/>
-      <return type-id='type-id-1'/>
-    </function-decl>
-    <function-decl name='nvlist_xalloc' mangled-name='nvlist_xalloc' visibility='default' binding='global' size-in-bits='64' elf-symbol-id='nvlist_xalloc'>
-      <parameter type-id='type-id-161' name='nvlp'/>
-      <parameter type-id='type-id-129' name='nvflag'/>
-      <parameter type-id='type-id-227' name='nva'/>
-      <return type-id='type-id-1'/>
-    </function-decl>
-    <function-decl name='nvlist_remove_nvpair' mangled-name='nvlist_remove_nvpair' visibility='default' binding='global' size-in-bits='64' elf-symbol-id='nvlist_remove_nvpair'>
-      <parameter type-id='type-id-32' name='nvl'/>
-      <parameter type-id='type-id-12' name='nvp'/>
-      <return type-id='type-id-1'/>
-    </function-decl>
-    <function-decl name='nvlist_remove_all' mangled-name='nvlist_remove_all' visibility='default' binding='global' size-in-bits='64' elf-symbol-id='nvlist_remove_all'>
-      <parameter type-id='type-id-32' name='nvl'/>
-      <parameter type-id='type-id-36' name='name'/>
-      <return type-id='type-id-1'/>
-    </function-decl>
-    <function-decl name='nvlist_remove' mangled-name='nvlist_remove' visibility='default' binding='global' size-in-bits='64' elf-symbol-id='nvlist_remove'>
-      <parameter type-id='type-id-32' name='nvl'/>
-      <parameter type-id='type-id-36' name='name'/>
-      <parameter type-id='type-id-5' name='type'/>
-      <return type-id='type-id-1'/>
-    </function-decl>
-    <function-decl name='nvlist_xdup' mangled-name='nvlist_xdup' visibility='default' binding='global' size-in-bits='64' elf-symbol-id='nvlist_xdup'>
-      <parameter type-id='type-id-32' name='nvl'/>
-      <parameter type-id='type-id-161' name='nvlp'/>
-      <parameter type-id='type-id-227' name='nva'/>
-      <return type-id='type-id-1'/>
-    </function-decl>
-    <function-decl name='nvlist_size' mangled-name='nvlist_size' visibility='default' binding='global' size-in-bits='64' elf-symbol-id='nvlist_size'>
-      <parameter type-id='type-id-32' name='nvl'/>
-      <parameter type-id='type-id-236' name='size'/>
-      <parameter type-id='type-id-1' name='encoding'/>
-      <return type-id='type-id-1'/>
-    </function-decl>
-    <function-decl name='nvlist_xpack' mangled-name='nvlist_xpack' visibility='default' binding='global' size-in-bits='64' elf-symbol-id='nvlist_xpack'>
-      <parameter type-id='type-id-32' name='nvl'/>
-      <parameter type-id='type-id-15' name='bufp'/>
-      <parameter type-id='type-id-236' name='buflen'/>
-      <parameter type-id='type-id-1' name='encoding'/>
-      <parameter type-id='type-id-227' name='nva'/>
-      <return type-id='type-id-1'/>
-    </function-decl>
-    <function-decl name='xdr_int' mangled-name='xdr_int' visibility='default' binding='global' size-in-bits='64'>
-      <return type-id='type-id-25'/>
-    </function-decl>
-    <function-decl name='strlen' mangled-name='strlen' visibility='default' binding='global' size-in-bits='64'>
-      <return type-id='type-id-25'/>
-    </function-decl>
-    <function-decl name='__builtin_memset' mangled-name='memset' visibility='default' binding='global' size-in-bits='64'>
-      <return type-id='type-id-25'/>
-    </function-decl>
-    <function-decl name='xdr_string' mangled-name='xdr_string' visibility='default' binding='global' size-in-bits='64'>
-      <return type-id='type-id-25'/>
-    </function-decl>
-    <function-decl name='xdr_longlong_t' mangled-name='xdr_longlong_t' visibility='default' binding='global' size-in-bits='64'>
-      <return type-id='type-id-25'/>
-    </function-decl>
-    <function-decl name='xdr_array' mangled-name='xdr_array' visibility='default' binding='global' size-in-bits='64'>
-      <return type-id='type-id-25'/>
-    </function-decl>
-    <function-decl name='xdr_opaque' mangled-name='xdr_opaque' visibility='default' binding='global' size-in-bits='64'>
-      <return type-id='type-id-25'/>
-    </function-decl>
-    <function-decl name='xdr_u_longlong_t' mangled-name='xdr_u_longlong_t' visibility='default' binding='global' size-in-bits='64'>
-      <return type-id='type-id-25'/>
-    </function-decl>
-    <function-decl name='xdr_double' mangled-name='xdr_double' visibility='default' binding='global' size-in-bits='64'>
-      <return type-id='type-id-25'/>
-    </function-decl>
-    <function-decl name='xdr_u_int' mangled-name='xdr_u_int' visibility='default' binding='global' size-in-bits='64'>
-      <return type-id='type-id-25'/>
-    </function-decl>
-    <function-decl name='xdr_u_short' mangled-name='xdr_u_short' visibility='default' binding='global' size-in-bits='64'>
-      <return type-id='type-id-25'/>
-    </function-decl>
-    <function-decl name='xdr_short' mangled-name='xdr_short' visibility='default' binding='global' size-in-bits='64'>
-      <return type-id='type-id-25'/>
-    </function-decl>
-    <function-decl name='xdr_char' mangled-name='xdr_char' visibility='default' binding='global' size-in-bits='64'>
-      <return type-id='type-id-25'/>
-    </function-decl>
-    <function-decl name='__builtin_memmove' mangled-name='memmove' visibility='default' binding='global' size-in-bits='64'>
-      <return type-id='type-id-25'/>
-    </function-decl>
-    <function-decl name='xdrmem_create' mangled-name='xdrmem_create' visibility='default' binding='global' size-in-bits='64'>
-      <return type-id='type-id-25'/>
-    </function-decl>
-    <function-decl name='strncmp' mangled-name='strncmp' visibility='default' binding='global' size-in-bits='64'>
-      <return type-id='type-id-25'/>
-    </function-decl>
-    <function-decl name='strtol' mangled-name='strtol' visibility='default' binding='global' size-in-bits='64'>
-      <return type-id='type-id-25'/>
-    </function-decl>
-  </abi-instr>
-  <abi-instr version='1.0' address-size='64' path='../../module/nvpair/fnvpair.c' comp-dir-path='/home/runner/work/zfs/zfs/lib/libnvpair' language='LANG_C99'>
-    <function-decl name='fnvpair_value_nvlist' mangled-name='fnvpair_value_nvlist' visibility='default' binding='global' size-in-bits='64' elf-symbol-id='fnvpair_value_nvlist'>
-      <parameter type-id='type-id-12' name='nvp'/>
-      <return type-id='type-id-32'/>
-    </function-decl>
-    <function-decl name='fnvpair_value_string' mangled-name='fnvpair_value_string' visibility='default' binding='global' size-in-bits='64' elf-symbol-id='fnvpair_value_string'>
-      <parameter type-id='type-id-12' name='nvp'/>
-      <return type-id='type-id-14'/>
-    </function-decl>
-    <function-decl name='fnvpair_value_uint64' mangled-name='fnvpair_value_uint64' visibility='default' binding='global' size-in-bits='64' elf-symbol-id='fnvpair_value_uint64'>
-      <parameter type-id='type-id-12' name='nvp'/>
-      <return type-id='type-id-28'/>
-    </function-decl>
-    <function-decl name='fnvpair_value_uint32' mangled-name='fnvpair_value_uint32' visibility='default' binding='global' size-in-bits='64' elf-symbol-id='fnvpair_value_uint32'>
-      <parameter type-id='type-id-12' name='nvp'/>
-      <return type-id='type-id-27'/>
-    </function-decl>
-    <function-decl name='fnvpair_value_uint16' mangled-name='fnvpair_value_uint16' visibility='default' binding='global' size-in-bits='64' elf-symbol-id='fnvpair_value_uint16'>
-      <parameter type-id='type-id-12' name='nvp'/>
-      <return type-id='type-id-104'/>
-    </function-decl>
-    <function-decl name='fnvpair_value_uint8' mangled-name='fnvpair_value_uint8' visibility='default' binding='global' size-in-bits='64' elf-symbol-id='fnvpair_value_uint8'>
-      <parameter type-id='type-id-12' name='nvp'/>
-      <return type-id='type-id-98'/>
-    </function-decl>
-    <function-decl name='fnvpair_value_int64' mangled-name='fnvpair_value_int64' visibility='default' binding='global' size-in-bits='64' elf-symbol-id='fnvpair_value_int64'>
-      <parameter type-id='type-id-12' name='nvp'/>
-      <return type-id='type-id-112'/>
-    </function-decl>
-    <function-decl name='fnvpair_value_int32' mangled-name='fnvpair_value_int32' visibility='default' binding='global' size-in-bits='64' elf-symbol-id='fnvpair_value_int32'>
-      <parameter type-id='type-id-12' name='nvp'/>
-      <return type-id='type-id-3'/>
-    </function-decl>
-    <function-decl name='fnvpair_value_int16' mangled-name='fnvpair_value_int16' visibility='default' binding='global' size-in-bits='64' elf-symbol-id='fnvpair_value_int16'>
-      <parameter type-id='type-id-12' name='nvp'/>
-      <return type-id='type-id-4'/>
-    </function-decl>
-    <function-decl name='fnvpair_value_int8' mangled-name='fnvpair_value_int8' visibility='default' binding='global' size-in-bits='64' elf-symbol-id='fnvpair_value_int8'>
-      <parameter type-id='type-id-12' name='nvp'/>
-      <return type-id='type-id-94'/>
-    </function-decl>
-    <function-decl name='fnvpair_value_byte' mangled-name='fnvpair_value_byte' visibility='default' binding='global' size-in-bits='64' elf-symbol-id='fnvpair_value_byte'>
-      <parameter type-id='type-id-12' name='nvp'/>
-      <return type-id='type-id-90'/>
-    </function-decl>
-    <function-decl name='fnvpair_value_boolean_value' mangled-name='fnvpair_value_boolean_value' visibility='default' binding='global' size-in-bits='64' elf-symbol-id='fnvpair_value_boolean_value'>
-      <parameter type-id='type-id-12' name='nvp'/>
-      <return type-id='type-id-87'/>
-    </function-decl>
-    <function-decl name='fnvlist_lookup_uint64_array' mangled-name='fnvlist_lookup_uint64_array' visibility='default' binding='global' size-in-bits='64' elf-symbol-id='fnvlist_lookup_uint64_array'>
-      <parameter type-id='type-id-32' name='nvl'/>
-      <parameter type-id='type-id-36' name='name'/>
-      <parameter type-id='type-id-239' name='n'/>
-      <return type-id='type-id-156'/>
-    </function-decl>
-    <function-decl name='fnvlist_lookup_int64_array' mangled-name='fnvlist_lookup_int64_array' visibility='default' binding='global' size-in-bits='64' elf-symbol-id='fnvlist_lookup_int64_array'>
-      <parameter type-id='type-id-32' name='nvl'/>
-      <parameter type-id='type-id-36' name='name'/>
-      <parameter type-id='type-id-239' name='n'/>
-      <return type-id='type-id-153'/>
-    </function-decl>
-    <function-decl name='fnvlist_lookup_uint32_array' mangled-name='fnvlist_lookup_uint32_array' visibility='default' binding='global' size-in-bits='64' elf-symbol-id='fnvlist_lookup_uint32_array'>
-      <parameter type-id='type-id-32' name='nvl'/>
-      <parameter type-id='type-id-36' name='name'/>
-      <parameter type-id='type-id-239' name='n'/>
-      <return type-id='type-id-150'/>
-    </function-decl>
-    <function-decl name='fnvlist_lookup_int32_array' mangled-name='fnvlist_lookup_int32_array' visibility='default' binding='global' size-in-bits='64' elf-symbol-id='fnvlist_lookup_int32_array'>
-      <parameter type-id='type-id-32' name='nvl'/>
-      <parameter type-id='type-id-36' name='name'/>
-      <parameter type-id='type-id-239' name='n'/>
-      <return type-id='type-id-147'/>
-    </function-decl>
-    <function-decl name='fnvlist_lookup_uint16_array' mangled-name='fnvlist_lookup_uint16_array' visibility='default' binding='global' size-in-bits='64' elf-symbol-id='fnvlist_lookup_uint16_array'>
-      <parameter type-id='type-id-32' name='nvl'/>
-      <parameter type-id='type-id-36' name='name'/>
-      <parameter type-id='type-id-239' name='n'/>
-      <return type-id='type-id-144'/>
-    </function-decl>
-    <function-decl name='fnvlist_lookup_int16_array' mangled-name='fnvlist_lookup_int16_array' visibility='default' binding='global' size-in-bits='64' elf-symbol-id='fnvlist_lookup_int16_array'>
-      <parameter type-id='type-id-32' name='nvl'/>
-      <parameter type-id='type-id-36' name='name'/>
-      <parameter type-id='type-id-239' name='n'/>
-      <return type-id='type-id-141'/>
-    </function-decl>
-    <function-decl name='fnvlist_lookup_uint8_array' mangled-name='fnvlist_lookup_uint8_array' visibility='default' binding='global' size-in-bits='64' elf-symbol-id='fnvlist_lookup_uint8_array'>
-      <parameter type-id='type-id-32' name='nvl'/>
-      <parameter type-id='type-id-36' name='name'/>
-      <parameter type-id='type-id-239' name='n'/>
-      <return type-id='type-id-138'/>
-    </function-decl>
-    <function-decl name='fnvlist_lookup_int8_array' mangled-name='fnvlist_lookup_int8_array' visibility='default' binding='global' size-in-bits='64' elf-symbol-id='fnvlist_lookup_int8_array'>
-      <parameter type-id='type-id-32' name='nvl'/>
-      <parameter type-id='type-id-36' name='name'/>
-      <parameter type-id='type-id-239' name='n'/>
-      <return type-id='type-id-135'/>
-    </function-decl>
-    <function-decl name='fnvlist_lookup_byte_array' mangled-name='fnvlist_lookup_byte_array' visibility='default' binding='global' size-in-bits='64' elf-symbol-id='fnvlist_lookup_byte_array'>
-      <parameter type-id='type-id-32' name='nvl'/>
-      <parameter type-id='type-id-36' name='name'/>
-      <parameter type-id='type-id-239' name='n'/>
-      <return type-id='type-id-132'/>
-    </function-decl>
-    <function-decl name='fnvlist_lookup_boolean_array' mangled-name='fnvlist_lookup_boolean_array' visibility='default' binding='global' size-in-bits='64' elf-symbol-id='fnvlist_lookup_boolean_array'>
-      <parameter type-id='type-id-32' name='nvl'/>
-      <parameter type-id='type-id-36' name='name'/>
-      <parameter type-id='type-id-239' name='n'/>
-      <return type-id='type-id-128'/>
-    </function-decl>
-    <function-decl name='fnvlist_lookup_nvlist' mangled-name='fnvlist_lookup_nvlist' visibility='default' binding='global' size-in-bits='64' elf-symbol-id='fnvlist_lookup_nvlist'>
-      <parameter type-id='type-id-32' name='nvl'/>
-      <parameter type-id='type-id-36' name='name'/>
-      <return type-id='type-id-32'/>
-    </function-decl>
-    <function-decl name='fnvlist_lookup_string' mangled-name='fnvlist_lookup_string' visibility='default' binding='global' size-in-bits='64' elf-symbol-id='fnvlist_lookup_string'>
-      <parameter type-id='type-id-32' name='nvl'/>
-      <parameter type-id='type-id-36' name='name'/>
-      <return type-id='type-id-14'/>
-    </function-decl>
-    <function-decl name='fnvlist_lookup_uint64' mangled-name='fnvlist_lookup_uint64' visibility='default' binding='global' size-in-bits='64' elf-symbol-id='fnvlist_lookup_uint64'>
-      <parameter type-id='type-id-32' name='nvl'/>
-      <parameter type-id='type-id-36' name='name'/>
-      <return type-id='type-id-28'/>
-    </function-decl>
-    <function-decl name='fnvlist_lookup_uint32' mangled-name='fnvlist_lookup_uint32' visibility='default' binding='global' size-in-bits='64' elf-symbol-id='fnvlist_lookup_uint32'>
-      <parameter type-id='type-id-32' name='nvl'/>
-      <parameter type-id='type-id-36' name='name'/>
-      <return type-id='type-id-27'/>
-    </function-decl>
-    <function-decl name='fnvlist_lookup_uint16' mangled-name='fnvlist_lookup_uint16' visibility='default' binding='global' size-in-bits='64' elf-symbol-id='fnvlist_lookup_uint16'>
-      <parameter type-id='type-id-32' name='nvl'/>
-      <parameter type-id='type-id-36' name='name'/>
-      <return type-id='type-id-104'/>
-    </function-decl>
-    <function-decl name='fnvlist_lookup_uint8' mangled-name='fnvlist_lookup_uint8' visibility='default' binding='global' size-in-bits='64' elf-symbol-id='fnvlist_lookup_uint8'>
-      <parameter type-id='type-id-32' name='nvl'/>
-      <parameter type-id='type-id-36' name='name'/>
-      <return type-id='type-id-98'/>
-    </function-decl>
-    <function-decl name='fnvlist_lookup_int64' mangled-name='fnvlist_lookup_int64' visibility='default' binding='global' size-in-bits='64' elf-symbol-id='fnvlist_lookup_int64'>
-      <parameter type-id='type-id-32' name='nvl'/>
-      <parameter type-id='type-id-36' name='name'/>
-      <return type-id='type-id-112'/>
-    </function-decl>
-    <function-decl name='fnvlist_lookup_int32' mangled-name='fnvlist_lookup_int32' visibility='default' binding='global' size-in-bits='64' elf-symbol-id='fnvlist_lookup_int32'>
-      <parameter type-id='type-id-32' name='nvl'/>
-      <parameter type-id='type-id-36' name='name'/>
-      <return type-id='type-id-3'/>
-    </function-decl>
-    <function-decl name='fnvlist_lookup_int16' mangled-name='fnvlist_lookup_int16' visibility='default' binding='global' size-in-bits='64' elf-symbol-id='fnvlist_lookup_int16'>
-      <parameter type-id='type-id-32' name='nvl'/>
-      <parameter type-id='type-id-36' name='name'/>
-      <return type-id='type-id-4'/>
-    </function-decl>
-    <function-decl name='fnvlist_lookup_int8' mangled-name='fnvlist_lookup_int8' visibility='default' binding='global' size-in-bits='64' elf-symbol-id='fnvlist_lookup_int8'>
-      <parameter type-id='type-id-32' name='nvl'/>
-      <parameter type-id='type-id-36' name='name'/>
-      <return type-id='type-id-94'/>
-    </function-decl>
-    <function-decl name='fnvlist_lookup_byte' mangled-name='fnvlist_lookup_byte' visibility='default' binding='global' size-in-bits='64' elf-symbol-id='fnvlist_lookup_byte'>
-      <parameter type-id='type-id-32' name='nvl'/>
-      <parameter type-id='type-id-36' name='name'/>
-      <return type-id='type-id-90'/>
-    </function-decl>
-    <function-decl name='fnvlist_lookup_boolean_value' mangled-name='fnvlist_lookup_boolean_value' visibility='default' binding='global' size-in-bits='64' elf-symbol-id='fnvlist_lookup_boolean_value'>
-      <parameter type-id='type-id-32' name='nvl'/>
-      <parameter type-id='type-id-36' name='name'/>
-      <return type-id='type-id-87'/>
-    </function-decl>
-    <function-decl name='fnvlist_lookup_boolean' mangled-name='fnvlist_lookup_boolean' visibility='default' binding='global' size-in-bits='64' elf-symbol-id='fnvlist_lookup_boolean'>
-      <parameter type-id='type-id-32' name='nvl'/>
-      <parameter type-id='type-id-36' name='name'/>
-      <return type-id='type-id-87'/>
-    </function-decl>
-    <function-decl name='fnvlist_lookup_nvpair' mangled-name='fnvlist_lookup_nvpair' visibility='default' binding='global' size-in-bits='64' elf-symbol-id='fnvlist_lookup_nvpair'>
-      <parameter type-id='type-id-32' name='nvl'/>
-      <parameter type-id='type-id-36' name='name'/>
-      <return type-id='type-id-12'/>
-    </function-decl>
-    <function-decl name='fnvlist_remove_nvpair' mangled-name='fnvlist_remove_nvpair' visibility='default' binding='global' size-in-bits='64' elf-symbol-id='fnvlist_remove_nvpair'>
-      <parameter type-id='type-id-32' name='nvl'/>
-      <parameter type-id='type-id-12' name='pair'/>
-      <return type-id='type-id-25'/>
-    </function-decl>
-    <function-decl name='fnvlist_remove' mangled-name='fnvlist_remove' visibility='default' binding='global' size-in-bits='64' elf-symbol-id='fnvlist_remove'>
-      <parameter type-id='type-id-32' name='nvl'/>
-      <parameter type-id='type-id-36' name='name'/>
-      <return type-id='type-id-25'/>
-    </function-decl>
-    <function-decl name='fnvlist_add_nvlist_array' mangled-name='fnvlist_add_nvlist_array' visibility='default' binding='global' size-in-bits='64' elf-symbol-id='fnvlist_add_nvlist_array'>
-      <parameter type-id='type-id-32' name='nvl'/>
-      <parameter type-id='type-id-36' name='name'/>
-      <parameter type-id='type-id-161' name='val'/>
-      <parameter type-id='type-id-129' name='n'/>
-      <return type-id='type-id-25'/>
-    </function-decl>
-    <function-decl name='fnvlist_add_string_array' mangled-name='fnvlist_add_string_array' visibility='default' binding='global' size-in-bits='64' elf-symbol-id='fnvlist_add_string_array'>
-      <parameter type-id='type-id-32' name='nvl'/>
-      <parameter type-id='type-id-36' name='name'/>
-      <parameter type-id='type-id-255' name='val'/>
-      <parameter type-id='type-id-129' name='n'/>
-      <return type-id='type-id-25'/>
-    </function-decl>
-    <function-decl name='fnvlist_add_uint64_array' mangled-name='fnvlist_add_uint64_array' visibility='default' binding='global' size-in-bits='64' elf-symbol-id='fnvlist_add_uint64_array'>
-      <parameter type-id='type-id-32' name='nvl'/>
-      <parameter type-id='type-id-36' name='name'/>
-      <parameter type-id='type-id-156' name='val'/>
-      <parameter type-id='type-id-129' name='n'/>
-      <return type-id='type-id-25'/>
-    </function-decl>
-    <function-decl name='fnvlist_add_int64_array' mangled-name='fnvlist_add_int64_array' visibility='default' binding='global' size-in-bits='64' elf-symbol-id='fnvlist_add_int64_array'>
-      <parameter type-id='type-id-32' name='nvl'/>
-      <parameter type-id='type-id-36' name='name'/>
-      <parameter type-id='type-id-153' name='val'/>
-      <parameter type-id='type-id-129' name='n'/>
-      <return type-id='type-id-25'/>
-    </function-decl>
-    <function-decl name='fnvlist_add_uint32_array' mangled-name='fnvlist_add_uint32_array' visibility='default' binding='global' size-in-bits='64' elf-symbol-id='fnvlist_add_uint32_array'>
-      <parameter type-id='type-id-32' name='nvl'/>
-      <parameter type-id='type-id-36' name='name'/>
-      <parameter type-id='type-id-150' name='val'/>
-      <parameter type-id='type-id-129' name='n'/>
-      <return type-id='type-id-25'/>
-    </function-decl>
-    <function-decl name='fnvlist_add_int32_array' mangled-name='fnvlist_add_int32_array' visibility='default' binding='global' size-in-bits='64' elf-symbol-id='fnvlist_add_int32_array'>
-      <parameter type-id='type-id-32' name='nvl'/>
-      <parameter type-id='type-id-36' name='name'/>
-      <parameter type-id='type-id-147' name='val'/>
-      <parameter type-id='type-id-129' name='n'/>
-      <return type-id='type-id-25'/>
-    </function-decl>
-    <function-decl name='fnvlist_add_uint16_array' mangled-name='fnvlist_add_uint16_array' visibility='default' binding='global' size-in-bits='64' elf-symbol-id='fnvlist_add_uint16_array'>
-      <parameter type-id='type-id-32' name='nvl'/>
-      <parameter type-id='type-id-36' name='name'/>
-      <parameter type-id='type-id-144' name='val'/>
-      <parameter type-id='type-id-129' name='n'/>
-      <return type-id='type-id-25'/>
-    </function-decl>
-    <function-decl name='fnvlist_add_int16_array' mangled-name='fnvlist_add_int16_array' visibility='default' binding='global' size-in-bits='64' elf-symbol-id='fnvlist_add_int16_array'>
-      <parameter type-id='type-id-32' name='nvl'/>
-      <parameter type-id='type-id-36' name='name'/>
-      <parameter type-id='type-id-141' name='val'/>
-      <parameter type-id='type-id-129' name='n'/>
-      <return type-id='type-id-25'/>
-    </function-decl>
-    <function-decl name='fnvlist_add_uint8_array' mangled-name='fnvlist_add_uint8_array' visibility='default' binding='global' size-in-bits='64' elf-symbol-id='fnvlist_add_uint8_array'>
-      <parameter type-id='type-id-32' name='nvl'/>
-      <parameter type-id='type-id-36' name='name'/>
-      <parameter type-id='type-id-138' name='val'/>
-      <parameter type-id='type-id-129' name='n'/>
-      <return type-id='type-id-25'/>
-    </function-decl>
-    <function-decl name='fnvlist_add_int8_array' mangled-name='fnvlist_add_int8_array' visibility='default' binding='global' size-in-bits='64' elf-symbol-id='fnvlist_add_int8_array'>
-      <parameter type-id='type-id-32' name='nvl'/>
-      <parameter type-id='type-id-36' name='name'/>
-      <parameter type-id='type-id-135' name='val'/>
-      <parameter type-id='type-id-129' name='n'/>
-      <return type-id='type-id-25'/>
-    </function-decl>
-    <function-decl name='fnvlist_add_byte_array' mangled-name='fnvlist_add_byte_array' visibility='default' binding='global' size-in-bits='64' elf-symbol-id='fnvlist_add_byte_array'>
-      <parameter type-id='type-id-32' name='nvl'/>
-      <parameter type-id='type-id-36' name='name'/>
-      <parameter type-id='type-id-132' name='val'/>
-      <parameter type-id='type-id-129' name='n'/>
-      <return type-id='type-id-25'/>
-    </function-decl>
-    <function-decl name='fnvlist_add_boolean_array' mangled-name='fnvlist_add_boolean_array' visibility='default' binding='global' size-in-bits='64' elf-symbol-id='fnvlist_add_boolean_array'>
-      <parameter type-id='type-id-32' name='nvl'/>
-      <parameter type-id='type-id-36' name='name'/>
-      <parameter type-id='type-id-128' name='val'/>
-      <parameter type-id='type-id-129' name='n'/>
-      <return type-id='type-id-25'/>
-    </function-decl>
-    <function-decl name='fnvlist_add_nvpair' mangled-name='fnvlist_add_nvpair' visibility='default' binding='global' size-in-bits='64' elf-symbol-id='fnvlist_add_nvpair'>
-      <parameter type-id='type-id-32' name='nvl'/>
-      <parameter type-id='type-id-12' name='pair'/>
-      <return type-id='type-id-25'/>
-    </function-decl>
-    <function-decl name='fnvlist_add_nvlist' mangled-name='fnvlist_add_nvlist' visibility='default' binding='global' size-in-bits='64' elf-symbol-id='fnvlist_add_nvlist'>
-      <parameter type-id='type-id-32' name='nvl'/>
-      <parameter type-id='type-id-36' name='name'/>
-      <parameter type-id='type-id-32' name='val'/>
-      <return type-id='type-id-25'/>
-    </function-decl>
-    <function-decl name='fnvlist_add_string' mangled-name='fnvlist_add_string' visibility='default' binding='global' size-in-bits='64' elf-symbol-id='fnvlist_add_string'>
-      <parameter type-id='type-id-32' name='nvl'/>
-      <parameter type-id='type-id-36' name='name'/>
-      <parameter type-id='type-id-36' name='val'/>
-      <return type-id='type-id-25'/>
-    </function-decl>
-    <function-decl name='fnvlist_add_uint64' mangled-name='fnvlist_add_uint64' visibility='default' binding='global' size-in-bits='64' elf-symbol-id='fnvlist_add_uint64'>
-      <parameter type-id='type-id-32' name='nvl'/>
-      <parameter type-id='type-id-36' name='name'/>
-      <parameter type-id='type-id-28' name='val'/>
-      <return type-id='type-id-25'/>
-    </function-decl>
-    <function-decl name='fnvlist_add_int64' mangled-name='fnvlist_add_int64' visibility='default' binding='global' size-in-bits='64' elf-symbol-id='fnvlist_add_int64'>
-      <parameter type-id='type-id-32' name='nvl'/>
-      <parameter type-id='type-id-36' name='name'/>
-      <parameter type-id='type-id-112' name='val'/>
-      <return type-id='type-id-25'/>
-    </function-decl>
-    <function-decl name='fnvlist_add_uint32' mangled-name='fnvlist_add_uint32' visibility='default' binding='global' size-in-bits='64' elf-symbol-id='fnvlist_add_uint32'>
-      <parameter type-id='type-id-32' name='nvl'/>
-      <parameter type-id='type-id-36' name='name'/>
-      <parameter type-id='type-id-27' name='val'/>
-      <return type-id='type-id-25'/>
-    </function-decl>
-    <function-decl name='fnvlist_add_int32' mangled-name='fnvlist_add_int32' visibility='default' binding='global' size-in-bits='64' elf-symbol-id='fnvlist_add_int32'>
-      <parameter type-id='type-id-32' name='nvl'/>
-      <parameter type-id='type-id-36' name='name'/>
-      <parameter type-id='type-id-3' name='val'/>
-      <return type-id='type-id-25'/>
-    </function-decl>
-    <function-decl name='fnvlist_add_uint16' mangled-name='fnvlist_add_uint16' visibility='default' binding='global' size-in-bits='64' elf-symbol-id='fnvlist_add_uint16'>
-      <parameter type-id='type-id-32' name='nvl'/>
-      <parameter type-id='type-id-36' name='name'/>
-      <parameter type-id='type-id-104' name='val'/>
-      <return type-id='type-id-25'/>
-    </function-decl>
-    <function-decl name='fnvlist_add_int16' mangled-name='fnvlist_add_int16' visibility='default' binding='global' size-in-bits='64' elf-symbol-id='fnvlist_add_int16'>
-      <parameter type-id='type-id-32' name='nvl'/>
-      <parameter type-id='type-id-36' name='name'/>
-      <parameter type-id='type-id-4' name='val'/>
-      <return type-id='type-id-25'/>
-    </function-decl>
-    <function-decl name='fnvlist_add_uint8' mangled-name='fnvlist_add_uint8' visibility='default' binding='global' size-in-bits='64' elf-symbol-id='fnvlist_add_uint8'>
-      <parameter type-id='type-id-32' name='nvl'/>
-      <parameter type-id='type-id-36' name='name'/>
-      <parameter type-id='type-id-98' name='val'/>
-      <return type-id='type-id-25'/>
-    </function-decl>
-    <function-decl name='fnvlist_add_int8' mangled-name='fnvlist_add_int8' visibility='default' binding='global' size-in-bits='64' elf-symbol-id='fnvlist_add_int8'>
-      <parameter type-id='type-id-32' name='nvl'/>
-      <parameter type-id='type-id-36' name='name'/>
-      <parameter type-id='type-id-94' name='val'/>
-      <return type-id='type-id-25'/>
-    </function-decl>
-    <function-decl name='fnvlist_add_byte' mangled-name='fnvlist_add_byte' visibility='default' binding='global' size-in-bits='64' elf-symbol-id='fnvlist_add_byte'>
-      <parameter type-id='type-id-32' name='nvl'/>
-      <parameter type-id='type-id-36' name='name'/>
-      <parameter type-id='type-id-90' name='val'/>
-      <return type-id='type-id-25'/>
-    </function-decl>
-    <function-decl name='fnvlist_add_boolean_value' mangled-name='fnvlist_add_boolean_value' visibility='default' binding='global' size-in-bits='64' elf-symbol-id='fnvlist_add_boolean_value'>
-      <parameter type-id='type-id-32' name='nvl'/>
-      <parameter type-id='type-id-36' name='name'/>
-      <parameter type-id='type-id-87' name='val'/>
-      <return type-id='type-id-25'/>
-    </function-decl>
-    <function-decl name='fnvlist_add_boolean' mangled-name='fnvlist_add_boolean' visibility='default' binding='global' size-in-bits='64' elf-symbol-id='fnvlist_add_boolean'>
-      <parameter type-id='type-id-32' name='nvl'/>
-      <parameter type-id='type-id-36' name='name'/>
-      <return type-id='type-id-25'/>
-    </function-decl>
-    <function-decl name='fnvlist_num_pairs' mangled-name='fnvlist_num_pairs' visibility='default' binding='global' size-in-bits='64' elf-symbol-id='fnvlist_num_pairs'>
-      <parameter type-id='type-id-32' name='nvl'/>
-      <return type-id='type-id-20'/>
-    </function-decl>
-    <function-decl name='fnvlist_merge' mangled-name='fnvlist_merge' visibility='default' binding='global' size-in-bits='64' elf-symbol-id='fnvlist_merge'>
-      <parameter type-id='type-id-32' name='dst'/>
-      <parameter type-id='type-id-32' name='src'/>
-      <return type-id='type-id-25'/>
-    </function-decl>
-    <function-decl name='fnvlist_dup' mangled-name='fnvlist_dup' visibility='default' binding='global' size-in-bits='64' elf-symbol-id='fnvlist_dup'>
-      <parameter type-id='type-id-32' name='nvl'/>
-      <return type-id='type-id-32'/>
-    </function-decl>
-    <function-decl name='fnvlist_unpack' mangled-name='fnvlist_unpack' visibility='default' binding='global' size-in-bits='64' elf-symbol-id='fnvlist_unpack'>
-      <parameter type-id='type-id-14' name='buf'/>
-      <parameter type-id='type-id-20' name='buflen'/>
-      <return type-id='type-id-32'/>
-    </function-decl>
-    <function-decl name='fnvlist_pack_free' mangled-name='fnvlist_pack_free' visibility='default' binding='global' size-in-bits='64' elf-symbol-id='fnvlist_pack_free'>
-      <parameter type-id='type-id-14' name='pack'/>
-      <parameter type-id='type-id-20' name='size'/>
-      <return type-id='type-id-25'/>
-    </function-decl>
-    <function-decl name='fnvlist_pack' mangled-name='fnvlist_pack' visibility='default' binding='global' size-in-bits='64' elf-symbol-id='fnvlist_pack'>
-      <parameter type-id='type-id-32' name='nvl'/>
-      <parameter type-id='type-id-236' name='sizep'/>
-      <return type-id='type-id-14'/>
-    </function-decl>
-    <function-decl name='fnvlist_size' mangled-name='fnvlist_size' visibility='default' binding='global' size-in-bits='64' elf-symbol-id='fnvlist_size'>
-      <parameter type-id='type-id-32' name='nvl'/>
-      <return type-id='type-id-20'/>
-    </function-decl>
-    <function-decl name='fnvlist_free' mangled-name='fnvlist_free' visibility='default' binding='global' size-in-bits='64' elf-symbol-id='fnvlist_free'>
-      <parameter type-id='type-id-32' name='nvl'/>
-      <return type-id='type-id-25'/>
-    </function-decl>
-    <function-decl name='fnvlist_alloc' mangled-name='fnvlist_alloc' visibility='default' binding='global' size-in-bits='64' elf-symbol-id='fnvlist_alloc'>
-      <return type-id='type-id-32'/>
-    </function-decl>
-    <function-decl name='nvlist_lookup_uint64_array' mangled-name='nvlist_lookup_uint64_array' visibility='default' binding='global' size-in-bits='64'>
-      <return type-id='type-id-25'/>
-    </function-decl>
-    <function-decl name='nvlist_lookup_int64_array' mangled-name='nvlist_lookup_int64_array' visibility='default' binding='global' size-in-bits='64'>
-      <return type-id='type-id-25'/>
-    </function-decl>
-    <function-decl name='nvlist_lookup_uint32_array' mangled-name='nvlist_lookup_uint32_array' visibility='default' binding='global' size-in-bits='64'>
-      <return type-id='type-id-25'/>
-    </function-decl>
-    <function-decl name='nvlist_lookup_int32_array' mangled-name='nvlist_lookup_int32_array' visibility='default' binding='global' size-in-bits='64'>
-      <return type-id='type-id-25'/>
-    </function-decl>
-    <function-decl name='nvlist_lookup_uint16_array' mangled-name='nvlist_lookup_uint16_array' visibility='default' binding='global' size-in-bits='64'>
-      <return type-id='type-id-25'/>
-    </function-decl>
-    <function-decl name='nvlist_lookup_int16_array' mangled-name='nvlist_lookup_int16_array' visibility='default' binding='global' size-in-bits='64'>
-      <return type-id='type-id-25'/>
-    </function-decl>
-    <function-decl name='nvlist_lookup_uint8_array' mangled-name='nvlist_lookup_uint8_array' visibility='default' binding='global' size-in-bits='64'>
-      <return type-id='type-id-25'/>
-    </function-decl>
-    <function-decl name='nvlist_lookup_int8_array' mangled-name='nvlist_lookup_int8_array' visibility='default' binding='global' size-in-bits='64'>
-      <return type-id='type-id-25'/>
-    </function-decl>
-    <function-decl name='nvlist_lookup_byte_array' mangled-name='nvlist_lookup_byte_array' visibility='default' binding='global' size-in-bits='64'>
-      <return type-id='type-id-25'/>
-    </function-decl>
-    <function-decl name='nvlist_lookup_boolean_array' mangled-name='nvlist_lookup_boolean_array' visibility='default' binding='global' size-in-bits='64'>
-      <return type-id='type-id-25'/>
-    </function-decl>
-    <function-decl name='nvlist_lookup_nvlist' mangled-name='nvlist_lookup_nvlist' visibility='default' binding='global' size-in-bits='64'>
-      <return type-id='type-id-25'/>
-    </function-decl>
-    <function-decl name='nvlist_lookup_string' mangled-name='nvlist_lookup_string' visibility='default' binding='global' size-in-bits='64'>
-      <return type-id='type-id-25'/>
-    </function-decl>
-    <function-decl name='nvlist_lookup_uint64' mangled-name='nvlist_lookup_uint64' visibility='default' binding='global' size-in-bits='64'>
-      <return type-id='type-id-25'/>
-    </function-decl>
-    <function-decl name='nvlist_lookup_uint32' mangled-name='nvlist_lookup_uint32' visibility='default' binding='global' size-in-bits='64'>
-      <return type-id='type-id-25'/>
-    </function-decl>
-    <function-decl name='nvlist_lookup_uint16' mangled-name='nvlist_lookup_uint16' visibility='default' binding='global' size-in-bits='64'>
-      <return type-id='type-id-25'/>
-    </function-decl>
-    <function-decl name='nvlist_lookup_uint8' mangled-name='nvlist_lookup_uint8' visibility='default' binding='global' size-in-bits='64'>
-      <return type-id='type-id-25'/>
-    </function-decl>
-    <function-decl name='nvlist_lookup_int64' mangled-name='nvlist_lookup_int64' visibility='default' binding='global' size-in-bits='64'>
-      <return type-id='type-id-25'/>
-    </function-decl>
-    <function-decl name='nvlist_lookup_int32' mangled-name='nvlist_lookup_int32' visibility='default' binding='global' size-in-bits='64'>
-      <return type-id='type-id-25'/>
-    </function-decl>
-    <function-decl name='nvlist_lookup_int16' mangled-name='nvlist_lookup_int16' visibility='default' binding='global' size-in-bits='64'>
-      <return type-id='type-id-25'/>
-    </function-decl>
-    <function-decl name='nvlist_lookup_int8' mangled-name='nvlist_lookup_int8' visibility='default' binding='global' size-in-bits='64'>
-      <return type-id='type-id-25'/>
-    </function-decl>
-    <function-decl name='nvlist_lookup_byte' mangled-name='nvlist_lookup_byte' visibility='default' binding='global' size-in-bits='64'>
-      <return type-id='type-id-25'/>
-    </function-decl>
-    <function-decl name='nvlist_lookup_boolean_value' mangled-name='nvlist_lookup_boolean_value' visibility='default' binding='global' size-in-bits='64'>
-      <return type-id='type-id-25'/>
-    </function-decl>
-    <function-decl name='nvlist_lookup_boolean' mangled-name='nvlist_lookup_boolean' visibility='default' binding='global' size-in-bits='64'>
-      <return type-id='type-id-25'/>
-    </function-decl>
-    <function-decl name='nvlist_lookup_nvpair' mangled-name='nvlist_lookup_nvpair' visibility='default' binding='global' size-in-bits='64'>
-      <return type-id='type-id-25'/>
-    </function-decl>
-    <function-decl name='nvlist_remove_nvpair' mangled-name='nvlist_remove_nvpair' visibility='default' binding='global' size-in-bits='64'>
-      <return type-id='type-id-25'/>
-    </function-decl>
-    <function-decl name='nvlist_remove_all' mangled-name='nvlist_remove_all' visibility='default' binding='global' size-in-bits='64'>
-      <return type-id='type-id-25'/>
-    </function-decl>
-    <function-decl name='nvlist_add_nvlist_array' mangled-name='nvlist_add_nvlist_array' visibility='default' binding='global' size-in-bits='64'>
-      <return type-id='type-id-25'/>
-    </function-decl>
-    <function-decl name='nvlist_add_string_array' mangled-name='nvlist_add_string_array' visibility='default' binding='global' size-in-bits='64'>
-      <return type-id='type-id-25'/>
-    </function-decl>
-    <function-decl name='nvlist_add_uint64_array' mangled-name='nvlist_add_uint64_array' visibility='default' binding='global' size-in-bits='64'>
-      <return type-id='type-id-25'/>
-    </function-decl>
-    <function-decl name='nvlist_add_int64_array' mangled-name='nvlist_add_int64_array' visibility='default' binding='global' size-in-bits='64'>
-      <return type-id='type-id-25'/>
-    </function-decl>
-    <function-decl name='nvlist_add_uint32_array' mangled-name='nvlist_add_uint32_array' visibility='default' binding='global' size-in-bits='64'>
-      <return type-id='type-id-25'/>
-    </function-decl>
-    <function-decl name='nvlist_add_int32_array' mangled-name='nvlist_add_int32_array' visibility='default' binding='global' size-in-bits='64'>
-      <return type-id='type-id-25'/>
-    </function-decl>
-    <function-decl name='nvlist_add_uint16_array' mangled-name='nvlist_add_uint16_array' visibility='default' binding='global' size-in-bits='64'>
-      <return type-id='type-id-25'/>
-    </function-decl>
-    <function-decl name='nvlist_add_int16_array' mangled-name='nvlist_add_int16_array' visibility='default' binding='global' size-in-bits='64'>
-      <return type-id='type-id-25'/>
-    </function-decl>
-    <function-decl name='nvlist_add_uint8_array' mangled-name='nvlist_add_uint8_array' visibility='default' binding='global' size-in-bits='64'>
-      <return type-id='type-id-25'/>
-    </function-decl>
-    <function-decl name='nvlist_add_int8_array' mangled-name='nvlist_add_int8_array' visibility='default' binding='global' size-in-bits='64'>
-      <return type-id='type-id-25'/>
-    </function-decl>
-    <function-decl name='nvlist_add_byte_array' mangled-name='nvlist_add_byte_array' visibility='default' binding='global' size-in-bits='64'>
-      <return type-id='type-id-25'/>
-    </function-decl>
-    <function-decl name='nvlist_add_boolean_array' mangled-name='nvlist_add_boolean_array' visibility='default' binding='global' size-in-bits='64'>
-      <return type-id='type-id-25'/>
-    </function-decl>
-    <function-decl name='nvlist_add_nvpair' mangled-name='nvlist_add_nvpair' visibility='default' binding='global' size-in-bits='64'>
-      <return type-id='type-id-25'/>
-    </function-decl>
-    <function-decl name='nvlist_add_nvlist' mangled-name='nvlist_add_nvlist' visibility='default' binding='global' size-in-bits='64'>
-      <return type-id='type-id-25'/>
-    </function-decl>
-    <function-decl name='nvlist_add_string' mangled-name='nvlist_add_string' visibility='default' binding='global' size-in-bits='64'>
-      <return type-id='type-id-25'/>
-    </function-decl>
-    <function-decl name='nvlist_add_uint64' mangled-name='nvlist_add_uint64' visibility='default' binding='global' size-in-bits='64'>
-      <return type-id='type-id-25'/>
-    </function-decl>
-    <function-decl name='nvlist_add_int64' mangled-name='nvlist_add_int64' visibility='default' binding='global' size-in-bits='64'>
-      <return type-id='type-id-25'/>
-    </function-decl>
-    <function-decl name='nvlist_add_uint32' mangled-name='nvlist_add_uint32' visibility='default' binding='global' size-in-bits='64'>
-      <return type-id='type-id-25'/>
-    </function-decl>
-    <function-decl name='nvlist_add_int32' mangled-name='nvlist_add_int32' visibility='default' binding='global' size-in-bits='64'>
-      <return type-id='type-id-25'/>
-    </function-decl>
-    <function-decl name='nvlist_add_uint16' mangled-name='nvlist_add_uint16' visibility='default' binding='global' size-in-bits='64'>
-      <return type-id='type-id-25'/>
-    </function-decl>
-    <function-decl name='nvlist_add_int16' mangled-name='nvlist_add_int16' visibility='default' binding='global' size-in-bits='64'>
-      <return type-id='type-id-25'/>
-    </function-decl>
-    <function-decl name='nvlist_add_uint8' mangled-name='nvlist_add_uint8' visibility='default' binding='global' size-in-bits='64'>
-      <return type-id='type-id-25'/>
-    </function-decl>
-    <function-decl name='nvlist_add_int8' mangled-name='nvlist_add_int8' visibility='default' binding='global' size-in-bits='64'>
-      <return type-id='type-id-25'/>
-    </function-decl>
-    <function-decl name='nvlist_add_byte' mangled-name='nvlist_add_byte' visibility='default' binding='global' size-in-bits='64'>
-      <return type-id='type-id-25'/>
-    </function-decl>
-    <function-decl name='nvlist_add_boolean_value' mangled-name='nvlist_add_boolean_value' visibility='default' binding='global' size-in-bits='64'>
-      <return type-id='type-id-25'/>
-    </function-decl>
-    <function-decl name='nvlist_add_boolean' mangled-name='nvlist_add_boolean' visibility='default' binding='global' size-in-bits='64'>
-      <return type-id='type-id-25'/>
-    </function-decl>
-    <function-decl name='nvlist_merge' mangled-name='nvlist_merge' visibility='default' binding='global' size-in-bits='64'>
-      <return type-id='type-id-25'/>
-    </function-decl>
-    <function-decl name='nvlist_dup' mangled-name='nvlist_dup' visibility='default' binding='global' size-in-bits='64'>
-      <return type-id='type-id-25'/>
-    </function-decl>
-    <function-decl name='nvlist_unpack' mangled-name='nvlist_unpack' visibility='default' binding='global' size-in-bits='64'>
-      <return type-id='type-id-25'/>
-    </function-decl>
-    <function-decl name='nvlist_pack' mangled-name='nvlist_pack' visibility='default' binding='global' size-in-bits='64'>
-      <return type-id='type-id-25'/>
-    </function-decl>
-    <function-decl name='nvlist_size' mangled-name='nvlist_size' visibility='default' binding='global' size-in-bits='64'>
-      <return type-id='type-id-25'/>
-    </function-decl>
-    <function-decl name='nvlist_free' mangled-name='nvlist_free' visibility='default' binding='global' size-in-bits='64'>
-      <return type-id='type-id-25'/>
-    </function-decl>
-    <function-decl name='nvlist_alloc' mangled-name='nvlist_alloc' visibility='default' binding='global' size-in-bits='64'>
-      <return type-id='type-id-25'/>
-    </function-decl>
-  </abi-instr>
-  <abi-instr version='1.0' address-size='64' path='assert.c' comp-dir-path='/home/runner/work/zfs/zfs/lib/libspl' language='LANG_C99'>
-    <var-decl name='libspl_assert_ok' type-id='type-id-1' mangled-name='libspl_assert_ok' visibility='default' elf-symbol-id='libspl_assert_ok'/>
-    <function-decl name='libspl_assertf' mangled-name='libspl_assertf' visibility='default' binding='global' size-in-bits='64' elf-symbol-id='libspl_assertf'>
-      <parameter type-id='type-id-36' name='file'/>
-      <parameter type-id='type-id-36' name='func'/>
-      <parameter type-id='type-id-1' name='line'/>
-      <parameter type-id='type-id-36' name='format'/>
-      <parameter is-variadic='yes'/>
-      <return type-id='type-id-25'/>
-    </function-decl>
-    <function-decl name='__vfprintf_chk' mangled-name='__vfprintf_chk' visibility='default' binding='global' size-in-bits='64'>
-      <return type-id='type-id-25'/>
-    </function-decl>
-    <function-decl name='abort' mangled-name='abort' visibility='default' binding='global' size-in-bits='64'>
-      <return type-id='type-id-25'/>
->>>>>>> f3678d70
     </function-decl>
   </abi-instr>
 </abi-corpus>