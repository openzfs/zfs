/*
 * CDDL HEADER START
 *
 * The contents of this file are subject to the terms of the
 * Common Development and Distribution License (the "License").
 * You may not use this file except in compliance with the License.
 *
 * You can obtain a copy of the license at usr/src/OPENSOLARIS.LICENSE
 * or http://www.opensolaris.org/os/licensing.
 * See the License for the specific language governing permissions
 * and limitations under the License.
 *
 * When distributing Covered Code, include this CDDL HEADER in each
 * file and include the License file at usr/src/OPENSOLARIS.LICENSE.
 * If applicable, add the following below this CDDL HEADER, with the
 * fields enclosed by brackets "[]" replaced with your own identifying
 * information: Portions Copyright [yyyy] [name of copyright owner]
 *
 * CDDL HEADER END
 */

/*
 * Copyright (c) 2005, 2010, Oracle and/or its affiliates. All rights reserved.
 * Copyright (c) 2018, Joyent, Inc. All rights reserved.
 * Copyright (c) 2011, 2018 by Delphix. All rights reserved.
 * Copyright 2016 Igor Kozhukhov <ikozhukhov@gmail.com>
 * Copyright (c) 2017 Datto Inc.
 */

/*
 * Internal utility routines for the ZFS library.
 */

#include <errno.h>
#include <fcntl.h>
#include <libintl.h>
#include <stdarg.h>
#include <stdio.h>
#include <stdlib.h>
#include <strings.h>
#include <unistd.h>
#include <math.h>
#include <sys/stat.h>
#include <sys/mnttab.h>
#include <sys/mntent.h>
#include <sys/types.h>
#include <sys/wait.h>

#include <libzfs.h>
#include <libzfs_core.h>

#include "libzfs_impl.h"
#include "zfs_prop.h"
#include "zfeature_common.h"
#include <zfs_fletcher.h>
#include <libzutil.h>
#include <sys/zfs_sysfs.h>


int
libzfs_errno(libzfs_handle_t *hdl)
{
	return (hdl->libzfs_error);
}

const char *
libzfs_error_action(libzfs_handle_t *hdl)
{
	return (hdl->libzfs_action);
}

const char *
libzfs_error_description(libzfs_handle_t *hdl)
{
	if (hdl->libzfs_desc[0] != '\0')
		return (hdl->libzfs_desc);

	switch (hdl->libzfs_error) {
	case EZFS_NOMEM:
		return (dgettext(TEXT_DOMAIN, "out of memory"));
	case EZFS_BADPROP:
		return (dgettext(TEXT_DOMAIN, "invalid property value"));
	case EZFS_PROPREADONLY:
		return (dgettext(TEXT_DOMAIN, "read-only property"));
	case EZFS_PROPTYPE:
		return (dgettext(TEXT_DOMAIN, "property doesn't apply to "
		    "datasets of this type"));
	case EZFS_PROPNONINHERIT:
		return (dgettext(TEXT_DOMAIN, "property cannot be inherited"));
	case EZFS_PROPSPACE:
		return (dgettext(TEXT_DOMAIN, "invalid quota or reservation"));
	case EZFS_BADTYPE:
		return (dgettext(TEXT_DOMAIN, "operation not applicable to "
		    "datasets of this type"));
	case EZFS_BUSY:
		return (dgettext(TEXT_DOMAIN, "pool or dataset is busy"));
	case EZFS_EXISTS:
		return (dgettext(TEXT_DOMAIN, "pool or dataset exists"));
	case EZFS_NOENT:
		return (dgettext(TEXT_DOMAIN, "no such pool or dataset"));
	case EZFS_BADSTREAM:
		return (dgettext(TEXT_DOMAIN, "invalid backup stream"));
	case EZFS_DSREADONLY:
		return (dgettext(TEXT_DOMAIN, "dataset is read-only"));
	case EZFS_VOLTOOBIG:
		return (dgettext(TEXT_DOMAIN, "volume size exceeds limit for "
		    "this system"));
	case EZFS_INVALIDNAME:
		return (dgettext(TEXT_DOMAIN, "invalid name"));
	case EZFS_BADRESTORE:
		return (dgettext(TEXT_DOMAIN, "unable to restore to "
		    "destination"));
	case EZFS_BADBACKUP:
		return (dgettext(TEXT_DOMAIN, "backup failed"));
	case EZFS_BADTARGET:
		return (dgettext(TEXT_DOMAIN, "invalid target vdev"));
	case EZFS_NODEVICE:
		return (dgettext(TEXT_DOMAIN, "no such device in pool"));
	case EZFS_BADDEV:
		return (dgettext(TEXT_DOMAIN, "invalid device"));
	case EZFS_NOREPLICAS:
		return (dgettext(TEXT_DOMAIN, "no valid replicas"));
	case EZFS_RESILVERING:
		return (dgettext(TEXT_DOMAIN, "currently resilvering"));
	case EZFS_BADVERSION:
		return (dgettext(TEXT_DOMAIN, "unsupported version or "
		    "feature"));
	case EZFS_POOLUNAVAIL:
		return (dgettext(TEXT_DOMAIN, "pool is unavailable"));
	case EZFS_DEVOVERFLOW:
		return (dgettext(TEXT_DOMAIN, "too many devices in one vdev"));
	case EZFS_BADPATH:
		return (dgettext(TEXT_DOMAIN, "must be an absolute path"));
	case EZFS_CROSSTARGET:
		return (dgettext(TEXT_DOMAIN, "operation crosses datasets or "
		    "pools"));
	case EZFS_ZONED:
		return (dgettext(TEXT_DOMAIN, "dataset in use by local zone"));
	case EZFS_MOUNTFAILED:
		return (dgettext(TEXT_DOMAIN, "mount failed"));
	case EZFS_UMOUNTFAILED:
		return (dgettext(TEXT_DOMAIN, "umount failed"));
	case EZFS_UNSHARENFSFAILED:
		return (dgettext(TEXT_DOMAIN, "unshare(1M) failed"));
	case EZFS_SHARENFSFAILED:
		return (dgettext(TEXT_DOMAIN, "share(1M) failed"));
	case EZFS_UNSHARESMBFAILED:
		return (dgettext(TEXT_DOMAIN, "smb remove share failed"));
	case EZFS_SHARESMBFAILED:
		return (dgettext(TEXT_DOMAIN, "smb add share failed"));
	case EZFS_PERM:
		return (dgettext(TEXT_DOMAIN, "permission denied"));
	case EZFS_NOSPC:
		return (dgettext(TEXT_DOMAIN, "out of space"));
	case EZFS_FAULT:
		return (dgettext(TEXT_DOMAIN, "bad address"));
	case EZFS_IO:
		return (dgettext(TEXT_DOMAIN, "I/O error"));
	case EZFS_INTR:
		return (dgettext(TEXT_DOMAIN, "signal received"));
	case EZFS_ISSPARE:
		return (dgettext(TEXT_DOMAIN, "device is reserved as a hot "
		    "spare"));
	case EZFS_INVALCONFIG:
		return (dgettext(TEXT_DOMAIN, "invalid vdev configuration"));
	case EZFS_RECURSIVE:
		return (dgettext(TEXT_DOMAIN, "recursive dataset dependency"));
	case EZFS_NOHISTORY:
		return (dgettext(TEXT_DOMAIN, "no history available"));
	case EZFS_POOLPROPS:
		return (dgettext(TEXT_DOMAIN, "failed to retrieve "
		    "pool properties"));
	case EZFS_POOL_NOTSUP:
		return (dgettext(TEXT_DOMAIN, "operation not supported "
		    "on this type of pool"));
	case EZFS_POOL_INVALARG:
		return (dgettext(TEXT_DOMAIN, "invalid argument for "
		    "this pool operation"));
	case EZFS_NAMETOOLONG:
		return (dgettext(TEXT_DOMAIN, "dataset name is too long"));
	case EZFS_OPENFAILED:
		return (dgettext(TEXT_DOMAIN, "open failed"));
	case EZFS_NOCAP:
		return (dgettext(TEXT_DOMAIN,
		    "disk capacity information could not be retrieved"));
	case EZFS_LABELFAILED:
		return (dgettext(TEXT_DOMAIN, "write of label failed"));
	case EZFS_BADWHO:
		return (dgettext(TEXT_DOMAIN, "invalid user/group"));
	case EZFS_BADPERM:
		return (dgettext(TEXT_DOMAIN, "invalid permission"));
	case EZFS_BADPERMSET:
		return (dgettext(TEXT_DOMAIN, "invalid permission set name"));
	case EZFS_NODELEGATION:
		return (dgettext(TEXT_DOMAIN, "delegated administration is "
		    "disabled on pool"));
	case EZFS_BADCACHE:
		return (dgettext(TEXT_DOMAIN, "invalid or missing cache file"));
	case EZFS_ISL2CACHE:
		return (dgettext(TEXT_DOMAIN, "device is in use as a cache"));
	case EZFS_VDEVNOTSUP:
		return (dgettext(TEXT_DOMAIN, "vdev specification is not "
		    "supported"));
	case EZFS_NOTSUP:
		return (dgettext(TEXT_DOMAIN, "operation not supported "
		    "on this dataset"));
	case EZFS_IOC_NOTSUPPORTED:
		return (dgettext(TEXT_DOMAIN, "operation not supported by "
		    "zfs kernel module"));
	case EZFS_ACTIVE_SPARE:
		return (dgettext(TEXT_DOMAIN, "pool has active shared spare "
		    "device"));
	case EZFS_UNPLAYED_LOGS:
		return (dgettext(TEXT_DOMAIN, "log device has unplayed intent "
		    "logs"));
	case EZFS_REFTAG_RELE:
		return (dgettext(TEXT_DOMAIN, "no such tag on this dataset"));
	case EZFS_REFTAG_HOLD:
		return (dgettext(TEXT_DOMAIN, "tag already exists on this "
		    "dataset"));
	case EZFS_TAGTOOLONG:
		return (dgettext(TEXT_DOMAIN, "tag too long"));
	case EZFS_PIPEFAILED:
		return (dgettext(TEXT_DOMAIN, "pipe create failed"));
	case EZFS_THREADCREATEFAILED:
		return (dgettext(TEXT_DOMAIN, "thread create failed"));
	case EZFS_POSTSPLIT_ONLINE:
		return (dgettext(TEXT_DOMAIN, "disk was split from this pool "
		    "into a new one"));
	case EZFS_SCRUB_PAUSED:
		return (dgettext(TEXT_DOMAIN, "scrub is paused; "
		    "use 'zpool scrub' to resume"));
	case EZFS_SCRUBBING:
		return (dgettext(TEXT_DOMAIN, "currently scrubbing; "
		    "use 'zpool scrub -s' to cancel current scrub"));
	case EZFS_NO_SCRUB:
		return (dgettext(TEXT_DOMAIN, "there is no active scrub"));
	case EZFS_DIFF:
		return (dgettext(TEXT_DOMAIN, "unable to generate diffs"));
	case EZFS_DIFFDATA:
		return (dgettext(TEXT_DOMAIN, "invalid diff data"));
	case EZFS_POOLREADONLY:
		return (dgettext(TEXT_DOMAIN, "pool is read-only"));
	case EZFS_NO_PENDING:
		return (dgettext(TEXT_DOMAIN, "operation is not "
		    "in progress"));
	case EZFS_CHECKPOINT_EXISTS:
		return (dgettext(TEXT_DOMAIN, "checkpoint exists"));
	case EZFS_DISCARDING_CHECKPOINT:
		return (dgettext(TEXT_DOMAIN, "currently discarding "
		    "checkpoint"));
	case EZFS_NO_CHECKPOINT:
		return (dgettext(TEXT_DOMAIN, "checkpoint does not exist"));
	case EZFS_DEVRM_IN_PROGRESS:
		return (dgettext(TEXT_DOMAIN, "device removal in progress"));
	case EZFS_VDEV_TOO_BIG:
		return (dgettext(TEXT_DOMAIN, "device exceeds supported size"));
	case EZFS_ACTIVE_POOL:
		return (dgettext(TEXT_DOMAIN, "pool is imported on a "
		    "different host"));
	case EZFS_CRYPTOFAILED:
		return (dgettext(TEXT_DOMAIN, "encryption failure"));
	case EZFS_TOOMANY:
		return (dgettext(TEXT_DOMAIN, "argument list too long"));
	case EZFS_INITIALIZING:
		return (dgettext(TEXT_DOMAIN, "currently initializing"));
	case EZFS_NO_INITIALIZE:
		return (dgettext(TEXT_DOMAIN, "there is no active "
		    "initialization"));
	case EZFS_WRONG_PARENT:
		return (dgettext(TEXT_DOMAIN, "invalid parent dataset"));
	case EZFS_TRIMMING:
		return (dgettext(TEXT_DOMAIN, "currently trimming"));
	case EZFS_NO_TRIM:
		return (dgettext(TEXT_DOMAIN, "there is no active trim"));
	case EZFS_TRIM_NOTSUP:
		return (dgettext(TEXT_DOMAIN, "trim operations are not "
		    "supported by this device"));
	case EZFS_NO_RESILVER_DEFER:
		return (dgettext(TEXT_DOMAIN, "this action requires the "
		    "resilver_defer feature"));
	case EZFS_EXPORT_IN_PROGRESS:
		return (dgettext(TEXT_DOMAIN, "pool export in progress"));
	case EZFS_UNKNOWN:
		return (dgettext(TEXT_DOMAIN, "unknown error"));
	default:
		assert(hdl->libzfs_error == 0);
		return (dgettext(TEXT_DOMAIN, "no error"));
	}
}

/*PRINTFLIKE2*/
void
zfs_error_aux(libzfs_handle_t *hdl, const char *fmt, ...)
{
	va_list ap;

	va_start(ap, fmt);

	(void) vsnprintf(hdl->libzfs_desc, sizeof (hdl->libzfs_desc),
	    fmt, ap);
	hdl->libzfs_desc_active = 1;

	va_end(ap);
}

static void
zfs_verror(libzfs_handle_t *hdl, int error, const char *fmt, va_list ap)
{
	(void) vsnprintf(hdl->libzfs_action, sizeof (hdl->libzfs_action),
	    fmt, ap);
	hdl->libzfs_error = error;

	if (hdl->libzfs_desc_active)
		hdl->libzfs_desc_active = 0;
	else
		hdl->libzfs_desc[0] = '\0';

	if (hdl->libzfs_printerr) {
		if (error == EZFS_UNKNOWN) {
			(void) fprintf(stderr, dgettext(TEXT_DOMAIN, "internal "
			    "error: %s\n"), libzfs_error_description(hdl));
			abort();
		}

		(void) fprintf(stderr, "%s: %s\n", hdl->libzfs_action,
		    libzfs_error_description(hdl));
		if (error == EZFS_NOMEM)
			exit(1);
	}
}

int
zfs_error(libzfs_handle_t *hdl, int error, const char *msg)
{
	return (zfs_error_fmt(hdl, error, "%s", msg));
}

/*PRINTFLIKE3*/
int
zfs_error_fmt(libzfs_handle_t *hdl, int error, const char *fmt, ...)
{
	va_list ap;

	va_start(ap, fmt);

	zfs_verror(hdl, error, fmt, ap);

	va_end(ap);

	return (-1);
}

static int
zfs_common_error(libzfs_handle_t *hdl, int error, const char *fmt,
    va_list ap)
{
	switch (error) {
	case EPERM:
	case EACCES:
		zfs_verror(hdl, EZFS_PERM, fmt, ap);
		return (-1);

	case ECANCELED:
		zfs_verror(hdl, EZFS_NODELEGATION, fmt, ap);
		return (-1);

	case EIO:
		zfs_verror(hdl, EZFS_IO, fmt, ap);
		return (-1);

	case EFAULT:
		zfs_verror(hdl, EZFS_FAULT, fmt, ap);
		return (-1);

	case EINTR:
		zfs_verror(hdl, EZFS_INTR, fmt, ap);
		return (-1);
	}

	return (0);
}

int
zfs_standard_error(libzfs_handle_t *hdl, int error, const char *msg)
{
	return (zfs_standard_error_fmt(hdl, error, "%s", msg));
}

/*PRINTFLIKE3*/
int
zfs_standard_error_fmt(libzfs_handle_t *hdl, int error, const char *fmt, ...)
{
	va_list ap;

	va_start(ap, fmt);

	if (zfs_common_error(hdl, error, fmt, ap) != 0) {
		va_end(ap);
		return (-1);
	}

	switch (error) {
	case ENXIO:
	case ENODEV:
	case EPIPE:
		zfs_verror(hdl, EZFS_IO, fmt, ap);
		break;

	case ENOENT:
		zfs_error_aux(hdl, dgettext(TEXT_DOMAIN,
		    "dataset does not exist"));
		zfs_verror(hdl, EZFS_NOENT, fmt, ap);
		break;

	case ENOSPC:
	case EDQUOT:
		zfs_verror(hdl, EZFS_NOSPC, fmt, ap);
		break;

	case EEXIST:
		zfs_error_aux(hdl, dgettext(TEXT_DOMAIN,
		    "dataset already exists"));
		zfs_verror(hdl, EZFS_EXISTS, fmt, ap);
		break;

	case EBUSY:
		zfs_error_aux(hdl, dgettext(TEXT_DOMAIN,
		    "dataset is busy"));
		zfs_verror(hdl, EZFS_BUSY, fmt, ap);
		break;
	case EROFS:
		zfs_verror(hdl, EZFS_POOLREADONLY, fmt, ap);
		break;
	case ENAMETOOLONG:
		zfs_verror(hdl, EZFS_NAMETOOLONG, fmt, ap);
		break;
	case ENOTSUP:
		zfs_verror(hdl, EZFS_BADVERSION, fmt, ap);
		break;
	case EAGAIN:
		zfs_error_aux(hdl, dgettext(TEXT_DOMAIN,
		    "pool I/O is currently suspended"));
		zfs_verror(hdl, EZFS_POOLUNAVAIL, fmt, ap);
		break;
	case EREMOTEIO:
		zfs_verror(hdl, EZFS_ACTIVE_POOL, fmt, ap);
		break;
	case ZFS_ERR_UNKNOWN_SEND_STREAM_FEATURE:
	case ZFS_ERR_IOC_CMD_UNAVAIL:
		zfs_error_aux(hdl, dgettext(TEXT_DOMAIN, "the loaded zfs "
		    "module does not support this operation. A reboot may "
		    "be required to enable this operation."));
		zfs_verror(hdl, EZFS_IOC_NOTSUPPORTED, fmt, ap);
		break;
	case ZFS_ERR_IOC_ARG_UNAVAIL:
		zfs_error_aux(hdl, dgettext(TEXT_DOMAIN, "the loaded zfs "
		    "module does not support an option for this operation. "
		    "A reboot may be required to enable this option."));
		zfs_verror(hdl, EZFS_IOC_NOTSUPPORTED, fmt, ap);
		break;
	case ZFS_ERR_IOC_ARG_REQUIRED:
	case ZFS_ERR_IOC_ARG_BADTYPE:
		zfs_verror(hdl, EZFS_IOC_NOTSUPPORTED, fmt, ap);
		break;
	case ZFS_ERR_WRONG_PARENT:
		zfs_verror(hdl, EZFS_WRONG_PARENT, fmt, ap);
		break;
	default:
		zfs_error_aux(hdl, strerror(error));
		zfs_verror(hdl, EZFS_UNKNOWN, fmt, ap);
		break;
	}

	va_end(ap);
	return (-1);
}

int
zpool_standard_error(libzfs_handle_t *hdl, int error, const char *msg)
{
	return (zpool_standard_error_fmt(hdl, error, "%s", msg));
}

/*PRINTFLIKE3*/
int
zpool_standard_error_fmt(libzfs_handle_t *hdl, int error, const char *fmt, ...)
{
	va_list ap;

	va_start(ap, fmt);

	if (zfs_common_error(hdl, error, fmt, ap) != 0) {
		va_end(ap);
		return (-1);
	}

	switch (error) {
	case ENODEV:
		zfs_verror(hdl, EZFS_NODEVICE, fmt, ap);
		break;

	case ENOENT:
		zfs_error_aux(hdl,
		    dgettext(TEXT_DOMAIN, "no such pool or dataset"));
		zfs_verror(hdl, EZFS_NOENT, fmt, ap);
		break;

	case EEXIST:
		zfs_error_aux(hdl, dgettext(TEXT_DOMAIN,
		    "pool already exists"));
		zfs_verror(hdl, EZFS_EXISTS, fmt, ap);
		break;

	case EBUSY:
		zfs_error_aux(hdl, dgettext(TEXT_DOMAIN, "pool is busy"));
		zfs_verror(hdl, EZFS_BUSY, fmt, ap);
		break;

	/* There is no pending operation to cancel */
	case ENOTACTIVE:
		zfs_verror(hdl, EZFS_NO_PENDING, fmt, ap);
		break;

	case ENXIO:
		zfs_error_aux(hdl, dgettext(TEXT_DOMAIN,
		    "one or more devices is currently unavailable"));
		zfs_verror(hdl, EZFS_BADDEV, fmt, ap);
		break;

	case ENAMETOOLONG:
		zfs_verror(hdl, EZFS_DEVOVERFLOW, fmt, ap);
		break;

	case ENOTSUP:
		zfs_verror(hdl, EZFS_POOL_NOTSUP, fmt, ap);
		break;

	case EINVAL:
		zfs_verror(hdl, EZFS_POOL_INVALARG, fmt, ap);
		break;

	case ENOSPC:
	case EDQUOT:
		zfs_verror(hdl, EZFS_NOSPC, fmt, ap);
		return (-1);

	case EAGAIN:
		zfs_error_aux(hdl, dgettext(TEXT_DOMAIN,
		    "pool I/O is currently suspended"));
		zfs_verror(hdl, EZFS_POOLUNAVAIL, fmt, ap);
		break;

	case EROFS:
		zfs_verror(hdl, EZFS_POOLREADONLY, fmt, ap);
		break;
	case EDOM:
		zfs_error_aux(hdl, dgettext(TEXT_DOMAIN,
		    "block size out of range or does not match"));
		zfs_verror(hdl, EZFS_BADPROP, fmt, ap);
		break;
	case EREMOTEIO:
		zfs_verror(hdl, EZFS_ACTIVE_POOL, fmt, ap);
		break;
	case ZFS_ERR_CHECKPOINT_EXISTS:
		zfs_verror(hdl, EZFS_CHECKPOINT_EXISTS, fmt, ap);
		break;
	case ZFS_ERR_DISCARDING_CHECKPOINT:
		zfs_verror(hdl, EZFS_DISCARDING_CHECKPOINT, fmt, ap);
		break;
	case ZFS_ERR_NO_CHECKPOINT:
		zfs_verror(hdl, EZFS_NO_CHECKPOINT, fmt, ap);
		break;
	case ZFS_ERR_DEVRM_IN_PROGRESS:
		zfs_verror(hdl, EZFS_DEVRM_IN_PROGRESS, fmt, ap);
		break;
	case ZFS_ERR_VDEV_TOO_BIG:
		zfs_verror(hdl, EZFS_VDEV_TOO_BIG, fmt, ap);
		break;
	case ZFS_ERR_EXPORT_IN_PROGRESS:
		zfs_verror(hdl, EZFS_EXPORT_IN_PROGRESS, fmt, ap);
		break;
	case ZFS_ERR_IOC_CMD_UNAVAIL:
		zfs_error_aux(hdl, dgettext(TEXT_DOMAIN, "the loaded zfs "
		    "module does not support this operation. A reboot may "
		    "be required to enable this operation."));
		zfs_verror(hdl, EZFS_IOC_NOTSUPPORTED, fmt, ap);
		break;
	case ZFS_ERR_IOC_ARG_UNAVAIL:
		zfs_error_aux(hdl, dgettext(TEXT_DOMAIN, "the loaded zfs "
		    "module does not support an option for this operation. "
		    "A reboot may be required to enable this option."));
		zfs_verror(hdl, EZFS_IOC_NOTSUPPORTED, fmt, ap);
		break;
	case ZFS_ERR_IOC_ARG_REQUIRED:
	case ZFS_ERR_IOC_ARG_BADTYPE:
		zfs_verror(hdl, EZFS_IOC_NOTSUPPORTED, fmt, ap);
		break;
	default:
		zfs_error_aux(hdl, strerror(error));
		zfs_verror(hdl, EZFS_UNKNOWN, fmt, ap);
	}

	va_end(ap);
	return (-1);
}

/*
 * Display an out of memory error message and abort the current program.
 */
int
no_memory(libzfs_handle_t *hdl)
{
	return (zfs_error(hdl, EZFS_NOMEM, "internal error"));
}

/*
 * A safe form of malloc() which will die if the allocation fails.
 */
void *
zfs_alloc(libzfs_handle_t *hdl, size_t size)
{
	void *data;

	if ((data = calloc(1, size)) == NULL)
		(void) no_memory(hdl);

	return (data);
}

/*
 * A safe form of asprintf() which will die if the allocation fails.
 */
/*PRINTFLIKE2*/
char *
zfs_asprintf(libzfs_handle_t *hdl, const char *fmt, ...)
{
	va_list ap;
	char *ret;
	int err;

	va_start(ap, fmt);

	err = vasprintf(&ret, fmt, ap);

	va_end(ap);

	if (err < 0)
		(void) no_memory(hdl);

	return (ret);
}

/*
 * A safe form of realloc(), which also zeroes newly allocated space.
 */
void *
zfs_realloc(libzfs_handle_t *hdl, void *ptr, size_t oldsize, size_t newsize)
{
	void *ret;

	if ((ret = realloc(ptr, newsize)) == NULL) {
		(void) no_memory(hdl);
		return (NULL);
	}

	bzero((char *)ret + oldsize, (newsize - oldsize));
	return (ret);
}

/*
 * A safe form of strdup() which will die if the allocation fails.
 */
char *
zfs_strdup(libzfs_handle_t *hdl, const char *str)
{
	char *ret;

	if ((ret = strdup(str)) == NULL)
		(void) no_memory(hdl);

	return (ret);
}

void
libzfs_print_on_error(libzfs_handle_t *hdl, boolean_t printerr)
{
	hdl->libzfs_printerr = printerr;
}

/*
 * Read lines from an open file descriptor and store them in an array of
 * strings until EOF.  lines[] will be allocated and populated with all the
 * lines read.  All newlines are replaced with NULL terminators for
 * convenience.  lines[] must be freed after use with libzfs_free_str_array().
 *
 * Returns the number of lines read.
 */
static int
libzfs_read_stdout_from_fd(int fd, char **lines[])
{

	FILE *fp;
	int lines_cnt = 0;
	size_t len = 0;
	char *line = NULL;
	char **tmp_lines = NULL, **tmp;
	char *nl = NULL;
	int rc;

	fp = fdopen(fd, "r");
	if (fp == NULL)
		return (0);
	while (1) {
		rc = getline(&line, &len, fp);
		if (rc == -1)
			break;

		tmp = realloc(tmp_lines, sizeof (*tmp_lines) * (lines_cnt + 1));
		if (tmp == NULL) {
			/* Return the lines we were able to process */
			break;
		}
		tmp_lines = tmp;

		/* Terminate newlines */
		if ((nl = strchr(line, '\n')) != NULL)
			*nl = '\0';
		tmp_lines[lines_cnt] = line;
		lines_cnt++;
		line = NULL;
	}
	fclose(fp);
	*lines = tmp_lines;
	return (lines_cnt);
}

static int
libzfs_run_process_impl(const char *path, char *argv[], char *env[], int flags,
    char **lines[], int *lines_cnt)
{
	pid_t pid;
	int error, devnull_fd;
	int link[2];

	/*
	 * Setup a pipe between our child and parent process if we're
	 * reading stdout.
	 */
	if ((lines != NULL) && pipe(link) == -1)
		return (-EPIPE);

	pid = vfork();
	if (pid == 0) {
		/* Child process */
		devnull_fd = open("/dev/null", O_WRONLY);

		if (devnull_fd < 0)
			_exit(-1);

		if (!(flags & STDOUT_VERBOSE) && (lines == NULL))
			(void) dup2(devnull_fd, STDOUT_FILENO);
		else if (lines != NULL) {
			/* Save the output to lines[] */
			dup2(link[1], STDOUT_FILENO);
			close(link[0]);
			close(link[1]);
		}

		if (!(flags & STDERR_VERBOSE))
			(void) dup2(devnull_fd, STDERR_FILENO);

		close(devnull_fd);

		if (flags & NO_DEFAULT_PATH) {
			if (env == NULL)
				execv(path, argv);
			else
				execve(path, argv, env);
		} else {
			if (env == NULL)
				execvp(path, argv);
			else
				execvpe(path, argv, env);
		}

		_exit(-1);
	} else if (pid > 0) {
		/* Parent process */
		int status;

		while ((error = waitpid(pid, &status, 0)) == -1 &&
		    errno == EINTR) { }
		if (error < 0 || !WIFEXITED(status))
			return (-1);

		if (lines != NULL) {
			close(link[1]);
			*lines_cnt = libzfs_read_stdout_from_fd(link[0], lines);
		}
		return (WEXITSTATUS(status));
	}

	return (-1);
}

int
libzfs_run_process(const char *path, char *argv[], int flags)
{
	return (libzfs_run_process_impl(path, argv, NULL, flags, NULL, NULL));
}

/*
 * Run a command and store its stdout lines in an array of strings (lines[]).
 * lines[] is allocated and populated for you, and the number of lines is set in
 * lines_cnt.  lines[] must be freed after use with libzfs_free_str_array().
 * All newlines (\n) in lines[] are terminated for convenience.
 */
int
libzfs_run_process_get_stdout(const char *path, char *argv[], char *env[],
    char **lines[], int *lines_cnt)
{
	return (libzfs_run_process_impl(path, argv, env, 0, lines, lines_cnt));
}

/*
 * Same as libzfs_run_process_get_stdout(), but run without $PATH set.  This
 * means that *path needs to be the full path to the executable.
 */
int
libzfs_run_process_get_stdout_nopath(const char *path, char *argv[],
    char *env[], char **lines[], int *lines_cnt)
{
	return (libzfs_run_process_impl(path, argv, env, NO_DEFAULT_PATH,
	    lines, lines_cnt));
}

/*
 * Free an array of strings.  Free both the strings contained in the array and
 * the array itself.
 */
void
libzfs_free_str_array(char **strs, int count)
{
	while (--count >= 0)
		free(strs[count]);

	free(strs);
}

/*
 * Returns 1 if environment variable is set to "YES", "yes", "ON", "on", or
 * a non-zero number.
 *
 * Returns 0 otherwise.
 */
int
libzfs_envvar_is_set(char *envvar)
{
	char *env = getenv(envvar);
	if (env && (strtoul(env, NULL, 0) > 0 ||
	    (!strncasecmp(env, "YES", 3) && strnlen(env, 4) == 3) ||
	    (!strncasecmp(env, "ON", 2) && strnlen(env, 3) == 2)))
		return (1);

	return (0);
}

libzfs_handle_t *
libzfs_init(void)
{
	libzfs_handle_t *hdl;
	int error;

	error = libzfs_load_module();
	if (error) {
		errno = error;
		return (NULL);
	}

	if ((hdl = calloc(1, sizeof (libzfs_handle_t))) == NULL) {
		return (NULL);
	}

	if ((hdl->libzfs_fd = open(ZFS_DEV, O_RDWR)) < 0) {
		free(hdl);
		return (NULL);
	}

#ifdef HAVE_SETMNTENT
	if ((hdl->libzfs_mnttab = setmntent(MNTTAB, "r")) == NULL) {
#else
	if ((hdl->libzfs_mnttab = fopen(MNTTAB, "r")) == NULL) {
#endif
		(void) close(hdl->libzfs_fd);
		free(hdl);
		return (NULL);
	}

	hdl->libzfs_sharetab = fopen(ZFS_SHARETAB, "r");

	if (libzfs_core_init() != 0) {
		(void) close(hdl->libzfs_fd);
		(void) fclose(hdl->libzfs_mnttab);
		if (hdl->libzfs_sharetab)
			(void) fclose(hdl->libzfs_sharetab);
		free(hdl);
		return (NULL);
	}

	zfs_prop_init();
	zpool_prop_init();
	zpool_feature_init();
	libzfs_mnttab_init(hdl);
	fletcher_4_init();

	if (getenv("ZFS_PROP_DEBUG") != NULL) {
		hdl->libzfs_prop_debug = B_TRUE;
	}

	/*
	 * For testing, remove some settable properties and features
	 */
	if (libzfs_envvar_is_set("ZFS_SYSFS_PROP_SUPPORT_TEST")) {
		zprop_desc_t *proptbl;

		proptbl = zpool_prop_get_table();
		proptbl[ZPOOL_PROP_COMMENT].pd_zfs_mod_supported = B_FALSE;

		proptbl = zfs_prop_get_table();
		proptbl[ZFS_PROP_DNODESIZE].pd_zfs_mod_supported = B_FALSE;

		zfeature_info_t *ftbl = spa_feature_table;
		ftbl[SPA_FEATURE_LARGE_BLOCKS].fi_zfs_mod_supported = B_FALSE;
	}

	return (hdl);
}

void
libzfs_fini(libzfs_handle_t *hdl)
{
	(void) close(hdl->libzfs_fd);
	if (hdl->libzfs_mnttab)
#ifdef HAVE_SETMNTENT
		(void) endmntent(hdl->libzfs_mnttab);
#else
		(void) fclose(hdl->libzfs_mnttab);
#endif
	if (hdl->libzfs_sharetab)
		(void) fclose(hdl->libzfs_sharetab);
	zfs_uninit_libshare(hdl);
	zpool_free_handles(hdl);
	namespace_clear(hdl);
	libzfs_mnttab_fini(hdl);
	libzfs_core_fini();
	fletcher_4_fini();
	free(hdl);
}

libzfs_handle_t *
zpool_get_handle(zpool_handle_t *zhp)
{
	return (zhp->zpool_hdl);
}

libzfs_handle_t *
zfs_get_handle(zfs_handle_t *zhp)
{
	return (zhp->zfs_hdl);
}

zpool_handle_t *
zfs_get_pool_handle(const zfs_handle_t *zhp)
{
	return (zhp->zpool_hdl);
}

/*
 * Given a name, determine whether or not it's a valid path
 * (starts with '/' or "./").  If so, walk the mnttab trying
 * to match the device number.  If not, treat the path as an
 * fs/vol/snap/bkmark name.
 */
zfs_handle_t *
zfs_path_to_zhandle(libzfs_handle_t *hdl, char *path, zfs_type_t argtype)
{
	struct stat64 statbuf;
	struct extmnttab entry;

	if (path[0] != '/' && strncmp(path, "./", strlen("./")) != 0) {
		/*
		 * It's not a valid path, assume it's a name of type 'argtype'.
		 */
		return (zfs_open(hdl, path, argtype));
	}

	/* Reopen MNTTAB to prevent reading stale data from open file */
	if (freopen(MNTTAB, "r", hdl->libzfs_mnttab) == NULL)
		return (NULL);

	if (getextmntent(path, &entry, &statbuf) != 0)
		return (NULL);

	if (strcmp(entry.mnt_fstype, MNTTYPE_ZFS) != 0) {
		(void) fprintf(stderr, gettext("'%s': not a ZFS filesystem\n"),
		    path);
		return (NULL);
	}

	return (zfs_open(hdl, entry.mnt_special, ZFS_TYPE_FILESYSTEM));
}

/*
 * Initialize the zc_nvlist_dst member to prepare for receiving an nvlist from
 * an ioctl().
 */
int
zcmd_alloc_dst_nvlist(libzfs_handle_t *hdl, zfs_cmd_t *zc, size_t len)
{
	if (len == 0)
		len = 256 * 1024;
	zc->zc_nvlist_dst_size = len;
	zc->zc_nvlist_dst =
	    (uint64_t)(uintptr_t)zfs_alloc(hdl, zc->zc_nvlist_dst_size);
	if (zc->zc_nvlist_dst == 0)
		return (-1);

	return (0);
}

/*
 * Called when an ioctl() which returns an nvlist fails with ENOMEM.  This will
 * expand the nvlist to the size specified in 'zc_nvlist_dst_size', which was
 * filled in by the kernel to indicate the actual required size.
 */
int
zcmd_expand_dst_nvlist(libzfs_handle_t *hdl, zfs_cmd_t *zc)
{
	free((void *)(uintptr_t)zc->zc_nvlist_dst);
	zc->zc_nvlist_dst =
	    (uint64_t)(uintptr_t)zfs_alloc(hdl, zc->zc_nvlist_dst_size);
	if (zc->zc_nvlist_dst == 0)
		return (-1);

	return (0);
}

/*
 * Called to free the src and dst nvlists stored in the command structure.
 */
void
zcmd_free_nvlists(zfs_cmd_t *zc)
{
	free((void *)(uintptr_t)zc->zc_nvlist_conf);
	free((void *)(uintptr_t)zc->zc_nvlist_src);
	free((void *)(uintptr_t)zc->zc_nvlist_dst);
	zc->zc_nvlist_conf = 0;
	zc->zc_nvlist_src = 0;
	zc->zc_nvlist_dst = 0;
}

static int
zcmd_write_nvlist_com(libzfs_handle_t *hdl, uint64_t *outnv, uint64_t *outlen,
    nvlist_t *nvl)
{
	char *packed;
	size_t len;

	verify(nvlist_size(nvl, &len, NV_ENCODE_NATIVE) == 0);

	if ((packed = zfs_alloc(hdl, len)) == NULL)
		return (-1);

	verify(nvlist_pack(nvl, &packed, &len, NV_ENCODE_NATIVE, 0) == 0);

	*outnv = (uint64_t)(uintptr_t)packed;
	*outlen = len;

	return (0);
}

int
zcmd_write_conf_nvlist(libzfs_handle_t *hdl, zfs_cmd_t *zc, nvlist_t *nvl)
{
	return (zcmd_write_nvlist_com(hdl, &zc->zc_nvlist_conf,
	    &zc->zc_nvlist_conf_size, nvl));
}

int
zcmd_write_src_nvlist(libzfs_handle_t *hdl, zfs_cmd_t *zc, nvlist_t *nvl)
{
	return (zcmd_write_nvlist_com(hdl, &zc->zc_nvlist_src,
	    &zc->zc_nvlist_src_size, nvl));
}

/*
 * Unpacks an nvlist from the ZFS ioctl command structure.
 */
int
zcmd_read_dst_nvlist(libzfs_handle_t *hdl, zfs_cmd_t *zc, nvlist_t **nvlp)
{
	if (nvlist_unpack((void *)(uintptr_t)zc->zc_nvlist_dst,
	    zc->zc_nvlist_dst_size, nvlp, 0) != 0)
		return (no_memory(hdl));

	return (0);
}

/*
 * ================================================================
 * API shared by zfs and zpool property management
 * ================================================================
 */

static void
zprop_print_headers(zprop_get_cbdata_t *cbp, zfs_type_t type)
{
	zprop_list_t *pl = cbp->cb_proplist;
	int i;
	char *title;
	size_t len;

	cbp->cb_first = B_FALSE;
	if (cbp->cb_scripted)
		return;

	/*
	 * Start with the length of the column headers.
	 */
	cbp->cb_colwidths[GET_COL_NAME] = strlen(dgettext(TEXT_DOMAIN, "NAME"));
	cbp->cb_colwidths[GET_COL_PROPERTY] = strlen(dgettext(TEXT_DOMAIN,
	    "PROPERTY"));
	cbp->cb_colwidths[GET_COL_VALUE] = strlen(dgettext(TEXT_DOMAIN,
	    "VALUE"));
	cbp->cb_colwidths[GET_COL_RECVD] = strlen(dgettext(TEXT_DOMAIN,
	    "RECEIVED"));
	cbp->cb_colwidths[GET_COL_SOURCE] = strlen(dgettext(TEXT_DOMAIN,
	    "SOURCE"));

	/* first property is always NAME */
	assert(cbp->cb_proplist->pl_prop ==
	    ((type == ZFS_TYPE_POOL) ?  ZPOOL_PROP_NAME : ZFS_PROP_NAME));

	/*
	 * Go through and calculate the widths for each column.  For the
	 * 'source' column, we kludge it up by taking the worst-case scenario of
	 * inheriting from the longest name.  This is acceptable because in the
	 * majority of cases 'SOURCE' is the last column displayed, and we don't
	 * use the width anyway.  Note that the 'VALUE' column can be oversized,
	 * if the name of the property is much longer than any values we find.
	 */
	for (pl = cbp->cb_proplist; pl != NULL; pl = pl->pl_next) {
		/*
		 * 'PROPERTY' column
		 */
		if (pl->pl_prop != ZPROP_INVAL) {
			const char *propname = (type == ZFS_TYPE_POOL) ?
			    zpool_prop_to_name(pl->pl_prop) :
			    zfs_prop_to_name(pl->pl_prop);

			len = strlen(propname);
			if (len > cbp->cb_colwidths[GET_COL_PROPERTY])
				cbp->cb_colwidths[GET_COL_PROPERTY] = len;
		} else {
			len = strlen(pl->pl_user_prop);
			if (len > cbp->cb_colwidths[GET_COL_PROPERTY])
				cbp->cb_colwidths[GET_COL_PROPERTY] = len;
		}

		/*
		 * 'VALUE' column.  The first property is always the 'name'
		 * property that was tacked on either by /sbin/zfs's
		 * zfs_do_get() or when calling zprop_expand_list(), so we
		 * ignore its width.  If the user specified the name property
		 * to display, then it will be later in the list in any case.
		 */
		if (pl != cbp->cb_proplist &&
		    pl->pl_width > cbp->cb_colwidths[GET_COL_VALUE])
			cbp->cb_colwidths[GET_COL_VALUE] = pl->pl_width;

		/* 'RECEIVED' column. */
		if (pl != cbp->cb_proplist &&
		    pl->pl_recvd_width > cbp->cb_colwidths[GET_COL_RECVD])
			cbp->cb_colwidths[GET_COL_RECVD] = pl->pl_recvd_width;

		/*
		 * 'NAME' and 'SOURCE' columns
		 */
		if (pl->pl_prop == (type == ZFS_TYPE_POOL ? ZPOOL_PROP_NAME :
		    ZFS_PROP_NAME) &&
		    pl->pl_width > cbp->cb_colwidths[GET_COL_NAME]) {
			cbp->cb_colwidths[GET_COL_NAME] = pl->pl_width;
			cbp->cb_colwidths[GET_COL_SOURCE] = pl->pl_width +
			    strlen(dgettext(TEXT_DOMAIN, "inherited from"));
		}
	}

	/*
	 * Now go through and print the headers.
	 */
	for (i = 0; i < ZFS_GET_NCOLS; i++) {
		switch (cbp->cb_columns[i]) {
		case GET_COL_NAME:
			title = dgettext(TEXT_DOMAIN, "NAME");
			break;
		case GET_COL_PROPERTY:
			title = dgettext(TEXT_DOMAIN, "PROPERTY");
			break;
		case GET_COL_VALUE:
			title = dgettext(TEXT_DOMAIN, "VALUE");
			break;
		case GET_COL_RECVD:
			title = dgettext(TEXT_DOMAIN, "RECEIVED");
			break;
		case GET_COL_SOURCE:
			title = dgettext(TEXT_DOMAIN, "SOURCE");
			break;
		default:
			title = NULL;
		}

		if (title != NULL) {
			if (i == (ZFS_GET_NCOLS - 1) ||
			    cbp->cb_columns[i + 1] == GET_COL_NONE)
				(void) printf("%s", title);
			else
				(void) printf("%-*s  ",
				    cbp->cb_colwidths[cbp->cb_columns[i]],
				    title);
		}
	}
	(void) printf("\n");
}

/*
 * Display a single line of output, according to the settings in the callback
 * structure.
 */
void
zprop_print_one_property(const char *name, zprop_get_cbdata_t *cbp,
    const char *propname, const char *value, zprop_source_t sourcetype,
    const char *source, const char *recvd_value)
{
	int i;
	const char *str = NULL;
	char buf[128];

	/*
	 * Ignore those source types that the user has chosen to ignore.
	 */
	if ((sourcetype & cbp->cb_sources) == 0)
		return;

	if (cbp->cb_first)
		zprop_print_headers(cbp, cbp->cb_type);

	for (i = 0; i < ZFS_GET_NCOLS; i++) {
		switch (cbp->cb_columns[i]) {
		case GET_COL_NAME:
			str = name;
			break;

		case GET_COL_PROPERTY:
			str = propname;
			break;

		case GET_COL_VALUE:
			str = value;
			break;

		case GET_COL_SOURCE:
			switch (sourcetype) {
			case ZPROP_SRC_NONE:
				str = "-";
				break;

			case ZPROP_SRC_DEFAULT:
				str = "default";
				break;

			case ZPROP_SRC_LOCAL:
				str = "local";
				break;

			case ZPROP_SRC_TEMPORARY:
				str = "temporary";
				break;

			case ZPROP_SRC_INHERITED:
				(void) snprintf(buf, sizeof (buf),
				    "inherited from %s", source);
				str = buf;
				break;
			case ZPROP_SRC_RECEIVED:
				str = "received";
				break;

			default:
				str = NULL;
				assert(!"unhandled zprop_source_t");
			}
			break;

		case GET_COL_RECVD:
			str = (recvd_value == NULL ? "-" : recvd_value);
			break;

		default:
			continue;
		}

		if (i == (ZFS_GET_NCOLS - 1) ||
		    cbp->cb_columns[i + 1] == GET_COL_NONE)
			(void) printf("%s", str);
		else if (cbp->cb_scripted)
			(void) printf("%s\t", str);
		else
			(void) printf("%-*s  ",
			    cbp->cb_colwidths[cbp->cb_columns[i]],
			    str);
	}

	(void) printf("\n");
}

/*
 * Given a numeric suffix, convert the value into a number of bits that the
 * resulting value must be shifted.
 */
static int
str2shift(libzfs_handle_t *hdl, const char *buf)
{
	const char *ends = "BKMGTPEZ";
	int i;

	if (buf[0] == '\0')
		return (0);
	for (i = 0; i < strlen(ends); i++) {
		if (toupper(buf[0]) == ends[i])
			break;
	}
	if (i == strlen(ends)) {
		if (hdl)
			zfs_error_aux(hdl, dgettext(TEXT_DOMAIN,
			    "invalid numeric suffix '%s'"), buf);
		return (-1);
	}

	/*
	 * Allow 'G' = 'GB' = 'GiB', case-insensitively.
	 * However, 'BB' and 'BiB' are disallowed.
	 */
	if (buf[1] == '\0' ||
	    (toupper(buf[0]) != 'B' &&
	    ((toupper(buf[1]) == 'B' && buf[2] == '\0') ||
	    (toupper(buf[1]) == 'I' && toupper(buf[2]) == 'B' &&
	    buf[3] == '\0'))))
		return (10 * i);

	if (hdl)
		zfs_error_aux(hdl, dgettext(TEXT_DOMAIN,
		    "invalid numeric suffix '%s'"), buf);
	return (-1);
}

/*
 * Convert a string of the form '100G' into a real number.  Used when setting
 * properties or creating a volume.  'buf' is used to place an extended error
 * message for the caller to use.
 */
int
zfs_nicestrtonum(libzfs_handle_t *hdl, const char *value, uint64_t *num)
{
	char *end;
	int shift;

	*num = 0;

	/* Check to see if this looks like a number.  */
	if ((value[0] < '0' || value[0] > '9') && value[0] != '.') {
		if (hdl)
			zfs_error_aux(hdl, dgettext(TEXT_DOMAIN,
			    "bad numeric value '%s'"), value);
		return (-1);
	}

	/* Rely on strtoull() to process the numeric portion.  */
	errno = 0;
	*num = strtoull(value, &end, 10);

	/*
	 * Check for ERANGE, which indicates that the value is too large to fit
	 * in a 64-bit value.
	 */
	if (errno == ERANGE) {
		if (hdl)
			zfs_error_aux(hdl, dgettext(TEXT_DOMAIN,
			    "numeric value is too large"));
		return (-1);
	}

	/*
	 * If we have a decimal value, then do the computation with floating
	 * point arithmetic.  Otherwise, use standard arithmetic.
	 */
	if (*end == '.') {
		double fval = strtod(value, &end);

		if ((shift = str2shift(hdl, end)) == -1)
			return (-1);

		fval *= pow(2, shift);

		if (fval > UINT64_MAX) {
			if (hdl)
				zfs_error_aux(hdl, dgettext(TEXT_DOMAIN,
				    "numeric value is too large"));
			return (-1);
		}

		*num = (uint64_t)fval;
	} else {
		if ((shift = str2shift(hdl, end)) == -1)
			return (-1);

		/* Check for overflow */
		if (shift >= 64 || (*num << shift) >> shift != *num) {
			if (hdl)
				zfs_error_aux(hdl, dgettext(TEXT_DOMAIN,
				    "numeric value is too large"));
			return (-1);
		}

		*num <<= shift;
	}

	return (0);
}

/*
 * Given a propname=value nvpair to set, parse any numeric properties
 * (index, boolean, etc) if they are specified as strings and add the
 * resulting nvpair to the returned nvlist.
 *
 * At the DSL layer, all properties are either 64-bit numbers or strings.
 * We want the user to be able to ignore this fact and specify properties
 * as native values (numbers, for example) or as strings (to simplify
 * command line utilities).  This also handles converting index types
 * (compression, checksum, etc) from strings to their on-disk index.
 */
int
zprop_parse_value(libzfs_handle_t *hdl, nvpair_t *elem, int prop,
    zfs_type_t type, nvlist_t *ret, char **svalp, uint64_t *ivalp,
    const char *errbuf)
{
	data_type_t datatype = nvpair_type(elem);
	zprop_type_t proptype;
	const char *propname;
	char *value;
	boolean_t isnone = B_FALSE;
	boolean_t isauto = B_FALSE;
	int err = 0;

	if (type == ZFS_TYPE_POOL) {
		proptype = zpool_prop_get_type(prop);
		propname = zpool_prop_to_name(prop);
	} else {
		proptype = zfs_prop_get_type(prop);
		propname = zfs_prop_to_name(prop);
	}

	/*
	 * Convert any properties to the internal DSL value types.
	 */
	*svalp = NULL;
	*ivalp = 0;

	switch (proptype) {
	case PROP_TYPE_STRING:
		if (datatype != DATA_TYPE_STRING) {
			zfs_error_aux(hdl, dgettext(TEXT_DOMAIN,
			    "'%s' must be a string"), nvpair_name(elem));
			goto error;
		}
		err = nvpair_value_string(elem, svalp);
		if (err != 0) {
			zfs_error_aux(hdl, dgettext(TEXT_DOMAIN,
			    "'%s' is invalid"), nvpair_name(elem));
			goto error;
		}
		if (strlen(*svalp) >= ZFS_MAXPROPLEN) {
			zfs_error_aux(hdl, dgettext(TEXT_DOMAIN,
			    "'%s' is too long"), nvpair_name(elem));
			goto error;
		}
		break;

	case PROP_TYPE_NUMBER:
		if (datatype == DATA_TYPE_STRING) {
			(void) nvpair_value_string(elem, &value);
			if (strcmp(value, "none") == 0) {
				isnone = B_TRUE;
			} else if (strcmp(value, "auto") == 0) {
				isauto = B_TRUE;
			} else if (zfs_nicestrtonum(hdl, value, ivalp) != 0) {
				goto error;
			}
		} else if (datatype == DATA_TYPE_UINT64) {
			(void) nvpair_value_uint64(elem, ivalp);
		} else {
			zfs_error_aux(hdl, dgettext(TEXT_DOMAIN,
			    "'%s' must be a number"), nvpair_name(elem));
			goto error;
		}

		/*
		 * Quota special: force 'none' and don't allow 0.
		 */
		if ((type & ZFS_TYPE_DATASET) && *ivalp == 0 && !isnone &&
		    (prop == ZFS_PROP_QUOTA || prop == ZFS_PROP_REFQUOTA)) {
			zfs_error_aux(hdl, dgettext(TEXT_DOMAIN,
			    "use 'none' to disable quota/refquota"));
			goto error;
		}

		/*
		 * Special handling for "*_limit=none". In this case it's not
		 * 0 but UINT64_MAX.
		 */
		if ((type & ZFS_TYPE_DATASET) && isnone &&
		    (prop == ZFS_PROP_FILESYSTEM_LIMIT ||
		    prop == ZFS_PROP_SNAPSHOT_LIMIT)) {
			*ivalp = UINT64_MAX;
		}

		/*
		 * Special handling for setting 'refreservation' to 'auto'.  Use
		 * UINT64_MAX to tell the caller to use zfs_fix_auto_resv().
		 * 'auto' is only allowed on volumes.
		 */
		if (isauto) {
			switch (prop) {
			case ZFS_PROP_REFRESERVATION:
				if ((type & ZFS_TYPE_VOLUME) == 0) {
					zfs_error_aux(hdl, dgettext(TEXT_DOMAIN,
					    "'%s=auto' only allowed on "
					    "volumes"), nvpair_name(elem));
					goto error;
				}
				*ivalp = UINT64_MAX;
				break;
			default:
				zfs_error_aux(hdl, dgettext(TEXT_DOMAIN,
				    "'auto' is invalid value for '%s'"),
				    nvpair_name(elem));
				goto error;
			}
		}

		break;

	case PROP_TYPE_INDEX:
		if (datatype != DATA_TYPE_STRING) {
			zfs_error_aux(hdl, dgettext(TEXT_DOMAIN,
			    "'%s' must be a string"), nvpair_name(elem));
			goto error;
		}

		(void) nvpair_value_string(elem, &value);

		if (zprop_string_to_index(prop, value, ivalp, type) != 0) {
			zfs_error_aux(hdl, dgettext(TEXT_DOMAIN,
			    "'%s' must be one of '%s'"), propname,
			    zprop_values(prop, type));
			goto error;
		}
		break;

	default:
		abort();
	}

	/*
	 * Add the result to our return set of properties.
	 */
	if (*svalp != NULL) {
		if (nvlist_add_string(ret, propname, *svalp) != 0) {
			(void) no_memory(hdl);
			return (-1);
		}
	} else {
		if (nvlist_add_uint64(ret, propname, *ivalp) != 0) {
			(void) no_memory(hdl);
			return (-1);
		}
	}

	return (0);
error:
	(void) zfs_error(hdl, EZFS_BADPROP, errbuf);
	return (-1);
}

static int
addlist(libzfs_handle_t *hdl, char *propname, zprop_list_t **listp,
    zfs_type_t type)
{
	int prop;
	zprop_list_t *entry;

	prop = zprop_name_to_prop(propname, type);

	if (prop != ZPROP_INVAL && !zprop_valid_for_type(prop, type, B_FALSE))
		prop = ZPROP_INVAL;

	/*
	 * When no property table entry can be found, return failure if
	 * this is a pool property or if this isn't a user-defined
	 * dataset property,
	 */
	if (prop == ZPROP_INVAL && ((type == ZFS_TYPE_POOL &&
	    !zpool_prop_feature(propname) &&
	    !zpool_prop_unsupported(propname)) ||
	    (type == ZFS_TYPE_DATASET && !zfs_prop_user(propname) &&
	    !zfs_prop_userquota(propname) && !zfs_prop_written(propname)))) {
		zfs_error_aux(hdl, dgettext(TEXT_DOMAIN,
		    "invalid property '%s'"), propname);
		return (zfs_error(hdl, EZFS_BADPROP,
		    dgettext(TEXT_DOMAIN, "bad property list")));
	}

	if ((entry = zfs_alloc(hdl, sizeof (zprop_list_t))) == NULL)
		return (-1);

	entry->pl_prop = prop;
	if (prop == ZPROP_INVAL) {
		if ((entry->pl_user_prop = zfs_strdup(hdl, propname)) ==
		    NULL) {
			free(entry);
			return (-1);
		}
		entry->pl_width = strlen(propname);
	} else {
		entry->pl_width = zprop_width(prop, &entry->pl_fixed,
		    type);
	}

	*listp = entry;

	return (0);
}

/*
 * Given a comma-separated list of properties, construct a property list
 * containing both user-defined and native properties.  This function will
 * return a NULL list if 'all' is specified, which can later be expanded
 * by zprop_expand_list().
 */
int
zprop_get_list(libzfs_handle_t *hdl, char *props, zprop_list_t **listp,
    zfs_type_t type)
{
	*listp = NULL;

	/*
	 * If 'all' is specified, return a NULL list.
	 */
	if (strcmp(props, "all") == 0)
		return (0);

	/*
	 * If no props were specified, return an error.
	 */
	if (props[0] == '\0') {
		zfs_error_aux(hdl, dgettext(TEXT_DOMAIN,
		    "no properties specified"));
		return (zfs_error(hdl, EZFS_BADPROP, dgettext(TEXT_DOMAIN,
		    "bad property list")));
	}

	/*
	 * It would be nice to use getsubopt() here, but the inclusion of column
	 * aliases makes this more effort than it's worth.
	 */
	while (*props != '\0') {
		size_t len;
		char *p;
		char c;

		if ((p = strchr(props, ',')) == NULL) {
			len = strlen(props);
			p = props + len;
		} else {
			len = p - props;
		}

		/*
		 * Check for empty options.
		 */
		if (len == 0) {
			zfs_error_aux(hdl, dgettext(TEXT_DOMAIN,
			    "empty property name"));
			return (zfs_error(hdl, EZFS_BADPROP,
			    dgettext(TEXT_DOMAIN, "bad property list")));
		}

		/*
		 * Check all regular property names.
		 */
		c = props[len];
		props[len] = '\0';

		if (strcmp(props, "space") == 0) {
			static char *spaceprops[] = {
				"name", "avail", "used", "usedbysnapshots",
				"usedbydataset", "usedbyrefreservation",
				"usedbychildren", NULL
			};
			int i;

			for (i = 0; spaceprops[i]; i++) {
				if (addlist(hdl, spaceprops[i], listp, type))
					return (-1);
				listp = &(*listp)->pl_next;
			}
		} else {
			if (addlist(hdl, props, listp, type))
				return (-1);
			listp = &(*listp)->pl_next;
		}

		props = p;
		if (c == ',')
			props++;
	}

	return (0);
}

void
zprop_free_list(zprop_list_t *pl)
{
	zprop_list_t *next;

	while (pl != NULL) {
		next = pl->pl_next;
		free(pl->pl_user_prop);
		free(pl);
		pl = next;
	}
}

typedef struct expand_data {
	zprop_list_t	**last;
	libzfs_handle_t	*hdl;
	zfs_type_t type;
} expand_data_t;

int
zprop_expand_list_cb(int prop, void *cb)
{
	zprop_list_t *entry;
	expand_data_t *edp = cb;

	if ((entry = zfs_alloc(edp->hdl, sizeof (zprop_list_t))) == NULL)
		return (ZPROP_INVAL);

	entry->pl_prop = prop;
	entry->pl_width = zprop_width(prop, &entry->pl_fixed, edp->type);
	entry->pl_all = B_TRUE;

	*(edp->last) = entry;
	edp->last = &entry->pl_next;

	return (ZPROP_CONT);
}

int
zprop_expand_list(libzfs_handle_t *hdl, zprop_list_t **plp, zfs_type_t type)
{
	zprop_list_t *entry;
	zprop_list_t **last;
	expand_data_t exp;

	if (*plp == NULL) {
		/*
		 * If this is the very first time we've been called for an 'all'
		 * specification, expand the list to include all native
		 * properties.
		 */
		last = plp;

		exp.last = last;
		exp.hdl = hdl;
		exp.type = type;

		if (zprop_iter_common(zprop_expand_list_cb, &exp, B_FALSE,
		    B_FALSE, type) == ZPROP_INVAL)
			return (-1);

		/*
		 * Add 'name' to the beginning of the list, which is handled
		 * specially.
		 */
		if ((entry = zfs_alloc(hdl, sizeof (zprop_list_t))) == NULL)
			return (-1);

		entry->pl_prop = (type == ZFS_TYPE_POOL) ?  ZPOOL_PROP_NAME :
		    ZFS_PROP_NAME;
		entry->pl_width = zprop_width(entry->pl_prop,
		    &entry->pl_fixed, type);
		entry->pl_all = B_TRUE;
		entry->pl_next = *plp;
		*plp = entry;
	}
	return (0);
}

int
zprop_iter(zprop_func func, void *cb, boolean_t show_all, boolean_t ordered,
    zfs_type_t type)
{
	return (zprop_iter_common(func, cb, show_all, ordered, type));
}

/*
 * Fill given version buffer with zfs userland version
 */
void
zfs_version_userland(char *version, int len)
{
	(void) strlcpy(version, ZFS_META_ALIAS, len);
}

/*
 * Fill given version buffer with zfs kernel version read from ZFS_SYSFS_DIR
 * Returns 0 on success, and -1 on error (with errno set)
 */
int
zfs_version_kernel(char *version, int len)
{
	int _errno;
	int fd;
	int rlen;

	if ((fd = open(ZFS_SYSFS_DIR "/version", O_RDONLY)) == -1)
		return (-1);

	if ((rlen = read(fd, version, len)) == -1) {
		version[0] = '\0';
		_errno = errno;
		(void) close(fd);
		errno = _errno;
		return (-1);
	}

	version[rlen-1] = '\0';  /* discard '\n' */

	if (close(fd) == -1)
		return (-1);

	return (0);
}

/*
 * Prints both zfs userland and kernel versions
 * Returns 0 on success, and -1 on error (with errno set)
 */
int
zfs_version_print(void)
{
	char zver_userland[128];
	char zver_kernel[128];

	if (zfs_version_kernel(zver_kernel, sizeof (zver_kernel)) == -1) {
		fprintf(stderr, "zfs_version_kernel() failed: %s\n",
		    strerror(errno));
		return (-1);
	}

	zfs_version_userland(zver_userland, sizeof (zver_userland));

	(void) printf("%s\n", zver_userland);
	(void) printf("zfs-kmod-%s\n", zver_kernel);

	return (0);
}

/*
<<<<<<< HEAD
 * zfs_get_hole_count retrieves the number of holes (blocks which are
 * zero-filled) in the specified file using the ZFS_IOC_COUNT_FILLED ioctl. It
 * also optionally fetches the block size when bs is non-NULL. With hole count
 * and block size the full space consumed by the holes of a file can be
 * calculated.
 *
 * On success, zero is returned, the count argument is set to the
 * number of holes, and the bs argument is set to the block size (if it is
 * not NULL). On error, a non-zero errno is returned and the values in count
 * and bs are undefined.
 */
int
zfs_get_hole_count(const char *path, uint64_t *count, uint64_t *bs)
{
	int fd, err;
	struct stat64 ss;
	uint64_t fill;

	fd = open(path, O_RDONLY);
	if (fd == -1)
		return (errno);

	if (ioctl(fd, ZFS_IOC_COUNT_FILLED, &fill) == -1) {
		err = errno;
		(void) close(fd);
		return (err);
	}

	if (fstat64(fd, &ss) == -1) {
		err = errno;
		(void) close(fd);
		return (err);
	}

	*count = (ss.st_size + ss.st_blksize - 1) / ss.st_blksize - fill;
	VERIFY3S(*count, >=, 0);
	if (bs != NULL) {
		*bs = ss.st_blksize;
	}

	if (close(fd) == -1) {
		return (errno);
	}
	return (0);
=======
 * Return 1 if the user requested ANSI color output, and our terminal supports
 * it.  Return 0 for no color.
 */
static int
use_color(void)
{
	static int use_color = -1;
	char *term;

	/*
	 * Optimization:
	 *
	 * For each zpool invocation, we do a single check to see if we should
	 * be using color or not, and cache that value for the lifetime of the
	 * the zpool command.  That makes it cheap to call use_color() when
	 * we're printing with color.  We assume that the settings are not going
	 * to change during the invocation of a zpool command (the user isn't
	 * going to change the ZFS_COLOR value while zpool is running, for
	 * example).
	 */
	if (use_color != -1) {
		/*
		 * We've already figured out if we should be using color or
		 * not.  Return the cached value.
		 */
		return (use_color);
	}

	term = getenv("TERM");
	/*
	 * The user sets the ZFS_COLOR env var set to enable zpool ANSI color
	 * output.  However if NO_COLOR is set (https://no-color.org/) then
	 * don't use it.  Also, don't use color if terminal doesn't support
	 * it.
	 */
	if (libzfs_envvar_is_set("ZFS_COLOR") &&
	    !libzfs_envvar_is_set("NO_COLOR") &&
	    isatty(STDOUT_FILENO) && term && strcmp("dumb", term) != 0 &&
	    strcmp("unknown", term) != 0) {
		/* Color supported */
		use_color = 1;
	} else {
		use_color = 0;
	}

	return (use_color);
}

/*
 * color_start() and color_end() are used for when you want to colorize a block
 * of text.  For example:
 *
 * color_start(ANSI_RED_FG)
 * printf("hello");
 * printf("world");
 * color_end();
 */
void
color_start(char *color)
{
	if (use_color())
		printf("%s", color);
}

void
color_end(void)
{
	if (use_color())
		printf(ANSI_RESET);
}

/* printf() with a color.  If color is NULL, then do a normal printf. */
int
printf_color(char *color, char *format, ...)
{
	va_list aptr;
	int rc;

	if (color)
		color_start(color);

	va_start(aptr, format);
	rc = vprintf(format, aptr);
	va_end(aptr);

	if (color)
		color_end();

	return (rc);
>>>>>>> 9fb2771a
}<|MERGE_RESOLUTION|>--- conflicted
+++ resolved
@@ -1888,52 +1888,6 @@
 }
 
 /*
-<<<<<<< HEAD
- * zfs_get_hole_count retrieves the number of holes (blocks which are
- * zero-filled) in the specified file using the ZFS_IOC_COUNT_FILLED ioctl. It
- * also optionally fetches the block size when bs is non-NULL. With hole count
- * and block size the full space consumed by the holes of a file can be
- * calculated.
- *
- * On success, zero is returned, the count argument is set to the
- * number of holes, and the bs argument is set to the block size (if it is
- * not NULL). On error, a non-zero errno is returned and the values in count
- * and bs are undefined.
- */
-int
-zfs_get_hole_count(const char *path, uint64_t *count, uint64_t *bs)
-{
-	int fd, err;
-	struct stat64 ss;
-	uint64_t fill;
-
-	fd = open(path, O_RDONLY);
-	if (fd == -1)
-		return (errno);
-
-	if (ioctl(fd, ZFS_IOC_COUNT_FILLED, &fill) == -1) {
-		err = errno;
-		(void) close(fd);
-		return (err);
-	}
-
-	if (fstat64(fd, &ss) == -1) {
-		err = errno;
-		(void) close(fd);
-		return (err);
-	}
-
-	*count = (ss.st_size + ss.st_blksize - 1) / ss.st_blksize - fill;
-	VERIFY3S(*count, >=, 0);
-	if (bs != NULL) {
-		*bs = ss.st_blksize;
-	}
-
-	if (close(fd) == -1) {
-		return (errno);
-	}
-	return (0);
-=======
  * Return 1 if the user requested ANSI color output, and our terminal supports
  * it.  Return 0 for no color.
  */
@@ -2023,5 +1977,51 @@
 		color_end();
 
 	return (rc);
->>>>>>> 9fb2771a
+}
+
+/*
+ * zfs_get_hole_count retrieves the number of holes (blocks which are
+ * zero-filled) in the specified file using the ZFS_IOC_COUNT_FILLED ioctl. It
+ * also optionally fetches the block size when bs is non-NULL. With hole count
+ * and block size the full space consumed by the holes of a file can be
+ * calculated.
+ *
+ * On success, zero is returned, the count argument is set to the
+ * number of holes, and the bs argument is set to the block size (if it is
+ * not NULL). On error, a non-zero errno is returned and the values in count
+ * and bs are undefined.
+ */
+int
+zfs_get_hole_count(const char *path, uint64_t *count, uint64_t *bs)
+{
+	int fd, err;
+	struct stat64 ss;
+	uint64_t fill;
+
+	fd = open(path, O_RDONLY);
+	if (fd == -1)
+		return (errno);
+
+	if (ioctl(fd, ZFS_IOC_COUNT_FILLED, &fill) == -1) {
+		err = errno;
+		(void) close(fd);
+		return (err);
+	}
+
+	if (fstat64(fd, &ss) == -1) {
+		err = errno;
+		(void) close(fd);
+		return (err);
+	}
+
+	*count = (ss.st_size + ss.st_blksize - 1) / ss.st_blksize - fill;
+	VERIFY3S(*count, >=, 0);
+	if (bs != NULL) {
+		*bs = ss.st_blksize;
+	}
+
+	if (close(fd) == -1) {
+		return (errno);
+	}
+	return (0);
 }