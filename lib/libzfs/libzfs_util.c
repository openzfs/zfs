/*
 * CDDL HEADER START
 *
 * The contents of this file are subject to the terms of the
 * Common Development and Distribution License (the "License").
 * You may not use this file except in compliance with the License.
 *
 * You can obtain a copy of the license at usr/src/OPENSOLARIS.LICENSE
 * or http://www.opensolaris.org/os/licensing.
 * See the License for the specific language governing permissions
 * and limitations under the License.
 *
 * When distributing Covered Code, include this CDDL HEADER in each
 * file and include the License file at usr/src/OPENSOLARIS.LICENSE.
 * If applicable, add the following below this CDDL HEADER, with the
 * fields enclosed by brackets "[]" replaced with your own identifying
 * information: Portions Copyright [yyyy] [name of copyright owner]
 *
 * CDDL HEADER END
 */

/*
 * Copyright (c) 2005, 2010, Oracle and/or its affiliates. All rights reserved.
 * Copyright 2020 Joyent, Inc. All rights reserved.
 * Copyright (c) 2011, 2020 by Delphix. All rights reserved.
 * Copyright 2016 Igor Kozhukhov <ikozhukhov@gmail.com>
 * Copyright (c) 2017 Datto Inc.
 * Copyright (c) 2020 The FreeBSD Foundation
 *
 * Portions of this software were developed by Allan Jude
 * under sponsorship from the FreeBSD Foundation.
 */

/*
 * Internal utility routines for the ZFS library.
 */

#include <errno.h>
#include <fcntl.h>
#include <libintl.h>
#include <stdarg.h>
#include <stdio.h>
#include <stdlib.h>
#include <strings.h>
#include <unistd.h>
#include <math.h>
#if LIBFETCH_DYNAMIC
#include <dlfcn.h>
#endif
#include <sys/stat.h>
#include <sys/mnttab.h>
#include <sys/mntent.h>
#include <sys/types.h>
#include <sys/wait.h>

#include <libzfs.h>

#ifdef	_UZFS
#include <libuzfs.h>
#endif

#include <libzfs_core.h>

#include "libzfs_impl.h"
#include "zfs_prop.h"
#include "zfeature_common.h"
#include <zfs_fletcher.h>
#include <libzutil.h>

/*
 * We only care about the scheme in order to match the scheme
 * with the handler. Each handler should validate the full URI
 * as necessary.
 */
#define	URI_REGEX	"^\\([A-Za-z][A-Za-z0-9+.\\-]*\\):"

int
libzfs_errno(libzfs_handle_t *hdl)
{
	return (hdl->libzfs_error);
}

const char *
libzfs_error_action(libzfs_handle_t *hdl)
{
	return (hdl->libzfs_action);
}

const char *
libzfs_error_description(libzfs_handle_t *hdl)
{
	if (hdl->libzfs_desc[0] != '\0')
		return (hdl->libzfs_desc);

	switch (hdl->libzfs_error) {
	case EZFS_NOMEM:
		return (dgettext(TEXT_DOMAIN, "out of memory"));
	case EZFS_BADPROP:
		return (dgettext(TEXT_DOMAIN, "invalid property value"));
	case EZFS_PROPREADONLY:
		return (dgettext(TEXT_DOMAIN, "read-only property"));
	case EZFS_PROPTYPE:
		return (dgettext(TEXT_DOMAIN, "property doesn't apply to "
		    "datasets of this type"));
	case EZFS_PROPNONINHERIT:
		return (dgettext(TEXT_DOMAIN, "property cannot be inherited"));
	case EZFS_PROPSPACE:
		return (dgettext(TEXT_DOMAIN, "invalid quota or reservation"));
	case EZFS_BADTYPE:
		return (dgettext(TEXT_DOMAIN, "operation not applicable to "
		    "datasets of this type"));
	case EZFS_BUSY:
		return (dgettext(TEXT_DOMAIN, "pool or dataset is busy"));
	case EZFS_EXISTS:
		return (dgettext(TEXT_DOMAIN, "pool or dataset exists"));
	case EZFS_NOENT:
		return (dgettext(TEXT_DOMAIN, "no such pool or dataset"));
	case EZFS_BADSTREAM:
		return (dgettext(TEXT_DOMAIN, "invalid backup stream"));
	case EZFS_DSREADONLY:
		return (dgettext(TEXT_DOMAIN, "dataset is read-only"));
	case EZFS_VOLTOOBIG:
		return (dgettext(TEXT_DOMAIN, "volume size exceeds limit for "
		    "this system"));
	case EZFS_INVALIDNAME:
		return (dgettext(TEXT_DOMAIN, "invalid name"));
	case EZFS_BADRESTORE:
		return (dgettext(TEXT_DOMAIN, "unable to restore to "
		    "destination"));
	case EZFS_BADBACKUP:
		return (dgettext(TEXT_DOMAIN, "backup failed"));
	case EZFS_BADTARGET:
		return (dgettext(TEXT_DOMAIN, "invalid target vdev"));
	case EZFS_NODEVICE:
		return (dgettext(TEXT_DOMAIN, "no such device in pool"));
	case EZFS_BADDEV:
		return (dgettext(TEXT_DOMAIN, "invalid device"));
	case EZFS_NOREPLICAS:
		return (dgettext(TEXT_DOMAIN, "no valid replicas"));
	case EZFS_RESILVERING:
		return (dgettext(TEXT_DOMAIN, "currently resilvering"));
	case EZFS_BADVERSION:
		return (dgettext(TEXT_DOMAIN, "unsupported version or "
		    "feature"));
	case EZFS_POOLUNAVAIL:
		return (dgettext(TEXT_DOMAIN, "pool is unavailable"));
	case EZFS_DEVOVERFLOW:
		return (dgettext(TEXT_DOMAIN, "too many devices in one vdev"));
	case EZFS_BADPATH:
		return (dgettext(TEXT_DOMAIN, "must be an absolute path"));
	case EZFS_CROSSTARGET:
		return (dgettext(TEXT_DOMAIN, "operation crosses datasets or "
		    "pools"));
	case EZFS_ZONED:
		return (dgettext(TEXT_DOMAIN, "dataset in use by local zone"));
	case EZFS_MOUNTFAILED:
		return (dgettext(TEXT_DOMAIN, "mount failed"));
	case EZFS_UMOUNTFAILED:
		return (dgettext(TEXT_DOMAIN, "unmount failed"));
	case EZFS_UNSHARENFSFAILED:
		return (dgettext(TEXT_DOMAIN, "NFS share removal failed"));
	case EZFS_SHARENFSFAILED:
		return (dgettext(TEXT_DOMAIN, "NFS share creation failed"));
	case EZFS_UNSHARESMBFAILED:
		return (dgettext(TEXT_DOMAIN, "SMB share removal failed"));
	case EZFS_SHARESMBFAILED:
		return (dgettext(TEXT_DOMAIN, "SMB share creation failed"));
	case EZFS_PERM:
		return (dgettext(TEXT_DOMAIN, "permission denied"));
	case EZFS_NOSPC:
		return (dgettext(TEXT_DOMAIN, "out of space"));
	case EZFS_FAULT:
		return (dgettext(TEXT_DOMAIN, "bad address"));
	case EZFS_IO:
		return (dgettext(TEXT_DOMAIN, "I/O error"));
	case EZFS_INTR:
		return (dgettext(TEXT_DOMAIN, "signal received"));
	case EZFS_ISSPARE:
		return (dgettext(TEXT_DOMAIN, "device is reserved as a hot "
		    "spare"));
	case EZFS_INVALCONFIG:
		return (dgettext(TEXT_DOMAIN, "invalid vdev configuration"));
	case EZFS_RECURSIVE:
		return (dgettext(TEXT_DOMAIN, "recursive dataset dependency"));
	case EZFS_NOHISTORY:
		return (dgettext(TEXT_DOMAIN, "no history available"));
	case EZFS_POOLPROPS:
		return (dgettext(TEXT_DOMAIN, "failed to retrieve "
		    "pool properties"));
	case EZFS_POOL_NOTSUP:
		return (dgettext(TEXT_DOMAIN, "operation not supported "
		    "on this type of pool"));
	case EZFS_POOL_INVALARG:
		return (dgettext(TEXT_DOMAIN, "invalid argument for "
		    "this pool operation"));
	case EZFS_NAMETOOLONG:
		return (dgettext(TEXT_DOMAIN, "dataset name is too long"));
	case EZFS_OPENFAILED:
		return (dgettext(TEXT_DOMAIN, "open failed"));
	case EZFS_NOCAP:
		return (dgettext(TEXT_DOMAIN,
		    "disk capacity information could not be retrieved"));
	case EZFS_LABELFAILED:
		return (dgettext(TEXT_DOMAIN, "write of label failed"));
	case EZFS_BADWHO:
		return (dgettext(TEXT_DOMAIN, "invalid user/group"));
	case EZFS_BADPERM:
		return (dgettext(TEXT_DOMAIN, "invalid permission"));
	case EZFS_BADPERMSET:
		return (dgettext(TEXT_DOMAIN, "invalid permission set name"));
	case EZFS_NODELEGATION:
		return (dgettext(TEXT_DOMAIN, "delegated administration is "
		    "disabled on pool"));
	case EZFS_BADCACHE:
		return (dgettext(TEXT_DOMAIN, "invalid or missing cache file"));
	case EZFS_ISL2CACHE:
		return (dgettext(TEXT_DOMAIN, "device is in use as a cache"));
	case EZFS_VDEVNOTSUP:
		return (dgettext(TEXT_DOMAIN, "vdev specification is not "
		    "supported"));
	case EZFS_NOTSUP:
		return (dgettext(TEXT_DOMAIN, "operation not supported "
		    "on this dataset"));
	case EZFS_IOC_NOTSUPPORTED:
		return (dgettext(TEXT_DOMAIN, "operation not supported by "
		    "zfs kernel module"));
	case EZFS_ACTIVE_SPARE:
		return (dgettext(TEXT_DOMAIN, "pool has active shared spare "
		    "device"));
	case EZFS_UNPLAYED_LOGS:
		return (dgettext(TEXT_DOMAIN, "log device has unplayed intent "
		    "logs"));
	case EZFS_REFTAG_RELE:
		return (dgettext(TEXT_DOMAIN, "no such tag on this dataset"));
	case EZFS_REFTAG_HOLD:
		return (dgettext(TEXT_DOMAIN, "tag already exists on this "
		    "dataset"));
	case EZFS_TAGTOOLONG:
		return (dgettext(TEXT_DOMAIN, "tag too long"));
	case EZFS_PIPEFAILED:
		return (dgettext(TEXT_DOMAIN, "pipe create failed"));
	case EZFS_THREADCREATEFAILED:
		return (dgettext(TEXT_DOMAIN, "thread create failed"));
	case EZFS_POSTSPLIT_ONLINE:
		return (dgettext(TEXT_DOMAIN, "disk was split from this pool "
		    "into a new one"));
	case EZFS_SCRUB_PAUSED:
		return (dgettext(TEXT_DOMAIN, "scrub is paused; "
		    "use 'zpool scrub' to resume"));
	case EZFS_SCRUBBING:
		return (dgettext(TEXT_DOMAIN, "currently scrubbing; "
		    "use 'zpool scrub -s' to cancel current scrub"));
	case EZFS_NO_SCRUB:
		return (dgettext(TEXT_DOMAIN, "there is no active scrub"));
	case EZFS_DIFF:
		return (dgettext(TEXT_DOMAIN, "unable to generate diffs"));
	case EZFS_DIFFDATA:
		return (dgettext(TEXT_DOMAIN, "invalid diff data"));
	case EZFS_POOLREADONLY:
		return (dgettext(TEXT_DOMAIN, "pool is read-only"));
	case EZFS_NO_PENDING:
		return (dgettext(TEXT_DOMAIN, "operation is not "
		    "in progress"));
	case EZFS_CHECKPOINT_EXISTS:
		return (dgettext(TEXT_DOMAIN, "checkpoint exists"));
	case EZFS_DISCARDING_CHECKPOINT:
		return (dgettext(TEXT_DOMAIN, "currently discarding "
		    "checkpoint"));
	case EZFS_NO_CHECKPOINT:
		return (dgettext(TEXT_DOMAIN, "checkpoint does not exist"));
	case EZFS_DEVRM_IN_PROGRESS:
		return (dgettext(TEXT_DOMAIN, "device removal in progress"));
	case EZFS_VDEV_TOO_BIG:
		return (dgettext(TEXT_DOMAIN, "device exceeds supported size"));
	case EZFS_ACTIVE_POOL:
		return (dgettext(TEXT_DOMAIN, "pool is imported on a "
		    "different host"));
	case EZFS_CRYPTOFAILED:
		return (dgettext(TEXT_DOMAIN, "encryption failure"));
	case EZFS_TOOMANY:
		return (dgettext(TEXT_DOMAIN, "argument list too long"));
	case EZFS_INITIALIZING:
		return (dgettext(TEXT_DOMAIN, "currently initializing"));
	case EZFS_NO_INITIALIZE:
		return (dgettext(TEXT_DOMAIN, "there is no active "
		    "initialization"));
	case EZFS_WRONG_PARENT:
		return (dgettext(TEXT_DOMAIN, "invalid parent dataset"));
	case EZFS_TRIMMING:
		return (dgettext(TEXT_DOMAIN, "currently trimming"));
	case EZFS_NO_TRIM:
		return (dgettext(TEXT_DOMAIN, "there is no active trim"));
	case EZFS_TRIM_NOTSUP:
		return (dgettext(TEXT_DOMAIN, "trim operations are not "
		    "supported by this device"));
	case EZFS_NO_RESILVER_DEFER:
		return (dgettext(TEXT_DOMAIN, "this action requires the "
		    "resilver_defer feature"));
	case EZFS_EXPORT_IN_PROGRESS:
		return (dgettext(TEXT_DOMAIN, "pool export in progress"));
	case EZFS_REBUILDING:
		return (dgettext(TEXT_DOMAIN, "currently sequentially "
		    "resilvering"));
	case EZFS_UNKNOWN:
		return (dgettext(TEXT_DOMAIN, "unknown error"));
	default:
		assert(hdl->libzfs_error == 0);
		return (dgettext(TEXT_DOMAIN, "no error"));
	}
}

/*PRINTFLIKE2*/
void
zfs_error_aux(libzfs_handle_t *hdl, const char *fmt, ...)
{
	va_list ap;

	va_start(ap, fmt);

	(void) vsnprintf(hdl->libzfs_desc, sizeof (hdl->libzfs_desc),
	    fmt, ap);
	hdl->libzfs_desc_active = 1;

	va_end(ap);
}

static void
zfs_verror(libzfs_handle_t *hdl, int error, const char *fmt, va_list ap)
{
	(void) vsnprintf(hdl->libzfs_action, sizeof (hdl->libzfs_action),
	    fmt, ap);
	hdl->libzfs_error = error;

	if (hdl->libzfs_desc_active)
		hdl->libzfs_desc_active = 0;
	else
		hdl->libzfs_desc[0] = '\0';

	if (hdl->libzfs_printerr) {
		if (error == EZFS_UNKNOWN) {
			(void) fprintf(stderr, dgettext(TEXT_DOMAIN, "internal "
			    "error: %s: %s\n"), hdl->libzfs_action,
			    libzfs_error_description(hdl));
			abort();
		}

		(void) fprintf(stderr, "%s: %s\n", hdl->libzfs_action,
		    libzfs_error_description(hdl));
		if (error == EZFS_NOMEM)
			exit(1);
	}
}

int
zfs_error(libzfs_handle_t *hdl, int error, const char *msg)
{
	return (zfs_error_fmt(hdl, error, "%s", msg));
}

/*PRINTFLIKE3*/
int
zfs_error_fmt(libzfs_handle_t *hdl, int error, const char *fmt, ...)
{
	va_list ap;

	va_start(ap, fmt);

	zfs_verror(hdl, error, fmt, ap);

	va_end(ap);

	return (-1);
}

static int
zfs_common_error(libzfs_handle_t *hdl, int error, const char *fmt,
    va_list ap)
{
	switch (error) {
	case EPERM:
	case EACCES:
		zfs_verror(hdl, EZFS_PERM, fmt, ap);
		return (-1);

	case ECANCELED:
		zfs_verror(hdl, EZFS_NODELEGATION, fmt, ap);
		return (-1);

	case EIO:
		zfs_verror(hdl, EZFS_IO, fmt, ap);
		return (-1);

	case EFAULT:
		zfs_verror(hdl, EZFS_FAULT, fmt, ap);
		return (-1);

	case EINTR:
		zfs_verror(hdl, EZFS_INTR, fmt, ap);
		return (-1);
	}

	return (0);
}

int
zfs_standard_error(libzfs_handle_t *hdl, int error, const char *msg)
{
	return (zfs_standard_error_fmt(hdl, error, "%s", msg));
}

/*PRINTFLIKE3*/
int
zfs_standard_error_fmt(libzfs_handle_t *hdl, int error, const char *fmt, ...)
{
	va_list ap;

	va_start(ap, fmt);

	if (zfs_common_error(hdl, error, fmt, ap) != 0) {
		va_end(ap);
		return (-1);
	}

	switch (error) {
	case ENXIO:
	case ENODEV:
	case EPIPE:
		zfs_verror(hdl, EZFS_IO, fmt, ap);
		break;

	case ENOENT:
		zfs_error_aux(hdl, dgettext(TEXT_DOMAIN,
		    "dataset does not exist"));
		zfs_verror(hdl, EZFS_NOENT, fmt, ap);
		break;

	case ENOSPC:
	case EDQUOT:
		zfs_verror(hdl, EZFS_NOSPC, fmt, ap);
		break;

	case EEXIST:
		zfs_error_aux(hdl, dgettext(TEXT_DOMAIN,
		    "dataset already exists"));
		zfs_verror(hdl, EZFS_EXISTS, fmt, ap);
		break;

	case EBUSY:
		zfs_error_aux(hdl, dgettext(TEXT_DOMAIN,
		    "dataset is busy"));
		zfs_verror(hdl, EZFS_BUSY, fmt, ap);
		break;
	case EROFS:
		zfs_verror(hdl, EZFS_POOLREADONLY, fmt, ap);
		break;
	case ENAMETOOLONG:
		zfs_verror(hdl, EZFS_NAMETOOLONG, fmt, ap);
		break;
	case ENOTSUP:
		zfs_verror(hdl, EZFS_BADVERSION, fmt, ap);
		break;
	case EAGAIN:
		zfs_error_aux(hdl, dgettext(TEXT_DOMAIN,
		    "pool I/O is currently suspended"));
		zfs_verror(hdl, EZFS_POOLUNAVAIL, fmt, ap);
		break;
	case EREMOTEIO:
		zfs_verror(hdl, EZFS_ACTIVE_POOL, fmt, ap);
		break;
	case ZFS_ERR_UNKNOWN_SEND_STREAM_FEATURE:
	case ZFS_ERR_IOC_CMD_UNAVAIL:
		zfs_error_aux(hdl, dgettext(TEXT_DOMAIN, "the loaded zfs "
		    "module does not support this operation. A reboot may "
		    "be required to enable this operation."));
		zfs_verror(hdl, EZFS_IOC_NOTSUPPORTED, fmt, ap);
		break;
	case ZFS_ERR_IOC_ARG_UNAVAIL:
		zfs_error_aux(hdl, dgettext(TEXT_DOMAIN, "the loaded zfs "
		    "module does not support an option for this operation. "
		    "A reboot may be required to enable this option."));
		zfs_verror(hdl, EZFS_IOC_NOTSUPPORTED, fmt, ap);
		break;
	case ZFS_ERR_IOC_ARG_REQUIRED:
	case ZFS_ERR_IOC_ARG_BADTYPE:
		zfs_verror(hdl, EZFS_IOC_NOTSUPPORTED, fmt, ap);
		break;
	case ZFS_ERR_WRONG_PARENT:
		zfs_verror(hdl, EZFS_WRONG_PARENT, fmt, ap);
		break;
	case ZFS_ERR_BADPROP:
		zfs_verror(hdl, EZFS_BADPROP, fmt, ap);
		break;
	default:
		zfs_error_aux(hdl, "%s", strerror(error));
		zfs_verror(hdl, EZFS_UNKNOWN, fmt, ap);
		break;
	}

	va_end(ap);
	return (-1);
}

void
zfs_setprop_error(libzfs_handle_t *hdl, zfs_prop_t prop, int err,
    char *errbuf)
{
	switch (err) {

	case ENOSPC:
		/*
		 * For quotas and reservations, ENOSPC indicates
		 * something different; setting a quota or reservation
		 * doesn't use any disk space.
		 */
		switch (prop) {
		case ZFS_PROP_QUOTA:
		case ZFS_PROP_REFQUOTA:
			zfs_error_aux(hdl, dgettext(TEXT_DOMAIN,
			    "size is less than current used or "
			    "reserved space"));
			(void) zfs_error(hdl, EZFS_PROPSPACE, errbuf);
			break;

		case ZFS_PROP_RESERVATION:
		case ZFS_PROP_REFRESERVATION:
			zfs_error_aux(hdl, dgettext(TEXT_DOMAIN,
			    "size is greater than available space"));
			(void) zfs_error(hdl, EZFS_PROPSPACE, errbuf);
			break;

		default:
			(void) zfs_standard_error(hdl, err, errbuf);
			break;
		}
		break;

	case EBUSY:
		(void) zfs_standard_error(hdl, EBUSY, errbuf);
		break;

	case EROFS:
		(void) zfs_error(hdl, EZFS_DSREADONLY, errbuf);
		break;

	case E2BIG:
		zfs_error_aux(hdl, dgettext(TEXT_DOMAIN,
		    "property value too long"));
		(void) zfs_error(hdl, EZFS_BADPROP, errbuf);
		break;

	case ENOTSUP:
		zfs_error_aux(hdl, dgettext(TEXT_DOMAIN,
		    "pool and or dataset must be upgraded to set this "
		    "property or value"));
		(void) zfs_error(hdl, EZFS_BADVERSION, errbuf);
		break;

	case ERANGE:
		if (prop == ZFS_PROP_COMPRESSION ||
		    prop == ZFS_PROP_DNODESIZE ||
		    prop == ZFS_PROP_RECORDSIZE) {
			(void) zfs_error_aux(hdl, dgettext(TEXT_DOMAIN,
			    "property setting is not allowed on "
			    "bootable datasets"));
			(void) zfs_error(hdl, EZFS_NOTSUP, errbuf);
		} else if (prop == ZFS_PROP_CHECKSUM ||
		    prop == ZFS_PROP_DEDUP) {
			(void) zfs_error_aux(hdl, dgettext(TEXT_DOMAIN,
			    "property setting is not allowed on "
			    "root pools"));
			(void) zfs_error(hdl, EZFS_NOTSUP, errbuf);
		} else {
			(void) zfs_standard_error(hdl, err, errbuf);
		}
		break;

	case EINVAL:
		if (prop == ZPROP_INVAL) {
			(void) zfs_error(hdl, EZFS_BADPROP, errbuf);
		} else {
			(void) zfs_standard_error(hdl, err, errbuf);
		}
		break;

	case ZFS_ERR_BADPROP:
		(void) zfs_error(hdl, EZFS_BADPROP, errbuf);
		break;

	case EACCES:
		if (prop == ZFS_PROP_KEYLOCATION) {
			zfs_error_aux(hdl, dgettext(TEXT_DOMAIN,
			    "keylocation may only be set on encryption roots"));
			(void) zfs_error(hdl, EZFS_BADPROP, errbuf);
		} else {
			(void) zfs_standard_error(hdl, err, errbuf);
		}
		break;

	case EOVERFLOW:
		/*
		 * This platform can't address a volume this big.
		 */
#ifdef _ILP32
		if (prop == ZFS_PROP_VOLSIZE) {
			(void) zfs_error(hdl, EZFS_VOLTOOBIG, errbuf);
			break;
		}
#endif
		/* FALLTHROUGH */
	default:
		(void) zfs_standard_error(hdl, err, errbuf);
	}
}

int
zpool_standard_error(libzfs_handle_t *hdl, int error, const char *msg)
{
	return (zpool_standard_error_fmt(hdl, error, "%s", msg));
}

/*PRINTFLIKE3*/
int
zpool_standard_error_fmt(libzfs_handle_t *hdl, int error, const char *fmt, ...)
{
	va_list ap;

	va_start(ap, fmt);

	if (zfs_common_error(hdl, error, fmt, ap) != 0) {
		va_end(ap);
		return (-1);
	}

	switch (error) {
	case ENODEV:
		zfs_verror(hdl, EZFS_NODEVICE, fmt, ap);
		break;

	case ENOENT:
		zfs_error_aux(hdl,
		    dgettext(TEXT_DOMAIN, "no such pool or dataset"));
		zfs_verror(hdl, EZFS_NOENT, fmt, ap);
		break;

	case EEXIST:
		zfs_error_aux(hdl, dgettext(TEXT_DOMAIN,
		    "pool already exists"));
		zfs_verror(hdl, EZFS_EXISTS, fmt, ap);
		break;

	case EBUSY:
		zfs_error_aux(hdl, dgettext(TEXT_DOMAIN, "pool is busy"));
		zfs_verror(hdl, EZFS_BUSY, fmt, ap);
		break;

	/* There is no pending operation to cancel */
	case ENOTACTIVE:
		zfs_verror(hdl, EZFS_NO_PENDING, fmt, ap);
		break;

	case ENXIO:
		zfs_error_aux(hdl, dgettext(TEXT_DOMAIN,
		    "one or more devices is currently unavailable"));
		zfs_verror(hdl, EZFS_BADDEV, fmt, ap);
		break;

	case ENAMETOOLONG:
		zfs_verror(hdl, EZFS_DEVOVERFLOW, fmt, ap);
		break;

	case ENOTSUP:
		zfs_verror(hdl, EZFS_POOL_NOTSUP, fmt, ap);
		break;

	case EINVAL:
		zfs_verror(hdl, EZFS_POOL_INVALARG, fmt, ap);
		break;

	case ENOSPC:
	case EDQUOT:
		zfs_verror(hdl, EZFS_NOSPC, fmt, ap);
		return (-1);

	case EAGAIN:
		zfs_error_aux(hdl, dgettext(TEXT_DOMAIN,
		    "pool I/O is currently suspended"));
		zfs_verror(hdl, EZFS_POOLUNAVAIL, fmt, ap);
		break;

	case EROFS:
		zfs_verror(hdl, EZFS_POOLREADONLY, fmt, ap);
		break;
	case EDOM:
		zfs_error_aux(hdl, dgettext(TEXT_DOMAIN,
		    "block size out of range or does not match"));
		zfs_verror(hdl, EZFS_BADPROP, fmt, ap);
		break;
	case EREMOTEIO:
		zfs_verror(hdl, EZFS_ACTIVE_POOL, fmt, ap);
		break;
	case ZFS_ERR_CHECKPOINT_EXISTS:
		zfs_verror(hdl, EZFS_CHECKPOINT_EXISTS, fmt, ap);
		break;
	case ZFS_ERR_DISCARDING_CHECKPOINT:
		zfs_verror(hdl, EZFS_DISCARDING_CHECKPOINT, fmt, ap);
		break;
	case ZFS_ERR_NO_CHECKPOINT:
		zfs_verror(hdl, EZFS_NO_CHECKPOINT, fmt, ap);
		break;
	case ZFS_ERR_DEVRM_IN_PROGRESS:
		zfs_verror(hdl, EZFS_DEVRM_IN_PROGRESS, fmt, ap);
		break;
	case ZFS_ERR_VDEV_TOO_BIG:
		zfs_verror(hdl, EZFS_VDEV_TOO_BIG, fmt, ap);
		break;
	case ZFS_ERR_EXPORT_IN_PROGRESS:
		zfs_verror(hdl, EZFS_EXPORT_IN_PROGRESS, fmt, ap);
		break;
	case ZFS_ERR_RESILVER_IN_PROGRESS:
		zfs_verror(hdl, EZFS_RESILVERING, fmt, ap);
		break;
	case ZFS_ERR_REBUILD_IN_PROGRESS:
		zfs_verror(hdl, EZFS_REBUILDING, fmt, ap);
		break;
	case ZFS_ERR_BADPROP:
		zfs_verror(hdl, EZFS_BADPROP, fmt, ap);
		break;
	case ZFS_ERR_IOC_CMD_UNAVAIL:
		zfs_error_aux(hdl, dgettext(TEXT_DOMAIN, "the loaded zfs "
		    "module does not support this operation. A reboot may "
		    "be required to enable this operation."));
		zfs_verror(hdl, EZFS_IOC_NOTSUPPORTED, fmt, ap);
		break;
	case ZFS_ERR_IOC_ARG_UNAVAIL:
		zfs_error_aux(hdl, dgettext(TEXT_DOMAIN, "the loaded zfs "
		    "module does not support an option for this operation. "
		    "A reboot may be required to enable this option."));
		zfs_verror(hdl, EZFS_IOC_NOTSUPPORTED, fmt, ap);
		break;
	case ZFS_ERR_IOC_ARG_REQUIRED:
	case ZFS_ERR_IOC_ARG_BADTYPE:
		zfs_verror(hdl, EZFS_IOC_NOTSUPPORTED, fmt, ap);
		break;
	default:
		zfs_error_aux(hdl, "%s", strerror(error));
		zfs_verror(hdl, EZFS_UNKNOWN, fmt, ap);
	}

	va_end(ap);
	return (-1);
}

/*
 * Display an out of memory error message and abort the current program.
 */
int
no_memory(libzfs_handle_t *hdl)
{
	return (zfs_error(hdl, EZFS_NOMEM, "internal error"));
}

/*
 * A safe form of malloc() which will die if the allocation fails.
 */
void *
zfs_alloc(libzfs_handle_t *hdl, size_t size)
{
	void *data;

	if ((data = calloc(1, size)) == NULL)
		(void) no_memory(hdl);

	return (data);
}

/*
 * A safe form of asprintf() which will die if the allocation fails.
 */
/*PRINTFLIKE2*/
char *
zfs_asprintf(libzfs_handle_t *hdl, const char *fmt, ...)
{
	va_list ap;
	char *ret;
	int err;

	va_start(ap, fmt);

	err = vasprintf(&ret, fmt, ap);

	va_end(ap);

	if (err < 0) {
		(void) no_memory(hdl);
		ret = NULL;
	}

	return (ret);
}

/*
 * A safe form of realloc(), which also zeroes newly allocated space.
 */
void *
zfs_realloc(libzfs_handle_t *hdl, void *ptr, size_t oldsize, size_t newsize)
{
	void *ret;

	if ((ret = realloc(ptr, newsize)) == NULL) {
		(void) no_memory(hdl);
		return (NULL);
	}

	bzero((char *)ret + oldsize, (newsize - oldsize));
	return (ret);
}

/*
 * A safe form of strdup() which will die if the allocation fails.
 */
char *
zfs_strdup(libzfs_handle_t *hdl, const char *str)
{
	char *ret;

	if ((ret = strdup(str)) == NULL)
		(void) no_memory(hdl);

	return (ret);
}

void
libzfs_print_on_error(libzfs_handle_t *hdl, boolean_t printerr)
{
	hdl->libzfs_printerr = printerr;
}

/*
 * Read lines from an open file descriptor and store them in an array of
 * strings until EOF.  lines[] will be allocated and populated with all the
 * lines read.  All newlines are replaced with NULL terminators for
 * convenience.  lines[] must be freed after use with libzfs_free_str_array().
 *
 * Returns the number of lines read.
 */
static int
libzfs_read_stdout_from_fd(int fd, char **lines[])
{

	FILE *fp;
	int lines_cnt = 0;
	size_t len = 0;
	char *line = NULL;
	char **tmp_lines = NULL, **tmp;

	fp = fdopen(fd, "r");
	if (fp == NULL) {
		close(fd);
		return (0);
	}
	while (getline(&line, &len, fp) != -1) {
		tmp = realloc(tmp_lines, sizeof (*tmp_lines) * (lines_cnt + 1));
		if (tmp == NULL) {
			/* Return the lines we were able to process */
			break;
		}
		tmp_lines = tmp;

		/* Remove newline if not EOF */
		if (line[strlen(line) - 1] == '\n')
			line[strlen(line) - 1] = '\0';

		tmp_lines[lines_cnt] = strdup(line);
		if (tmp_lines[lines_cnt] == NULL)
			break;
		++lines_cnt;
	}
	free(line);
	fclose(fp);
	*lines = tmp_lines;
	return (lines_cnt);
}

static int
libzfs_run_process_impl(const char *path, char *argv[], char *env[], int flags,
    char **lines[], int *lines_cnt)
{
	pid_t pid;
	int error, devnull_fd;
	int link[2];

	/*
	 * Setup a pipe between our child and parent process if we're
	 * reading stdout.
	 */
	if (lines != NULL && pipe2(link, O_NONBLOCK | O_CLOEXEC) == -1)
		return (-EPIPE);

	pid = fork();
	if (pid == 0) {
		/* Child process */
		devnull_fd = open("/dev/null", O_WRONLY | O_CLOEXEC);

		if (devnull_fd < 0)
			_exit(-1);

		if (!(flags & STDOUT_VERBOSE) && (lines == NULL))
			(void) dup2(devnull_fd, STDOUT_FILENO);
		else if (lines != NULL) {
			/* Save the output to lines[] */
			dup2(link[1], STDOUT_FILENO);
		}

		if (!(flags & STDERR_VERBOSE))
			(void) dup2(devnull_fd, STDERR_FILENO);

		if (flags & NO_DEFAULT_PATH) {
			if (env == NULL)
				execv(path, argv);
			else
				execve(path, argv, env);
		} else {
			if (env == NULL)
				execvp(path, argv);
			else
				execvpe(path, argv, env);
		}

		_exit(-1);
	} else if (pid > 0) {
		/* Parent process */
		int status;

		while ((error = waitpid(pid, &status, 0)) == -1 &&
		    errno == EINTR)
			;
		if (error < 0 || !WIFEXITED(status))
			return (-1);

		if (lines != NULL) {
			close(link[1]);
			*lines_cnt = libzfs_read_stdout_from_fd(link[0], lines);
		}
		return (WEXITSTATUS(status));
	}

	return (-1);
}

int
libzfs_run_process(const char *path, char *argv[], int flags)
{
	return (libzfs_run_process_impl(path, argv, NULL, flags, NULL, NULL));
}

/*
 * Run a command and store its stdout lines in an array of strings (lines[]).
 * lines[] is allocated and populated for you, and the number of lines is set in
 * lines_cnt.  lines[] must be freed after use with libzfs_free_str_array().
 * All newlines (\n) in lines[] are terminated for convenience.
 */
int
libzfs_run_process_get_stdout(const char *path, char *argv[], char *env[],
    char **lines[], int *lines_cnt)
{
	return (libzfs_run_process_impl(path, argv, env, 0, lines, lines_cnt));
}

/*
 * Same as libzfs_run_process_get_stdout(), but run without $PATH set.  This
 * means that *path needs to be the full path to the executable.
 */
int
libzfs_run_process_get_stdout_nopath(const char *path, char *argv[],
    char *env[], char **lines[], int *lines_cnt)
{
	return (libzfs_run_process_impl(path, argv, env, NO_DEFAULT_PATH,
	    lines, lines_cnt));
}

/*
 * Free an array of strings.  Free both the strings contained in the array and
 * the array itself.
 */
void
libzfs_free_str_array(char **strs, int count)
{
	while (--count >= 0)
		free(strs[count]);

	free(strs);
}

/*
 * Returns 1 if environment variable is set to "YES", "yes", "ON", "on", or
 * a non-zero number.
 *
 * Returns 0 otherwise.
 */
int
libzfs_envvar_is_set(char *envvar)
{
	char *env = getenv(envvar);
	if (env && (strtoul(env, NULL, 0) > 0 ||
	    (!strncasecmp(env, "YES", 3) && strnlen(env, 4) == 3) ||
	    (!strncasecmp(env, "ON", 2) && strnlen(env, 3) == 2)))
		return (1);

	return (0);
}

libzfs_handle_t *
libzfs_init(void)
{
	libzfs_handle_t *hdl;
	int error;
	char *env;

#ifndef _UZFS
	if ((error = libzfs_load_module()) != 0) {
		errno = error;
		return (NULL);
	}
#endif

	if ((hdl = calloc(1, sizeof (libzfs_handle_t))) == NULL) {
		return (NULL);
	}

	if (regcomp(&hdl->libzfs_urire, URI_REGEX, 0) != 0) {
		free(hdl);
		return (NULL);
	}

<<<<<<< HEAD
#ifndef _UZFS
	if ((hdl->libzfs_fd = open(ZFS_DEV, O_RDWR|O_EXCL)) < 0) {
		free(hdl);
		return (NULL);
	}
#else
	hdl->libzfs_fd = -1;
#endif

#ifdef HAVE_SETMNTENT
	if ((hdl->libzfs_mnttab = setmntent(MNTTAB, "r")) == NULL) {
#else
	if ((hdl->libzfs_mnttab = fopen(MNTTAB, "r")) == NULL) {
#endif
		(void) close(hdl->libzfs_fd);
=======
	if ((hdl->libzfs_fd = open(ZFS_DEV, O_RDWR|O_EXCL|O_CLOEXEC)) < 0) {
>>>>>>> c4c162c1
		free(hdl);
		return (NULL);
	}

	if (libzfs_core_init() != 0) {
		(void) close(hdl->libzfs_fd);
		free(hdl);
		return (NULL);
	}

	zfs_prop_init();
	zpool_prop_init();
	zpool_feature_init();
	libzfs_mnttab_init(hdl);
	fletcher_4_init();

	if (getenv("ZFS_PROP_DEBUG") != NULL) {
		hdl->libzfs_prop_debug = B_TRUE;
	}
	if ((env = getenv("ZFS_SENDRECV_MAX_NVLIST")) != NULL) {
		if ((error = zfs_nicestrtonum(hdl, env,
		    &hdl->libzfs_max_nvlist))) {
			errno = error;
			(void) close(hdl->libzfs_fd);
			free(hdl);
			return (NULL);
		}
	} else {
		hdl->libzfs_max_nvlist = (SPA_MAXBLOCKSIZE * 4);
	}

	/*
	 * For testing, remove some settable properties and features
	 */
	if (libzfs_envvar_is_set("ZFS_SYSFS_PROP_SUPPORT_TEST")) {
		zprop_desc_t *proptbl;

		proptbl = zpool_prop_get_table();
		proptbl[ZPOOL_PROP_COMMENT].pd_zfs_mod_supported = B_FALSE;

		proptbl = zfs_prop_get_table();
		proptbl[ZFS_PROP_DNODESIZE].pd_zfs_mod_supported = B_FALSE;

		zfeature_info_t *ftbl = spa_feature_table;
		ftbl[SPA_FEATURE_LARGE_BLOCKS].fi_zfs_mod_supported = B_FALSE;
	}

	return (hdl);
}

void
libzfs_fini(libzfs_handle_t *hdl)
{
	(void) close(hdl->libzfs_fd);
	zpool_free_handles(hdl);
	namespace_clear(hdl);
	libzfs_mnttab_fini(hdl);
	libzfs_core_fini();
	regfree(&hdl->libzfs_urire);
	fletcher_4_fini();
#if LIBFETCH_DYNAMIC
	if (hdl->libfetch != (void *)-1 && hdl->libfetch != NULL)
		(void) dlclose(hdl->libfetch);
	free(hdl->libfetch_load_error);
#endif
	free(hdl);
}

libzfs_handle_t *
zpool_get_handle(zpool_handle_t *zhp)
{
	return (zhp->zpool_hdl);
}

libzfs_handle_t *
zfs_get_handle(zfs_handle_t *zhp)
{
	return (zhp->zfs_hdl);
}

zpool_handle_t *
zfs_get_pool_handle(const zfs_handle_t *zhp)
{
	return (zhp->zpool_hdl);
}

/*
 * Given a name, determine whether or not it's a valid path
 * (starts with '/' or "./").  If so, walk the mnttab trying
 * to match the device number.  If not, treat the path as an
 * fs/vol/snap/bkmark name.
 */
zfs_handle_t *
zfs_path_to_zhandle(libzfs_handle_t *hdl, const char *path, zfs_type_t argtype)
{
	struct stat64 statbuf;
	struct extmnttab entry;

	if (path[0] != '/' && strncmp(path, "./", strlen("./")) != 0) {
		/*
		 * It's not a valid path, assume it's a name of type 'argtype'.
		 */
		return (zfs_open(hdl, path, argtype));
	}

	if (getextmntent(path, &entry, &statbuf) != 0)
		return (NULL);

	if (strcmp(entry.mnt_fstype, MNTTYPE_ZFS) != 0) {
		(void) fprintf(stderr, gettext("'%s': not a ZFS filesystem\n"),
		    path);
		return (NULL);
	}

	return (zfs_open(hdl, entry.mnt_special, ZFS_TYPE_FILESYSTEM));
}

/*
 * Initialize the zc_nvlist_dst member to prepare for receiving an nvlist from
 * an ioctl().
 */
int
zcmd_alloc_dst_nvlist(libzfs_handle_t *hdl, zfs_cmd_t *zc, size_t len)
{
	if (len == 0)
		len = 256 * 1024;
	zc->zc_nvlist_dst_size = len;
	zc->zc_nvlist_dst =
	    (uint64_t)(uintptr_t)zfs_alloc(hdl, zc->zc_nvlist_dst_size);
	if (zc->zc_nvlist_dst == 0)
		return (-1);

	return (0);
}

/*
 * Called when an ioctl() which returns an nvlist fails with ENOMEM.  This will
 * expand the nvlist to the size specified in 'zc_nvlist_dst_size', which was
 * filled in by the kernel to indicate the actual required size.
 */
int
zcmd_expand_dst_nvlist(libzfs_handle_t *hdl, zfs_cmd_t *zc)
{
	free((void *)(uintptr_t)zc->zc_nvlist_dst);
	zc->zc_nvlist_dst =
	    (uint64_t)(uintptr_t)zfs_alloc(hdl, zc->zc_nvlist_dst_size);
	if (zc->zc_nvlist_dst == 0)
		return (-1);

	return (0);
}

/*
 * Called to free the src and dst nvlists stored in the command structure.
 */
void
zcmd_free_nvlists(zfs_cmd_t *zc)
{
	free((void *)(uintptr_t)zc->zc_nvlist_conf);
	free((void *)(uintptr_t)zc->zc_nvlist_src);
	free((void *)(uintptr_t)zc->zc_nvlist_dst);
	zc->zc_nvlist_conf = 0;
	zc->zc_nvlist_src = 0;
	zc->zc_nvlist_dst = 0;
}

static int
zcmd_write_nvlist_com(libzfs_handle_t *hdl, uint64_t *outnv, uint64_t *outlen,
    nvlist_t *nvl)
{
	char *packed;
	size_t len;

	verify(nvlist_size(nvl, &len, NV_ENCODE_NATIVE) == 0);

	if ((packed = zfs_alloc(hdl, len)) == NULL)
		return (-1);

	verify(nvlist_pack(nvl, &packed, &len, NV_ENCODE_NATIVE, 0) == 0);

	*outnv = (uint64_t)(uintptr_t)packed;
	*outlen = len;

	return (0);
}

int
zcmd_write_conf_nvlist(libzfs_handle_t *hdl, zfs_cmd_t *zc, nvlist_t *nvl)
{
	return (zcmd_write_nvlist_com(hdl, &zc->zc_nvlist_conf,
	    &zc->zc_nvlist_conf_size, nvl));
}

int
zcmd_write_src_nvlist(libzfs_handle_t *hdl, zfs_cmd_t *zc, nvlist_t *nvl)
{
	return (zcmd_write_nvlist_com(hdl, &zc->zc_nvlist_src,
	    &zc->zc_nvlist_src_size, nvl));
}

/*
 * Unpacks an nvlist from the ZFS ioctl command structure.
 */
int
zcmd_read_dst_nvlist(libzfs_handle_t *hdl, zfs_cmd_t *zc, nvlist_t **nvlp)
{
	if (nvlist_unpack((void *)(uintptr_t)zc->zc_nvlist_dst,
	    zc->zc_nvlist_dst_size, nvlp, 0) != 0)
		return (no_memory(hdl));

	return (0);
}

/*
 * ================================================================
 * API shared by zfs and zpool property management
 * ================================================================
 */

static void
zprop_print_headers(zprop_get_cbdata_t *cbp, zfs_type_t type)
{
	zprop_list_t *pl = cbp->cb_proplist;
	int i;
	char *title;
	size_t len;

	cbp->cb_first = B_FALSE;
	if (cbp->cb_scripted)
		return;

	/*
	 * Start with the length of the column headers.
	 */
	cbp->cb_colwidths[GET_COL_NAME] = strlen(dgettext(TEXT_DOMAIN, "NAME"));
	cbp->cb_colwidths[GET_COL_PROPERTY] = strlen(dgettext(TEXT_DOMAIN,
	    "PROPERTY"));
	cbp->cb_colwidths[GET_COL_VALUE] = strlen(dgettext(TEXT_DOMAIN,
	    "VALUE"));
	cbp->cb_colwidths[GET_COL_RECVD] = strlen(dgettext(TEXT_DOMAIN,
	    "RECEIVED"));
	cbp->cb_colwidths[GET_COL_SOURCE] = strlen(dgettext(TEXT_DOMAIN,
	    "SOURCE"));

	/* first property is always NAME */
	assert(cbp->cb_proplist->pl_prop ==
	    ((type == ZFS_TYPE_POOL) ?  ZPOOL_PROP_NAME : ZFS_PROP_NAME));

	/*
	 * Go through and calculate the widths for each column.  For the
	 * 'source' column, we kludge it up by taking the worst-case scenario of
	 * inheriting from the longest name.  This is acceptable because in the
	 * majority of cases 'SOURCE' is the last column displayed, and we don't
	 * use the width anyway.  Note that the 'VALUE' column can be oversized,
	 * if the name of the property is much longer than any values we find.
	 */
	for (pl = cbp->cb_proplist; pl != NULL; pl = pl->pl_next) {
		/*
		 * 'PROPERTY' column
		 */
		if (pl->pl_prop != ZPROP_INVAL) {
			const char *propname = (type == ZFS_TYPE_POOL) ?
			    zpool_prop_to_name(pl->pl_prop) :
			    zfs_prop_to_name(pl->pl_prop);

			len = strlen(propname);
			if (len > cbp->cb_colwidths[GET_COL_PROPERTY])
				cbp->cb_colwidths[GET_COL_PROPERTY] = len;
		} else {
			len = strlen(pl->pl_user_prop);
			if (len > cbp->cb_colwidths[GET_COL_PROPERTY])
				cbp->cb_colwidths[GET_COL_PROPERTY] = len;
		}

		/*
		 * 'VALUE' column.  The first property is always the 'name'
		 * property that was tacked on either by /sbin/zfs's
		 * zfs_do_get() or when calling zprop_expand_list(), so we
		 * ignore its width.  If the user specified the name property
		 * to display, then it will be later in the list in any case.
		 */
		if (pl != cbp->cb_proplist &&
		    pl->pl_width > cbp->cb_colwidths[GET_COL_VALUE])
			cbp->cb_colwidths[GET_COL_VALUE] = pl->pl_width;

		/* 'RECEIVED' column. */
		if (pl != cbp->cb_proplist &&
		    pl->pl_recvd_width > cbp->cb_colwidths[GET_COL_RECVD])
			cbp->cb_colwidths[GET_COL_RECVD] = pl->pl_recvd_width;

		/*
		 * 'NAME' and 'SOURCE' columns
		 */
		if (pl->pl_prop == (type == ZFS_TYPE_POOL ? ZPOOL_PROP_NAME :
		    ZFS_PROP_NAME) &&
		    pl->pl_width > cbp->cb_colwidths[GET_COL_NAME]) {
			cbp->cb_colwidths[GET_COL_NAME] = pl->pl_width;
			cbp->cb_colwidths[GET_COL_SOURCE] = pl->pl_width +
			    strlen(dgettext(TEXT_DOMAIN, "inherited from"));
		}
	}

	/*
	 * Now go through and print the headers.
	 */
	for (i = 0; i < ZFS_GET_NCOLS; i++) {
		switch (cbp->cb_columns[i]) {
		case GET_COL_NAME:
			title = dgettext(TEXT_DOMAIN, "NAME");
			break;
		case GET_COL_PROPERTY:
			title = dgettext(TEXT_DOMAIN, "PROPERTY");
			break;
		case GET_COL_VALUE:
			title = dgettext(TEXT_DOMAIN, "VALUE");
			break;
		case GET_COL_RECVD:
			title = dgettext(TEXT_DOMAIN, "RECEIVED");
			break;
		case GET_COL_SOURCE:
			title = dgettext(TEXT_DOMAIN, "SOURCE");
			break;
		default:
			title = NULL;
		}

		if (title != NULL) {
			if (i == (ZFS_GET_NCOLS - 1) ||
			    cbp->cb_columns[i + 1] == GET_COL_NONE)
				(void) printf("%s", title);
			else
				(void) printf("%-*s  ",
				    cbp->cb_colwidths[cbp->cb_columns[i]],
				    title);
		}
	}
	(void) printf("\n");
}

/*
 * Display a single line of output, according to the settings in the callback
 * structure.
 */
void
zprop_print_one_property(const char *name, zprop_get_cbdata_t *cbp,
    const char *propname, const char *value, zprop_source_t sourcetype,
    const char *source, const char *recvd_value)
{
	int i;
	const char *str = NULL;
	char buf[128];

	/*
	 * Ignore those source types that the user has chosen to ignore.
	 */
	if ((sourcetype & cbp->cb_sources) == 0)
		return;

	if (cbp->cb_first)
		zprop_print_headers(cbp, cbp->cb_type);

	for (i = 0; i < ZFS_GET_NCOLS; i++) {
		switch (cbp->cb_columns[i]) {
		case GET_COL_NAME:
			str = name;
			break;

		case GET_COL_PROPERTY:
			str = propname;
			break;

		case GET_COL_VALUE:
			str = value;
			break;

		case GET_COL_SOURCE:
			switch (sourcetype) {
			case ZPROP_SRC_NONE:
				str = "-";
				break;

			case ZPROP_SRC_DEFAULT:
				str = "default";
				break;

			case ZPROP_SRC_LOCAL:
				str = "local";
				break;

			case ZPROP_SRC_TEMPORARY:
				str = "temporary";
				break;

			case ZPROP_SRC_INHERITED:
				(void) snprintf(buf, sizeof (buf),
				    "inherited from %s", source);
				str = buf;
				break;
			case ZPROP_SRC_RECEIVED:
				str = "received";
				break;

			default:
				str = NULL;
				assert(!"unhandled zprop_source_t");
			}
			break;

		case GET_COL_RECVD:
			str = (recvd_value == NULL ? "-" : recvd_value);
			break;

		default:
			continue;
		}

		if (i == (ZFS_GET_NCOLS - 1) ||
		    cbp->cb_columns[i + 1] == GET_COL_NONE)
			(void) printf("%s", str);
		else if (cbp->cb_scripted)
			(void) printf("%s\t", str);
		else
			(void) printf("%-*s  ",
			    cbp->cb_colwidths[cbp->cb_columns[i]],
			    str);
	}

	(void) printf("\n");
}

/*
 * Given a numeric suffix, convert the value into a number of bits that the
 * resulting value must be shifted.
 */
static int
str2shift(libzfs_handle_t *hdl, const char *buf)
{
	const char *ends = "BKMGTPEZ";
	int i;

	if (buf[0] == '\0')
		return (0);
	for (i = 0; i < strlen(ends); i++) {
		if (toupper(buf[0]) == ends[i])
			break;
	}
	if (i == strlen(ends)) {
		if (hdl)
			zfs_error_aux(hdl, dgettext(TEXT_DOMAIN,
			    "invalid numeric suffix '%s'"), buf);
		return (-1);
	}

	/*
	 * Allow 'G' = 'GB' = 'GiB', case-insensitively.
	 * However, 'BB' and 'BiB' are disallowed.
	 */
	if (buf[1] == '\0' ||
	    (toupper(buf[0]) != 'B' &&
	    ((toupper(buf[1]) == 'B' && buf[2] == '\0') ||
	    (toupper(buf[1]) == 'I' && toupper(buf[2]) == 'B' &&
	    buf[3] == '\0'))))
		return (10 * i);

	if (hdl)
		zfs_error_aux(hdl, dgettext(TEXT_DOMAIN,
		    "invalid numeric suffix '%s'"), buf);
	return (-1);
}

/*
 * Convert a string of the form '100G' into a real number.  Used when setting
 * properties or creating a volume.  'buf' is used to place an extended error
 * message for the caller to use.
 */
int
zfs_nicestrtonum(libzfs_handle_t *hdl, const char *value, uint64_t *num)
{
	char *end;
	int shift;

	*num = 0;

	/* Check to see if this looks like a number.  */
	if ((value[0] < '0' || value[0] > '9') && value[0] != '.') {
		if (hdl)
			zfs_error_aux(hdl, dgettext(TEXT_DOMAIN,
			    "bad numeric value '%s'"), value);
		return (-1);
	}

	/* Rely on strtoull() to process the numeric portion.  */
	errno = 0;
	*num = strtoull(value, &end, 10);

	/*
	 * Check for ERANGE, which indicates that the value is too large to fit
	 * in a 64-bit value.
	 */
	if (errno == ERANGE) {
		if (hdl)
			zfs_error_aux(hdl, dgettext(TEXT_DOMAIN,
			    "numeric value is too large"));
		return (-1);
	}

	/*
	 * If we have a decimal value, then do the computation with floating
	 * point arithmetic.  Otherwise, use standard arithmetic.
	 */
	if (*end == '.') {
		double fval = strtod(value, &end);

		if ((shift = str2shift(hdl, end)) == -1)
			return (-1);

		fval *= pow(2, shift);

		/*
		 * UINT64_MAX is not exactly representable as a double.
		 * The closest representation is UINT64_MAX + 1, so we
		 * use a >= comparison instead of > for the bounds check.
		 */
		if (fval >= (double)UINT64_MAX) {
			if (hdl)
				zfs_error_aux(hdl, dgettext(TEXT_DOMAIN,
				    "numeric value is too large"));
			return (-1);
		}

		*num = (uint64_t)fval;
	} else {
		if ((shift = str2shift(hdl, end)) == -1)
			return (-1);

		/* Check for overflow */
		if (shift >= 64 || (*num << shift) >> shift != *num) {
			if (hdl)
				zfs_error_aux(hdl, dgettext(TEXT_DOMAIN,
				    "numeric value is too large"));
			return (-1);
		}

		*num <<= shift;
	}

	return (0);
}

/*
 * Given a propname=value nvpair to set, parse any numeric properties
 * (index, boolean, etc) if they are specified as strings and add the
 * resulting nvpair to the returned nvlist.
 *
 * At the DSL layer, all properties are either 64-bit numbers or strings.
 * We want the user to be able to ignore this fact and specify properties
 * as native values (numbers, for example) or as strings (to simplify
 * command line utilities).  This also handles converting index types
 * (compression, checksum, etc) from strings to their on-disk index.
 */
int
zprop_parse_value(libzfs_handle_t *hdl, nvpair_t *elem, int prop,
    zfs_type_t type, nvlist_t *ret, char **svalp, uint64_t *ivalp,
    const char *errbuf)
{
	data_type_t datatype = nvpair_type(elem);
	zprop_type_t proptype;
	const char *propname;
	char *value;
	boolean_t isnone = B_FALSE;
	boolean_t isauto = B_FALSE;
	int err = 0;

	if (type == ZFS_TYPE_POOL) {
		proptype = zpool_prop_get_type(prop);
		propname = zpool_prop_to_name(prop);
	} else {
		proptype = zfs_prop_get_type(prop);
		propname = zfs_prop_to_name(prop);
	}

	/*
	 * Convert any properties to the internal DSL value types.
	 */
	*svalp = NULL;
	*ivalp = 0;

	switch (proptype) {
	case PROP_TYPE_STRING:
		if (datatype != DATA_TYPE_STRING) {
			zfs_error_aux(hdl, dgettext(TEXT_DOMAIN,
			    "'%s' must be a string"), nvpair_name(elem));
			goto error;
		}
		err = nvpair_value_string(elem, svalp);
		if (err != 0) {
			zfs_error_aux(hdl, dgettext(TEXT_DOMAIN,
			    "'%s' is invalid"), nvpair_name(elem));
			goto error;
		}
		if (strlen(*svalp) >= ZFS_MAXPROPLEN) {
			zfs_error_aux(hdl, dgettext(TEXT_DOMAIN,
			    "'%s' is too long"), nvpair_name(elem));
			goto error;
		}
		break;

	case PROP_TYPE_NUMBER:
		if (datatype == DATA_TYPE_STRING) {
			(void) nvpair_value_string(elem, &value);
			if (strcmp(value, "none") == 0) {
				isnone = B_TRUE;
			} else if (strcmp(value, "auto") == 0) {
				isauto = B_TRUE;
			} else if (zfs_nicestrtonum(hdl, value, ivalp) != 0) {
				goto error;
			}
		} else if (datatype == DATA_TYPE_UINT64) {
			(void) nvpair_value_uint64(elem, ivalp);
		} else {
			zfs_error_aux(hdl, dgettext(TEXT_DOMAIN,
			    "'%s' must be a number"), nvpair_name(elem));
			goto error;
		}

		/*
		 * Quota special: force 'none' and don't allow 0.
		 */
		if ((type & ZFS_TYPE_DATASET) && *ivalp == 0 && !isnone &&
		    (prop == ZFS_PROP_QUOTA || prop == ZFS_PROP_REFQUOTA)) {
			zfs_error_aux(hdl, dgettext(TEXT_DOMAIN,
			    "use 'none' to disable quota/refquota"));
			goto error;
		}

		/*
		 * Special handling for "*_limit=none". In this case it's not
		 * 0 but UINT64_MAX.
		 */
		if ((type & ZFS_TYPE_DATASET) && isnone &&
		    (prop == ZFS_PROP_FILESYSTEM_LIMIT ||
		    prop == ZFS_PROP_SNAPSHOT_LIMIT)) {
			*ivalp = UINT64_MAX;
		}

		/*
		 * Special handling for setting 'refreservation' to 'auto'.  Use
		 * UINT64_MAX to tell the caller to use zfs_fix_auto_resv().
		 * 'auto' is only allowed on volumes.
		 */
		if (isauto) {
			switch (prop) {
			case ZFS_PROP_REFRESERVATION:
				if ((type & ZFS_TYPE_VOLUME) == 0) {
					zfs_error_aux(hdl, dgettext(TEXT_DOMAIN,
					    "'%s=auto' only allowed on "
					    "volumes"), nvpair_name(elem));
					goto error;
				}
				*ivalp = UINT64_MAX;
				break;
			default:
				zfs_error_aux(hdl, dgettext(TEXT_DOMAIN,
				    "'auto' is invalid value for '%s'"),
				    nvpair_name(elem));
				goto error;
			}
		}

		break;

	case PROP_TYPE_INDEX:
		if (datatype != DATA_TYPE_STRING) {
			zfs_error_aux(hdl, dgettext(TEXT_DOMAIN,
			    "'%s' must be a string"), nvpair_name(elem));
			goto error;
		}

		(void) nvpair_value_string(elem, &value);

		if (zprop_string_to_index(prop, value, ivalp, type) != 0) {
			zfs_error_aux(hdl, dgettext(TEXT_DOMAIN,
			    "'%s' must be one of '%s'"), propname,
			    zprop_values(prop, type));
			goto error;
		}
		break;

	default:
		abort();
	}

	/*
	 * Add the result to our return set of properties.
	 */
	if (*svalp != NULL) {
		if (nvlist_add_string(ret, propname, *svalp) != 0) {
			(void) no_memory(hdl);
			return (-1);
		}
	} else {
		if (nvlist_add_uint64(ret, propname, *ivalp) != 0) {
			(void) no_memory(hdl);
			return (-1);
		}
	}

	return (0);
error:
	(void) zfs_error(hdl, EZFS_BADPROP, errbuf);
	return (-1);
}

static int
addlist(libzfs_handle_t *hdl, char *propname, zprop_list_t **listp,
    zfs_type_t type)
{
	int prop;
	zprop_list_t *entry;

	prop = zprop_name_to_prop(propname, type);

	if (prop != ZPROP_INVAL && !zprop_valid_for_type(prop, type, B_FALSE))
		prop = ZPROP_INVAL;

	/*
	 * When no property table entry can be found, return failure if
	 * this is a pool property or if this isn't a user-defined
	 * dataset property,
	 */
	if (prop == ZPROP_INVAL && ((type == ZFS_TYPE_POOL &&
	    !zpool_prop_feature(propname) &&
	    !zpool_prop_unsupported(propname)) ||
	    (type == ZFS_TYPE_DATASET && !zfs_prop_user(propname) &&
	    !zfs_prop_userquota(propname) && !zfs_prop_written(propname)))) {
		zfs_error_aux(hdl, dgettext(TEXT_DOMAIN,
		    "invalid property '%s'"), propname);
		return (zfs_error(hdl, EZFS_BADPROP,
		    dgettext(TEXT_DOMAIN, "bad property list")));
	}

	if ((entry = zfs_alloc(hdl, sizeof (zprop_list_t))) == NULL)
		return (-1);

	entry->pl_prop = prop;
	if (prop == ZPROP_INVAL) {
		if ((entry->pl_user_prop = zfs_strdup(hdl, propname)) ==
		    NULL) {
			free(entry);
			return (-1);
		}
		entry->pl_width = strlen(propname);
	} else {
		entry->pl_width = zprop_width(prop, &entry->pl_fixed,
		    type);
	}

	*listp = entry;

	return (0);
}

/*
 * Given a comma-separated list of properties, construct a property list
 * containing both user-defined and native properties.  This function will
 * return a NULL list if 'all' is specified, which can later be expanded
 * by zprop_expand_list().
 */
int
zprop_get_list(libzfs_handle_t *hdl, char *props, zprop_list_t **listp,
    zfs_type_t type)
{
	*listp = NULL;

	/*
	 * If 'all' is specified, return a NULL list.
	 */
	if (strcmp(props, "all") == 0)
		return (0);

	/*
	 * If no props were specified, return an error.
	 */
	if (props[0] == '\0') {
		zfs_error_aux(hdl, dgettext(TEXT_DOMAIN,
		    "no properties specified"));
		return (zfs_error(hdl, EZFS_BADPROP, dgettext(TEXT_DOMAIN,
		    "bad property list")));
	}

	/*
	 * It would be nice to use getsubopt() here, but the inclusion of column
	 * aliases makes this more effort than it's worth.
	 */
	while (*props != '\0') {
		size_t len;
		char *p;
		char c;

		if ((p = strchr(props, ',')) == NULL) {
			len = strlen(props);
			p = props + len;
		} else {
			len = p - props;
		}

		/*
		 * Check for empty options.
		 */
		if (len == 0) {
			zfs_error_aux(hdl, dgettext(TEXT_DOMAIN,
			    "empty property name"));
			return (zfs_error(hdl, EZFS_BADPROP,
			    dgettext(TEXT_DOMAIN, "bad property list")));
		}

		/*
		 * Check all regular property names.
		 */
		c = props[len];
		props[len] = '\0';

		if (strcmp(props, "space") == 0) {
			static char *spaceprops[] = {
				"name", "avail", "used", "usedbysnapshots",
				"usedbydataset", "usedbyrefreservation",
				"usedbychildren", NULL
			};
			int i;

			for (i = 0; spaceprops[i]; i++) {
				if (addlist(hdl, spaceprops[i], listp, type))
					return (-1);
				listp = &(*listp)->pl_next;
			}
		} else {
			if (addlist(hdl, props, listp, type))
				return (-1);
			listp = &(*listp)->pl_next;
		}

		props = p;
		if (c == ',')
			props++;
	}

	return (0);
}

void
zprop_free_list(zprop_list_t *pl)
{
	zprop_list_t *next;

	while (pl != NULL) {
		next = pl->pl_next;
		free(pl->pl_user_prop);
		free(pl);
		pl = next;
	}
}

typedef struct expand_data {
	zprop_list_t	**last;
	libzfs_handle_t	*hdl;
	zfs_type_t type;
} expand_data_t;

static int
zprop_expand_list_cb(int prop, void *cb)
{
	zprop_list_t *entry;
	expand_data_t *edp = cb;

	if ((entry = zfs_alloc(edp->hdl, sizeof (zprop_list_t))) == NULL)
		return (ZPROP_INVAL);

	entry->pl_prop = prop;
	entry->pl_width = zprop_width(prop, &entry->pl_fixed, edp->type);
	entry->pl_all = B_TRUE;

	*(edp->last) = entry;
	edp->last = &entry->pl_next;

	return (ZPROP_CONT);
}

int
zprop_expand_list(libzfs_handle_t *hdl, zprop_list_t **plp, zfs_type_t type)
{
	zprop_list_t *entry;
	zprop_list_t **last;
	expand_data_t exp;

	if (*plp == NULL) {
		/*
		 * If this is the very first time we've been called for an 'all'
		 * specification, expand the list to include all native
		 * properties.
		 */
		last = plp;

		exp.last = last;
		exp.hdl = hdl;
		exp.type = type;

		if (zprop_iter_common(zprop_expand_list_cb, &exp, B_FALSE,
		    B_FALSE, type) == ZPROP_INVAL)
			return (-1);

		/*
		 * Add 'name' to the beginning of the list, which is handled
		 * specially.
		 */
		if ((entry = zfs_alloc(hdl, sizeof (zprop_list_t))) == NULL)
			return (-1);

		entry->pl_prop = (type == ZFS_TYPE_POOL) ?  ZPOOL_PROP_NAME :
		    ZFS_PROP_NAME;
		entry->pl_width = zprop_width(entry->pl_prop,
		    &entry->pl_fixed, type);
		entry->pl_all = B_TRUE;
		entry->pl_next = *plp;
		*plp = entry;
	}
	return (0);
}

int
zprop_iter(zprop_func func, void *cb, boolean_t show_all, boolean_t ordered,
    zfs_type_t type)
{
	return (zprop_iter_common(func, cb, show_all, ordered, type));
}

/*
 * Fill given version buffer with zfs userland version
 */
void
zfs_version_userland(char *version, int len)
{
	(void) strlcpy(version, ZFS_META_ALIAS, len);
}

/*
 * Prints both zfs userland and kernel versions
 * Returns 0 on success, and -1 on error (with errno set)
 */
int
zfs_version_print(void)
{
	char zver_userland[128];
	char zver_kernel[128];

	zfs_version_userland(zver_userland, sizeof (zver_userland));

	(void) printf("%s\n", zver_userland);

	if (zfs_version_kernel(zver_kernel, sizeof (zver_kernel)) == -1) {
		fprintf(stderr, "zfs_version_kernel() failed: %s\n",
		    strerror(errno));
		return (-1);
	}

	(void) printf("zfs-kmod-%s\n", zver_kernel);

	return (0);
}

/*
 * Return 1 if the user requested ANSI color output, and our terminal supports
 * it.  Return 0 for no color.
 */
static int
use_color(void)
{
	static int use_color = -1;
	char *term;

	/*
	 * Optimization:
	 *
	 * For each zpool invocation, we do a single check to see if we should
	 * be using color or not, and cache that value for the lifetime of the
	 * the zpool command.  That makes it cheap to call use_color() when
	 * we're printing with color.  We assume that the settings are not going
	 * to change during the invocation of a zpool command (the user isn't
	 * going to change the ZFS_COLOR value while zpool is running, for
	 * example).
	 */
	if (use_color != -1) {
		/*
		 * We've already figured out if we should be using color or
		 * not.  Return the cached value.
		 */
		return (use_color);
	}

	term = getenv("TERM");
	/*
	 * The user sets the ZFS_COLOR env var set to enable zpool ANSI color
	 * output.  However if NO_COLOR is set (https://no-color.org/) then
	 * don't use it.  Also, don't use color if terminal doesn't support
	 * it.
	 */
	if (libzfs_envvar_is_set("ZFS_COLOR") &&
	    !libzfs_envvar_is_set("NO_COLOR") &&
	    isatty(STDOUT_FILENO) && term && strcmp("dumb", term) != 0 &&
	    strcmp("unknown", term) != 0) {
		/* Color supported */
		use_color = 1;
	} else {
		use_color = 0;
	}

	return (use_color);
}

/*
 * color_start() and color_end() are used for when you want to colorize a block
 * of text.  For example:
 *
 * color_start(ANSI_RED_FG)
 * printf("hello");
 * printf("world");
 * color_end();
 */
void
color_start(char *color)
{
	if (use_color())
		printf("%s", color);
}

void
color_end(void)
{
	if (use_color())
		printf(ANSI_RESET);
}

/* printf() with a color.  If color is NULL, then do a normal printf. */
int
printf_color(char *color, char *format, ...)
{
	va_list aptr;
	int rc;

	if (color)
		color_start(color);

	va_start(aptr, format);
	rc = vprintf(format, aptr);
	va_end(aptr);

	if (color)
		color_end();

	return (rc);
}<|MERGE_RESOLUTION|>--- conflicted
+++ resolved
@@ -1032,7 +1032,6 @@
 		return (NULL);
 	}
 
-<<<<<<< HEAD
 #ifndef _UZFS
 	if ((hdl->libzfs_fd = open(ZFS_DEV, O_RDWR|O_EXCL)) < 0) {
 		free(hdl);
@@ -1042,15 +1041,7 @@
 	hdl->libzfs_fd = -1;
 #endif
 
-#ifdef HAVE_SETMNTENT
-	if ((hdl->libzfs_mnttab = setmntent(MNTTAB, "r")) == NULL) {
-#else
-	if ((hdl->libzfs_mnttab = fopen(MNTTAB, "r")) == NULL) {
-#endif
-		(void) close(hdl->libzfs_fd);
-=======
 	if ((hdl->libzfs_fd = open(ZFS_DEV, O_RDWR|O_EXCL|O_CLOEXEC)) < 0) {
->>>>>>> c4c162c1
 		free(hdl);
 		return (NULL);
 	}
