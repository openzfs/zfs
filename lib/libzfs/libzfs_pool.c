--- conflicted
+++ resolved
@@ -2654,24 +2654,15 @@
 			 * specified, make sure it matches.
 			 */
 			int rzlen = strlen(VDEV_TYPE_RAIDZ);
-<<<<<<< HEAD
-			int typlen = strlen(type);
-			if (strncmp(type, VDEV_TYPE_RAIDZ, rzlen) == 0 &&
-=======
 			assert(rzlen == strlen(VDEV_TYPE_DRAID));
 			int typlen = strlen(type);
 			if ((strncmp(type, VDEV_TYPE_RAIDZ, rzlen) == 0 ||
 			    strncmp(type, VDEV_TYPE_DRAID, rzlen) == 0) &&
->>>>>>> 60ffc1c4
 			    typlen != rzlen) {
 				uint64_t vdev_parity;
 				int parity = *(type + rzlen) - '0';
 
-<<<<<<< HEAD
-				if (parity < 0 || parity > 3 ||
-=======
 				if (parity <= 0 || parity > 3 ||
->>>>>>> 60ffc1c4
 				    (typlen - rzlen) != 1) {
 					/*
 					 * Nonsense parity specified, can
