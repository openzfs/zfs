--- conflicted
+++ resolved
@@ -3160,11 +3160,7 @@
 	uint_t children;
 	nvlist_t *config_root;
 	libzfs_handle_t *hdl = zhp->zpool_hdl;
-<<<<<<< HEAD
-	boolean_t rootpool = zpool_is_bootable(zhp);
 	boolean_t raidz = B_FALSE;
-=======
->>>>>>> a724db03
 
 	if (replacing)
 		(void) snprintf(msg, sizeof (msg), dgettext(TEXT_DOMAIN,
