--- conflicted
+++ resolved
@@ -1114,7 +1114,7 @@
 			    intval > maxbs || !ISP2(intval)) {
 				zfs_error_aux(json, hdl, dgettext(TEXT_DOMAIN,
 				    "'%s' must be power of 2 from 512B "
-				    "to %uKB"), propname, maxbs >> 10);
+				    "to %%s"), propname, buf);
 				(void) zfs_error(json, hdl,
 				    EZFS_BADPROP, errbuf);
 				goto error;
@@ -1174,15 +1174,12 @@
 			m_label_free(new_sl);	/* OK if null */
 			goto error;
 #else
-<<<<<<< HEAD
 		zfs_error_aux(json, hdl, dgettext(TEXT_DOMAIN,
 		    "mlslabels are unsupported"));
 		(void) zfs_error(json, hdl, EZFS_BADPROP, errbuf);
-=======
 			zfs_error_aux(json, hdl, dgettext(TEXT_DOMAIN,
 			    "mlslabels are unsupported"));
 			(void) zfs_error(json, hdl, EZFS_BADPROP, errbuf);
->>>>>>> d149a8d5
 			goto error;
 #endif /* HAVE_MLSLABEL */
 		}
@@ -3320,6 +3317,8 @@
 	/* check for failure */
 	if (ret != 0) {
 		char parent[ZFS_MAXNAMELEN];
+		char buf[64];
+
 		(void) parent_name(path, parent, sizeof (parent));
 
 		switch (errno) {
@@ -3336,11 +3335,12 @@
 			return (zfs_error(json,
 				    hdl, EZFS_BADTYPE, errbuf));
 		case EDOM:
+			zfs_nicenum(SPA_MAXBLOCKSIZE,
+			    buf, sizeof (buf));
 			zfs_error_aux(json,
 			    hdl, dgettext(TEXT_DOMAIN,
 			    "volume block size must be power of 2 from "
-			    "512B to %uKB"),
-			    zfs_max_recordsize >> 10);
+			    "512B to %s"), buf);
 			return (zfs_error(json,
 			    hdl, EZFS_BADPROP, errbuf));
 		case ENOTSUP:
