--- conflicted
+++ resolved
@@ -29,11 +29,7 @@
  * under license from the Regents of the University of California.
  */
 
-<<<<<<< HEAD
-#if 0
-=======
 #ifndef HAVE_TIRPC
->>>>>>> 17d1822d
 #include <rpc/xdr.h>
 
 /*
