<abi-corpus architecture='elf-amd-x86_64' soname='libuutil.so.3'>
  <elf-needed>
    <dependency name='libpthread.so.0'/>
    <dependency name='libc.so.6'/>
    <dependency name='ld-linux-x86-64.so.2'/>
  </elf-needed>
  <elf-function-symbols>
    <elf-symbol name='_fini' type='func-type' binding='global-binding' visibility='default-visibility' is-defined='yes'/>
    <elf-symbol name='_init' type='func-type' binding='global-binding' visibility='default-visibility' is-defined='yes'/>
    <elf-symbol name='_sol_getmntent' type='func-type' binding='global-binding' visibility='default-visibility' is-defined='yes'/>
    <elf-symbol name='atomic_add_16' type='func-type' binding='global-binding' visibility='default-visibility' is-defined='yes'/>
    <elf-symbol name='atomic_add_16_nv' type='func-type' binding='global-binding' visibility='default-visibility' is-defined='yes'/>
    <elf-symbol name='atomic_add_32' type='func-type' binding='global-binding' visibility='default-visibility' is-defined='yes'/>
    <elf-symbol name='atomic_add_32_nv' type='func-type' binding='global-binding' visibility='default-visibility' is-defined='yes'/>
    <elf-symbol name='atomic_add_64' type='func-type' binding='global-binding' visibility='default-visibility' is-defined='yes'/>
    <elf-symbol name='atomic_add_64_nv' type='func-type' binding='global-binding' visibility='default-visibility' is-defined='yes'/>
    <elf-symbol name='atomic_add_8' type='func-type' binding='global-binding' visibility='default-visibility' is-defined='yes'/>
    <elf-symbol name='atomic_add_8_nv' type='func-type' binding='global-binding' visibility='default-visibility' is-defined='yes'/>
    <elf-symbol name='atomic_add_char' type='func-type' binding='global-binding' visibility='default-visibility' is-defined='yes'/>
    <elf-symbol name='atomic_add_char_nv' type='func-type' binding='global-binding' visibility='default-visibility' is-defined='yes'/>
    <elf-symbol name='atomic_add_int' type='func-type' binding='global-binding' visibility='default-visibility' is-defined='yes'/>
    <elf-symbol name='atomic_add_int_nv' type='func-type' binding='global-binding' visibility='default-visibility' is-defined='yes'/>
    <elf-symbol name='atomic_add_long' type='func-type' binding='global-binding' visibility='default-visibility' is-defined='yes'/>
    <elf-symbol name='atomic_add_long_nv' type='func-type' binding='global-binding' visibility='default-visibility' is-defined='yes'/>
    <elf-symbol name='atomic_add_ptr' type='func-type' binding='global-binding' visibility='default-visibility' is-defined='yes'/>
    <elf-symbol name='atomic_add_ptr_nv' type='func-type' binding='global-binding' visibility='default-visibility' is-defined='yes'/>
    <elf-symbol name='atomic_add_short' type='func-type' binding='global-binding' visibility='default-visibility' is-defined='yes'/>
    <elf-symbol name='atomic_add_short_nv' type='func-type' binding='global-binding' visibility='default-visibility' is-defined='yes'/>
    <elf-symbol name='atomic_and_16' type='func-type' binding='global-binding' visibility='default-visibility' is-defined='yes'/>
    <elf-symbol name='atomic_and_16_nv' type='func-type' binding='global-binding' visibility='default-visibility' is-defined='yes'/>
    <elf-symbol name='atomic_and_32' type='func-type' binding='global-binding' visibility='default-visibility' is-defined='yes'/>
    <elf-symbol name='atomic_and_32_nv' type='func-type' binding='global-binding' visibility='default-visibility' is-defined='yes'/>
    <elf-symbol name='atomic_and_64' type='func-type' binding='global-binding' visibility='default-visibility' is-defined='yes'/>
    <elf-symbol name='atomic_and_64_nv' type='func-type' binding='global-binding' visibility='default-visibility' is-defined='yes'/>
    <elf-symbol name='atomic_and_8' type='func-type' binding='global-binding' visibility='default-visibility' is-defined='yes'/>
    <elf-symbol name='atomic_and_8_nv' type='func-type' binding='global-binding' visibility='default-visibility' is-defined='yes'/>
    <elf-symbol name='atomic_and_uchar' type='func-type' binding='global-binding' visibility='default-visibility' is-defined='yes'/>
    <elf-symbol name='atomic_and_uchar_nv' type='func-type' binding='global-binding' visibility='default-visibility' is-defined='yes'/>
    <elf-symbol name='atomic_and_uint' type='func-type' binding='global-binding' visibility='default-visibility' is-defined='yes'/>
    <elf-symbol name='atomic_and_uint_nv' type='func-type' binding='global-binding' visibility='default-visibility' is-defined='yes'/>
    <elf-symbol name='atomic_and_ulong' type='func-type' binding='global-binding' visibility='default-visibility' is-defined='yes'/>
    <elf-symbol name='atomic_and_ulong_nv' type='func-type' binding='global-binding' visibility='default-visibility' is-defined='yes'/>
    <elf-symbol name='atomic_and_ushort' type='func-type' binding='global-binding' visibility='default-visibility' is-defined='yes'/>
    <elf-symbol name='atomic_and_ushort_nv' type='func-type' binding='global-binding' visibility='default-visibility' is-defined='yes'/>
    <elf-symbol name='atomic_cas_16' type='func-type' binding='global-binding' visibility='default-visibility' is-defined='yes'/>
    <elf-symbol name='atomic_cas_32' type='func-type' binding='global-binding' visibility='default-visibility' is-defined='yes'/>
    <elf-symbol name='atomic_cas_64' type='func-type' binding='global-binding' visibility='default-visibility' is-defined='yes'/>
    <elf-symbol name='atomic_cas_8' type='func-type' binding='global-binding' visibility='default-visibility' is-defined='yes'/>
    <elf-symbol name='atomic_cas_ptr' type='func-type' binding='global-binding' visibility='default-visibility' is-defined='yes'/>
    <elf-symbol name='atomic_cas_uchar' type='func-type' binding='global-binding' visibility='default-visibility' is-defined='yes'/>
    <elf-symbol name='atomic_cas_uint' type='func-type' binding='global-binding' visibility='default-visibility' is-defined='yes'/>
    <elf-symbol name='atomic_cas_ulong' type='func-type' binding='global-binding' visibility='default-visibility' is-defined='yes'/>
    <elf-symbol name='atomic_cas_ushort' type='func-type' binding='global-binding' visibility='default-visibility' is-defined='yes'/>
    <elf-symbol name='atomic_clear_long_excl' type='func-type' binding='global-binding' visibility='default-visibility' is-defined='yes'/>
    <elf-symbol name='atomic_dec_16' type='func-type' binding='global-binding' visibility='default-visibility' is-defined='yes'/>
    <elf-symbol name='atomic_dec_16_nv' type='func-type' binding='global-binding' visibility='default-visibility' is-defined='yes'/>
    <elf-symbol name='atomic_dec_32' type='func-type' binding='global-binding' visibility='default-visibility' is-defined='yes'/>
    <elf-symbol name='atomic_dec_32_nv' type='func-type' binding='global-binding' visibility='default-visibility' is-defined='yes'/>
    <elf-symbol name='atomic_dec_64' type='func-type' binding='global-binding' visibility='default-visibility' is-defined='yes'/>
    <elf-symbol name='atomic_dec_64_nv' type='func-type' binding='global-binding' visibility='default-visibility' is-defined='yes'/>
    <elf-symbol name='atomic_dec_8' type='func-type' binding='global-binding' visibility='default-visibility' is-defined='yes'/>
    <elf-symbol name='atomic_dec_8_nv' type='func-type' binding='global-binding' visibility='default-visibility' is-defined='yes'/>
    <elf-symbol name='atomic_dec_uchar' type='func-type' binding='global-binding' visibility='default-visibility' is-defined='yes'/>
    <elf-symbol name='atomic_dec_uchar_nv' type='func-type' binding='global-binding' visibility='default-visibility' is-defined='yes'/>
    <elf-symbol name='atomic_dec_uint' type='func-type' binding='global-binding' visibility='default-visibility' is-defined='yes'/>
    <elf-symbol name='atomic_dec_uint_nv' type='func-type' binding='global-binding' visibility='default-visibility' is-defined='yes'/>
    <elf-symbol name='atomic_dec_ulong' type='func-type' binding='global-binding' visibility='default-visibility' is-defined='yes'/>
    <elf-symbol name='atomic_dec_ulong_nv' type='func-type' binding='global-binding' visibility='default-visibility' is-defined='yes'/>
    <elf-symbol name='atomic_dec_ushort' type='func-type' binding='global-binding' visibility='default-visibility' is-defined='yes'/>
    <elf-symbol name='atomic_dec_ushort_nv' type='func-type' binding='global-binding' visibility='default-visibility' is-defined='yes'/>
    <elf-symbol name='atomic_inc_16' type='func-type' binding='global-binding' visibility='default-visibility' is-defined='yes'/>
    <elf-symbol name='atomic_inc_16_nv' type='func-type' binding='global-binding' visibility='default-visibility' is-defined='yes'/>
    <elf-symbol name='atomic_inc_32' type='func-type' binding='global-binding' visibility='default-visibility' is-defined='yes'/>
    <elf-symbol name='atomic_inc_32_nv' type='func-type' binding='global-binding' visibility='default-visibility' is-defined='yes'/>
    <elf-symbol name='atomic_inc_64' type='func-type' binding='global-binding' visibility='default-visibility' is-defined='yes'/>
    <elf-symbol name='atomic_inc_64_nv' type='func-type' binding='global-binding' visibility='default-visibility' is-defined='yes'/>
    <elf-symbol name='atomic_inc_8' type='func-type' binding='global-binding' visibility='default-visibility' is-defined='yes'/>
    <elf-symbol name='atomic_inc_8_nv' type='func-type' binding='global-binding' visibility='default-visibility' is-defined='yes'/>
    <elf-symbol name='atomic_inc_uchar' type='func-type' binding='global-binding' visibility='default-visibility' is-defined='yes'/>
    <elf-symbol name='atomic_inc_uchar_nv' type='func-type' binding='global-binding' visibility='default-visibility' is-defined='yes'/>
    <elf-symbol name='atomic_inc_uint' type='func-type' binding='global-binding' visibility='default-visibility' is-defined='yes'/>
    <elf-symbol name='atomic_inc_uint_nv' type='func-type' binding='global-binding' visibility='default-visibility' is-defined='yes'/>
    <elf-symbol name='atomic_inc_ulong' type='func-type' binding='global-binding' visibility='default-visibility' is-defined='yes'/>
    <elf-symbol name='atomic_inc_ulong_nv' type='func-type' binding='global-binding' visibility='default-visibility' is-defined='yes'/>
    <elf-symbol name='atomic_inc_ushort' type='func-type' binding='global-binding' visibility='default-visibility' is-defined='yes'/>
    <elf-symbol name='atomic_inc_ushort_nv' type='func-type' binding='global-binding' visibility='default-visibility' is-defined='yes'/>
    <elf-symbol name='atomic_or_16' type='func-type' binding='global-binding' visibility='default-visibility' is-defined='yes'/>
    <elf-symbol name='atomic_or_16_nv' type='func-type' binding='global-binding' visibility='default-visibility' is-defined='yes'/>
    <elf-symbol name='atomic_or_32' type='func-type' binding='global-binding' visibility='default-visibility' is-defined='yes'/>
    <elf-symbol name='atomic_or_32_nv' type='func-type' binding='global-binding' visibility='default-visibility' is-defined='yes'/>
    <elf-symbol name='atomic_or_64' type='func-type' binding='global-binding' visibility='default-visibility' is-defined='yes'/>
    <elf-symbol name='atomic_or_64_nv' type='func-type' binding='global-binding' visibility='default-visibility' is-defined='yes'/>
    <elf-symbol name='atomic_or_8' type='func-type' binding='global-binding' visibility='default-visibility' is-defined='yes'/>
    <elf-symbol name='atomic_or_8_nv' type='func-type' binding='global-binding' visibility='default-visibility' is-defined='yes'/>
    <elf-symbol name='atomic_or_uchar' type='func-type' binding='global-binding' visibility='default-visibility' is-defined='yes'/>
    <elf-symbol name='atomic_or_uchar_nv' type='func-type' binding='global-binding' visibility='default-visibility' is-defined='yes'/>
    <elf-symbol name='atomic_or_uint' type='func-type' binding='global-binding' visibility='default-visibility' is-defined='yes'/>
    <elf-symbol name='atomic_or_uint_nv' type='func-type' binding='global-binding' visibility='default-visibility' is-defined='yes'/>
    <elf-symbol name='atomic_or_ulong' type='func-type' binding='global-binding' visibility='default-visibility' is-defined='yes'/>
    <elf-symbol name='atomic_or_ulong_nv' type='func-type' binding='global-binding' visibility='default-visibility' is-defined='yes'/>
    <elf-symbol name='atomic_or_ushort' type='func-type' binding='global-binding' visibility='default-visibility' is-defined='yes'/>
    <elf-symbol name='atomic_or_ushort_nv' type='func-type' binding='global-binding' visibility='default-visibility' is-defined='yes'/>
    <elf-symbol name='atomic_set_long_excl' type='func-type' binding='global-binding' visibility='default-visibility' is-defined='yes'/>
    <elf-symbol name='atomic_sub_16' type='func-type' binding='global-binding' visibility='default-visibility' is-defined='yes'/>
    <elf-symbol name='atomic_sub_16_nv' type='func-type' binding='global-binding' visibility='default-visibility' is-defined='yes'/>
    <elf-symbol name='atomic_sub_32' type='func-type' binding='global-binding' visibility='default-visibility' is-defined='yes'/>
    <elf-symbol name='atomic_sub_32_nv' type='func-type' binding='global-binding' visibility='default-visibility' is-defined='yes'/>
    <elf-symbol name='atomic_sub_64' type='func-type' binding='global-binding' visibility='default-visibility' is-defined='yes'/>
    <elf-symbol name='atomic_sub_64_nv' type='func-type' binding='global-binding' visibility='default-visibility' is-defined='yes'/>
    <elf-symbol name='atomic_sub_8' type='func-type' binding='global-binding' visibility='default-visibility' is-defined='yes'/>
    <elf-symbol name='atomic_sub_8_nv' type='func-type' binding='global-binding' visibility='default-visibility' is-defined='yes'/>
    <elf-symbol name='atomic_sub_char' type='func-type' binding='global-binding' visibility='default-visibility' is-defined='yes'/>
    <elf-symbol name='atomic_sub_char_nv' type='func-type' binding='global-binding' visibility='default-visibility' is-defined='yes'/>
    <elf-symbol name='atomic_sub_int' type='func-type' binding='global-binding' visibility='default-visibility' is-defined='yes'/>
    <elf-symbol name='atomic_sub_int_nv' type='func-type' binding='global-binding' visibility='default-visibility' is-defined='yes'/>
    <elf-symbol name='atomic_sub_long' type='func-type' binding='global-binding' visibility='default-visibility' is-defined='yes'/>
    <elf-symbol name='atomic_sub_long_nv' type='func-type' binding='global-binding' visibility='default-visibility' is-defined='yes'/>
    <elf-symbol name='atomic_sub_ptr' type='func-type' binding='global-binding' visibility='default-visibility' is-defined='yes'/>
    <elf-symbol name='atomic_sub_ptr_nv' type='func-type' binding='global-binding' visibility='default-visibility' is-defined='yes'/>
    <elf-symbol name='atomic_sub_short' type='func-type' binding='global-binding' visibility='default-visibility' is-defined='yes'/>
    <elf-symbol name='atomic_sub_short_nv' type='func-type' binding='global-binding' visibility='default-visibility' is-defined='yes'/>
    <elf-symbol name='atomic_swap_16' type='func-type' binding='global-binding' visibility='default-visibility' is-defined='yes'/>
    <elf-symbol name='atomic_swap_32' type='func-type' binding='global-binding' visibility='default-visibility' is-defined='yes'/>
    <elf-symbol name='atomic_swap_64' type='func-type' binding='global-binding' visibility='default-visibility' is-defined='yes'/>
    <elf-symbol name='atomic_swap_8' type='func-type' binding='global-binding' visibility='default-visibility' is-defined='yes'/>
    <elf-symbol name='atomic_swap_ptr' type='func-type' binding='global-binding' visibility='default-visibility' is-defined='yes'/>
    <elf-symbol name='atomic_swap_uchar' type='func-type' binding='global-binding' visibility='default-visibility' is-defined='yes'/>
    <elf-symbol name='atomic_swap_uint' type='func-type' binding='global-binding' visibility='default-visibility' is-defined='yes'/>
    <elf-symbol name='atomic_swap_ulong' type='func-type' binding='global-binding' visibility='default-visibility' is-defined='yes'/>
    <elf-symbol name='atomic_swap_ushort' type='func-type' binding='global-binding' visibility='default-visibility' is-defined='yes'/>
    <elf-symbol name='avl_add' type='func-type' binding='global-binding' visibility='default-visibility' is-defined='yes'/>
    <elf-symbol name='avl_create' type='func-type' binding='global-binding' visibility='default-visibility' is-defined='yes'/>
    <elf-symbol name='avl_destroy' type='func-type' binding='global-binding' visibility='default-visibility' is-defined='yes'/>
    <elf-symbol name='avl_destroy_nodes' type='func-type' binding='global-binding' visibility='default-visibility' is-defined='yes'/>
    <elf-symbol name='avl_find' type='func-type' binding='global-binding' visibility='default-visibility' is-defined='yes'/>
    <elf-symbol name='avl_first' type='func-type' binding='global-binding' visibility='default-visibility' is-defined='yes'/>
    <elf-symbol name='avl_insert' type='func-type' binding='global-binding' visibility='default-visibility' is-defined='yes'/>
    <elf-symbol name='avl_insert_here' type='func-type' binding='global-binding' visibility='default-visibility' is-defined='yes'/>
    <elf-symbol name='avl_is_empty' type='func-type' binding='global-binding' visibility='default-visibility' is-defined='yes'/>
    <elf-symbol name='avl_last' type='func-type' binding='global-binding' visibility='default-visibility' is-defined='yes'/>
    <elf-symbol name='avl_nearest' type='func-type' binding='global-binding' visibility='default-visibility' is-defined='yes'/>
    <elf-symbol name='avl_numnodes' type='func-type' binding='global-binding' visibility='default-visibility' is-defined='yes'/>
    <elf-symbol name='avl_remove' type='func-type' binding='global-binding' visibility='default-visibility' is-defined='yes'/>
    <elf-symbol name='avl_swap' type='func-type' binding='global-binding' visibility='default-visibility' is-defined='yes'/>
    <elf-symbol name='avl_update' type='func-type' binding='global-binding' visibility='default-visibility' is-defined='yes'/>
    <elf-symbol name='avl_update_gt' type='func-type' binding='global-binding' visibility='default-visibility' is-defined='yes'/>
    <elf-symbol name='avl_update_lt' type='func-type' binding='global-binding' visibility='default-visibility' is-defined='yes'/>
    <elf-symbol name='avl_walk' type='func-type' binding='global-binding' visibility='default-visibility' is-defined='yes'/>
    <elf-symbol name='get_system_hostid' type='func-type' binding='global-binding' visibility='default-visibility' is-defined='yes'/>
    <elf-symbol name='getexecname' type='func-type' binding='global-binding' visibility='default-visibility' is-defined='yes'/>
    <elf-symbol name='getextmntent' type='func-type' binding='global-binding' visibility='default-visibility' is-defined='yes'/>
    <elf-symbol name='getmntany' type='func-type' binding='global-binding' visibility='default-visibility' is-defined='yes'/>
    <elf-symbol name='getzoneid' type='func-type' binding='global-binding' visibility='default-visibility' is-defined='yes'/>
    <elf-symbol name='libspl_assertf' type='func-type' binding='global-binding' visibility='default-visibility' is-defined='yes'/>
    <elf-symbol name='list_create' type='func-type' binding='global-binding' visibility='default-visibility' is-defined='yes'/>
    <elf-symbol name='list_destroy' type='func-type' binding='global-binding' visibility='default-visibility' is-defined='yes'/>
    <elf-symbol name='list_head' type='func-type' binding='global-binding' visibility='default-visibility' is-defined='yes'/>
    <elf-symbol name='list_insert_after' type='func-type' binding='global-binding' visibility='default-visibility' is-defined='yes'/>
    <elf-symbol name='list_insert_before' type='func-type' binding='global-binding' visibility='default-visibility' is-defined='yes'/>
    <elf-symbol name='list_insert_head' type='func-type' binding='global-binding' visibility='default-visibility' is-defined='yes'/>
    <elf-symbol name='list_insert_tail' type='func-type' binding='global-binding' visibility='default-visibility' is-defined='yes'/>
    <elf-symbol name='list_is_empty' type='func-type' binding='global-binding' visibility='default-visibility' is-defined='yes'/>
    <elf-symbol name='list_link_active' type='func-type' binding='global-binding' visibility='default-visibility' is-defined='yes'/>
    <elf-symbol name='list_link_init' type='func-type' binding='global-binding' visibility='default-visibility' is-defined='yes'/>
    <elf-symbol name='list_link_replace' type='func-type' binding='global-binding' visibility='default-visibility' is-defined='yes'/>
    <elf-symbol name='list_move_tail' type='func-type' binding='global-binding' visibility='default-visibility' is-defined='yes'/>
    <elf-symbol name='list_next' type='func-type' binding='global-binding' visibility='default-visibility' is-defined='yes'/>
    <elf-symbol name='list_prev' type='func-type' binding='global-binding' visibility='default-visibility' is-defined='yes'/>
    <elf-symbol name='list_remove' type='func-type' binding='global-binding' visibility='default-visibility' is-defined='yes'/>
    <elf-symbol name='list_remove_head' type='func-type' binding='global-binding' visibility='default-visibility' is-defined='yes'/>
    <elf-symbol name='list_remove_tail' type='func-type' binding='global-binding' visibility='default-visibility' is-defined='yes'/>
    <elf-symbol name='list_tail' type='func-type' binding='global-binding' visibility='default-visibility' is-defined='yes'/>
    <elf-symbol name='membar_consumer' type='func-type' binding='global-binding' visibility='default-visibility' is-defined='yes'/>
    <elf-symbol name='membar_enter' type='func-type' binding='global-binding' visibility='default-visibility' is-defined='yes'/>
    <elf-symbol name='membar_exit' type='func-type' binding='global-binding' visibility='default-visibility' is-defined='yes'/>
    <elf-symbol name='membar_producer' type='func-type' binding='global-binding' visibility='default-visibility' is-defined='yes'/>
    <elf-symbol name='mkdirp' type='func-type' binding='global-binding' visibility='default-visibility' is-defined='yes'/>
    <elf-symbol name='print_timestamp' type='func-type' binding='global-binding' visibility='default-visibility' is-defined='yes'/>
    <elf-symbol name='spl_pagesize' type='func-type' binding='global-binding' visibility='default-visibility' is-defined='yes'/>
    <elf-symbol name='strlcat' type='func-type' binding='global-binding' visibility='default-visibility' is-defined='yes'/>
    <elf-symbol name='strlcpy' type='func-type' binding='global-binding' visibility='default-visibility' is-defined='yes'/>
    <elf-symbol name='uu_alt_exit' type='func-type' binding='global-binding' visibility='default-visibility' is-defined='yes'/>
    <elf-symbol name='uu_avl_create' type='func-type' binding='global-binding' visibility='default-visibility' is-defined='yes'/>
    <elf-symbol name='uu_avl_destroy' type='func-type' binding='global-binding' visibility='default-visibility' is-defined='yes'/>
    <elf-symbol name='uu_avl_find' type='func-type' binding='global-binding' visibility='default-visibility' is-defined='yes'/>
    <elf-symbol name='uu_avl_first' type='func-type' binding='global-binding' visibility='default-visibility' is-defined='yes'/>
    <elf-symbol name='uu_avl_insert' type='func-type' binding='global-binding' visibility='default-visibility' is-defined='yes'/>
    <elf-symbol name='uu_avl_last' type='func-type' binding='global-binding' visibility='default-visibility' is-defined='yes'/>
    <elf-symbol name='uu_avl_lockup' type='func-type' binding='global-binding' visibility='default-visibility' is-defined='yes'/>
    <elf-symbol name='uu_avl_nearest_next' type='func-type' binding='global-binding' visibility='default-visibility' is-defined='yes'/>
    <elf-symbol name='uu_avl_nearest_prev' type='func-type' binding='global-binding' visibility='default-visibility' is-defined='yes'/>
    <elf-symbol name='uu_avl_next' type='func-type' binding='global-binding' visibility='default-visibility' is-defined='yes'/>
    <elf-symbol name='uu_avl_node_fini' type='func-type' binding='global-binding' visibility='default-visibility' is-defined='yes'/>
    <elf-symbol name='uu_avl_node_init' type='func-type' binding='global-binding' visibility='default-visibility' is-defined='yes'/>
    <elf-symbol name='uu_avl_numnodes' type='func-type' binding='global-binding' visibility='default-visibility' is-defined='yes'/>
    <elf-symbol name='uu_avl_pool_create' type='func-type' binding='global-binding' visibility='default-visibility' is-defined='yes'/>
    <elf-symbol name='uu_avl_pool_destroy' type='func-type' binding='global-binding' visibility='default-visibility' is-defined='yes'/>
    <elf-symbol name='uu_avl_prev' type='func-type' binding='global-binding' visibility='default-visibility' is-defined='yes'/>
    <elf-symbol name='uu_avl_release' type='func-type' binding='global-binding' visibility='default-visibility' is-defined='yes'/>
    <elf-symbol name='uu_avl_remove' type='func-type' binding='global-binding' visibility='default-visibility' is-defined='yes'/>
    <elf-symbol name='uu_avl_teardown' type='func-type' binding='global-binding' visibility='default-visibility' is-defined='yes'/>
    <elf-symbol name='uu_avl_walk' type='func-type' binding='global-binding' visibility='default-visibility' is-defined='yes'/>
    <elf-symbol name='uu_avl_walk_end' type='func-type' binding='global-binding' visibility='default-visibility' is-defined='yes'/>
    <elf-symbol name='uu_avl_walk_next' type='func-type' binding='global-binding' visibility='default-visibility' is-defined='yes'/>
    <elf-symbol name='uu_avl_walk_start' type='func-type' binding='global-binding' visibility='default-visibility' is-defined='yes'/>
    <elf-symbol name='uu_check_name' type='func-type' binding='global-binding' visibility='default-visibility' is-defined='yes'/>
    <elf-symbol name='uu_die' type='func-type' binding='global-binding' visibility='default-visibility' is-defined='yes'/>
    <elf-symbol name='uu_error' type='func-type' binding='global-binding' visibility='default-visibility' is-defined='yes'/>
    <elf-symbol name='uu_exit_fatal' type='func-type' binding='global-binding' visibility='default-visibility' is-defined='yes'/>
    <elf-symbol name='uu_exit_ok' type='func-type' binding='global-binding' visibility='default-visibility' is-defined='yes'/>
    <elf-symbol name='uu_exit_usage' type='func-type' binding='global-binding' visibility='default-visibility' is-defined='yes'/>
    <elf-symbol name='uu_free' type='func-type' binding='global-binding' visibility='default-visibility' is-defined='yes'/>
    <elf-symbol name='uu_getpname' type='func-type' binding='global-binding' visibility='default-visibility' is-defined='yes'/>
    <elf-symbol name='uu_list_create' type='func-type' binding='global-binding' visibility='default-visibility' is-defined='yes'/>
    <elf-symbol name='uu_list_destroy' type='func-type' binding='global-binding' visibility='default-visibility' is-defined='yes'/>
    <elf-symbol name='uu_list_find' type='func-type' binding='global-binding' visibility='default-visibility' is-defined='yes'/>
    <elf-symbol name='uu_list_first' type='func-type' binding='global-binding' visibility='default-visibility' is-defined='yes'/>
    <elf-symbol name='uu_list_insert' type='func-type' binding='global-binding' visibility='default-visibility' is-defined='yes'/>
    <elf-symbol name='uu_list_insert_after' type='func-type' binding='global-binding' visibility='default-visibility' is-defined='yes'/>
    <elf-symbol name='uu_list_insert_before' type='func-type' binding='global-binding' visibility='default-visibility' is-defined='yes'/>
    <elf-symbol name='uu_list_last' type='func-type' binding='global-binding' visibility='default-visibility' is-defined='yes'/>
    <elf-symbol name='uu_list_lockup' type='func-type' binding='global-binding' visibility='default-visibility' is-defined='yes'/>
    <elf-symbol name='uu_list_nearest_next' type='func-type' binding='global-binding' visibility='default-visibility' is-defined='yes'/>
    <elf-symbol name='uu_list_nearest_prev' type='func-type' binding='global-binding' visibility='default-visibility' is-defined='yes'/>
    <elf-symbol name='uu_list_next' type='func-type' binding='global-binding' visibility='default-visibility' is-defined='yes'/>
    <elf-symbol name='uu_list_node_fini' type='func-type' binding='global-binding' visibility='default-visibility' is-defined='yes'/>
    <elf-symbol name='uu_list_node_init' type='func-type' binding='global-binding' visibility='default-visibility' is-defined='yes'/>
    <elf-symbol name='uu_list_numnodes' type='func-type' binding='global-binding' visibility='default-visibility' is-defined='yes'/>
    <elf-symbol name='uu_list_pool_create' type='func-type' binding='global-binding' visibility='default-visibility' is-defined='yes'/>
    <elf-symbol name='uu_list_pool_destroy' type='func-type' binding='global-binding' visibility='default-visibility' is-defined='yes'/>
    <elf-symbol name='uu_list_prev' type='func-type' binding='global-binding' visibility='default-visibility' is-defined='yes'/>
    <elf-symbol name='uu_list_release' type='func-type' binding='global-binding' visibility='default-visibility' is-defined='yes'/>
    <elf-symbol name='uu_list_remove' type='func-type' binding='global-binding' visibility='default-visibility' is-defined='yes'/>
    <elf-symbol name='uu_list_teardown' type='func-type' binding='global-binding' visibility='default-visibility' is-defined='yes'/>
    <elf-symbol name='uu_list_walk' type='func-type' binding='global-binding' visibility='default-visibility' is-defined='yes'/>
    <elf-symbol name='uu_list_walk_end' type='func-type' binding='global-binding' visibility='default-visibility' is-defined='yes'/>
    <elf-symbol name='uu_list_walk_next' type='func-type' binding='global-binding' visibility='default-visibility' is-defined='yes'/>
    <elf-symbol name='uu_list_walk_start' type='func-type' binding='global-binding' visibility='default-visibility' is-defined='yes'/>
    <elf-symbol name='uu_memdup' type='func-type' binding='global-binding' visibility='default-visibility' is-defined='yes'/>
    <elf-symbol name='uu_msprintf' type='func-type' binding='global-binding' visibility='default-visibility' is-defined='yes'/>
    <elf-symbol name='uu_panic' type='func-type' binding='global-binding' visibility='default-visibility' is-defined='yes'/>
    <elf-symbol name='uu_set_error' type='func-type' binding='global-binding' visibility='default-visibility' is-defined='yes'/>
    <elf-symbol name='uu_setpname' type='func-type' binding='global-binding' visibility='default-visibility' is-defined='yes'/>
    <elf-symbol name='uu_strbw' type='func-type' binding='global-binding' visibility='default-visibility' is-defined='yes'/>
    <elf-symbol name='uu_strcaseeq' type='func-type' binding='global-binding' visibility='default-visibility' is-defined='yes'/>
    <elf-symbol name='uu_strdup' type='func-type' binding='global-binding' visibility='default-visibility' is-defined='yes'/>
    <elf-symbol name='uu_streq' type='func-type' binding='global-binding' visibility='default-visibility' is-defined='yes'/>
    <elf-symbol name='uu_strerror' type='func-type' binding='global-binding' visibility='default-visibility' is-defined='yes'/>
    <elf-symbol name='uu_strndup' type='func-type' binding='global-binding' visibility='default-visibility' is-defined='yes'/>
    <elf-symbol name='uu_vdie' type='func-type' binding='global-binding' visibility='default-visibility' is-defined='yes'/>
    <elf-symbol name='uu_vwarn' type='func-type' binding='global-binding' visibility='default-visibility' is-defined='yes'/>
    <elf-symbol name='uu_vxdie' type='func-type' binding='global-binding' visibility='default-visibility' is-defined='yes'/>
    <elf-symbol name='uu_warn' type='func-type' binding='global-binding' visibility='default-visibility' is-defined='yes'/>
    <elf-symbol name='uu_xdie' type='func-type' binding='global-binding' visibility='default-visibility' is-defined='yes'/>
    <elf-symbol name='uu_zalloc' type='func-type' binding='global-binding' visibility='default-visibility' is-defined='yes'/>
  </elf-function-symbols>
  <elf-variable-symbols>
    <elf-symbol name='libspl_assert_ok' size='4' type='object-type' binding='global-binding' visibility='default-visibility' is-defined='yes'/>
    <elf-symbol name='uu_exit_fatal_value' size='4' type='object-type' binding='global-binding' visibility='default-visibility' is-defined='yes'/>
    <elf-symbol name='uu_exit_ok_value' size='4' type='object-type' binding='global-binding' visibility='default-visibility' is-defined='yes'/>
    <elf-symbol name='uu_exit_usage_value' size='4' type='object-type' binding='global-binding' visibility='default-visibility' is-defined='yes'/>
  </elf-variable-symbols>
<<<<<<< HEAD
  <abi-instr version='1.0' address-size='64' path='uu_alloc.c' comp-dir-path='/home/allan/openzfs/lib/libuutil' language='LANG_C99'>
=======
  <abi-instr version='1.0' address-size='64' path='uu_alloc.c' comp-dir-path='/home/runner/work/zfs/zfs/lib/libuutil' language='LANG_C99'>
>>>>>>> f3678d70
    <type-decl name='char' size-in-bits='8' id='type-id-1'/>
    <pointer-type-def type-id='type-id-1' size-in-bits='64' id='type-id-2'/>
    <qualified-type-def type-id='type-id-1' const='yes' id='type-id-3'/>
    <pointer-type-def type-id='type-id-3' size-in-bits='64' id='type-id-4'/>
    <function-decl name='uu_msprintf' mangled-name='uu_msprintf' visibility='default' binding='global' size-in-bits='64' elf-symbol-id='uu_msprintf'>
      <parameter type-id='type-id-4' name='format'/>
      <parameter is-variadic='yes'/>
      <return type-id='type-id-2'/>
    </function-decl>
    <type-decl name='void' id='type-id-5'/>
    <pointer-type-def type-id='type-id-5' size-in-bits='64' id='type-id-6'/>
    <type-decl name='unsigned long int' size-in-bits='64' id='type-id-7'/>
    <typedef-decl name='size_t' type-id='type-id-7' id='type-id-8'/>
    <function-decl name='uu_memdup' mangled-name='uu_memdup' visibility='default' binding='global' size-in-bits='64' elf-symbol-id='uu_memdup'>
      <parameter type-id='type-id-6' name='buf'/>
      <parameter type-id='type-id-8' name='sz'/>
      <return type-id='type-id-6'/>
    </function-decl>
    <function-decl name='uu_strndup' mangled-name='uu_strndup' visibility='default' binding='global' size-in-bits='64' elf-symbol-id='uu_strndup'>
      <parameter type-id='type-id-4' name='s'/>
      <parameter type-id='type-id-8' name='n'/>
      <return type-id='type-id-2'/>
    </function-decl>
    <function-decl name='uu_strdup' mangled-name='uu_strdup' visibility='default' binding='global' size-in-bits='64' elf-symbol-id='uu_strdup'>
      <parameter type-id='type-id-4' name='str'/>
      <return type-id='type-id-2'/>
    </function-decl>
    <function-decl name='uu_free' mangled-name='uu_free' visibility='default' binding='global' size-in-bits='64' elf-symbol-id='uu_free'>
      <parameter type-id='type-id-6' name='p'/>
      <return type-id='type-id-5'/>
    </function-decl>
    <function-decl name='uu_zalloc' mangled-name='uu_zalloc' visibility='default' binding='global' size-in-bits='64' elf-symbol-id='uu_zalloc'>
      <parameter type-id='type-id-8' name='n'/>
      <return type-id='type-id-6'/>
    </function-decl>
    <function-decl name='__builtin___vsnprintf_chk' mangled-name='__vsnprintf_chk' visibility='default' binding='global' size-in-bits='64'>
      <return type-id='type-id-5'/>
    </function-decl>
    <function-decl name='__stack_chk_fail' mangled-name='__stack_chk_fail' visibility='default' binding='global' size-in-bits='64'>
      <return type-id='type-id-5'/>
    </function-decl>
    <function-decl name='__builtin_memcpy' mangled-name='memcpy' visibility='default' binding='global' size-in-bits='64'>
      <return type-id='type-id-5'/>
    </function-decl>
    <function-decl name='strnlen' mangled-name='strnlen' visibility='default' binding='global' size-in-bits='64'>
      <return type-id='type-id-5'/>
    </function-decl>
    <function-decl name='strlen' mangled-name='strlen' visibility='default' binding='global' size-in-bits='64'>
      <return type-id='type-id-5'/>
    </function-decl>
    <function-decl name='free' mangled-name='free' visibility='default' binding='global' size-in-bits='64'>
      <return type-id='type-id-5'/>
    </function-decl>
    <function-decl name='__builtin_calloc' mangled-name='calloc' visibility='default' binding='global' size-in-bits='64'>
      <return type-id='type-id-5'/>
    </function-decl>
    <function-decl name='uu_set_error' mangled-name='uu_set_error' visibility='default' binding='global' size-in-bits='64'>
      <return type-id='type-id-5'/>
    </function-decl>
  </abi-instr>
<<<<<<< HEAD
  <abi-instr version='1.0' address-size='64' path='uu_avl.c' comp-dir-path='/home/allan/openzfs/lib/libuutil' language='LANG_C99'>
=======
  <abi-instr version='1.0' address-size='64' path='uu_avl.c' comp-dir-path='/home/runner/work/zfs/zfs/lib/libuutil' language='LANG_C99'>
>>>>>>> f3678d70
    <function-decl name='uu_avl_release' mangled-name='uu_avl_release' visibility='default' binding='global' size-in-bits='64' elf-symbol-id='uu_avl_release'>
      <return type-id='type-id-5'/>
    </function-decl>
    <function-decl name='uu_avl_lockup' mangled-name='uu_avl_lockup' visibility='default' binding='global' size-in-bits='64' elf-symbol-id='uu_avl_lockup'>
      <return type-id='type-id-5'/>
    </function-decl>
    <class-decl name='uu_avl' size-in-bits='960' is-struct='yes' visibility='default' id='type-id-9'>
      <data-member access='public' layout-offset-in-bits='0'>
        <var-decl name='ua_next_enc' type-id='type-id-10' visibility='default'/>
      </data-member>
      <data-member access='public' layout-offset-in-bits='64'>
        <var-decl name='ua_prev_enc' type-id='type-id-10' visibility='default'/>
      </data-member>
      <data-member access='public' layout-offset-in-bits='128'>
        <var-decl name='ua_pool' type-id='type-id-11' visibility='default'/>
      </data-member>
      <data-member access='public' layout-offset-in-bits='192'>
        <var-decl name='ua_parent_enc' type-id='type-id-10' visibility='default'/>
      </data-member>
      <data-member access='public' layout-offset-in-bits='256'>
        <var-decl name='ua_debug' type-id='type-id-12' visibility='default'/>
      </data-member>
      <data-member access='public' layout-offset-in-bits='264'>
        <var-decl name='ua_index' type-id='type-id-12' visibility='default'/>
      </data-member>
      <data-member access='public' layout-offset-in-bits='320'>
        <var-decl name='ua_tree' type-id='type-id-13' visibility='default'/>
      </data-member>
      <data-member access='public' layout-offset-in-bits='640'>
        <var-decl name='ua_null_walk' type-id='type-id-14' visibility='default'/>
      </data-member>
    </class-decl>
    <typedef-decl name='uintptr_t' type-id='type-id-7' id='type-id-10'/>
    <class-decl name='uu_avl_pool' size-in-bits='2176' is-struct='yes' visibility='default' id='type-id-15'>
      <data-member access='public' layout-offset-in-bits='0'>
        <var-decl name='uap_next' type-id='type-id-11' visibility='default'/>
      </data-member>
      <data-member access='public' layout-offset-in-bits='64'>
        <var-decl name='uap_prev' type-id='type-id-11' visibility='default'/>
      </data-member>
      <data-member access='public' layout-offset-in-bits='128'>
        <var-decl name='uap_name' type-id='type-id-16' visibility='default'/>
      </data-member>
      <data-member access='public' layout-offset-in-bits='640'>
        <var-decl name='uap_nodeoffset' type-id='type-id-8' visibility='default'/>
      </data-member>
      <data-member access='public' layout-offset-in-bits='704'>
        <var-decl name='uap_objsize' type-id='type-id-8' visibility='default'/>
      </data-member>
      <data-member access='public' layout-offset-in-bits='768'>
        <var-decl name='uap_cmp' type-id='type-id-17' visibility='default'/>
      </data-member>
      <data-member access='public' layout-offset-in-bits='832'>
        <var-decl name='uap_debug' type-id='type-id-12' visibility='default'/>
      </data-member>
      <data-member access='public' layout-offset-in-bits='840'>
        <var-decl name='uap_last_index' type-id='type-id-12' visibility='default'/>
      </data-member>
      <data-member access='public' layout-offset-in-bits='896'>
        <var-decl name='uap_lock' type-id='type-id-18' visibility='default'/>
      </data-member>
      <data-member access='public' layout-offset-in-bits='1216'>
        <var-decl name='uap_null_avl' type-id='type-id-19' visibility='default'/>
      </data-member>
    </class-decl>
    <typedef-decl name='uu_avl_pool_t' type-id='type-id-15' id='type-id-20'/>
    <pointer-type-def type-id='type-id-20' size-in-bits='64' id='type-id-11'/>

    <array-type-def dimensions='1' type-id='type-id-1' size-in-bits='512' id='type-id-16'>
      <subrange length='64' type-id='type-id-7' id='type-id-21'/>

    </array-type-def>
    <type-decl name='int' size-in-bits='32' id='type-id-22'/>
    <typedef-decl name='uu_compare_fn_t' type-id='type-id-23' id='type-id-24'/>
    <pointer-type-def type-id='type-id-24' size-in-bits='64' id='type-id-17'/>
    <type-decl name='unsigned char' size-in-bits='8' id='type-id-25'/>
    <typedef-decl name='__uint8_t' type-id='type-id-25' id='type-id-26'/>
    <typedef-decl name='uint8_t' type-id='type-id-26' id='type-id-12'/>
    <union-decl name='__anonymous_union__' size-in-bits='320' is-anonymous='yes' visibility='default' id='type-id-27'>
      <data-member access='private'>
        <var-decl name='__data' type-id='type-id-28' visibility='default'/>
      </data-member>
      <data-member access='private'>
        <var-decl name='__size' type-id='type-id-29' visibility='default'/>
      </data-member>
      <data-member access='private'>
        <var-decl name='__align' type-id='type-id-30' visibility='default'/>
      </data-member>
    </union-decl>
    <class-decl name='__pthread_mutex_s' size-in-bits='320' is-struct='yes' visibility='default' id='type-id-28'>
      <data-member access='public' layout-offset-in-bits='0'>
        <var-decl name='__lock' type-id='type-id-22' visibility='default'/>
      </data-member>
      <data-member access='public' layout-offset-in-bits='32'>
        <var-decl name='__count' type-id='type-id-31' visibility='default'/>
      </data-member>
      <data-member access='public' layout-offset-in-bits='64'>
        <var-decl name='__owner' type-id='type-id-22' visibility='default'/>
      </data-member>
      <data-member access='public' layout-offset-in-bits='96'>
        <var-decl name='__nusers' type-id='type-id-31' visibility='default'/>
      </data-member>
      <data-member access='public' layout-offset-in-bits='128'>
        <var-decl name='__kind' type-id='type-id-22' visibility='default'/>
      </data-member>
      <data-member access='public' layout-offset-in-bits='160'>
        <var-decl name='__spins' type-id='type-id-32' visibility='default'/>
      </data-member>
      <data-member access='public' layout-offset-in-bits='176'>
        <var-decl name='__elision' type-id='type-id-32' visibility='default'/>
      </data-member>
      <data-member access='public' layout-offset-in-bits='192'>
        <var-decl name='__list' type-id='type-id-33' visibility='default'/>
      </data-member>
    </class-decl>
    <type-decl name='unsigned int' size-in-bits='32' id='type-id-31'/>
    <type-decl name='short int' size-in-bits='16' id='type-id-32'/>
    <class-decl name='__pthread_internal_list' size-in-bits='128' is-struct='yes' visibility='default' id='type-id-34'>
      <data-member access='public' layout-offset-in-bits='0'>
        <var-decl name='__prev' type-id='type-id-35' visibility='default'/>
      </data-member>
      <data-member access='public' layout-offset-in-bits='64'>
        <var-decl name='__next' type-id='type-id-35' visibility='default'/>
      </data-member>
    </class-decl>
    <pointer-type-def type-id='type-id-34' size-in-bits='64' id='type-id-35'/>
    <typedef-decl name='__pthread_list_t' type-id='type-id-34' id='type-id-33'/>

    <array-type-def dimensions='1' type-id='type-id-1' size-in-bits='320' id='type-id-29'>
      <subrange length='40' type-id='type-id-7' id='type-id-36'/>

    </array-type-def>
    <type-decl name='long int' size-in-bits='64' id='type-id-30'/>
    <typedef-decl name='pthread_mutex_t' type-id='type-id-27' id='type-id-18'/>
    <typedef-decl name='uu_avl_t' type-id='type-id-9' id='type-id-19'/>
    <class-decl name='avl_tree' size-in-bits='320' is-struct='yes' visibility='default' id='type-id-13'>
<<<<<<< HEAD
      <data-member access='public' layout-offset-in-bits='0'>
        <var-decl name='avl_root' type-id='type-id-37' visibility='default'/>
      </data-member>
      <data-member access='public' layout-offset-in-bits='64'>
        <var-decl name='avl_compar' type-id='type-id-38' visibility='default'/>
      </data-member>
      <data-member access='public' layout-offset-in-bits='128'>
        <var-decl name='avl_offset' type-id='type-id-8' visibility='default'/>
      </data-member>
      <data-member access='public' layout-offset-in-bits='192'>
        <var-decl name='avl_numnodes' type-id='type-id-39' visibility='default'/>
      </data-member>
      <data-member access='public' layout-offset-in-bits='256'>
        <var-decl name='avl_pad' type-id='type-id-8' visibility='default'/>
      </data-member>
    </class-decl>
    <class-decl name='avl_node' size-in-bits='192' is-struct='yes' visibility='default' id='type-id-40'>
      <data-member access='public' layout-offset-in-bits='0'>
        <var-decl name='avl_child' type-id='type-id-41' visibility='default'/>
      </data-member>
      <data-member access='public' layout-offset-in-bits='128'>
        <var-decl name='avl_pcb' type-id='type-id-10' visibility='default'/>
      </data-member>
    </class-decl>
=======
      <data-member access='public' layout-offset-in-bits='0'>
        <var-decl name='avl_root' type-id='type-id-37' visibility='default'/>
      </data-member>
      <data-member access='public' layout-offset-in-bits='64'>
        <var-decl name='avl_compar' type-id='type-id-38' visibility='default'/>
      </data-member>
      <data-member access='public' layout-offset-in-bits='128'>
        <var-decl name='avl_offset' type-id='type-id-8' visibility='default'/>
      </data-member>
      <data-member access='public' layout-offset-in-bits='192'>
        <var-decl name='avl_numnodes' type-id='type-id-39' visibility='default'/>
      </data-member>
      <data-member access='public' layout-offset-in-bits='256'>
        <var-decl name='avl_pad' type-id='type-id-8' visibility='default'/>
      </data-member>
    </class-decl>
    <class-decl name='avl_node' size-in-bits='192' is-struct='yes' visibility='default' id='type-id-40'>
      <data-member access='public' layout-offset-in-bits='0'>
        <var-decl name='avl_child' type-id='type-id-41' visibility='default'/>
      </data-member>
      <data-member access='public' layout-offset-in-bits='128'>
        <var-decl name='avl_pcb' type-id='type-id-10' visibility='default'/>
      </data-member>
    </class-decl>
>>>>>>> f3678d70
    <pointer-type-def type-id='type-id-40' size-in-bits='64' id='type-id-37'/>

    <array-type-def dimensions='1' type-id='type-id-37' size-in-bits='128' id='type-id-41'>
      <subrange length='2' type-id='type-id-7' id='type-id-42'/>

    </array-type-def>
    <pointer-type-def type-id='type-id-43' size-in-bits='64' id='type-id-38'/>
    <typedef-decl name='ulong_t' type-id='type-id-7' id='type-id-39'/>
    <class-decl name='uu_avl_walk' size-in-bits='320' is-struct='yes' visibility='default' id='type-id-44'>
      <data-member access='public' layout-offset-in-bits='0'>
        <var-decl name='uaw_next' type-id='type-id-45' visibility='default'/>
      </data-member>
      <data-member access='public' layout-offset-in-bits='64'>
        <var-decl name='uaw_prev' type-id='type-id-45' visibility='default'/>
      </data-member>
      <data-member access='public' layout-offset-in-bits='128'>
        <var-decl name='uaw_avl' type-id='type-id-46' visibility='default'/>
      </data-member>
      <data-member access='public' layout-offset-in-bits='192'>
        <var-decl name='uaw_next_result' type-id='type-id-6' visibility='default'/>
      </data-member>
      <data-member access='public' layout-offset-in-bits='256'>
        <var-decl name='uaw_dir' type-id='type-id-47' visibility='default'/>
      </data-member>
      <data-member access='public' layout-offset-in-bits='264'>
        <var-decl name='uaw_robust' type-id='type-id-12' visibility='default'/>
      </data-member>
    </class-decl>
    <typedef-decl name='uu_avl_walk_t' type-id='type-id-44' id='type-id-14'/>
    <pointer-type-def type-id='type-id-14' size-in-bits='64' id='type-id-45'/>
    <pointer-type-def type-id='type-id-19' size-in-bits='64' id='type-id-46'/>
    <type-decl name='signed char' size-in-bits='8' id='type-id-48'/>
    <typedef-decl name='__int8_t' type-id='type-id-48' id='type-id-49'/>
    <typedef-decl name='int8_t' type-id='type-id-49' id='type-id-47'/>
    <typedef-decl name='uu_avl_index_t' type-id='type-id-10' id='type-id-50'/>
    <function-decl name='uu_avl_nearest_prev' mangled-name='uu_avl_nearest_prev' visibility='default' binding='global' size-in-bits='64' elf-symbol-id='uu_avl_nearest_prev'>
      <parameter type-id='type-id-46' name='ap'/>
      <parameter type-id='type-id-50' name='idx'/>
      <return type-id='type-id-6'/>
    </function-decl>
    <function-decl name='uu_avl_nearest_next' mangled-name='uu_avl_nearest_next' visibility='default' binding='global' size-in-bits='64' elf-symbol-id='uu_avl_nearest_next'>
      <parameter type-id='type-id-46' name='ap'/>
      <parameter type-id='type-id-50' name='idx'/>
      <return type-id='type-id-6'/>
    </function-decl>
    <function-decl name='uu_avl_insert' mangled-name='uu_avl_insert' visibility='default' binding='global' size-in-bits='64' elf-symbol-id='uu_avl_insert'>
      <parameter type-id='type-id-46' name='ap'/>
      <parameter type-id='type-id-6' name='elem'/>
      <parameter type-id='type-id-50' name='idx'/>
      <return type-id='type-id-5'/>
    </function-decl>
    <pointer-type-def type-id='type-id-50' size-in-bits='64' id='type-id-51'/>
    <function-decl name='uu_avl_find' mangled-name='uu_avl_find' visibility='default' binding='global' size-in-bits='64' elf-symbol-id='uu_avl_find'>
      <parameter type-id='type-id-46' name='ap'/>
      <parameter type-id='type-id-6' name='elem'/>
      <parameter type-id='type-id-6' name='private'/>
      <parameter type-id='type-id-51' name='out'/>
      <return type-id='type-id-6'/>
    </function-decl>
    <pointer-type-def type-id='type-id-6' size-in-bits='64' id='type-id-52'/>
    <function-decl name='uu_avl_teardown' mangled-name='uu_avl_teardown' visibility='default' binding='global' size-in-bits='64' elf-symbol-id='uu_avl_teardown'>
      <parameter type-id='type-id-46' name='ap'/>
      <parameter type-id='type-id-52' name='cookie'/>
      <return type-id='type-id-6'/>
    </function-decl>
    <function-decl name='uu_avl_remove' mangled-name='uu_avl_remove' visibility='default' binding='global' size-in-bits='64' elf-symbol-id='uu_avl_remove'>
      <parameter type-id='type-id-46' name='ap'/>
      <parameter type-id='type-id-6' name='elem'/>
      <return type-id='type-id-5'/>
    </function-decl>
    <typedef-decl name='uu_walk_fn_t' type-id='type-id-43' id='type-id-53'/>
    <pointer-type-def type-id='type-id-53' size-in-bits='64' id='type-id-54'/>
    <typedef-decl name='__uint32_t' type-id='type-id-31' id='type-id-55'/>
    <typedef-decl name='uint32_t' type-id='type-id-55' id='type-id-56'/>
    <function-decl name='uu_avl_walk' mangled-name='uu_avl_walk' visibility='default' binding='global' size-in-bits='64' elf-symbol-id='uu_avl_walk'>
      <parameter type-id='type-id-46' name='ap'/>
      <parameter type-id='type-id-54' name='func'/>
      <parameter type-id='type-id-6' name='private'/>
      <parameter type-id='type-id-56' name='flags'/>
      <return type-id='type-id-22'/>
    </function-decl>
    <function-decl name='uu_avl_walk_end' mangled-name='uu_avl_walk_end' visibility='default' binding='global' size-in-bits='64' elf-symbol-id='uu_avl_walk_end'>
      <parameter type-id='type-id-45' name='wp'/>
      <return type-id='type-id-5'/>
    </function-decl>
    <function-decl name='uu_avl_walk_next' mangled-name='uu_avl_walk_next' visibility='default' binding='global' size-in-bits='64' elf-symbol-id='uu_avl_walk_next'>
      <parameter type-id='type-id-45' name='wp'/>
      <return type-id='type-id-6'/>
    </function-decl>
    <function-decl name='uu_avl_walk_start' mangled-name='uu_avl_walk_start' visibility='default' binding='global' size-in-bits='64' elf-symbol-id='uu_avl_walk_start'>
      <parameter type-id='type-id-46' name='ap'/>
      <parameter type-id='type-id-56' name='flags'/>
      <return type-id='type-id-45'/>
    </function-decl>
    <function-decl name='uu_avl_prev' mangled-name='uu_avl_prev' visibility='default' binding='global' size-in-bits='64' elf-symbol-id='uu_avl_prev'>
      <parameter type-id='type-id-46' name='ap'/>
      <parameter type-id='type-id-6' name='node'/>
      <return type-id='type-id-6'/>
    </function-decl>
    <function-decl name='uu_avl_next' mangled-name='uu_avl_next' visibility='default' binding='global' size-in-bits='64' elf-symbol-id='uu_avl_next'>
      <parameter type-id='type-id-46' name='ap'/>
      <parameter type-id='type-id-6' name='node'/>
      <return type-id='type-id-6'/>
    </function-decl>
    <function-decl name='uu_avl_last' mangled-name='uu_avl_last' visibility='default' binding='global' size-in-bits='64' elf-symbol-id='uu_avl_last'>
      <parameter type-id='type-id-46' name='ap'/>
      <return type-id='type-id-6'/>
    </function-decl>
    <function-decl name='uu_avl_first' mangled-name='uu_avl_first' visibility='default' binding='global' size-in-bits='64' elf-symbol-id='uu_avl_first'>
      <parameter type-id='type-id-46' name='ap'/>
      <return type-id='type-id-6'/>
    </function-decl>
    <function-decl name='uu_avl_numnodes' mangled-name='uu_avl_numnodes' visibility='default' binding='global' size-in-bits='64' elf-symbol-id='uu_avl_numnodes'>
      <parameter type-id='type-id-46' name='ap'/>
      <return type-id='type-id-8'/>
    </function-decl>
    <function-decl name='uu_avl_destroy' mangled-name='uu_avl_destroy' visibility='default' binding='global' size-in-bits='64' elf-symbol-id='uu_avl_destroy'>
      <parameter type-id='type-id-46' name='ap'/>
      <return type-id='type-id-5'/>
    </function-decl>
    <function-decl name='uu_avl_create' mangled-name='uu_avl_create' visibility='default' binding='global' size-in-bits='64' elf-symbol-id='uu_avl_create'>
      <parameter type-id='type-id-11' name='pp'/>
      <parameter type-id='type-id-6' name='parent'/>
      <parameter type-id='type-id-56' name='flags'/>
      <return type-id='type-id-46'/>
    </function-decl>
    <class-decl name='uu_avl_node' size-in-bits='192' is-struct='yes' visibility='default' id='type-id-57'>
      <data-member access='public' layout-offset-in-bits='0'>
        <var-decl name='uan_opaque' type-id='type-id-58' visibility='default'/>
      </data-member>
    </class-decl>

    <array-type-def dimensions='1' type-id='type-id-10' size-in-bits='192' id='type-id-58'>
      <subrange length='3' type-id='type-id-7' id='type-id-59'/>

    </array-type-def>
    <typedef-decl name='uu_avl_node_t' type-id='type-id-57' id='type-id-60'/>
    <pointer-type-def type-id='type-id-60' size-in-bits='64' id='type-id-61'/>
    <function-decl name='uu_avl_node_fini' mangled-name='uu_avl_node_fini' visibility='default' binding='global' size-in-bits='64' elf-symbol-id='uu_avl_node_fini'>
      <parameter type-id='type-id-6' name='base'/>
      <parameter type-id='type-id-61' name='np'/>
      <parameter type-id='type-id-11' name='pp'/>
      <return type-id='type-id-5'/>
    </function-decl>
    <function-decl name='uu_avl_node_init' mangled-name='uu_avl_node_init' visibility='default' binding='global' size-in-bits='64' elf-symbol-id='uu_avl_node_init'>
      <parameter type-id='type-id-6' name='base'/>
      <parameter type-id='type-id-61' name='np'/>
      <parameter type-id='type-id-11' name='pp'/>
      <return type-id='type-id-5'/>
    </function-decl>
    <function-decl name='uu_avl_pool_destroy' mangled-name='uu_avl_pool_destroy' visibility='default' binding='global' size-in-bits='64' elf-symbol-id='uu_avl_pool_destroy'>
      <parameter type-id='type-id-11' name='pp'/>
      <return type-id='type-id-5'/>
    </function-decl>
    <function-decl name='uu_avl_pool_create' mangled-name='uu_avl_pool_create' visibility='default' binding='global' size-in-bits='64' elf-symbol-id='uu_avl_pool_create'>
      <parameter type-id='type-id-4' name='name'/>
      <parameter type-id='type-id-8' name='objsize'/>
      <parameter type-id='type-id-8' name='nodeoffset'/>
      <parameter type-id='type-id-17' name='compare_func'/>
      <parameter type-id='type-id-56' name='flags'/>
      <return type-id='type-id-11'/>
    </function-decl>
    <function-decl name='pthread_mutex_unlock' mangled-name='pthread_mutex_unlock' visibility='default' binding='global' size-in-bits='64'>
      <return type-id='type-id-5'/>
    </function-decl>
    <function-decl name='pthread_mutex_lock' mangled-name='pthread_mutex_lock' visibility='default' binding='global' size-in-bits='64'>
      <return type-id='type-id-5'/>
    </function-decl>
    <function-decl name='uu_panic' mangled-name='uu_panic' visibility='default' binding='global' size-in-bits='64'>
      <return type-id='type-id-5'/>
    </function-decl>
    <function-decl name='avl_nearest' mangled-name='avl_nearest' visibility='default' binding='global' size-in-bits='64'>
      <return type-id='type-id-5'/>
    </function-decl>
    <function-decl name='avl_insert' mangled-name='avl_insert' visibility='default' binding='global' size-in-bits='64'>
      <return type-id='type-id-5'/>
    </function-decl>
    <function-decl name='avl_find' mangled-name='avl_find' visibility='default' binding='global' size-in-bits='64'>
      <return type-id='type-id-5'/>
    </function-decl>
    <function-decl name='avl_destroy_nodes' mangled-name='avl_destroy_nodes' visibility='default' binding='global' size-in-bits='64'>
      <return type-id='type-id-5'/>
    </function-decl>
    <function-decl name='avl_remove' mangled-name='avl_remove' visibility='default' binding='global' size-in-bits='64'>
      <return type-id='type-id-5'/>
    </function-decl>
    <function-decl name='uu_free' mangled-name='uu_free' visibility='default' binding='global' size-in-bits='64'>
      <return type-id='type-id-5'/>
    </function-decl>
    <function-decl name='uu_zalloc' mangled-name='uu_zalloc' visibility='default' binding='global' size-in-bits='64'>
      <return type-id='type-id-5'/>
    </function-decl>
<<<<<<< HEAD
    <function-decl name='avl_first' mangled-name='avl_first' visibility='default' binding='global' size-in-bits='64'>
      <return type-id='type-id-5'/>
    </function-decl>
    <function-decl name='avl_last' mangled-name='avl_last' visibility='default' binding='global' size-in-bits='64'>
=======
    <function-decl name='avl_last' mangled-name='avl_last' visibility='default' binding='global' size-in-bits='64'>
      <return type-id='type-id-5'/>
    </function-decl>
    <function-decl name='avl_first' mangled-name='avl_first' visibility='default' binding='global' size-in-bits='64'>
>>>>>>> f3678d70
      <return type-id='type-id-5'/>
    </function-decl>
    <function-decl name='avl_walk' mangled-name='avl_walk' visibility='default' binding='global' size-in-bits='64'>
      <return type-id='type-id-5'/>
    </function-decl>
    <function-decl name='avl_numnodes' mangled-name='avl_numnodes' visibility='default' binding='global' size-in-bits='64'>
      <return type-id='type-id-5'/>
    </function-decl>
    <function-decl name='avl_destroy' mangled-name='avl_destroy' visibility='default' binding='global' size-in-bits='64'>
      <return type-id='type-id-5'/>
    </function-decl>
    <function-decl name='avl_create' mangled-name='avl_create' visibility='default' binding='global' size-in-bits='64'>
      <return type-id='type-id-5'/>
<<<<<<< HEAD
    </function-decl>
    <function-decl name='pthread_mutex_destroy' mangled-name='pthread_mutex_destroy' visibility='default' binding='global' size-in-bits='64'>
      <return type-id='type-id-5'/>
    </function-decl>
    <function-decl name='uu_check_name' mangled-name='uu_check_name' visibility='default' binding='global' size-in-bits='64'>
      <return type-id='type-id-5'/>
    </function-decl>
    <function-decl name='strlcpy' mangled-name='strlcpy' visibility='default' binding='global' size-in-bits='64'>
      <return type-id='type-id-5'/>
    </function-decl>
    <function-decl name='pthread_mutex_init' mangled-name='pthread_mutex_init' visibility='default' binding='global' size-in-bits='64'>
      <return type-id='type-id-5'/>
    </function-decl>
=======
    </function-decl>
    <function-decl name='pthread_mutex_destroy' mangled-name='pthread_mutex_destroy' visibility='default' binding='global' size-in-bits='64'>
      <return type-id='type-id-5'/>
    </function-decl>
    <function-decl name='uu_check_name' mangled-name='uu_check_name' visibility='default' binding='global' size-in-bits='64'>
      <return type-id='type-id-5'/>
    </function-decl>
    <function-decl name='strlcpy' mangled-name='strlcpy' visibility='default' binding='global' size-in-bits='64'>
      <return type-id='type-id-5'/>
    </function-decl>
    <function-decl name='pthread_mutex_init' mangled-name='pthread_mutex_init' visibility='default' binding='global' size-in-bits='64'>
      <return type-id='type-id-5'/>
    </function-decl>
>>>>>>> f3678d70
    <function-type size-in-bits='64' id='type-id-43'>
      <parameter type-id='type-id-6'/>
      <parameter type-id='type-id-6'/>
      <return type-id='type-id-22'/>
    </function-type>
    <function-type size-in-bits='64' id='type-id-23'>
      <parameter type-id='type-id-6'/>
      <parameter type-id='type-id-6'/>
      <parameter type-id='type-id-6'/>
      <return type-id='type-id-22'/>
    </function-type>
  </abi-instr>
<<<<<<< HEAD
  <abi-instr version='1.0' address-size='64' path='uu_ident.c' comp-dir-path='/home/allan/openzfs/lib/libuutil' language='LANG_C99'>
=======
  <abi-instr version='1.0' address-size='64' path='uu_ident.c' comp-dir-path='/home/runner/work/zfs/zfs/lib/libuutil' language='LANG_C99'>
>>>>>>> f3678d70
    <typedef-decl name='uint_t' type-id='type-id-31' id='type-id-62'/>
    <function-decl name='uu_check_name' mangled-name='uu_check_name' visibility='default' binding='global' size-in-bits='64' elf-symbol-id='uu_check_name'>
      <parameter type-id='type-id-4' name='name'/>
      <parameter type-id='type-id-62' name='flags'/>
      <return type-id='type-id-22'/>
    </function-decl>
    <function-decl name='strchr' mangled-name='strchr' visibility='default' binding='global' size-in-bits='64'>
      <return type-id='type-id-5'/>
    </function-decl>
  </abi-instr>
<<<<<<< HEAD
  <abi-instr version='1.0' address-size='64' path='uu_list.c' comp-dir-path='/home/allan/openzfs/lib/libuutil' language='LANG_C99'>
=======
  <abi-instr version='1.0' address-size='64' path='uu_list.c' comp-dir-path='/home/runner/work/zfs/zfs/lib/libuutil' language='LANG_C99'>
>>>>>>> f3678d70
    <function-decl name='uu_list_release' mangled-name='uu_list_release' visibility='default' binding='global' size-in-bits='64' elf-symbol-id='uu_list_release'>
      <return type-id='type-id-5'/>
    </function-decl>
    <function-decl name='uu_list_lockup' mangled-name='uu_list_lockup' visibility='default' binding='global' size-in-bits='64' elf-symbol-id='uu_list_lockup'>
      <return type-id='type-id-5'/>
    </function-decl>
    <class-decl name='uu_list' size-in-bits='896' is-struct='yes' visibility='default' id='type-id-63'>
      <data-member access='public' layout-offset-in-bits='0'>
        <var-decl name='ul_next_enc' type-id='type-id-10' visibility='default'/>
      </data-member>
      <data-member access='public' layout-offset-in-bits='64'>
        <var-decl name='ul_prev_enc' type-id='type-id-10' visibility='default'/>
      </data-member>
      <data-member access='public' layout-offset-in-bits='128'>
        <var-decl name='ul_pool' type-id='type-id-64' visibility='default'/>
      </data-member>
      <data-member access='public' layout-offset-in-bits='192'>
        <var-decl name='ul_parent_enc' type-id='type-id-10' visibility='default'/>
      </data-member>
      <data-member access='public' layout-offset-in-bits='256'>
        <var-decl name='ul_offset' type-id='type-id-8' visibility='default'/>
      </data-member>
      <data-member access='public' layout-offset-in-bits='320'>
        <var-decl name='ul_numnodes' type-id='type-id-8' visibility='default'/>
      </data-member>
      <data-member access='public' layout-offset-in-bits='384'>
        <var-decl name='ul_debug' type-id='type-id-12' visibility='default'/>
      </data-member>
      <data-member access='public' layout-offset-in-bits='392'>
        <var-decl name='ul_sorted' type-id='type-id-12' visibility='default'/>
      </data-member>
      <data-member access='public' layout-offset-in-bits='400'>
        <var-decl name='ul_index' type-id='type-id-12' visibility='default'/>
      </data-member>
      <data-member access='public' layout-offset-in-bits='448'>
        <var-decl name='ul_null_node' type-id='type-id-65' visibility='default'/>
      </data-member>
      <data-member access='public' layout-offset-in-bits='576'>
        <var-decl name='ul_null_walk' type-id='type-id-66' visibility='default'/>
      </data-member>
    </class-decl>
    <class-decl name='uu_list_pool' size-in-bits='2112' is-struct='yes' visibility='default' id='type-id-67'>
      <data-member access='public' layout-offset-in-bits='0'>
        <var-decl name='ulp_next' type-id='type-id-64' visibility='default'/>
      </data-member>
      <data-member access='public' layout-offset-in-bits='64'>
        <var-decl name='ulp_prev' type-id='type-id-64' visibility='default'/>
      </data-member>
      <data-member access='public' layout-offset-in-bits='128'>
        <var-decl name='ulp_name' type-id='type-id-16' visibility='default'/>
      </data-member>
      <data-member access='public' layout-offset-in-bits='640'>
        <var-decl name='ulp_nodeoffset' type-id='type-id-8' visibility='default'/>
      </data-member>
      <data-member access='public' layout-offset-in-bits='704'>
        <var-decl name='ulp_objsize' type-id='type-id-8' visibility='default'/>
      </data-member>
      <data-member access='public' layout-offset-in-bits='768'>
        <var-decl name='ulp_cmp' type-id='type-id-17' visibility='default'/>
      </data-member>
      <data-member access='public' layout-offset-in-bits='832'>
        <var-decl name='ulp_debug' type-id='type-id-12' visibility='default'/>
      </data-member>
      <data-member access='public' layout-offset-in-bits='840'>
        <var-decl name='ulp_last_index' type-id='type-id-12' visibility='default'/>
      </data-member>
      <data-member access='public' layout-offset-in-bits='896'>
        <var-decl name='ulp_lock' type-id='type-id-18' visibility='default'/>
      </data-member>
      <data-member access='public' layout-offset-in-bits='1216'>
        <var-decl name='ulp_null_list' type-id='type-id-68' visibility='default'/>
      </data-member>
    </class-decl>
    <typedef-decl name='uu_list_pool_t' type-id='type-id-67' id='type-id-69'/>
    <pointer-type-def type-id='type-id-69' size-in-bits='64' id='type-id-64'/>
    <typedef-decl name='uu_list_t' type-id='type-id-63' id='type-id-68'/>
    <class-decl name='uu_list_node_impl' size-in-bits='128' is-struct='yes' visibility='default' id='type-id-70'>
      <data-member access='public' layout-offset-in-bits='0'>
        <var-decl name='uln_next' type-id='type-id-71' visibility='default'/>
      </data-member>
      <data-member access='public' layout-offset-in-bits='64'>
        <var-decl name='uln_prev' type-id='type-id-71' visibility='default'/>
      </data-member>
    </class-decl>
    <pointer-type-def type-id='type-id-70' size-in-bits='64' id='type-id-71'/>
    <typedef-decl name='uu_list_node_impl_t' type-id='type-id-70' id='type-id-65'/>
    <class-decl name='uu_list_walk' size-in-bits='320' is-struct='yes' visibility='default' id='type-id-72'>
      <data-member access='public' layout-offset-in-bits='0'>
        <var-decl name='ulw_next' type-id='type-id-73' visibility='default'/>
      </data-member>
      <data-member access='public' layout-offset-in-bits='64'>
        <var-decl name='ulw_prev' type-id='type-id-73' visibility='default'/>
      </data-member>
      <data-member access='public' layout-offset-in-bits='128'>
        <var-decl name='ulw_list' type-id='type-id-74' visibility='default'/>
      </data-member>
      <data-member access='public' layout-offset-in-bits='192'>
        <var-decl name='ulw_dir' type-id='type-id-47' visibility='default'/>
      </data-member>
      <data-member access='public' layout-offset-in-bits='200'>
        <var-decl name='ulw_robust' type-id='type-id-12' visibility='default'/>
      </data-member>
      <data-member access='public' layout-offset-in-bits='256'>
        <var-decl name='ulw_next_result' type-id='type-id-75' visibility='default'/>
      </data-member>
    </class-decl>
    <typedef-decl name='uu_list_walk_t' type-id='type-id-72' id='type-id-66'/>
    <pointer-type-def type-id='type-id-66' size-in-bits='64' id='type-id-73'/>
    <pointer-type-def type-id='type-id-68' size-in-bits='64' id='type-id-74'/>
    <pointer-type-def type-id='type-id-65' size-in-bits='64' id='type-id-75'/>
    <function-decl name='uu_list_prev' mangled-name='uu_list_prev' visibility='default' binding='global' size-in-bits='64' elf-symbol-id='uu_list_prev'>
      <parameter type-id='type-id-74' name='lp'/>
      <parameter type-id='type-id-6' name='elem'/>
      <return type-id='type-id-6'/>
    </function-decl>
    <function-decl name='uu_list_next' mangled-name='uu_list_next' visibility='default' binding='global' size-in-bits='64' elf-symbol-id='uu_list_next'>
      <parameter type-id='type-id-74' name='lp'/>
      <parameter type-id='type-id-6' name='elem'/>
      <return type-id='type-id-6'/>
    </function-decl>
    <function-decl name='uu_list_last' mangled-name='uu_list_last' visibility='default' binding='global' size-in-bits='64' elf-symbol-id='uu_list_last'>
      <parameter type-id='type-id-74' name='lp'/>
      <return type-id='type-id-6'/>
    </function-decl>
    <function-decl name='uu_list_first' mangled-name='uu_list_first' visibility='default' binding='global' size-in-bits='64' elf-symbol-id='uu_list_first'>
      <parameter type-id='type-id-74' name='lp'/>
      <return type-id='type-id-6'/>
    </function-decl>
    <function-decl name='uu_list_numnodes' mangled-name='uu_list_numnodes' visibility='default' binding='global' size-in-bits='64' elf-symbol-id='uu_list_numnodes'>
      <parameter type-id='type-id-74' name='lp'/>
      <return type-id='type-id-8'/>
    </function-decl>
    <function-decl name='uu_list_insert_after' mangled-name='uu_list_insert_after' visibility='default' binding='global' size-in-bits='64' elf-symbol-id='uu_list_insert_after'>
      <parameter type-id='type-id-74' name='lp'/>
      <parameter type-id='type-id-6' name='target'/>
      <parameter type-id='type-id-6' name='elem'/>
      <return type-id='type-id-22'/>
    </function-decl>
    <function-decl name='uu_list_insert_before' mangled-name='uu_list_insert_before' visibility='default' binding='global' size-in-bits='64' elf-symbol-id='uu_list_insert_before'>
      <parameter type-id='type-id-74' name='lp'/>
      <parameter type-id='type-id-6' name='target'/>
      <parameter type-id='type-id-6' name='elem'/>
      <return type-id='type-id-22'/>
    </function-decl>
    <function-decl name='uu_list_teardown' mangled-name='uu_list_teardown' visibility='default' binding='global' size-in-bits='64' elf-symbol-id='uu_list_teardown'>
      <parameter type-id='type-id-74' name='lp'/>
      <parameter type-id='type-id-52' name='cookie'/>
      <return type-id='type-id-6'/>
    </function-decl>
    <function-decl name='uu_list_remove' mangled-name='uu_list_remove' visibility='default' binding='global' size-in-bits='64' elf-symbol-id='uu_list_remove'>
      <parameter type-id='type-id-74' name='lp'/>
      <parameter type-id='type-id-6' name='elem'/>
      <return type-id='type-id-5'/>
    </function-decl>
    <function-decl name='uu_list_walk' mangled-name='uu_list_walk' visibility='default' binding='global' size-in-bits='64' elf-symbol-id='uu_list_walk'>
      <parameter type-id='type-id-74' name='lp'/>
      <parameter type-id='type-id-54' name='func'/>
      <parameter type-id='type-id-6' name='private'/>
      <parameter type-id='type-id-56' name='flags'/>
      <return type-id='type-id-22'/>
    </function-decl>
    <function-decl name='uu_list_walk_end' mangled-name='uu_list_walk_end' visibility='default' binding='global' size-in-bits='64' elf-symbol-id='uu_list_walk_end'>
      <parameter type-id='type-id-73' name='wp'/>
      <return type-id='type-id-5'/>
    </function-decl>
    <function-decl name='uu_list_walk_next' mangled-name='uu_list_walk_next' visibility='default' binding='global' size-in-bits='64' elf-symbol-id='uu_list_walk_next'>
      <parameter type-id='type-id-73' name='wp'/>
      <return type-id='type-id-6'/>
    </function-decl>
    <function-decl name='uu_list_walk_start' mangled-name='uu_list_walk_start' visibility='default' binding='global' size-in-bits='64' elf-symbol-id='uu_list_walk_start'>
      <parameter type-id='type-id-74' name='lp'/>
      <parameter type-id='type-id-56' name='flags'/>
      <return type-id='type-id-73'/>
    </function-decl>
    <typedef-decl name='uu_list_index_t' type-id='type-id-10' id='type-id-76'/>
    <function-decl name='uu_list_nearest_prev' mangled-name='uu_list_nearest_prev' visibility='default' binding='global' size-in-bits='64' elf-symbol-id='uu_list_nearest_prev'>
      <parameter type-id='type-id-74' name='lp'/>
      <parameter type-id='type-id-76' name='idx'/>
      <return type-id='type-id-6'/>
    </function-decl>
    <function-decl name='uu_list_nearest_next' mangled-name='uu_list_nearest_next' visibility='default' binding='global' size-in-bits='64' elf-symbol-id='uu_list_nearest_next'>
      <parameter type-id='type-id-74' name='lp'/>
      <parameter type-id='type-id-76' name='idx'/>
      <return type-id='type-id-6'/>
    </function-decl>
    <pointer-type-def type-id='type-id-76' size-in-bits='64' id='type-id-77'/>
    <function-decl name='uu_list_find' mangled-name='uu_list_find' visibility='default' binding='global' size-in-bits='64' elf-symbol-id='uu_list_find'>
      <parameter type-id='type-id-74' name='lp'/>
      <parameter type-id='type-id-6' name='elem'/>
      <parameter type-id='type-id-6' name='private'/>
      <parameter type-id='type-id-77' name='out'/>
      <return type-id='type-id-6'/>
    </function-decl>
    <function-decl name='uu_list_insert' mangled-name='uu_list_insert' visibility='default' binding='global' size-in-bits='64' elf-symbol-id='uu_list_insert'>
      <parameter type-id='type-id-74' name='lp'/>
      <parameter type-id='type-id-6' name='elem'/>
      <parameter type-id='type-id-76' name='idx'/>
      <return type-id='type-id-5'/>
    </function-decl>
    <function-decl name='uu_list_destroy' mangled-name='uu_list_destroy' visibility='default' binding='global' size-in-bits='64' elf-symbol-id='uu_list_destroy'>
      <parameter type-id='type-id-74' name='lp'/>
      <return type-id='type-id-5'/>
    </function-decl>
    <function-decl name='uu_list_create' mangled-name='uu_list_create' visibility='default' binding='global' size-in-bits='64' elf-symbol-id='uu_list_create'>
      <parameter type-id='type-id-64' name='pp'/>
      <parameter type-id='type-id-6' name='parent'/>
      <parameter type-id='type-id-56' name='flags'/>
      <return type-id='type-id-74'/>
    </function-decl>
    <class-decl name='uu_list_node' size-in-bits='128' is-struct='yes' visibility='default' id='type-id-78'>
      <data-member access='public' layout-offset-in-bits='0'>
        <var-decl name='uln_opaque' type-id='type-id-79' visibility='default'/>
      </data-member>
    </class-decl>

    <array-type-def dimensions='1' type-id='type-id-10' size-in-bits='128' id='type-id-79'>
      <subrange length='2' type-id='type-id-7' id='type-id-42'/>

    </array-type-def>
    <typedef-decl name='uu_list_node_t' type-id='type-id-78' id='type-id-80'/>
    <pointer-type-def type-id='type-id-80' size-in-bits='64' id='type-id-81'/>
    <function-decl name='uu_list_node_fini' mangled-name='uu_list_node_fini' visibility='default' binding='global' size-in-bits='64' elf-symbol-id='uu_list_node_fini'>
      <parameter type-id='type-id-6' name='base'/>
      <parameter type-id='type-id-81' name='np_arg'/>
      <parameter type-id='type-id-64' name='pp'/>
      <return type-id='type-id-5'/>
    </function-decl>
    <function-decl name='uu_list_node_init' mangled-name='uu_list_node_init' visibility='default' binding='global' size-in-bits='64' elf-symbol-id='uu_list_node_init'>
      <parameter type-id='type-id-6' name='base'/>
      <parameter type-id='type-id-81' name='np_arg'/>
      <parameter type-id='type-id-64' name='pp'/>
      <return type-id='type-id-5'/>
    </function-decl>
    <function-decl name='uu_list_pool_destroy' mangled-name='uu_list_pool_destroy' visibility='default' binding='global' size-in-bits='64' elf-symbol-id='uu_list_pool_destroy'>
      <parameter type-id='type-id-64' name='pp'/>
      <return type-id='type-id-5'/>
    </function-decl>
    <function-decl name='uu_list_pool_create' mangled-name='uu_list_pool_create' visibility='default' binding='global' size-in-bits='64' elf-symbol-id='uu_list_pool_create'>
      <parameter type-id='type-id-4' name='name'/>
      <parameter type-id='type-id-8' name='objsize'/>
      <parameter type-id='type-id-8' name='nodeoffset'/>
      <parameter type-id='type-id-17' name='compare_func'/>
      <parameter type-id='type-id-56' name='flags'/>
      <return type-id='type-id-64'/>
    </function-decl>
  </abi-instr>
<<<<<<< HEAD
  <abi-instr version='1.0' address-size='64' path='uu_misc.c' comp-dir-path='/home/allan/openzfs/lib/libuutil' language='LANG_C99'>
=======
  <abi-instr version='1.0' address-size='64' path='uu_misc.c' comp-dir-path='/home/runner/work/zfs/zfs/lib/libuutil' language='LANG_C99'>
    <function-decl name='uu_panic' mangled-name='uu_panic' visibility='default' binding='global' size-in-bits='64' elf-symbol-id='uu_panic'>
      <parameter type-id='type-id-4' name='format'/>
      <parameter is-variadic='yes'/>
      <return type-id='type-id-5'/>
    </function-decl>
>>>>>>> f3678d70
    <function-decl name='uu_strerror' mangled-name='uu_strerror' visibility='default' binding='global' size-in-bits='64' elf-symbol-id='uu_strerror'>
      <parameter type-id='type-id-56' name='code'/>
      <return type-id='type-id-4'/>
    </function-decl>
    <function-decl name='uu_error' mangled-name='uu_error' visibility='default' binding='global' size-in-bits='64' elf-symbol-id='uu_error'>
      <return type-id='type-id-56'/>
<<<<<<< HEAD
    </function-decl>
    <function-decl name='uu_set_error' mangled-name='uu_set_error' visibility='default' binding='global' size-in-bits='64' elf-symbol-id='uu_set_error'>
      <parameter type-id='type-id-62' name='code'/>
      <return type-id='type-id-5'/>
    </function-decl>
    <function-decl name='pthread_atfork' mangled-name='pthread_atfork' visibility='default' binding='global' size-in-bits='64'>
      <return type-id='type-id-5'/>
    </function-decl>
    <function-decl name='__vfprintf_chk' mangled-name='__vfprintf_chk' visibility='default' binding='global' size-in-bits='64'>
      <return type-id='type-id-5'/>
    </function-decl>
    <function-decl name='pthread_self' mangled-name='pthread_self' visibility='default' binding='global' size-in-bits='64'>
      <return type-id='type-id-5'/>
    </function-decl>
    <function-decl name='pause' mangled-name='pause' visibility='default' binding='global' size-in-bits='64'>
      <return type-id='type-id-5'/>
    </function-decl>
    <function-decl name='abort' mangled-name='abort' visibility='default' binding='global' size-in-bits='64'>
=======
    </function-decl>
    <function-decl name='uu_set_error' mangled-name='uu_set_error' visibility='default' binding='global' size-in-bits='64' elf-symbol-id='uu_set_error'>
      <parameter type-id='type-id-62' name='code'/>
      <return type-id='type-id-5'/>
    </function-decl>
    <function-decl name='pthread_atfork' mangled-name='pthread_atfork' visibility='default' binding='global' size-in-bits='64'>
      <return type-id='type-id-5'/>
    </function-decl>
    <function-decl name='__vfprintf_chk' mangled-name='__vfprintf_chk' visibility='default' binding='global' size-in-bits='64'>
      <return type-id='type-id-5'/>
    </function-decl>
    <function-decl name='pthread_self' mangled-name='pthread_self' visibility='default' binding='global' size-in-bits='64'>
      <return type-id='type-id-5'/>
    </function-decl>
    <function-decl name='pause' mangled-name='pause' visibility='default' binding='global' size-in-bits='64'>
      <return type-id='type-id-5'/>
    </function-decl>
    <function-decl name='abort' mangled-name='abort' visibility='default' binding='global' size-in-bits='64'>
      <return type-id='type-id-5'/>
    </function-decl>
    <function-decl name='dcgettext' mangled-name='dcgettext' visibility='default' binding='global' size-in-bits='64'>
>>>>>>> f3678d70
      <return type-id='type-id-5'/>
    </function-decl>
    <function-decl name='__errno_location' mangled-name='__errno_location' visibility='default' binding='global' size-in-bits='64'>
      <return type-id='type-id-5'/>
    </function-decl>
<<<<<<< HEAD
    <function-decl name='dcgettext' mangled-name='dcgettext' visibility='default' binding='global' size-in-bits='64'>
      <return type-id='type-id-5'/>
    </function-decl>
    <function-decl name='pthread_getspecific' mangled-name='pthread_getspecific' visibility='default' binding='global' size-in-bits='64'>
      <return type-id='type-id-5'/>
    </function-decl>
=======
    <function-decl name='pthread_getspecific' mangled-name='pthread_getspecific' visibility='default' binding='global' size-in-bits='64'>
      <return type-id='type-id-5'/>
    </function-decl>
>>>>>>> f3678d70
    <function-decl name='pthread_setspecific' mangled-name='pthread_setspecific' visibility='default' binding='global' size-in-bits='64'>
      <return type-id='type-id-5'/>
    </function-decl>
    <function-decl name='pthread_key_create' mangled-name='pthread_key_create' visibility='default' binding='global' size-in-bits='64'>
      <return type-id='type-id-5'/>
    </function-decl>
  </abi-instr>
<<<<<<< HEAD
  <abi-instr version='1.0' address-size='64' path='uu_pname.c' comp-dir-path='/home/allan/openzfs/lib/libuutil' language='LANG_C99'>
=======
  <abi-instr version='1.0' address-size='64' path='uu_pname.c' comp-dir-path='/home/runner/work/zfs/zfs/lib/libuutil' language='LANG_C99'>
>>>>>>> f3678d70
    <var-decl name='uu_exit_ok_value' type-id='type-id-22' mangled-name='uu_exit_ok_value' visibility='default' elf-symbol-id='uu_exit_ok_value'/>
    <var-decl name='uu_exit_fatal_value' type-id='type-id-22' mangled-name='uu_exit_fatal_value' visibility='default' elf-symbol-id='uu_exit_fatal_value'/>
    <var-decl name='uu_exit_usage_value' type-id='type-id-22' mangled-name='uu_exit_usage_value' visibility='default' elf-symbol-id='uu_exit_usage_value'/>
    <function-decl name='uu_getpname' mangled-name='uu_getpname' visibility='default' binding='global' size-in-bits='64' elf-symbol-id='uu_getpname'>
      <return type-id='type-id-4'/>
    </function-decl>
    <function-decl name='uu_setpname' mangled-name='uu_setpname' visibility='default' binding='global' size-in-bits='64' elf-symbol-id='uu_setpname'>
      <parameter type-id='type-id-2' name='arg0'/>
      <return type-id='type-id-4'/>
    </function-decl>
    <function-decl name='uu_xdie' mangled-name='uu_xdie' visibility='default' binding='global' size-in-bits='64' elf-symbol-id='uu_xdie'>
      <parameter type-id='type-id-22' name='status'/>
      <parameter type-id='type-id-4' name='format'/>
      <parameter is-variadic='yes'/>
      <return type-id='type-id-5'/>
    </function-decl>
    <class-decl name='__va_list_tag' size-in-bits='192' is-struct='yes' visibility='default' id='type-id-82'>
      <data-member access='public' layout-offset-in-bits='0'>
        <var-decl name='gp_offset' type-id='type-id-31' visibility='default'/>
      </data-member>
      <data-member access='public' layout-offset-in-bits='32'>
        <var-decl name='fp_offset' type-id='type-id-31' visibility='default'/>
      </data-member>
      <data-member access='public' layout-offset-in-bits='64'>
        <var-decl name='overflow_arg_area' type-id='type-id-6' visibility='default'/>
      </data-member>
      <data-member access='public' layout-offset-in-bits='128'>
        <var-decl name='reg_save_area' type-id='type-id-6' visibility='default'/>
      </data-member>
    </class-decl>
    <pointer-type-def type-id='type-id-82' size-in-bits='64' id='type-id-83'/>
    <function-decl name='uu_vxdie' mangled-name='uu_vxdie' visibility='default' binding='global' size-in-bits='64' elf-symbol-id='uu_vxdie'>
      <parameter type-id='type-id-22' name='status'/>
      <parameter type-id='type-id-4' name='format'/>
      <parameter type-id='type-id-83' name='alist'/>
      <return type-id='type-id-5'/>
    </function-decl>
    <function-decl name='uu_die' mangled-name='uu_die' visibility='default' binding='global' size-in-bits='64' elf-symbol-id='uu_die'>
      <parameter type-id='type-id-4' name='format'/>
      <parameter is-variadic='yes'/>
      <return type-id='type-id-5'/>
    </function-decl>
    <function-decl name='uu_vdie' mangled-name='uu_vdie' visibility='default' binding='global' size-in-bits='64' elf-symbol-id='uu_vdie'>
      <parameter type-id='type-id-4' name='format'/>
      <parameter type-id='type-id-83' name='alist'/>
      <return type-id='type-id-5'/>
    </function-decl>
    <function-decl name='uu_warn' mangled-name='uu_warn' visibility='default' binding='global' size-in-bits='64' elf-symbol-id='uu_warn'>
      <parameter type-id='type-id-4' name='format'/>
      <parameter is-variadic='yes'/>
      <return type-id='type-id-5'/>
    </function-decl>
    <function-decl name='uu_vwarn' mangled-name='uu_vwarn' visibility='default' binding='global' size-in-bits='64' elf-symbol-id='uu_vwarn'>
      <parameter type-id='type-id-4' name='format'/>
      <parameter type-id='type-id-83' name='alist'/>
      <return type-id='type-id-5'/>
    </function-decl>
    <function-decl name='uu_alt_exit' mangled-name='uu_alt_exit' visibility='default' binding='global' size-in-bits='64' elf-symbol-id='uu_alt_exit'>
      <parameter type-id='type-id-22' name='profile'/>
      <return type-id='type-id-5'/>
    </function-decl>
    <pointer-type-def type-id='type-id-22' size-in-bits='64' id='type-id-84'/>
    <function-decl name='uu_exit_usage' mangled-name='uu_exit_usage' visibility='default' binding='global' size-in-bits='64' elf-symbol-id='uu_exit_usage'>
      <return type-id='type-id-84'/>
<<<<<<< HEAD
    </function-decl>
    <function-decl name='uu_exit_fatal' mangled-name='uu_exit_fatal' visibility='default' binding='global' size-in-bits='64' elf-symbol-id='uu_exit_fatal'>
      <return type-id='type-id-84'/>
    </function-decl>
    <function-decl name='uu_exit_ok' mangled-name='uu_exit_ok' visibility='default' binding='global' size-in-bits='64' elf-symbol-id='uu_exit_ok'>
      <return type-id='type-id-84'/>
    </function-decl>
    <function-decl name='strrchr' mangled-name='strrchr' visibility='default' binding='global' size-in-bits='64'>
      <return type-id='type-id-5'/>
    </function-decl>
    <function-decl name='getexecname' mangled-name='getexecname' visibility='default' binding='global' size-in-bits='64'>
      <return type-id='type-id-5'/>
    </function-decl>
    <function-decl name='exit' mangled-name='exit' visibility='default' binding='global' size-in-bits='64'>
      <return type-id='type-id-5'/>
    </function-decl>
=======
    </function-decl>
    <function-decl name='uu_exit_fatal' mangled-name='uu_exit_fatal' visibility='default' binding='global' size-in-bits='64' elf-symbol-id='uu_exit_fatal'>
      <return type-id='type-id-84'/>
    </function-decl>
    <function-decl name='uu_exit_ok' mangled-name='uu_exit_ok' visibility='default' binding='global' size-in-bits='64' elf-symbol-id='uu_exit_ok'>
      <return type-id='type-id-84'/>
    </function-decl>
    <function-decl name='strrchr' mangled-name='strrchr' visibility='default' binding='global' size-in-bits='64'>
      <return type-id='type-id-5'/>
    </function-decl>
    <function-decl name='getexecname' mangled-name='getexecname' visibility='default' binding='global' size-in-bits='64'>
      <return type-id='type-id-5'/>
    </function-decl>
    <function-decl name='exit' mangled-name='exit' visibility='default' binding='global' size-in-bits='64'>
      <return type-id='type-id-5'/>
    </function-decl>
>>>>>>> f3678d70
    <function-decl name='__fprintf_chk' mangled-name='__fprintf_chk' visibility='default' binding='global' size-in-bits='64'>
      <return type-id='type-id-5'/>
    </function-decl>
    <function-decl name='strerror' mangled-name='strerror' visibility='default' binding='global' size-in-bits='64'>
      <return type-id='type-id-5'/>
    </function-decl>
  </abi-instr>
<<<<<<< HEAD
  <abi-instr version='1.0' address-size='64' path='uu_string.c' comp-dir-path='/home/allan/openzfs/lib/libuutil' language='LANG_C99'>
=======
  <abi-instr version='1.0' address-size='64' path='uu_string.c' comp-dir-path='/home/runner/work/zfs/zfs/lib/libuutil' language='LANG_C99'>
>>>>>>> f3678d70
    <type-decl name='unnamed-enum-underlying-type' is-anonymous='yes' size-in-bits='32' alignment-in-bits='32' id='type-id-85'/>
    <enum-decl name='__anonymous_enum__' is-anonymous='yes' id='type-id-86'>
      <underlying-type type-id='type-id-85'/>
      <enumerator name='B_FALSE' value='0'/>
      <enumerator name='B_TRUE' value='1'/>
    </enum-decl>
    <typedef-decl name='boolean_t' type-id='type-id-86' id='type-id-87'/>
    <function-decl name='uu_strbw' mangled-name='uu_strbw' visibility='default' binding='global' size-in-bits='64' elf-symbol-id='uu_strbw'>
      <parameter type-id='type-id-4' name='a'/>
      <parameter type-id='type-id-4' name='b'/>
      <return type-id='type-id-87'/>
    </function-decl>
    <function-decl name='uu_strcaseeq' mangled-name='uu_strcaseeq' visibility='default' binding='global' size-in-bits='64' elf-symbol-id='uu_strcaseeq'>
      <parameter type-id='type-id-4' name='a'/>
      <parameter type-id='type-id-4' name='b'/>
      <return type-id='type-id-87'/>
<<<<<<< HEAD
    </function-decl>
    <function-decl name='uu_streq' mangled-name='uu_streq' visibility='default' binding='global' size-in-bits='64' elf-symbol-id='uu_streq'>
      <parameter type-id='type-id-4' name='a'/>
      <parameter type-id='type-id-4' name='b'/>
      <return type-id='type-id-87'/>
    </function-decl>
=======
    </function-decl>
    <function-decl name='uu_streq' mangled-name='uu_streq' visibility='default' binding='global' size-in-bits='64' elf-symbol-id='uu_streq'>
      <parameter type-id='type-id-4' name='a'/>
      <parameter type-id='type-id-4' name='b'/>
      <return type-id='type-id-87'/>
    </function-decl>
>>>>>>> f3678d70
    <function-decl name='strncmp' mangled-name='strncmp' visibility='default' binding='global' size-in-bits='64'>
      <return type-id='type-id-5'/>
    </function-decl>
    <function-decl name='strcasecmp' mangled-name='strcasecmp' visibility='default' binding='global' size-in-bits='64'>
      <return type-id='type-id-5'/>
    </function-decl>
    <function-decl name='strcmp' mangled-name='strcmp' visibility='default' binding='global' size-in-bits='64'>
      <return type-id='type-id-5'/>
    </function-decl>
  </abi-instr>
<<<<<<< HEAD
  <abi-instr version='1.0' address-size='64' path='../../module/avl/avl.c' comp-dir-path='/home/allan/openzfs/lib/libavl' language='LANG_C99'>
=======
  <abi-instr version='1.0' address-size='64' path='../../module/avl/avl.c' comp-dir-path='/home/runner/work/zfs/zfs/lib/libavl' language='LANG_C99'>
>>>>>>> f3678d70
    <typedef-decl name='avl_tree_t' type-id='type-id-13' id='type-id-88'/>
    <pointer-type-def type-id='type-id-88' size-in-bits='64' id='type-id-89'/>
    <function-decl name='avl_destroy_nodes' mangled-name='avl_destroy_nodes' visibility='default' binding='global' size-in-bits='64' elf-symbol-id='avl_destroy_nodes'>
      <parameter type-id='type-id-89' name='tree'/>
      <parameter type-id='type-id-52' name='cookie'/>
      <return type-id='type-id-6'/>
    </function-decl>
    <function-decl name='avl_is_empty' mangled-name='avl_is_empty' visibility='default' binding='global' size-in-bits='64' elf-symbol-id='avl_is_empty'>
      <parameter type-id='type-id-89' name='tree'/>
      <return type-id='type-id-87'/>
    </function-decl>
    <function-decl name='avl_numnodes' mangled-name='avl_numnodes' visibility='default' binding='global' size-in-bits='64' elf-symbol-id='avl_numnodes'>
      <parameter type-id='type-id-89' name='tree'/>
      <return type-id='type-id-39'/>
    </function-decl>
    <function-decl name='avl_destroy' mangled-name='avl_destroy' visibility='default' binding='global' size-in-bits='64' elf-symbol-id='avl_destroy'>
      <parameter type-id='type-id-89' name='tree'/>
      <return type-id='type-id-5'/>
    </function-decl>
    <function-decl name='avl_create' mangled-name='avl_create' visibility='default' binding='global' size-in-bits='64' elf-symbol-id='avl_create'>
      <parameter type-id='type-id-89' name='tree'/>
      <parameter type-id='type-id-38' name='compar'/>
      <parameter type-id='type-id-8' name='size'/>
      <parameter type-id='type-id-8' name='offset'/>
      <return type-id='type-id-5'/>
    </function-decl>
    <function-decl name='avl_swap' mangled-name='avl_swap' visibility='default' binding='global' size-in-bits='64' elf-symbol-id='avl_swap'>
      <parameter type-id='type-id-89' name='tree1'/>
      <parameter type-id='type-id-89' name='tree2'/>
      <return type-id='type-id-5'/>
    </function-decl>
    <function-decl name='avl_update' mangled-name='avl_update' visibility='default' binding='global' size-in-bits='64' elf-symbol-id='avl_update'>
      <parameter type-id='type-id-89' name='t'/>
      <parameter type-id='type-id-6' name='obj'/>
      <return type-id='type-id-87'/>
    </function-decl>
    <function-decl name='avl_update_gt' mangled-name='avl_update_gt' visibility='default' binding='global' size-in-bits='64' elf-symbol-id='avl_update_gt'>
      <parameter type-id='type-id-89' name='t'/>
      <parameter type-id='type-id-6' name='obj'/>
      <return type-id='type-id-87'/>
    </function-decl>
    <function-decl name='avl_update_lt' mangled-name='avl_update_lt' visibility='default' binding='global' size-in-bits='64' elf-symbol-id='avl_update_lt'>
      <parameter type-id='type-id-89' name='t'/>
      <parameter type-id='type-id-6' name='obj'/>
      <return type-id='type-id-87'/>
    </function-decl>
    <function-decl name='avl_remove' mangled-name='avl_remove' visibility='default' binding='global' size-in-bits='64' elf-symbol-id='avl_remove'>
      <parameter type-id='type-id-89' name='tree'/>
      <parameter type-id='type-id-6' name='data'/>
      <return type-id='type-id-5'/>
    </function-decl>
    <function-decl name='avl_add' mangled-name='avl_add' visibility='default' binding='global' size-in-bits='64' elf-symbol-id='avl_add'>
      <parameter type-id='type-id-89' name='tree'/>
      <parameter type-id='type-id-6' name='new_node'/>
      <return type-id='type-id-5'/>
    </function-decl>
    <function-decl name='avl_insert_here' mangled-name='avl_insert_here' visibility='default' binding='global' size-in-bits='64' elf-symbol-id='avl_insert_here'>
      <parameter type-id='type-id-89' name='tree'/>
      <parameter type-id='type-id-6' name='new_data'/>
      <parameter type-id='type-id-6' name='here'/>
      <parameter type-id='type-id-22' name='direction'/>
      <return type-id='type-id-5'/>
    </function-decl>
    <typedef-decl name='avl_index_t' type-id='type-id-10' id='type-id-90'/>
    <function-decl name='avl_insert' mangled-name='avl_insert' visibility='default' binding='global' size-in-bits='64' elf-symbol-id='avl_insert'>
      <parameter type-id='type-id-89' name='tree'/>
      <parameter type-id='type-id-6' name='new_data'/>
      <parameter type-id='type-id-90' name='where'/>
      <return type-id='type-id-5'/>
    </function-decl>
    <pointer-type-def type-id='type-id-90' size-in-bits='64' id='type-id-91'/>
    <function-decl name='avl_find' mangled-name='avl_find' visibility='default' binding='global' size-in-bits='64' elf-symbol-id='avl_find'>
      <parameter type-id='type-id-89' name='tree'/>
      <parameter type-id='type-id-6' name='value'/>
      <parameter type-id='type-id-91' name='where'/>
      <return type-id='type-id-6'/>
    </function-decl>
    <function-decl name='avl_nearest' mangled-name='avl_nearest' visibility='default' binding='global' size-in-bits='64' elf-symbol-id='avl_nearest'>
      <parameter type-id='type-id-89' name='tree'/>
      <parameter type-id='type-id-90' name='where'/>
      <parameter type-id='type-id-22' name='direction'/>
      <return type-id='type-id-6'/>
    </function-decl>
    <function-decl name='avl_last' mangled-name='avl_last' visibility='default' binding='global' size-in-bits='64' elf-symbol-id='avl_last'>
      <parameter type-id='type-id-89' name='tree'/>
      <return type-id='type-id-6'/>
    </function-decl>
    <function-decl name='avl_first' mangled-name='avl_first' visibility='default' binding='global' size-in-bits='64' elf-symbol-id='avl_first'>
      <parameter type-id='type-id-89' name='tree'/>
      <return type-id='type-id-6'/>
    </function-decl>
    <function-decl name='avl_walk' mangled-name='avl_walk' visibility='default' binding='global' size-in-bits='64' elf-symbol-id='avl_walk'>
      <parameter type-id='type-id-89' name='tree'/>
      <parameter type-id='type-id-6' name='oldnode'/>
      <parameter type-id='type-id-22' name='left'/>
      <return type-id='type-id-6'/>
    </function-decl>
    <function-decl name='libspl_assertf' mangled-name='libspl_assertf' visibility='default' binding='global' size-in-bits='64'>
      <return type-id='type-id-5'/>
    </function-decl>
  </abi-instr>
<<<<<<< HEAD
  <abi-instr version='1.0' address-size='64' path='atomic.c' comp-dir-path='/home/allan/openzfs/lib/libspl' language='LANG_C99'>
=======
  <abi-instr version='1.0' address-size='64' path='atomic.c' comp-dir-path='/home/runner/work/zfs/zfs/lib/libspl' language='LANG_C99'>
>>>>>>> f3678d70
    <function-decl name='membar_consumer' mangled-name='membar_consumer' visibility='default' binding='global' size-in-bits='64' elf-symbol-id='membar_consumer'>
      <return type-id='type-id-5'/>
    </function-decl>
    <function-decl name='membar_producer' mangled-name='membar_producer' visibility='default' binding='global' size-in-bits='64' elf-symbol-id='membar_producer'>
      <return type-id='type-id-5'/>
    </function-decl>
    <function-decl name='membar_enter' mangled-name='membar_enter' visibility='default' binding='global' size-in-bits='64' elf-symbol-id='membar_enter'>
      <return type-id='type-id-5'/>
    </function-decl>
    <qualified-type-def type-id='type-id-39' volatile='yes' id='type-id-92'/>
    <pointer-type-def type-id='type-id-92' size-in-bits='64' id='type-id-93'/>
    <function-decl name='atomic_clear_long_excl' mangled-name='atomic_clear_long_excl' visibility='default' binding='global' size-in-bits='64' elf-symbol-id='atomic_clear_long_excl'>
      <parameter type-id='type-id-93' name='target'/>
      <parameter type-id='type-id-62' name='value'/>
      <return type-id='type-id-22'/>
    </function-decl>
    <function-decl name='atomic_set_long_excl' mangled-name='atomic_set_long_excl' visibility='default' binding='global' size-in-bits='64' elf-symbol-id='atomic_set_long_excl'>
      <parameter type-id='type-id-93' name='target'/>
      <parameter type-id='type-id-62' name='value'/>
      <return type-id='type-id-22'/>
    </function-decl>
    <qualified-type-def type-id='type-id-5' volatile='yes' id='type-id-94'/>
    <pointer-type-def type-id='type-id-94' size-in-bits='64' id='type-id-95'/>
    <function-decl name='atomic_swap_ptr' mangled-name='atomic_swap_ptr' visibility='default' binding='global' size-in-bits='64' elf-symbol-id='atomic_swap_ptr'>
      <parameter type-id='type-id-95' name='target'/>
      <parameter type-id='type-id-6' name='bits'/>
      <return type-id='type-id-6'/>
    </function-decl>
    <function-decl name='atomic_swap_ulong' mangled-name='atomic_swap_ulong' visibility='default' binding='global' size-in-bits='64' elf-symbol-id='atomic_swap_ulong'>
      <parameter type-id='type-id-93' name='target'/>
      <parameter type-id='type-id-39' name='bits'/>
      <return type-id='type-id-39'/>
    </function-decl>
    <qualified-type-def type-id='type-id-56' volatile='yes' id='type-id-96'/>
    <pointer-type-def type-id='type-id-96' size-in-bits='64' id='type-id-97'/>
    <function-decl name='atomic_swap_32' mangled-name='atomic_swap_32' visibility='default' binding='global' size-in-bits='64' elf-symbol-id='atomic_swap_32'>
      <parameter type-id='type-id-97' name='target'/>
      <parameter type-id='type-id-56' name='bits'/>
      <return type-id='type-id-56'/>
    </function-decl>
    <type-decl name='unsigned short int' size-in-bits='16' id='type-id-98'/>
    <typedef-decl name='__uint16_t' type-id='type-id-98' id='type-id-99'/>
    <typedef-decl name='uint16_t' type-id='type-id-99' id='type-id-100'/>
    <qualified-type-def type-id='type-id-100' volatile='yes' id='type-id-101'/>
    <pointer-type-def type-id='type-id-101' size-in-bits='64' id='type-id-102'/>
    <function-decl name='atomic_swap_16' mangled-name='atomic_swap_16' visibility='default' binding='global' size-in-bits='64' elf-symbol-id='atomic_swap_16'>
      <parameter type-id='type-id-102' name='target'/>
      <parameter type-id='type-id-100' name='bits'/>
      <return type-id='type-id-100'/>
    </function-decl>
    <qualified-type-def type-id='type-id-12' volatile='yes' id='type-id-103'/>
    <pointer-type-def type-id='type-id-103' size-in-bits='64' id='type-id-104'/>
    <function-decl name='atomic_swap_8' mangled-name='atomic_swap_8' visibility='default' binding='global' size-in-bits='64' elf-symbol-id='atomic_swap_8'>
      <parameter type-id='type-id-104' name='target'/>
      <parameter type-id='type-id-12' name='bits'/>
      <return type-id='type-id-12'/>
    </function-decl>
    <function-decl name='atomic_cas_ptr' mangled-name='atomic_cas_ptr' visibility='default' binding='global' size-in-bits='64' elf-symbol-id='atomic_cas_ptr'>
      <parameter type-id='type-id-95' name='target'/>
      <parameter type-id='type-id-6' name='exp'/>
      <parameter type-id='type-id-6' name='des'/>
      <return type-id='type-id-6'/>
    </function-decl>
    <function-decl name='atomic_and_ulong_nv' mangled-name='atomic_and_ulong_nv' visibility='default' binding='global' size-in-bits='64' elf-symbol-id='atomic_and_ulong_nv'>
      <parameter type-id='type-id-93' name='target'/>
      <parameter type-id='type-id-39' name='bits'/>
      <return type-id='type-id-39'/>
    </function-decl>
    <function-decl name='atomic_and_32_nv' mangled-name='atomic_and_32_nv' visibility='default' binding='global' size-in-bits='64' elf-symbol-id='atomic_and_32_nv'>
      <parameter type-id='type-id-97' name='target'/>
      <parameter type-id='type-id-56' name='bits'/>
      <return type-id='type-id-56'/>
    </function-decl>
    <function-decl name='atomic_and_16_nv' mangled-name='atomic_and_16_nv' visibility='default' binding='global' size-in-bits='64' elf-symbol-id='atomic_and_16_nv'>
      <parameter type-id='type-id-102' name='target'/>
      <parameter type-id='type-id-100' name='bits'/>
      <return type-id='type-id-100'/>
    </function-decl>
    <function-decl name='atomic_and_8_nv' mangled-name='atomic_and_8_nv' visibility='default' binding='global' size-in-bits='64' elf-symbol-id='atomic_and_8_nv'>
      <parameter type-id='type-id-104' name='target'/>
      <parameter type-id='type-id-12' name='bits'/>
      <return type-id='type-id-12'/>
    </function-decl>
    <function-decl name='atomic_or_ulong_nv' mangled-name='atomic_or_ulong_nv' visibility='default' binding='global' size-in-bits='64' elf-symbol-id='atomic_or_ulong_nv'>
      <parameter type-id='type-id-93' name='target'/>
      <parameter type-id='type-id-39' name='bits'/>
      <return type-id='type-id-39'/>
    </function-decl>
    <function-decl name='atomic_or_32_nv' mangled-name='atomic_or_32_nv' visibility='default' binding='global' size-in-bits='64' elf-symbol-id='atomic_or_32_nv'>
      <parameter type-id='type-id-97' name='target'/>
      <parameter type-id='type-id-56' name='bits'/>
      <return type-id='type-id-56'/>
    </function-decl>
    <function-decl name='atomic_or_16_nv' mangled-name='atomic_or_16_nv' visibility='default' binding='global' size-in-bits='64' elf-symbol-id='atomic_or_16_nv'>
      <parameter type-id='type-id-102' name='target'/>
      <parameter type-id='type-id-100' name='bits'/>
      <return type-id='type-id-100'/>
    </function-decl>
    <function-decl name='atomic_or_8_nv' mangled-name='atomic_or_8_nv' visibility='default' binding='global' size-in-bits='64' elf-symbol-id='atomic_or_8_nv'>
      <parameter type-id='type-id-104' name='target'/>
      <parameter type-id='type-id-12' name='bits'/>
      <return type-id='type-id-12'/>
    </function-decl>
    <typedef-decl name='__ssize_t' type-id='type-id-30' id='type-id-105'/>
    <typedef-decl name='ssize_t' type-id='type-id-105' id='type-id-106'/>
    <function-decl name='atomic_sub_ptr_nv' mangled-name='atomic_sub_ptr_nv' visibility='default' binding='global' size-in-bits='64' elf-symbol-id='atomic_sub_ptr_nv'>
      <parameter type-id='type-id-95' name='target'/>
      <parameter type-id='type-id-106' name='bits'/>
      <return type-id='type-id-6'/>
    </function-decl>
    <function-decl name='atomic_sub_long_nv' mangled-name='atomic_sub_long_nv' visibility='default' binding='global' size-in-bits='64' elf-symbol-id='atomic_sub_long_nv'>
      <parameter type-id='type-id-93' name='target'/>
      <parameter type-id='type-id-30' name='bits'/>
      <return type-id='type-id-39'/>
    </function-decl>
    <typedef-decl name='__int32_t' type-id='type-id-22' id='type-id-107'/>
    <typedef-decl name='int32_t' type-id='type-id-107' id='type-id-108'/>
    <function-decl name='atomic_sub_32_nv' mangled-name='atomic_sub_32_nv' visibility='default' binding='global' size-in-bits='64' elf-symbol-id='atomic_sub_32_nv'>
      <parameter type-id='type-id-97' name='target'/>
      <parameter type-id='type-id-108' name='bits'/>
      <return type-id='type-id-56'/>
    </function-decl>
    <typedef-decl name='__int16_t' type-id='type-id-32' id='type-id-109'/>
    <typedef-decl name='int16_t' type-id='type-id-109' id='type-id-110'/>
    <function-decl name='atomic_sub_16_nv' mangled-name='atomic_sub_16_nv' visibility='default' binding='global' size-in-bits='64' elf-symbol-id='atomic_sub_16_nv'>
      <parameter type-id='type-id-102' name='target'/>
      <parameter type-id='type-id-110' name='bits'/>
      <return type-id='type-id-100'/>
    </function-decl>
    <function-decl name='atomic_sub_8_nv' mangled-name='atomic_sub_8_nv' visibility='default' binding='global' size-in-bits='64' elf-symbol-id='atomic_sub_8_nv'>
      <parameter type-id='type-id-104' name='target'/>
      <parameter type-id='type-id-47' name='bits'/>
      <return type-id='type-id-12'/>
    </function-decl>
    <function-decl name='atomic_add_ptr_nv' mangled-name='atomic_add_ptr_nv' visibility='default' binding='global' size-in-bits='64' elf-symbol-id='atomic_add_ptr_nv'>
      <parameter type-id='type-id-95' name='target'/>
      <parameter type-id='type-id-106' name='bits'/>
      <return type-id='type-id-6'/>
    </function-decl>
    <function-decl name='atomic_add_long_nv' mangled-name='atomic_add_long_nv' visibility='default' binding='global' size-in-bits='64' elf-symbol-id='atomic_add_long_nv'>
      <parameter type-id='type-id-93' name='target'/>
      <parameter type-id='type-id-30' name='bits'/>
      <return type-id='type-id-39'/>
    </function-decl>
    <function-decl name='atomic_add_32_nv' mangled-name='atomic_add_32_nv' visibility='default' binding='global' size-in-bits='64' elf-symbol-id='atomic_add_32_nv'>
      <parameter type-id='type-id-97' name='target'/>
      <parameter type-id='type-id-108' name='bits'/>
      <return type-id='type-id-56'/>
    </function-decl>
    <function-decl name='atomic_add_16_nv' mangled-name='atomic_add_16_nv' visibility='default' binding='global' size-in-bits='64' elf-symbol-id='atomic_add_16_nv'>
      <parameter type-id='type-id-102' name='target'/>
      <parameter type-id='type-id-110' name='bits'/>
      <return type-id='type-id-100'/>
    </function-decl>
    <function-decl name='atomic_add_8_nv' mangled-name='atomic_add_8_nv' visibility='default' binding='global' size-in-bits='64' elf-symbol-id='atomic_add_8_nv'>
      <parameter type-id='type-id-104' name='target'/>
      <parameter type-id='type-id-47' name='bits'/>
      <return type-id='type-id-12'/>
    </function-decl>
    <function-decl name='atomic_dec_ulong_nv' mangled-name='atomic_dec_ulong_nv' visibility='default' binding='global' size-in-bits='64' elf-symbol-id='atomic_dec_ulong_nv'>
      <parameter type-id='type-id-93' name='target'/>
      <return type-id='type-id-39'/>
    </function-decl>
    <function-decl name='atomic_dec_32_nv' mangled-name='atomic_dec_32_nv' visibility='default' binding='global' size-in-bits='64' elf-symbol-id='atomic_dec_32_nv'>
      <parameter type-id='type-id-97' name='target'/>
      <return type-id='type-id-56'/>
    </function-decl>
    <function-decl name='atomic_dec_16_nv' mangled-name='atomic_dec_16_nv' visibility='default' binding='global' size-in-bits='64' elf-symbol-id='atomic_dec_16_nv'>
      <parameter type-id='type-id-102' name='target'/>
      <return type-id='type-id-100'/>
    </function-decl>
    <function-decl name='atomic_dec_8_nv' mangled-name='atomic_dec_8_nv' visibility='default' binding='global' size-in-bits='64' elf-symbol-id='atomic_dec_8_nv'>
      <parameter type-id='type-id-104' name='target'/>
      <return type-id='type-id-12'/>
    </function-decl>
    <function-decl name='atomic_inc_ulong_nv' mangled-name='atomic_inc_ulong_nv' visibility='default' binding='global' size-in-bits='64' elf-symbol-id='atomic_inc_ulong_nv'>
      <parameter type-id='type-id-93' name='target'/>
      <return type-id='type-id-39'/>
    </function-decl>
    <function-decl name='atomic_inc_32_nv' mangled-name='atomic_inc_32_nv' visibility='default' binding='global' size-in-bits='64' elf-symbol-id='atomic_inc_32_nv'>
      <parameter type-id='type-id-97' name='target'/>
      <return type-id='type-id-56'/>
    </function-decl>
    <function-decl name='atomic_inc_16_nv' mangled-name='atomic_inc_16_nv' visibility='default' binding='global' size-in-bits='64' elf-symbol-id='atomic_inc_16_nv'>
      <parameter type-id='type-id-102' name='target'/>
      <return type-id='type-id-100'/>
    </function-decl>
    <function-decl name='atomic_inc_8_nv' mangled-name='atomic_inc_8_nv' visibility='default' binding='global' size-in-bits='64' elf-symbol-id='atomic_inc_8_nv'>
      <parameter type-id='type-id-104' name='target'/>
      <return type-id='type-id-12'/>
    </function-decl>
    <function-decl name='atomic_and_ulong' mangled-name='atomic_and_ulong' visibility='default' binding='global' size-in-bits='64' elf-symbol-id='atomic_and_ulong'>
      <parameter type-id='type-id-93' name='target'/>
      <parameter type-id='type-id-39' name='bits'/>
      <return type-id='type-id-5'/>
    </function-decl>
    <function-decl name='atomic_and_32' mangled-name='atomic_and_32' visibility='default' binding='global' size-in-bits='64' elf-symbol-id='atomic_and_32'>
      <parameter type-id='type-id-97' name='target'/>
      <parameter type-id='type-id-56' name='bits'/>
      <return type-id='type-id-5'/>
    </function-decl>
    <function-decl name='atomic_and_16' mangled-name='atomic_and_16' visibility='default' binding='global' size-in-bits='64' elf-symbol-id='atomic_and_16'>
      <parameter type-id='type-id-102' name='target'/>
      <parameter type-id='type-id-100' name='bits'/>
      <return type-id='type-id-5'/>
    </function-decl>
    <function-decl name='atomic_and_8' mangled-name='atomic_and_8' visibility='default' binding='global' size-in-bits='64' elf-symbol-id='atomic_and_8'>
      <parameter type-id='type-id-104' name='target'/>
      <parameter type-id='type-id-12' name='bits'/>
      <return type-id='type-id-5'/>
    </function-decl>
    <function-decl name='atomic_or_ulong' mangled-name='atomic_or_ulong' visibility='default' binding='global' size-in-bits='64' elf-symbol-id='atomic_or_ulong'>
      <parameter type-id='type-id-93' name='target'/>
      <parameter type-id='type-id-39' name='bits'/>
      <return type-id='type-id-5'/>
    </function-decl>
    <function-decl name='atomic_or_32' mangled-name='atomic_or_32' visibility='default' binding='global' size-in-bits='64' elf-symbol-id='atomic_or_32'>
      <parameter type-id='type-id-97' name='target'/>
      <parameter type-id='type-id-56' name='bits'/>
      <return type-id='type-id-5'/>
    </function-decl>
    <function-decl name='atomic_or_16' mangled-name='atomic_or_16' visibility='default' binding='global' size-in-bits='64' elf-symbol-id='atomic_or_16'>
      <parameter type-id='type-id-102' name='target'/>
      <parameter type-id='type-id-100' name='bits'/>
      <return type-id='type-id-5'/>
    </function-decl>
    <function-decl name='atomic_or_8' mangled-name='atomic_or_8' visibility='default' binding='global' size-in-bits='64' elf-symbol-id='atomic_or_8'>
      <parameter type-id='type-id-104' name='target'/>
      <parameter type-id='type-id-12' name='bits'/>
      <return type-id='type-id-5'/>
    </function-decl>
    <function-decl name='atomic_sub_ptr' mangled-name='atomic_sub_ptr' visibility='default' binding='global' size-in-bits='64' elf-symbol-id='atomic_sub_ptr'>
      <parameter type-id='type-id-95' name='target'/>
      <parameter type-id='type-id-106' name='bits'/>
      <return type-id='type-id-5'/>
    </function-decl>
    <function-decl name='atomic_sub_long' mangled-name='atomic_sub_long' visibility='default' binding='global' size-in-bits='64' elf-symbol-id='atomic_sub_long'>
      <parameter type-id='type-id-93' name='target'/>
      <parameter type-id='type-id-30' name='bits'/>
      <return type-id='type-id-5'/>
    </function-decl>
    <function-decl name='atomic_sub_32' mangled-name='atomic_sub_32' visibility='default' binding='global' size-in-bits='64' elf-symbol-id='atomic_sub_32'>
      <parameter type-id='type-id-97' name='target'/>
      <parameter type-id='type-id-108' name='bits'/>
      <return type-id='type-id-5'/>
    </function-decl>
    <function-decl name='atomic_sub_16' mangled-name='atomic_sub_16' visibility='default' binding='global' size-in-bits='64' elf-symbol-id='atomic_sub_16'>
      <parameter type-id='type-id-102' name='target'/>
      <parameter type-id='type-id-110' name='bits'/>
      <return type-id='type-id-5'/>
    </function-decl>
    <function-decl name='atomic_sub_8' mangled-name='atomic_sub_8' visibility='default' binding='global' size-in-bits='64' elf-symbol-id='atomic_sub_8'>
      <parameter type-id='type-id-104' name='target'/>
      <parameter type-id='type-id-47' name='bits'/>
      <return type-id='type-id-5'/>
    </function-decl>
    <function-decl name='atomic_add_ptr' mangled-name='atomic_add_ptr' visibility='default' binding='global' size-in-bits='64' elf-symbol-id='atomic_add_ptr'>
      <parameter type-id='type-id-95' name='target'/>
      <parameter type-id='type-id-106' name='bits'/>
      <return type-id='type-id-5'/>
    </function-decl>
    <function-decl name='atomic_add_long' mangled-name='atomic_add_long' visibility='default' binding='global' size-in-bits='64' elf-symbol-id='atomic_add_long'>
      <parameter type-id='type-id-93' name='target'/>
      <parameter type-id='type-id-30' name='bits'/>
      <return type-id='type-id-5'/>
    </function-decl>
    <function-decl name='atomic_add_32' mangled-name='atomic_add_32' visibility='default' binding='global' size-in-bits='64' elf-symbol-id='atomic_add_32'>
      <parameter type-id='type-id-97' name='target'/>
      <parameter type-id='type-id-108' name='bits'/>
      <return type-id='type-id-5'/>
    </function-decl>
    <function-decl name='atomic_add_16' mangled-name='atomic_add_16' visibility='default' binding='global' size-in-bits='64' elf-symbol-id='atomic_add_16'>
      <parameter type-id='type-id-102' name='target'/>
      <parameter type-id='type-id-110' name='bits'/>
      <return type-id='type-id-5'/>
    </function-decl>
    <function-decl name='atomic_add_8' mangled-name='atomic_add_8' visibility='default' binding='global' size-in-bits='64' elf-symbol-id='atomic_add_8'>
      <parameter type-id='type-id-104' name='target'/>
      <parameter type-id='type-id-47' name='bits'/>
      <return type-id='type-id-5'/>
    </function-decl>
    <function-decl name='atomic_dec_ulong' mangled-name='atomic_dec_ulong' visibility='default' binding='global' size-in-bits='64' elf-symbol-id='atomic_dec_ulong'>
      <parameter type-id='type-id-93' name='target'/>
      <return type-id='type-id-5'/>
    </function-decl>
    <function-decl name='atomic_dec_32' mangled-name='atomic_dec_32' visibility='default' binding='global' size-in-bits='64' elf-symbol-id='atomic_dec_32'>
      <parameter type-id='type-id-97' name='target'/>
      <return type-id='type-id-5'/>
    </function-decl>
    <function-decl name='atomic_dec_16' mangled-name='atomic_dec_16' visibility='default' binding='global' size-in-bits='64' elf-symbol-id='atomic_dec_16'>
      <parameter type-id='type-id-102' name='target'/>
      <return type-id='type-id-5'/>
    </function-decl>
    <function-decl name='atomic_dec_8' mangled-name='atomic_dec_8' visibility='default' binding='global' size-in-bits='64' elf-symbol-id='atomic_dec_8'>
      <parameter type-id='type-id-104' name='target'/>
      <return type-id='type-id-5'/>
    </function-decl>
    <function-decl name='atomic_inc_ulong' mangled-name='atomic_inc_ulong' visibility='default' binding='global' size-in-bits='64' elf-symbol-id='atomic_inc_ulong'>
      <parameter type-id='type-id-93' name='target'/>
      <return type-id='type-id-5'/>
    </function-decl>
    <function-decl name='atomic_inc_32' mangled-name='atomic_inc_32' visibility='default' binding='global' size-in-bits='64' elf-symbol-id='atomic_inc_32'>
      <parameter type-id='type-id-97' name='target'/>
      <return type-id='type-id-5'/>
    </function-decl>
    <function-decl name='atomic_inc_16' mangled-name='atomic_inc_16' visibility='default' binding='global' size-in-bits='64' elf-symbol-id='atomic_inc_16'>
      <parameter type-id='type-id-102' name='target'/>
      <return type-id='type-id-5'/>
    </function-decl>
    <function-decl name='atomic_inc_8' mangled-name='atomic_inc_8' visibility='default' binding='global' size-in-bits='64' elf-symbol-id='atomic_inc_8'>
      <parameter type-id='type-id-104' name='target'/>
      <return type-id='type-id-5'/>
    </function-decl>
    <function-decl name='atomic_cas_8' mangled-name='atomic_cas_8' visibility='default' binding='global' size-in-bits='64' elf-symbol-id='atomic_cas_8'>
      <parameter type-id='type-id-104' name='target'/>
      <parameter type-id='type-id-12' name='exp'/>
      <parameter type-id='type-id-12' name='des'/>
      <return type-id='type-id-12'/>
    </function-decl>
    <function-decl name='atomic_cas_16' mangled-name='atomic_cas_16' visibility='default' binding='global' size-in-bits='64' elf-symbol-id='atomic_cas_16'>
      <parameter type-id='type-id-102' name='target'/>
      <parameter type-id='type-id-100' name='exp'/>
      <parameter type-id='type-id-100' name='des'/>
      <return type-id='type-id-100'/>
    </function-decl>
    <function-decl name='atomic_cas_32' mangled-name='atomic_cas_32' visibility='default' binding='global' size-in-bits='64' elf-symbol-id='atomic_cas_32'>
      <parameter type-id='type-id-97' name='target'/>
      <parameter type-id='type-id-56' name='exp'/>
      <parameter type-id='type-id-56' name='des'/>
      <return type-id='type-id-56'/>
    </function-decl>
    <function-decl name='atomic_cas_ulong' mangled-name='atomic_cas_ulong' visibility='default' binding='global' size-in-bits='64' elf-symbol-id='atomic_cas_ulong'>
      <parameter type-id='type-id-93' name='target'/>
      <parameter type-id='type-id-39' name='exp'/>
      <parameter type-id='type-id-39' name='des'/>
      <return type-id='type-id-39'/>
    </function-decl>
  </abi-instr>
<<<<<<< HEAD
  <abi-instr version='1.0' address-size='64' path='getexecname.c' comp-dir-path='/home/allan/openzfs/lib/libspl' language='LANG_C99'>
=======
  <abi-instr version='1.0' address-size='64' path='getexecname.c' comp-dir-path='/home/runner/work/zfs/zfs/lib/libspl' language='LANG_C99'>
>>>>>>> f3678d70
    <function-decl name='getexecname' mangled-name='getexecname' visibility='default' binding='global' size-in-bits='64' elf-symbol-id='getexecname'>
      <return type-id='type-id-4'/>
    </function-decl>
    <function-decl name='getexecname_impl' mangled-name='getexecname_impl' visibility='default' binding='global' size-in-bits='64'>
      <return type-id='type-id-5'/>
    </function-decl>
  </abi-instr>
<<<<<<< HEAD
  <abi-instr version='1.0' address-size='64' path='list.c' comp-dir-path='/home/allan/openzfs/lib/libspl' language='LANG_C99'>
=======
  <abi-instr version='1.0' address-size='64' path='list.c' comp-dir-path='/home/runner/work/zfs/zfs/lib/libspl' language='LANG_C99'>
>>>>>>> f3678d70
    <class-decl name='list' size-in-bits='256' is-struct='yes' visibility='default' id='type-id-111'>
      <data-member access='public' layout-offset-in-bits='0'>
        <var-decl name='list_size' type-id='type-id-8' visibility='default'/>
      </data-member>
      <data-member access='public' layout-offset-in-bits='64'>
        <var-decl name='list_offset' type-id='type-id-8' visibility='default'/>
      </data-member>
      <data-member access='public' layout-offset-in-bits='128'>
        <var-decl name='list_head' type-id='type-id-112' visibility='default'/>
      </data-member>
    </class-decl>
    <class-decl name='list_node' size-in-bits='128' is-struct='yes' visibility='default' id='type-id-112'>
      <data-member access='public' layout-offset-in-bits='0'>
        <var-decl name='next' type-id='type-id-113' visibility='default'/>
      </data-member>
      <data-member access='public' layout-offset-in-bits='64'>
        <var-decl name='prev' type-id='type-id-113' visibility='default'/>
      </data-member>
    </class-decl>
    <pointer-type-def type-id='type-id-112' size-in-bits='64' id='type-id-113'/>
    <typedef-decl name='list_t' type-id='type-id-111' id='type-id-114'/>
    <pointer-type-def type-id='type-id-114' size-in-bits='64' id='type-id-115'/>
    <function-decl name='list_is_empty' mangled-name='list_is_empty' visibility='default' binding='global' size-in-bits='64' elf-symbol-id='list_is_empty'>
      <parameter type-id='type-id-115' name='list'/>
      <return type-id='type-id-22'/>
    </function-decl>
    <typedef-decl name='list_node_t' type-id='type-id-112' id='type-id-116'/>
    <pointer-type-def type-id='type-id-116' size-in-bits='64' id='type-id-117'/>
    <function-decl name='list_link_active' mangled-name='list_link_active' visibility='default' binding='global' size-in-bits='64' elf-symbol-id='list_link_active'>
      <parameter type-id='type-id-117' name='ln'/>
      <return type-id='type-id-22'/>
    </function-decl>
    <function-decl name='list_link_init' mangled-name='list_link_init' visibility='default' binding='global' size-in-bits='64' elf-symbol-id='list_link_init'>
      <parameter type-id='type-id-117' name='ln'/>
      <return type-id='type-id-5'/>
    </function-decl>
    <function-decl name='list_link_replace' mangled-name='list_link_replace' visibility='default' binding='global' size-in-bits='64' elf-symbol-id='list_link_replace'>
      <parameter type-id='type-id-117' name='lold'/>
      <parameter type-id='type-id-117' name='lnew'/>
      <return type-id='type-id-5'/>
    </function-decl>
    <function-decl name='list_move_tail' mangled-name='list_move_tail' visibility='default' binding='global' size-in-bits='64' elf-symbol-id='list_move_tail'>
      <parameter type-id='type-id-115' name='dst'/>
      <parameter type-id='type-id-115' name='src'/>
      <return type-id='type-id-5'/>
    </function-decl>
    <function-decl name='list_prev' mangled-name='list_prev' visibility='default' binding='global' size-in-bits='64' elf-symbol-id='list_prev'>
      <parameter type-id='type-id-115' name='list'/>
      <parameter type-id='type-id-6' name='object'/>
      <return type-id='type-id-6'/>
    </function-decl>
    <function-decl name='list_next' mangled-name='list_next' visibility='default' binding='global' size-in-bits='64' elf-symbol-id='list_next'>
      <parameter type-id='type-id-115' name='list'/>
      <parameter type-id='type-id-6' name='object'/>
      <return type-id='type-id-6'/>
    </function-decl>
    <function-decl name='list_tail' mangled-name='list_tail' visibility='default' binding='global' size-in-bits='64' elf-symbol-id='list_tail'>
      <parameter type-id='type-id-115' name='list'/>
      <return type-id='type-id-6'/>
    </function-decl>
    <function-decl name='list_head' mangled-name='list_head' visibility='default' binding='global' size-in-bits='64' elf-symbol-id='list_head'>
      <parameter type-id='type-id-115' name='list'/>
      <return type-id='type-id-6'/>
    </function-decl>
    <function-decl name='list_remove_tail' mangled-name='list_remove_tail' visibility='default' binding='global' size-in-bits='64' elf-symbol-id='list_remove_tail'>
      <parameter type-id='type-id-115' name='list'/>
      <return type-id='type-id-6'/>
    </function-decl>
    <function-decl name='list_remove_head' mangled-name='list_remove_head' visibility='default' binding='global' size-in-bits='64' elf-symbol-id='list_remove_head'>
      <parameter type-id='type-id-115' name='list'/>
      <return type-id='type-id-6'/>
    </function-decl>
    <function-decl name='list_remove' mangled-name='list_remove' visibility='default' binding='global' size-in-bits='64' elf-symbol-id='list_remove'>
      <parameter type-id='type-id-115' name='list'/>
      <parameter type-id='type-id-6' name='object'/>
      <return type-id='type-id-5'/>
    </function-decl>
    <function-decl name='list_insert_tail' mangled-name='list_insert_tail' visibility='default' binding='global' size-in-bits='64' elf-symbol-id='list_insert_tail'>
      <parameter type-id='type-id-115' name='list'/>
      <parameter type-id='type-id-6' name='object'/>
      <return type-id='type-id-5'/>
    </function-decl>
    <function-decl name='list_insert_head' mangled-name='list_insert_head' visibility='default' binding='global' size-in-bits='64' elf-symbol-id='list_insert_head'>
      <parameter type-id='type-id-115' name='list'/>
      <parameter type-id='type-id-6' name='object'/>
      <return type-id='type-id-5'/>
    </function-decl>
    <function-decl name='list_insert_before' mangled-name='list_insert_before' visibility='default' binding='global' size-in-bits='64' elf-symbol-id='list_insert_before'>
      <parameter type-id='type-id-115' name='list'/>
      <parameter type-id='type-id-6' name='object'/>
      <parameter type-id='type-id-6' name='nobject'/>
      <return type-id='type-id-5'/>
    </function-decl>
    <function-decl name='list_insert_after' mangled-name='list_insert_after' visibility='default' binding='global' size-in-bits='64' elf-symbol-id='list_insert_after'>
      <parameter type-id='type-id-115' name='list'/>
      <parameter type-id='type-id-6' name='object'/>
      <parameter type-id='type-id-6' name='nobject'/>
      <return type-id='type-id-5'/>
    </function-decl>
    <function-decl name='list_destroy' mangled-name='list_destroy' visibility='default' binding='global' size-in-bits='64' elf-symbol-id='list_destroy'>
      <parameter type-id='type-id-115' name='list'/>
      <return type-id='type-id-5'/>
    </function-decl>
    <function-decl name='list_create' mangled-name='list_create' visibility='default' binding='global' size-in-bits='64' elf-symbol-id='list_create'>
      <parameter type-id='type-id-115' name='list'/>
      <parameter type-id='type-id-8' name='size'/>
      <parameter type-id='type-id-8' name='offset'/>
      <return type-id='type-id-5'/>
<<<<<<< HEAD
    </function-decl>
  </abi-instr>
  <abi-instr version='1.0' address-size='64' path='mkdirp.c' comp-dir-path='/home/allan/openzfs/lib/libspl' language='LANG_C99'>
    <typedef-decl name='__mode_t' type-id='type-id-31' id='type-id-118'/>
    <typedef-decl name='mode_t' type-id='type-id-118' id='type-id-119'/>
    <function-decl name='mkdirp' mangled-name='mkdirp' visibility='default' binding='global' size-in-bits='64' elf-symbol-id='mkdirp'>
      <parameter type-id='type-id-4' name='d'/>
      <parameter type-id='type-id-119' name='mode'/>
      <return type-id='type-id-22'/>
    </function-decl>
    <function-decl name='__mbstowcs_alias' mangled-name='mbstowcs' visibility='default' binding='global' size-in-bits='64'>
      <return type-id='type-id-5'/>
    </function-decl>
    <function-decl name='__wcstombs_alias' mangled-name='wcstombs' visibility='default' binding='global' size-in-bits='64'>
      <return type-id='type-id-5'/>
    </function-decl>
=======
    </function-decl>
  </abi-instr>
  <abi-instr version='1.0' address-size='64' path='mkdirp.c' comp-dir-path='/home/runner/work/zfs/zfs/lib/libspl' language='LANG_C99'>
    <typedef-decl name='__mode_t' type-id='type-id-31' id='type-id-118'/>
    <typedef-decl name='mode_t' type-id='type-id-118' id='type-id-119'/>
    <function-decl name='mkdirp' mangled-name='mkdirp' visibility='default' binding='global' size-in-bits='64' elf-symbol-id='mkdirp'>
      <parameter type-id='type-id-4' name='d'/>
      <parameter type-id='type-id-119' name='mode'/>
      <return type-id='type-id-22'/>
    </function-decl>
    <function-decl name='__mbstowcs_alias' mangled-name='mbstowcs' visibility='default' binding='global' size-in-bits='64'>
      <return type-id='type-id-5'/>
    </function-decl>
    <function-decl name='__wcstombs_alias' mangled-name='wcstombs' visibility='default' binding='global' size-in-bits='64'>
      <return type-id='type-id-5'/>
    </function-decl>
>>>>>>> f3678d70
    <function-decl name='strdup' mangled-name='strdup' visibility='default' binding='global' size-in-bits='64'>
      <return type-id='type-id-5'/>
    </function-decl>
    <function-decl name='mkdir' mangled-name='mkdir' visibility='default' binding='global' size-in-bits='64'>
      <return type-id='type-id-5'/>
    </function-decl>
    <function-decl name='access' mangled-name='access' visibility='default' binding='global' size-in-bits='64'>
      <return type-id='type-id-5'/>
    </function-decl>
  </abi-instr>
<<<<<<< HEAD
  <abi-instr version='1.0' address-size='64' path='page.c' comp-dir-path='/home/allan/openzfs/lib/libspl' language='LANG_C99'>
=======
  <abi-instr version='1.0' address-size='64' path='page.c' comp-dir-path='/home/runner/work/zfs/zfs/lib/libspl' language='LANG_C99'>
>>>>>>> f3678d70
    <function-decl name='spl_pagesize' mangled-name='spl_pagesize' visibility='default' binding='global' size-in-bits='64' elf-symbol-id='spl_pagesize'>
      <return type-id='type-id-8'/>
    </function-decl>
    <function-decl name='sysconf' mangled-name='sysconf' visibility='default' binding='global' size-in-bits='64'>
      <return type-id='type-id-5'/>
    </function-decl>
  </abi-instr>
<<<<<<< HEAD
  <abi-instr version='1.0' address-size='64' path='strlcat.c' comp-dir-path='/home/allan/openzfs/lib/libspl' language='LANG_C99'>
=======
  <abi-instr version='1.0' address-size='64' path='strlcat.c' comp-dir-path='/home/runner/work/zfs/zfs/lib/libspl' language='LANG_C99'>
>>>>>>> f3678d70
    <function-decl name='strlcat' mangled-name='strlcat' visibility='default' binding='global' size-in-bits='64' elf-symbol-id='strlcat'>
      <parameter type-id='type-id-2' name='dst'/>
      <parameter type-id='type-id-4' name='src'/>
      <parameter type-id='type-id-8' name='dstsize'/>
      <return type-id='type-id-8'/>
    </function-decl>
  </abi-instr>
<<<<<<< HEAD
  <abi-instr version='1.0' address-size='64' path='strlcpy.c' comp-dir-path='/home/allan/openzfs/lib/libspl' language='LANG_C99'>
=======
  <abi-instr version='1.0' address-size='64' path='strlcpy.c' comp-dir-path='/home/runner/work/zfs/zfs/lib/libspl' language='LANG_C99'>
>>>>>>> f3678d70
    <function-decl name='strlcpy' mangled-name='strlcpy' visibility='default' binding='global' size-in-bits='64' elf-symbol-id='strlcpy'>
      <parameter type-id='type-id-2' name='dst'/>
      <parameter type-id='type-id-4' name='src'/>
      <parameter type-id='type-id-8' name='len'/>
      <return type-id='type-id-8'/>
    </function-decl>
  </abi-instr>
<<<<<<< HEAD
  <abi-instr version='1.0' address-size='64' path='timestamp.c' comp-dir-path='/home/allan/openzfs/lib/libspl' language='LANG_C99'>
=======
  <abi-instr version='1.0' address-size='64' path='timestamp.c' comp-dir-path='/home/runner/work/zfs/zfs/lib/libspl' language='LANG_C99'>
>>>>>>> f3678d70
    <function-decl name='print_timestamp' mangled-name='print_timestamp' visibility='default' binding='global' size-in-bits='64' elf-symbol-id='print_timestamp'>
      <parameter type-id='type-id-62' name='timestamp_fmt'/>
      <return type-id='type-id-5'/>
    </function-decl>
    <function-decl name='__builtin_puts' mangled-name='puts' visibility='default' binding='global' size-in-bits='64'>
      <return type-id='type-id-5'/>
    </function-decl>
    <function-decl name='localtime' mangled-name='localtime' visibility='default' binding='global' size-in-bits='64'>
      <return type-id='type-id-5'/>
    </function-decl>
    <function-decl name='strftime' mangled-name='strftime' visibility='default' binding='global' size-in-bits='64'>
      <return type-id='type-id-5'/>
    </function-decl>
    <function-decl name='__printf_chk' mangled-name='__printf_chk' visibility='default' binding='global' size-in-bits='64'>
      <return type-id='type-id-5'/>
    </function-decl>
    <function-decl name='time' mangled-name='time' visibility='default' binding='global' size-in-bits='64'>
      <return type-id='type-id-5'/>
    </function-decl>
    <function-decl name='nl_langinfo' mangled-name='nl_langinfo' visibility='default' binding='global' size-in-bits='64'>
      <return type-id='type-id-5'/>
    </function-decl>
  </abi-instr>
<<<<<<< HEAD
  <abi-instr version='1.0' address-size='64' path='os/linux/getexecname.c' comp-dir-path='/home/allan/openzfs/lib/libspl' language='LANG_C99'>
=======
  <abi-instr version='1.0' address-size='64' path='os/linux/getexecname.c' comp-dir-path='/home/runner/work/zfs/zfs/lib/libspl' language='LANG_C99'>
>>>>>>> f3678d70
    <function-decl name='__readlink_alias' mangled-name='readlink' visibility='default' binding='global' size-in-bits='64'>
      <return type-id='type-id-5'/>
    </function-decl>
  </abi-instr>
<<<<<<< HEAD
  <abi-instr version='1.0' address-size='64' path='os/linux/gethostid.c' comp-dir-path='/home/allan/openzfs/lib/libspl' language='LANG_C99'>
=======
  <abi-instr version='1.0' address-size='64' path='os/linux/gethostid.c' comp-dir-path='/home/runner/work/zfs/zfs/lib/libspl' language='LANG_C99'>
>>>>>>> f3678d70
    <function-decl name='get_system_hostid' mangled-name='get_system_hostid' visibility='default' binding='global' size-in-bits='64' elf-symbol-id='get_system_hostid'>
      <return type-id='type-id-7'/>
    </function-decl>
    <function-decl name='__open_alias' mangled-name='open64' visibility='default' binding='global' size-in-bits='64'>
      <return type-id='type-id-5'/>
    </function-decl>
    <function-decl name='__read_alias' mangled-name='read' visibility='default' binding='global' size-in-bits='64'>
      <return type-id='type-id-5'/>
    </function-decl>
    <function-decl name='close' mangled-name='close' visibility='default' binding='global' size-in-bits='64'>
      <return type-id='type-id-5'/>
    </function-decl>
    <function-decl name='getenv' mangled-name='getenv' visibility='default' binding='global' size-in-bits='64'>
      <return type-id='type-id-5'/>
    </function-decl>
    <function-decl name='strtoull' mangled-name='strtoull' visibility='default' binding='global' size-in-bits='64'>
      <return type-id='type-id-5'/>
    </function-decl>
    <function-decl name='fopen' mangled-name='fopen64' visibility='default' binding='global' size-in-bits='64'>
      <return type-id='type-id-5'/>
    </function-decl>
<<<<<<< HEAD
    <function-decl name='fscanf' mangled-name='__isoc99_fscanf' visibility='default' binding='global' size-in-bits='64'>
=======
    <function-decl name='fscanf' mangled-name='fscanf' visibility='default' binding='global' size-in-bits='64'>
>>>>>>> f3678d70
      <return type-id='type-id-5'/>
    </function-decl>
    <function-decl name='fclose' mangled-name='fclose' visibility='default' binding='global' size-in-bits='64'>
      <return type-id='type-id-5'/>
    </function-decl>
  </abi-instr>
<<<<<<< HEAD
  <abi-instr version='1.0' address-size='64' path='os/linux/getmntany.c' comp-dir-path='/home/allan/openzfs/lib/libspl' language='LANG_C99'>
=======
  <abi-instr version='1.0' address-size='64' path='os/linux/getmntany.c' comp-dir-path='/home/runner/work/zfs/zfs/lib/libspl' language='LANG_C99'>
>>>>>>> f3678d70
    <class-decl name='extmnttab' size-in-bits='320' is-struct='yes' visibility='default' id='type-id-120'>
      <data-member access='public' layout-offset-in-bits='0'>
        <var-decl name='mnt_special' type-id='type-id-2' visibility='default'/>
      </data-member>
      <data-member access='public' layout-offset-in-bits='64'>
        <var-decl name='mnt_mountp' type-id='type-id-2' visibility='default'/>
      </data-member>
      <data-member access='public' layout-offset-in-bits='128'>
        <var-decl name='mnt_fstype' type-id='type-id-2' visibility='default'/>
      </data-member>
      <data-member access='public' layout-offset-in-bits='192'>
        <var-decl name='mnt_mntopts' type-id='type-id-2' visibility='default'/>
      </data-member>
      <data-member access='public' layout-offset-in-bits='256'>
        <var-decl name='mnt_major' type-id='type-id-62' visibility='default'/>
      </data-member>
      <data-member access='public' layout-offset-in-bits='288'>
        <var-decl name='mnt_minor' type-id='type-id-62' visibility='default'/>
      </data-member>
    </class-decl>
    <pointer-type-def type-id='type-id-120' size-in-bits='64' id='type-id-121'/>
    <class-decl name='stat64' size-in-bits='1152' is-struct='yes' visibility='default' id='type-id-122'>
      <data-member access='public' layout-offset-in-bits='0'>
        <var-decl name='st_dev' type-id='type-id-123' visibility='default'/>
      </data-member>
      <data-member access='public' layout-offset-in-bits='64'>
        <var-decl name='st_ino' type-id='type-id-124' visibility='default'/>
      </data-member>
      <data-member access='public' layout-offset-in-bits='128'>
        <var-decl name='st_nlink' type-id='type-id-125' visibility='default'/>
      </data-member>
      <data-member access='public' layout-offset-in-bits='192'>
        <var-decl name='st_mode' type-id='type-id-118' visibility='default'/>
      </data-member>
      <data-member access='public' layout-offset-in-bits='224'>
        <var-decl name='st_uid' type-id='type-id-126' visibility='default'/>
      </data-member>
      <data-member access='public' layout-offset-in-bits='256'>
        <var-decl name='st_gid' type-id='type-id-127' visibility='default'/>
      </data-member>
      <data-member access='public' layout-offset-in-bits='288'>
        <var-decl name='__pad0' type-id='type-id-22' visibility='default'/>
      </data-member>
      <data-member access='public' layout-offset-in-bits='320'>
        <var-decl name='st_rdev' type-id='type-id-123' visibility='default'/>
      </data-member>
      <data-member access='public' layout-offset-in-bits='384'>
        <var-decl name='st_size' type-id='type-id-128' visibility='default'/>
      </data-member>
      <data-member access='public' layout-offset-in-bits='448'>
        <var-decl name='st_blksize' type-id='type-id-129' visibility='default'/>
      </data-member>
      <data-member access='public' layout-offset-in-bits='512'>
        <var-decl name='st_blocks' type-id='type-id-130' visibility='default'/>
      </data-member>
      <data-member access='public' layout-offset-in-bits='576'>
        <var-decl name='st_atim' type-id='type-id-131' visibility='default'/>
      </data-member>
      <data-member access='public' layout-offset-in-bits='704'>
        <var-decl name='st_mtim' type-id='type-id-131' visibility='default'/>
      </data-member>
      <data-member access='public' layout-offset-in-bits='832'>
        <var-decl name='st_ctim' type-id='type-id-131' visibility='default'/>
      </data-member>
      <data-member access='public' layout-offset-in-bits='960'>
        <var-decl name='__glibc_reserved' type-id='type-id-132' visibility='default'/>
      </data-member>
    </class-decl>
    <typedef-decl name='__dev_t' type-id='type-id-7' id='type-id-123'/>
    <typedef-decl name='__ino64_t' type-id='type-id-7' id='type-id-124'/>
    <typedef-decl name='__nlink_t' type-id='type-id-7' id='type-id-125'/>
    <typedef-decl name='__uid_t' type-id='type-id-31' id='type-id-126'/>
    <typedef-decl name='__gid_t' type-id='type-id-31' id='type-id-127'/>
    <typedef-decl name='__off_t' type-id='type-id-30' id='type-id-128'/>
    <typedef-decl name='__blksize_t' type-id='type-id-30' id='type-id-129'/>
    <typedef-decl name='__blkcnt64_t' type-id='type-id-30' id='type-id-130'/>
    <class-decl name='timespec' size-in-bits='128' is-struct='yes' visibility='default' id='type-id-131'>
<<<<<<< HEAD
      <data-member access='public' layout-offset-in-bits='0'>
        <var-decl name='tv_sec' type-id='type-id-133' visibility='default'/>
      </data-member>
      <data-member access='public' layout-offset-in-bits='64'>
        <var-decl name='tv_nsec' type-id='type-id-134' visibility='default'/>
      </data-member>
    </class-decl>
    <typedef-decl name='__time_t' type-id='type-id-30' id='type-id-133'/>
    <typedef-decl name='__syscall_slong_t' type-id='type-id-30' id='type-id-134'/>

    <array-type-def dimensions='1' type-id='type-id-134' size-in-bits='192' id='type-id-132'>
      <subrange length='3' type-id='type-id-7' id='type-id-59'/>

    </array-type-def>
    <pointer-type-def type-id='type-id-122' size-in-bits='64' id='type-id-135'/>
    <function-decl name='getextmntent' mangled-name='getextmntent' visibility='default' binding='global' size-in-bits='64' elf-symbol-id='getextmntent'>
      <parameter type-id='type-id-4' name='path'/>
      <parameter type-id='type-id-121' name='entry'/>
      <parameter type-id='type-id-135' name='statbuf'/>
      <return type-id='type-id-22'/>
    </function-decl>
    <class-decl name='_IO_FILE' size-in-bits='1728' is-struct='yes' visibility='default' id='type-id-136'>
      <data-member access='public' layout-offset-in-bits='0'>
        <var-decl name='_flags' type-id='type-id-22' visibility='default'/>
      </data-member>
      <data-member access='public' layout-offset-in-bits='64'>
=======
      <data-member access='public' layout-offset-in-bits='0'>
        <var-decl name='tv_sec' type-id='type-id-133' visibility='default'/>
      </data-member>
      <data-member access='public' layout-offset-in-bits='64'>
        <var-decl name='tv_nsec' type-id='type-id-134' visibility='default'/>
      </data-member>
    </class-decl>
    <typedef-decl name='__time_t' type-id='type-id-30' id='type-id-133'/>
    <typedef-decl name='__syscall_slong_t' type-id='type-id-30' id='type-id-134'/>

    <array-type-def dimensions='1' type-id='type-id-134' size-in-bits='192' id='type-id-132'>
      <subrange length='3' type-id='type-id-7' id='type-id-59'/>

    </array-type-def>
    <pointer-type-def type-id='type-id-122' size-in-bits='64' id='type-id-135'/>
    <function-decl name='getextmntent' mangled-name='getextmntent' visibility='default' binding='global' size-in-bits='64' elf-symbol-id='getextmntent'>
      <parameter type-id='type-id-4' name='path'/>
      <parameter type-id='type-id-121' name='entry'/>
      <parameter type-id='type-id-135' name='statbuf'/>
      <return type-id='type-id-22'/>
    </function-decl>
    <class-decl name='_IO_FILE' size-in-bits='1728' is-struct='yes' visibility='default' id='type-id-136'>
      <data-member access='public' layout-offset-in-bits='0'>
        <var-decl name='_flags' type-id='type-id-22' visibility='default'/>
      </data-member>
      <data-member access='public' layout-offset-in-bits='64'>
>>>>>>> f3678d70
        <var-decl name='_IO_read_ptr' type-id='type-id-2' visibility='default'/>
      </data-member>
      <data-member access='public' layout-offset-in-bits='128'>
        <var-decl name='_IO_read_end' type-id='type-id-2' visibility='default'/>
      </data-member>
      <data-member access='public' layout-offset-in-bits='192'>
        <var-decl name='_IO_read_base' type-id='type-id-2' visibility='default'/>
      </data-member>
      <data-member access='public' layout-offset-in-bits='256'>
        <var-decl name='_IO_write_base' type-id='type-id-2' visibility='default'/>
      </data-member>
      <data-member access='public' layout-offset-in-bits='320'>
        <var-decl name='_IO_write_ptr' type-id='type-id-2' visibility='default'/>
      </data-member>
      <data-member access='public' layout-offset-in-bits='384'>
        <var-decl name='_IO_write_end' type-id='type-id-2' visibility='default'/>
      </data-member>
      <data-member access='public' layout-offset-in-bits='448'>
        <var-decl name='_IO_buf_base' type-id='type-id-2' visibility='default'/>
      </data-member>
      <data-member access='public' layout-offset-in-bits='512'>
        <var-decl name='_IO_buf_end' type-id='type-id-2' visibility='default'/>
      </data-member>
      <data-member access='public' layout-offset-in-bits='576'>
        <var-decl name='_IO_save_base' type-id='type-id-2' visibility='default'/>
      </data-member>
      <data-member access='public' layout-offset-in-bits='640'>
        <var-decl name='_IO_backup_base' type-id='type-id-2' visibility='default'/>
      </data-member>
      <data-member access='public' layout-offset-in-bits='704'>
        <var-decl name='_IO_save_end' type-id='type-id-2' visibility='default'/>
      </data-member>
      <data-member access='public' layout-offset-in-bits='768'>
        <var-decl name='_markers' type-id='type-id-137' visibility='default'/>
      </data-member>
      <data-member access='public' layout-offset-in-bits='832'>
        <var-decl name='_chain' type-id='type-id-138' visibility='default'/>
      </data-member>
      <data-member access='public' layout-offset-in-bits='896'>
        <var-decl name='_fileno' type-id='type-id-22' visibility='default'/>
      </data-member>
      <data-member access='public' layout-offset-in-bits='928'>
        <var-decl name='_flags2' type-id='type-id-22' visibility='default'/>
      </data-member>
      <data-member access='public' layout-offset-in-bits='960'>
        <var-decl name='_old_offset' type-id='type-id-128' visibility='default'/>
      </data-member>
      <data-member access='public' layout-offset-in-bits='1024'>
        <var-decl name='_cur_column' type-id='type-id-98' visibility='default'/>
      </data-member>
      <data-member access='public' layout-offset-in-bits='1040'>
        <var-decl name='_vtable_offset' type-id='type-id-48' visibility='default'/>
      </data-member>
      <data-member access='public' layout-offset-in-bits='1048'>
        <var-decl name='_shortbuf' type-id='type-id-139' visibility='default'/>
<<<<<<< HEAD
      </data-member>
      <data-member access='public' layout-offset-in-bits='1088'>
        <var-decl name='_lock' type-id='type-id-140' visibility='default'/>
      </data-member>
      <data-member access='public' layout-offset-in-bits='1152'>
        <var-decl name='_offset' type-id='type-id-141' visibility='default'/>
      </data-member>
      <data-member access='public' layout-offset-in-bits='1216'>
        <var-decl name='_codecvt' type-id='type-id-142' visibility='default'/>
      </data-member>
      <data-member access='public' layout-offset-in-bits='1280'>
        <var-decl name='_wide_data' type-id='type-id-143' visibility='default'/>
      </data-member>
      <data-member access='public' layout-offset-in-bits='1344'>
        <var-decl name='_freeres_list' type-id='type-id-138' visibility='default'/>
      </data-member>
      <data-member access='public' layout-offset-in-bits='1408'>
        <var-decl name='_freeres_buf' type-id='type-id-6' visibility='default'/>
=======
      </data-member>
      <data-member access='public' layout-offset-in-bits='1152'>
        <var-decl name='_offset' type-id='type-id-140' visibility='default'/>
      </data-member>
      <data-member access='public' layout-offset-in-bits='1216'>
        <var-decl name='__pad1' type-id='type-id-6' visibility='default'/>
      </data-member>
      <data-member access='public' layout-offset-in-bits='1280'>
        <var-decl name='__pad2' type-id='type-id-6' visibility='default'/>
      </data-member>
      <data-member access='public' layout-offset-in-bits='1344'>
        <var-decl name='__pad3' type-id='type-id-6' visibility='default'/>
      </data-member>
      <data-member access='public' layout-offset-in-bits='1408'>
        <var-decl name='__pad4' type-id='type-id-6' visibility='default'/>
>>>>>>> f3678d70
      </data-member>
      <data-member access='public' layout-offset-in-bits='1472'>
        <var-decl name='__pad5' type-id='type-id-8' visibility='default'/>
      </data-member>
      <data-member access='public' layout-offset-in-bits='1536'>
        <var-decl name='_mode' type-id='type-id-22' visibility='default'/>
      </data-member>
      <data-member access='public' layout-offset-in-bits='1568'>
<<<<<<< HEAD
        <var-decl name='_unused2' type-id='type-id-144' visibility='default'/>
      </data-member>
    </class-decl>
    <class-decl name='_IO_marker' is-struct='yes' visibility='default' is-declaration-only='yes' id='type-id-145'/>
    <pointer-type-def type-id='type-id-145' size-in-bits='64' id='type-id-137'/>
    <pointer-type-def type-id='type-id-136' size-in-bits='64' id='type-id-138'/>

    <array-type-def dimensions='1' type-id='type-id-1' size-in-bits='8' id='type-id-139'>
      <subrange length='1' type-id='type-id-7' id='type-id-146'/>

    </array-type-def>
    <typedef-decl name='_IO_lock_t' type-id='type-id-5' id='type-id-147'/>
    <pointer-type-def type-id='type-id-147' size-in-bits='64' id='type-id-140'/>
    <typedef-decl name='__off64_t' type-id='type-id-30' id='type-id-141'/>
    <class-decl name='_IO_codecvt' is-struct='yes' visibility='default' is-declaration-only='yes' id='type-id-148'/>
    <pointer-type-def type-id='type-id-148' size-in-bits='64' id='type-id-142'/>
    <class-decl name='_IO_wide_data' is-struct='yes' visibility='default' is-declaration-only='yes' id='type-id-149'/>
    <pointer-type-def type-id='type-id-149' size-in-bits='64' id='type-id-143'/>

    <array-type-def dimensions='1' type-id='type-id-1' size-in-bits='160' id='type-id-144'>
      <subrange length='20' type-id='type-id-7' id='type-id-150'/>

    </array-type-def>
    <typedef-decl name='FILE' type-id='type-id-136' id='type-id-151'/>
    <pointer-type-def type-id='type-id-151' size-in-bits='64' id='type-id-152'/>
    <class-decl name='mnttab' size-in-bits='256' is-struct='yes' visibility='default' id='type-id-153'>
=======
        <var-decl name='_unused2' type-id='type-id-141' visibility='default'/>
      </data-member>
    </class-decl>
    <class-decl name='_IO_marker' size-in-bits='192' is-struct='yes' visibility='default' id='type-id-142'>
      <data-member access='public' layout-offset-in-bits='0'>
        <var-decl name='_next' type-id='type-id-137' visibility='default'/>
      </data-member>
      <data-member access='public' layout-offset-in-bits='64'>
        <var-decl name='_sbuf' type-id='type-id-138' visibility='default'/>
      </data-member>
      <data-member access='public' layout-offset-in-bits='128'>
        <var-decl name='_pos' type-id='type-id-22' visibility='default'/>
      </data-member>
    </class-decl>
    <pointer-type-def type-id='type-id-142' size-in-bits='64' id='type-id-137'/>
    <pointer-type-def type-id='type-id-136' size-in-bits='64' id='type-id-138'/>

    <array-type-def dimensions='1' type-id='type-id-1' size-in-bits='8' id='type-id-139'>
      <subrange length='1' type-id='type-id-7' id='type-id-143'/>

    </array-type-def>
    <typedef-decl name='__off64_t' type-id='type-id-30' id='type-id-140'/>

    <array-type-def dimensions='1' type-id='type-id-1' size-in-bits='160' id='type-id-141'>
      <subrange length='20' type-id='type-id-7' id='type-id-144'/>

    </array-type-def>
    <typedef-decl name='FILE' type-id='type-id-136' id='type-id-145'/>
    <pointer-type-def type-id='type-id-145' size-in-bits='64' id='type-id-146'/>
    <class-decl name='mnttab' size-in-bits='256' is-struct='yes' visibility='default' id='type-id-147'>
>>>>>>> f3678d70
      <data-member access='public' layout-offset-in-bits='0'>
        <var-decl name='mnt_special' type-id='type-id-2' visibility='default'/>
      </data-member>
      <data-member access='public' layout-offset-in-bits='64'>
        <var-decl name='mnt_mountp' type-id='type-id-2' visibility='default'/>
      </data-member>
      <data-member access='public' layout-offset-in-bits='128'>
        <var-decl name='mnt_fstype' type-id='type-id-2' visibility='default'/>
      </data-member>
      <data-member access='public' layout-offset-in-bits='192'>
        <var-decl name='mnt_mntopts' type-id='type-id-2' visibility='default'/>
      </data-member>
    </class-decl>
<<<<<<< HEAD
    <pointer-type-def type-id='type-id-153' size-in-bits='64' id='type-id-154'/>
    <function-decl name='getmntany' mangled-name='getmntany' visibility='default' binding='global' size-in-bits='64' elf-symbol-id='getmntany'>
      <parameter type-id='type-id-152' name='fp'/>
      <parameter type-id='type-id-154' name='mgetp'/>
      <parameter type-id='type-id-154' name='mrefp'/>
      <return type-id='type-id-22'/>
    </function-decl>
    <function-decl name='_sol_getmntent' mangled-name='_sol_getmntent' visibility='default' binding='global' size-in-bits='64' elf-symbol-id='_sol_getmntent'>
      <parameter type-id='type-id-152' name='fp'/>
      <parameter type-id='type-id-154' name='mgetp'/>
=======
    <pointer-type-def type-id='type-id-147' size-in-bits='64' id='type-id-148'/>
    <function-decl name='getmntany' mangled-name='getmntany' visibility='default' binding='global' size-in-bits='64' elf-symbol-id='getmntany'>
      <parameter type-id='type-id-146' name='fp'/>
      <parameter type-id='type-id-148' name='mgetp'/>
      <parameter type-id='type-id-148' name='mrefp'/>
      <return type-id='type-id-22'/>
    </function-decl>
    <function-decl name='_sol_getmntent' mangled-name='_sol_getmntent' visibility='default' binding='global' size-in-bits='64' elf-symbol-id='_sol_getmntent'>
      <parameter type-id='type-id-146' name='fp'/>
      <parameter type-id='type-id-148' name='mgetp'/>
>>>>>>> f3678d70
      <return type-id='type-id-22'/>
    </function-decl>
    <function-decl name='__xstat64' mangled-name='__xstat64' visibility='default' binding='global' size-in-bits='64'>
      <return type-id='type-id-5'/>
    </function-decl>
    <function-decl name='__builtin_fwrite' mangled-name='fwrite' visibility='default' binding='global' size-in-bits='64'>
      <return type-id='type-id-5'/>
    </function-decl>
    <function-decl name='feof' mangled-name='feof' visibility='default' binding='global' size-in-bits='64'>
      <return type-id='type-id-5'/>
    </function-decl>
    <function-decl name='getmntent_r' mangled-name='getmntent_r' visibility='default' binding='global' size-in-bits='64'>
      <return type-id='type-id-5'/>
    </function-decl>
  </abi-instr>
<<<<<<< HEAD
  <abi-instr version='1.0' address-size='64' path='os/linux/zone.c' comp-dir-path='/home/allan/openzfs/lib/libspl' language='LANG_C99'>
    <typedef-decl name='zoneid_t' type-id='type-id-22' id='type-id-155'/>
    <function-decl name='getzoneid' mangled-name='getzoneid' visibility='default' binding='global' size-in-bits='64' elf-symbol-id='getzoneid'>
      <return type-id='type-id-155'/>
    </function-decl>
  </abi-instr>
  <abi-instr version='1.0' address-size='64' path='assert.c' comp-dir-path='/home/allan/openzfs/lib/libspl' language='LANG_C99'>
    <var-decl name='libspl_assert_ok' type-id='type-id-22' mangled-name='libspl_assert_ok' visibility='default' elf-symbol-id='libspl_assert_ok'/>
    <function-decl name='__builtin_fputc' mangled-name='fputc' visibility='default' binding='global' size-in-bits='64'>
      <return type-id='type-id-5'/>
    </function-decl>
=======
  <abi-instr version='1.0' address-size='64' path='os/linux/zone.c' comp-dir-path='/home/runner/work/zfs/zfs/lib/libspl' language='LANG_C99'>
    <typedef-decl name='zoneid_t' type-id='type-id-22' id='type-id-149'/>
    <function-decl name='getzoneid' mangled-name='getzoneid' visibility='default' binding='global' size-in-bits='64' elf-symbol-id='getzoneid'>
      <return type-id='type-id-149'/>
    </function-decl>
  </abi-instr>
  <abi-instr version='1.0' address-size='64' path='assert.c' comp-dir-path='/home/runner/work/zfs/zfs/lib/libspl' language='LANG_C99'>
    <var-decl name='libspl_assert_ok' type-id='type-id-22' mangled-name='libspl_assert_ok' visibility='default' elf-symbol-id='libspl_assert_ok'/>
    <function-decl name='libspl_assertf' mangled-name='libspl_assertf' visibility='default' binding='global' size-in-bits='64' elf-symbol-id='libspl_assertf'>
      <parameter type-id='type-id-4' name='file'/>
      <parameter type-id='type-id-4' name='func'/>
      <parameter type-id='type-id-22' name='line'/>
      <parameter type-id='type-id-4' name='format'/>
      <parameter is-variadic='yes'/>
      <return type-id='type-id-5'/>
    </function-decl>
    <function-decl name='__builtin_fputc' mangled-name='fputc' visibility='default' binding='global' size-in-bits='64'>
      <return type-id='type-id-5'/>
    </function-decl>
  </abi-instr>
  <abi-instr version='1.0' address-size='64' path='pthread_atfork.c' comp-dir-path='/build/glibc-S9d2JN/glibc-2.27/nptl' language='LANG_C99'>
    <function-decl name='__register_atfork' mangled-name='__register_atfork' visibility='default' binding='global' size-in-bits='64'>
      <return type-id='type-id-5'/>
    </function-decl>
>>>>>>> f3678d70
  </abi-instr>
</abi-corpus><|MERGE_RESOLUTION|>--- conflicted
+++ resolved
@@ -5,8 +5,6 @@
     <dependency name='ld-linux-x86-64.so.2'/>
   </elf-needed>
   <elf-function-symbols>
-    <elf-symbol name='_fini' type='func-type' binding='global-binding' visibility='default-visibility' is-defined='yes'/>
-    <elf-symbol name='_init' type='func-type' binding='global-binding' visibility='default-visibility' is-defined='yes'/>
     <elf-symbol name='_sol_getmntent' type='func-type' binding='global-binding' visibility='default-visibility' is-defined='yes'/>
     <elf-symbol name='atomic_add_16' type='func-type' binding='global-binding' visibility='default-visibility' is-defined='yes'/>
     <elf-symbol name='atomic_add_16_nv' type='func-type' binding='global-binding' visibility='default-visibility' is-defined='yes'/>
@@ -260,11 +258,7 @@
     <elf-symbol name='uu_exit_ok_value' size='4' type='object-type' binding='global-binding' visibility='default-visibility' is-defined='yes'/>
     <elf-symbol name='uu_exit_usage_value' size='4' type='object-type' binding='global-binding' visibility='default-visibility' is-defined='yes'/>
   </elf-variable-symbols>
-<<<<<<< HEAD
-  <abi-instr version='1.0' address-size='64' path='uu_alloc.c' comp-dir-path='/home/allan/openzfs/lib/libuutil' language='LANG_C99'>
-=======
-  <abi-instr version='1.0' address-size='64' path='uu_alloc.c' comp-dir-path='/home/runner/work/zfs/zfs/lib/libuutil' language='LANG_C99'>
->>>>>>> f3678d70
+  <abi-instr version='1.0' address-size='64' path='uu_alloc.c' comp-dir-path='/store0/home/cw/wk/zfsonlinux/zfs/lib/libuutil' language='LANG_C99'>
     <type-decl name='char' size-in-bits='8' id='type-id-1'/>
     <pointer-type-def type-id='type-id-1' size-in-bits='64' id='type-id-2'/>
     <qualified-type-def type-id='type-id-1' const='yes' id='type-id-3'/>
@@ -300,10 +294,7 @@
       <parameter type-id='type-id-8' name='n'/>
       <return type-id='type-id-6'/>
     </function-decl>
-    <function-decl name='__builtin___vsnprintf_chk' mangled-name='__vsnprintf_chk' visibility='default' binding='global' size-in-bits='64'>
-      <return type-id='type-id-5'/>
-    </function-decl>
-    <function-decl name='__stack_chk_fail' mangled-name='__stack_chk_fail' visibility='default' binding='global' size-in-bits='64'>
+    <function-decl name='vsnprintf' mangled-name='vsnprintf' visibility='default' binding='global' size-in-bits='64'>
       <return type-id='type-id-5'/>
     </function-decl>
     <function-decl name='__builtin_memcpy' mangled-name='memcpy' visibility='default' binding='global' size-in-bits='64'>
@@ -325,11 +316,7 @@
       <return type-id='type-id-5'/>
     </function-decl>
   </abi-instr>
-<<<<<<< HEAD
-  <abi-instr version='1.0' address-size='64' path='uu_avl.c' comp-dir-path='/home/allan/openzfs/lib/libuutil' language='LANG_C99'>
-=======
-  <abi-instr version='1.0' address-size='64' path='uu_avl.c' comp-dir-path='/home/runner/work/zfs/zfs/lib/libuutil' language='LANG_C99'>
->>>>>>> f3678d70
+  <abi-instr version='1.0' address-size='64' path='uu_avl.c' comp-dir-path='/store0/home/cw/wk/zfsonlinux/zfs/lib/libuutil' language='LANG_C99'>
     <function-decl name='uu_avl_release' mangled-name='uu_avl_release' visibility='default' binding='global' size-in-bits='64' elf-symbol-id='uu_avl_release'>
       <return type-id='type-id-5'/>
     </function-decl>
@@ -466,7 +453,6 @@
     <typedef-decl name='pthread_mutex_t' type-id='type-id-27' id='type-id-18'/>
     <typedef-decl name='uu_avl_t' type-id='type-id-9' id='type-id-19'/>
     <class-decl name='avl_tree' size-in-bits='320' is-struct='yes' visibility='default' id='type-id-13'>
-<<<<<<< HEAD
       <data-member access='public' layout-offset-in-bits='0'>
         <var-decl name='avl_root' type-id='type-id-37' visibility='default'/>
       </data-member>
@@ -491,32 +477,6 @@
         <var-decl name='avl_pcb' type-id='type-id-10' visibility='default'/>
       </data-member>
     </class-decl>
-=======
-      <data-member access='public' layout-offset-in-bits='0'>
-        <var-decl name='avl_root' type-id='type-id-37' visibility='default'/>
-      </data-member>
-      <data-member access='public' layout-offset-in-bits='64'>
-        <var-decl name='avl_compar' type-id='type-id-38' visibility='default'/>
-      </data-member>
-      <data-member access='public' layout-offset-in-bits='128'>
-        <var-decl name='avl_offset' type-id='type-id-8' visibility='default'/>
-      </data-member>
-      <data-member access='public' layout-offset-in-bits='192'>
-        <var-decl name='avl_numnodes' type-id='type-id-39' visibility='default'/>
-      </data-member>
-      <data-member access='public' layout-offset-in-bits='256'>
-        <var-decl name='avl_pad' type-id='type-id-8' visibility='default'/>
-      </data-member>
-    </class-decl>
-    <class-decl name='avl_node' size-in-bits='192' is-struct='yes' visibility='default' id='type-id-40'>
-      <data-member access='public' layout-offset-in-bits='0'>
-        <var-decl name='avl_child' type-id='type-id-41' visibility='default'/>
-      </data-member>
-      <data-member access='public' layout-offset-in-bits='128'>
-        <var-decl name='avl_pcb' type-id='type-id-10' visibility='default'/>
-      </data-member>
-    </class-decl>
->>>>>>> f3678d70
     <pointer-type-def type-id='type-id-40' size-in-bits='64' id='type-id-37'/>
 
     <array-type-def dimensions='1' type-id='type-id-37' size-in-bits='128' id='type-id-41'>
@@ -709,19 +669,12 @@
     <function-decl name='uu_zalloc' mangled-name='uu_zalloc' visibility='default' binding='global' size-in-bits='64'>
       <return type-id='type-id-5'/>
     </function-decl>
-<<<<<<< HEAD
+    <function-decl name='avl_last' mangled-name='avl_last' visibility='default' binding='global' size-in-bits='64'>
+      <return type-id='type-id-5'/>
+    </function-decl>
     <function-decl name='avl_first' mangled-name='avl_first' visibility='default' binding='global' size-in-bits='64'>
       <return type-id='type-id-5'/>
     </function-decl>
-    <function-decl name='avl_last' mangled-name='avl_last' visibility='default' binding='global' size-in-bits='64'>
-=======
-    <function-decl name='avl_last' mangled-name='avl_last' visibility='default' binding='global' size-in-bits='64'>
-      <return type-id='type-id-5'/>
-    </function-decl>
-    <function-decl name='avl_first' mangled-name='avl_first' visibility='default' binding='global' size-in-bits='64'>
->>>>>>> f3678d70
-      <return type-id='type-id-5'/>
-    </function-decl>
     <function-decl name='avl_walk' mangled-name='avl_walk' visibility='default' binding='global' size-in-bits='64'>
       <return type-id='type-id-5'/>
     </function-decl>
@@ -733,7 +686,6 @@
     </function-decl>
     <function-decl name='avl_create' mangled-name='avl_create' visibility='default' binding='global' size-in-bits='64'>
       <return type-id='type-id-5'/>
-<<<<<<< HEAD
     </function-decl>
     <function-decl name='pthread_mutex_destroy' mangled-name='pthread_mutex_destroy' visibility='default' binding='global' size-in-bits='64'>
       <return type-id='type-id-5'/>
@@ -747,21 +699,6 @@
     <function-decl name='pthread_mutex_init' mangled-name='pthread_mutex_init' visibility='default' binding='global' size-in-bits='64'>
       <return type-id='type-id-5'/>
     </function-decl>
-=======
-    </function-decl>
-    <function-decl name='pthread_mutex_destroy' mangled-name='pthread_mutex_destroy' visibility='default' binding='global' size-in-bits='64'>
-      <return type-id='type-id-5'/>
-    </function-decl>
-    <function-decl name='uu_check_name' mangled-name='uu_check_name' visibility='default' binding='global' size-in-bits='64'>
-      <return type-id='type-id-5'/>
-    </function-decl>
-    <function-decl name='strlcpy' mangled-name='strlcpy' visibility='default' binding='global' size-in-bits='64'>
-      <return type-id='type-id-5'/>
-    </function-decl>
-    <function-decl name='pthread_mutex_init' mangled-name='pthread_mutex_init' visibility='default' binding='global' size-in-bits='64'>
-      <return type-id='type-id-5'/>
-    </function-decl>
->>>>>>> f3678d70
     <function-type size-in-bits='64' id='type-id-43'>
       <parameter type-id='type-id-6'/>
       <parameter type-id='type-id-6'/>
@@ -774,11 +711,7 @@
       <return type-id='type-id-22'/>
     </function-type>
   </abi-instr>
-<<<<<<< HEAD
-  <abi-instr version='1.0' address-size='64' path='uu_ident.c' comp-dir-path='/home/allan/openzfs/lib/libuutil' language='LANG_C99'>
-=======
-  <abi-instr version='1.0' address-size='64' path='uu_ident.c' comp-dir-path='/home/runner/work/zfs/zfs/lib/libuutil' language='LANG_C99'>
->>>>>>> f3678d70
+  <abi-instr version='1.0' address-size='64' path='uu_ident.c' comp-dir-path='/store0/home/cw/wk/zfsonlinux/zfs/lib/libuutil' language='LANG_C99'>
     <typedef-decl name='uint_t' type-id='type-id-31' id='type-id-62'/>
     <function-decl name='uu_check_name' mangled-name='uu_check_name' visibility='default' binding='global' size-in-bits='64' elf-symbol-id='uu_check_name'>
       <parameter type-id='type-id-4' name='name'/>
@@ -789,11 +722,7 @@
       <return type-id='type-id-5'/>
     </function-decl>
   </abi-instr>
-<<<<<<< HEAD
-  <abi-instr version='1.0' address-size='64' path='uu_list.c' comp-dir-path='/home/allan/openzfs/lib/libuutil' language='LANG_C99'>
-=======
-  <abi-instr version='1.0' address-size='64' path='uu_list.c' comp-dir-path='/home/runner/work/zfs/zfs/lib/libuutil' language='LANG_C99'>
->>>>>>> f3678d70
+  <abi-instr version='1.0' address-size='64' path='uu_list.c' comp-dir-path='/store0/home/cw/wk/zfsonlinux/zfs/lib/libuutil' language='LANG_C99'>
     <function-decl name='uu_list_release' mangled-name='uu_list_release' visibility='default' binding='global' size-in-bits='64' elf-symbol-id='uu_list_release'>
       <return type-id='type-id-5'/>
     </function-decl>
@@ -1040,23 +969,13 @@
       <return type-id='type-id-64'/>
     </function-decl>
   </abi-instr>
-<<<<<<< HEAD
-  <abi-instr version='1.0' address-size='64' path='uu_misc.c' comp-dir-path='/home/allan/openzfs/lib/libuutil' language='LANG_C99'>
-=======
-  <abi-instr version='1.0' address-size='64' path='uu_misc.c' comp-dir-path='/home/runner/work/zfs/zfs/lib/libuutil' language='LANG_C99'>
-    <function-decl name='uu_panic' mangled-name='uu_panic' visibility='default' binding='global' size-in-bits='64' elf-symbol-id='uu_panic'>
-      <parameter type-id='type-id-4' name='format'/>
-      <parameter is-variadic='yes'/>
-      <return type-id='type-id-5'/>
-    </function-decl>
->>>>>>> f3678d70
+  <abi-instr version='1.0' address-size='64' path='uu_misc.c' comp-dir-path='/store0/home/cw/wk/zfsonlinux/zfs/lib/libuutil' language='LANG_C99'>
     <function-decl name='uu_strerror' mangled-name='uu_strerror' visibility='default' binding='global' size-in-bits='64' elf-symbol-id='uu_strerror'>
       <parameter type-id='type-id-56' name='code'/>
       <return type-id='type-id-4'/>
     </function-decl>
     <function-decl name='uu_error' mangled-name='uu_error' visibility='default' binding='global' size-in-bits='64' elf-symbol-id='uu_error'>
       <return type-id='type-id-56'/>
-<<<<<<< HEAD
     </function-decl>
     <function-decl name='uu_set_error' mangled-name='uu_set_error' visibility='default' binding='global' size-in-bits='64' elf-symbol-id='uu_set_error'>
       <parameter type-id='type-id-62' name='code'/>
@@ -1065,56 +984,27 @@
     <function-decl name='pthread_atfork' mangled-name='pthread_atfork' visibility='default' binding='global' size-in-bits='64'>
       <return type-id='type-id-5'/>
     </function-decl>
-    <function-decl name='__vfprintf_chk' mangled-name='__vfprintf_chk' visibility='default' binding='global' size-in-bits='64'>
-      <return type-id='type-id-5'/>
-    </function-decl>
     <function-decl name='pthread_self' mangled-name='pthread_self' visibility='default' binding='global' size-in-bits='64'>
       <return type-id='type-id-5'/>
     </function-decl>
+    <function-decl name='vfprintf' mangled-name='vfprintf' visibility='default' binding='global' size-in-bits='64'>
+      <return type-id='type-id-5'/>
+    </function-decl>
     <function-decl name='pause' mangled-name='pause' visibility='default' binding='global' size-in-bits='64'>
       <return type-id='type-id-5'/>
     </function-decl>
     <function-decl name='abort' mangled-name='abort' visibility='default' binding='global' size-in-bits='64'>
-=======
-    </function-decl>
-    <function-decl name='uu_set_error' mangled-name='uu_set_error' visibility='default' binding='global' size-in-bits='64' elf-symbol-id='uu_set_error'>
-      <parameter type-id='type-id-62' name='code'/>
-      <return type-id='type-id-5'/>
-    </function-decl>
-    <function-decl name='pthread_atfork' mangled-name='pthread_atfork' visibility='default' binding='global' size-in-bits='64'>
-      <return type-id='type-id-5'/>
-    </function-decl>
-    <function-decl name='__vfprintf_chk' mangled-name='__vfprintf_chk' visibility='default' binding='global' size-in-bits='64'>
-      <return type-id='type-id-5'/>
-    </function-decl>
-    <function-decl name='pthread_self' mangled-name='pthread_self' visibility='default' binding='global' size-in-bits='64'>
-      <return type-id='type-id-5'/>
-    </function-decl>
-    <function-decl name='pause' mangled-name='pause' visibility='default' binding='global' size-in-bits='64'>
-      <return type-id='type-id-5'/>
-    </function-decl>
-    <function-decl name='abort' mangled-name='abort' visibility='default' binding='global' size-in-bits='64'>
       <return type-id='type-id-5'/>
     </function-decl>
     <function-decl name='dcgettext' mangled-name='dcgettext' visibility='default' binding='global' size-in-bits='64'>
->>>>>>> f3678d70
       <return type-id='type-id-5'/>
     </function-decl>
     <function-decl name='__errno_location' mangled-name='__errno_location' visibility='default' binding='global' size-in-bits='64'>
       <return type-id='type-id-5'/>
     </function-decl>
-<<<<<<< HEAD
-    <function-decl name='dcgettext' mangled-name='dcgettext' visibility='default' binding='global' size-in-bits='64'>
-      <return type-id='type-id-5'/>
-    </function-decl>
     <function-decl name='pthread_getspecific' mangled-name='pthread_getspecific' visibility='default' binding='global' size-in-bits='64'>
       <return type-id='type-id-5'/>
     </function-decl>
-=======
-    <function-decl name='pthread_getspecific' mangled-name='pthread_getspecific' visibility='default' binding='global' size-in-bits='64'>
-      <return type-id='type-id-5'/>
-    </function-decl>
->>>>>>> f3678d70
     <function-decl name='pthread_setspecific' mangled-name='pthread_setspecific' visibility='default' binding='global' size-in-bits='64'>
       <return type-id='type-id-5'/>
     </function-decl>
@@ -1122,11 +1012,7 @@
       <return type-id='type-id-5'/>
     </function-decl>
   </abi-instr>
-<<<<<<< HEAD
-  <abi-instr version='1.0' address-size='64' path='uu_pname.c' comp-dir-path='/home/allan/openzfs/lib/libuutil' language='LANG_C99'>
-=======
-  <abi-instr version='1.0' address-size='64' path='uu_pname.c' comp-dir-path='/home/runner/work/zfs/zfs/lib/libuutil' language='LANG_C99'>
->>>>>>> f3678d70
+  <abi-instr version='1.0' address-size='64' path='uu_pname.c' comp-dir-path='/store0/home/cw/wk/zfsonlinux/zfs/lib/libuutil' language='LANG_C99'>
     <var-decl name='uu_exit_ok_value' type-id='type-id-22' mangled-name='uu_exit_ok_value' visibility='default' elf-symbol-id='uu_exit_ok_value'/>
     <var-decl name='uu_exit_fatal_value' type-id='type-id-22' mangled-name='uu_exit_fatal_value' visibility='default' elf-symbol-id='uu_exit_fatal_value'/>
     <var-decl name='uu_exit_usage_value' type-id='type-id-22' mangled-name='uu_exit_usage_value' visibility='default' elf-symbol-id='uu_exit_usage_value'/>
@@ -1191,7 +1077,6 @@
     <pointer-type-def type-id='type-id-22' size-in-bits='64' id='type-id-84'/>
     <function-decl name='uu_exit_usage' mangled-name='uu_exit_usage' visibility='default' binding='global' size-in-bits='64' elf-symbol-id='uu_exit_usage'>
       <return type-id='type-id-84'/>
-<<<<<<< HEAD
     </function-decl>
     <function-decl name='uu_exit_fatal' mangled-name='uu_exit_fatal' visibility='default' binding='global' size-in-bits='64' elf-symbol-id='uu_exit_fatal'>
       <return type-id='type-id-84'/>
@@ -1208,36 +1093,14 @@
     <function-decl name='exit' mangled-name='exit' visibility='default' binding='global' size-in-bits='64'>
       <return type-id='type-id-5'/>
     </function-decl>
-=======
-    </function-decl>
-    <function-decl name='uu_exit_fatal' mangled-name='uu_exit_fatal' visibility='default' binding='global' size-in-bits='64' elf-symbol-id='uu_exit_fatal'>
-      <return type-id='type-id-84'/>
-    </function-decl>
-    <function-decl name='uu_exit_ok' mangled-name='uu_exit_ok' visibility='default' binding='global' size-in-bits='64' elf-symbol-id='uu_exit_ok'>
-      <return type-id='type-id-84'/>
-    </function-decl>
-    <function-decl name='strrchr' mangled-name='strrchr' visibility='default' binding='global' size-in-bits='64'>
-      <return type-id='type-id-5'/>
-    </function-decl>
-    <function-decl name='getexecname' mangled-name='getexecname' visibility='default' binding='global' size-in-bits='64'>
-      <return type-id='type-id-5'/>
-    </function-decl>
-    <function-decl name='exit' mangled-name='exit' visibility='default' binding='global' size-in-bits='64'>
-      <return type-id='type-id-5'/>
-    </function-decl>
->>>>>>> f3678d70
-    <function-decl name='__fprintf_chk' mangled-name='__fprintf_chk' visibility='default' binding='global' size-in-bits='64'>
-      <return type-id='type-id-5'/>
-    </function-decl>
     <function-decl name='strerror' mangled-name='strerror' visibility='default' binding='global' size-in-bits='64'>
       <return type-id='type-id-5'/>
     </function-decl>
+    <function-decl name='fprintf' mangled-name='fprintf' visibility='default' binding='global' size-in-bits='64'>
+      <return type-id='type-id-5'/>
+    </function-decl>
   </abi-instr>
-<<<<<<< HEAD
-  <abi-instr version='1.0' address-size='64' path='uu_string.c' comp-dir-path='/home/allan/openzfs/lib/libuutil' language='LANG_C99'>
-=======
-  <abi-instr version='1.0' address-size='64' path='uu_string.c' comp-dir-path='/home/runner/work/zfs/zfs/lib/libuutil' language='LANG_C99'>
->>>>>>> f3678d70
+  <abi-instr version='1.0' address-size='64' path='uu_string.c' comp-dir-path='/store0/home/cw/wk/zfsonlinux/zfs/lib/libuutil' language='LANG_C99'>
     <type-decl name='unnamed-enum-underlying-type' is-anonymous='yes' size-in-bits='32' alignment-in-bits='32' id='type-id-85'/>
     <enum-decl name='__anonymous_enum__' is-anonymous='yes' id='type-id-86'>
       <underlying-type type-id='type-id-85'/>
@@ -1254,21 +1117,12 @@
       <parameter type-id='type-id-4' name='a'/>
       <parameter type-id='type-id-4' name='b'/>
       <return type-id='type-id-87'/>
-<<<<<<< HEAD
     </function-decl>
     <function-decl name='uu_streq' mangled-name='uu_streq' visibility='default' binding='global' size-in-bits='64' elf-symbol-id='uu_streq'>
       <parameter type-id='type-id-4' name='a'/>
       <parameter type-id='type-id-4' name='b'/>
       <return type-id='type-id-87'/>
     </function-decl>
-=======
-    </function-decl>
-    <function-decl name='uu_streq' mangled-name='uu_streq' visibility='default' binding='global' size-in-bits='64' elf-symbol-id='uu_streq'>
-      <parameter type-id='type-id-4' name='a'/>
-      <parameter type-id='type-id-4' name='b'/>
-      <return type-id='type-id-87'/>
-    </function-decl>
->>>>>>> f3678d70
     <function-decl name='strncmp' mangled-name='strncmp' visibility='default' binding='global' size-in-bits='64'>
       <return type-id='type-id-5'/>
     </function-decl>
@@ -1279,11 +1133,7 @@
       <return type-id='type-id-5'/>
     </function-decl>
   </abi-instr>
-<<<<<<< HEAD
-  <abi-instr version='1.0' address-size='64' path='../../module/avl/avl.c' comp-dir-path='/home/allan/openzfs/lib/libavl' language='LANG_C99'>
-=======
-  <abi-instr version='1.0' address-size='64' path='../../module/avl/avl.c' comp-dir-path='/home/runner/work/zfs/zfs/lib/libavl' language='LANG_C99'>
->>>>>>> f3678d70
+  <abi-instr version='1.0' address-size='64' path='../../module/avl/avl.c' comp-dir-path='/store0/home/cw/wk/zfsonlinux/zfs/lib/libavl' language='LANG_C99'>
     <typedef-decl name='avl_tree_t' type-id='type-id-13' id='type-id-88'/>
     <pointer-type-def type-id='type-id-88' size-in-bits='64' id='type-id-89'/>
     <function-decl name='avl_destroy_nodes' mangled-name='avl_destroy_nodes' visibility='default' binding='global' size-in-bits='64' elf-symbol-id='avl_destroy_nodes'>
@@ -1385,11 +1235,7 @@
       <return type-id='type-id-5'/>
     </function-decl>
   </abi-instr>
-<<<<<<< HEAD
-  <abi-instr version='1.0' address-size='64' path='atomic.c' comp-dir-path='/home/allan/openzfs/lib/libspl' language='LANG_C99'>
-=======
-  <abi-instr version='1.0' address-size='64' path='atomic.c' comp-dir-path='/home/runner/work/zfs/zfs/lib/libspl' language='LANG_C99'>
->>>>>>> f3678d70
+  <abi-instr version='1.0' address-size='64' path='atomic.c' comp-dir-path='/store0/home/cw/wk/zfsonlinux/zfs/lib/libspl' language='LANG_C99'>
     <function-decl name='membar_consumer' mangled-name='membar_consumer' visibility='default' binding='global' size-in-bits='64' elf-symbol-id='membar_consumer'>
       <return type-id='type-id-5'/>
     </function-decl>
@@ -1728,11 +1574,7 @@
       <return type-id='type-id-39'/>
     </function-decl>
   </abi-instr>
-<<<<<<< HEAD
-  <abi-instr version='1.0' address-size='64' path='getexecname.c' comp-dir-path='/home/allan/openzfs/lib/libspl' language='LANG_C99'>
-=======
-  <abi-instr version='1.0' address-size='64' path='getexecname.c' comp-dir-path='/home/runner/work/zfs/zfs/lib/libspl' language='LANG_C99'>
->>>>>>> f3678d70
+  <abi-instr version='1.0' address-size='64' path='getexecname.c' comp-dir-path='/store0/home/cw/wk/zfsonlinux/zfs/lib/libspl' language='LANG_C99'>
     <function-decl name='getexecname' mangled-name='getexecname' visibility='default' binding='global' size-in-bits='64' elf-symbol-id='getexecname'>
       <return type-id='type-id-4'/>
     </function-decl>
@@ -1740,11 +1582,7 @@
       <return type-id='type-id-5'/>
     </function-decl>
   </abi-instr>
-<<<<<<< HEAD
-  <abi-instr version='1.0' address-size='64' path='list.c' comp-dir-path='/home/allan/openzfs/lib/libspl' language='LANG_C99'>
-=======
-  <abi-instr version='1.0' address-size='64' path='list.c' comp-dir-path='/home/runner/work/zfs/zfs/lib/libspl' language='LANG_C99'>
->>>>>>> f3678d70
+  <abi-instr version='1.0' address-size='64' path='list.c' comp-dir-path='/store0/home/cw/wk/zfsonlinux/zfs/lib/libspl' language='LANG_C99'>
     <class-decl name='list' size-in-bits='256' is-struct='yes' visibility='default' id='type-id-111'>
       <data-member access='public' layout-offset-in-bits='0'>
         <var-decl name='list_size' type-id='type-id-8' visibility='default'/>
@@ -1853,10 +1691,9 @@
       <parameter type-id='type-id-8' name='size'/>
       <parameter type-id='type-id-8' name='offset'/>
       <return type-id='type-id-5'/>
-<<<<<<< HEAD
     </function-decl>
   </abi-instr>
-  <abi-instr version='1.0' address-size='64' path='mkdirp.c' comp-dir-path='/home/allan/openzfs/lib/libspl' language='LANG_C99'>
+  <abi-instr version='1.0' address-size='64' path='mkdirp.c' comp-dir-path='/store0/home/cw/wk/zfsonlinux/zfs/lib/libspl' language='LANG_C99'>
     <typedef-decl name='__mode_t' type-id='type-id-31' id='type-id-118'/>
     <typedef-decl name='mode_t' type-id='type-id-118' id='type-id-119'/>
     <function-decl name='mkdirp' mangled-name='mkdirp' visibility='default' binding='global' size-in-bits='64' elf-symbol-id='mkdirp'>
@@ -1864,45 +1701,23 @@
       <parameter type-id='type-id-119' name='mode'/>
       <return type-id='type-id-22'/>
     </function-decl>
-    <function-decl name='__mbstowcs_alias' mangled-name='mbstowcs' visibility='default' binding='global' size-in-bits='64'>
-      <return type-id='type-id-5'/>
-    </function-decl>
-    <function-decl name='__wcstombs_alias' mangled-name='wcstombs' visibility='default' binding='global' size-in-bits='64'>
-      <return type-id='type-id-5'/>
-    </function-decl>
-=======
+    <function-decl name='strdup' mangled-name='strdup' visibility='default' binding='global' size-in-bits='64'>
+      <return type-id='type-id-5'/>
+    </function-decl>
+    <function-decl name='mbstowcs' mangled-name='mbstowcs' visibility='default' binding='global' size-in-bits='64'>
+      <return type-id='type-id-5'/>
+    </function-decl>
+    <function-decl name='wcstombs' mangled-name='wcstombs' visibility='default' binding='global' size-in-bits='64'>
+      <return type-id='type-id-5'/>
+    </function-decl>
+    <function-decl name='mkdir' mangled-name='mkdir' visibility='default' binding='global' size-in-bits='64'>
+      <return type-id='type-id-5'/>
+    </function-decl>
+    <function-decl name='access' mangled-name='access' visibility='default' binding='global' size-in-bits='64'>
+      <return type-id='type-id-5'/>
     </function-decl>
   </abi-instr>
-  <abi-instr version='1.0' address-size='64' path='mkdirp.c' comp-dir-path='/home/runner/work/zfs/zfs/lib/libspl' language='LANG_C99'>
-    <typedef-decl name='__mode_t' type-id='type-id-31' id='type-id-118'/>
-    <typedef-decl name='mode_t' type-id='type-id-118' id='type-id-119'/>
-    <function-decl name='mkdirp' mangled-name='mkdirp' visibility='default' binding='global' size-in-bits='64' elf-symbol-id='mkdirp'>
-      <parameter type-id='type-id-4' name='d'/>
-      <parameter type-id='type-id-119' name='mode'/>
-      <return type-id='type-id-22'/>
-    </function-decl>
-    <function-decl name='__mbstowcs_alias' mangled-name='mbstowcs' visibility='default' binding='global' size-in-bits='64'>
-      <return type-id='type-id-5'/>
-    </function-decl>
-    <function-decl name='__wcstombs_alias' mangled-name='wcstombs' visibility='default' binding='global' size-in-bits='64'>
-      <return type-id='type-id-5'/>
-    </function-decl>
->>>>>>> f3678d70
-    <function-decl name='strdup' mangled-name='strdup' visibility='default' binding='global' size-in-bits='64'>
-      <return type-id='type-id-5'/>
-    </function-decl>
-    <function-decl name='mkdir' mangled-name='mkdir' visibility='default' binding='global' size-in-bits='64'>
-      <return type-id='type-id-5'/>
-    </function-decl>
-    <function-decl name='access' mangled-name='access' visibility='default' binding='global' size-in-bits='64'>
-      <return type-id='type-id-5'/>
-    </function-decl>
-  </abi-instr>
-<<<<<<< HEAD
-  <abi-instr version='1.0' address-size='64' path='page.c' comp-dir-path='/home/allan/openzfs/lib/libspl' language='LANG_C99'>
-=======
-  <abi-instr version='1.0' address-size='64' path='page.c' comp-dir-path='/home/runner/work/zfs/zfs/lib/libspl' language='LANG_C99'>
->>>>>>> f3678d70
+  <abi-instr version='1.0' address-size='64' path='page.c' comp-dir-path='/store0/home/cw/wk/zfsonlinux/zfs/lib/libspl' language='LANG_C99'>
     <function-decl name='spl_pagesize' mangled-name='spl_pagesize' visibility='default' binding='global' size-in-bits='64' elf-symbol-id='spl_pagesize'>
       <return type-id='type-id-8'/>
     </function-decl>
@@ -1910,11 +1725,7 @@
       <return type-id='type-id-5'/>
     </function-decl>
   </abi-instr>
-<<<<<<< HEAD
-  <abi-instr version='1.0' address-size='64' path='strlcat.c' comp-dir-path='/home/allan/openzfs/lib/libspl' language='LANG_C99'>
-=======
-  <abi-instr version='1.0' address-size='64' path='strlcat.c' comp-dir-path='/home/runner/work/zfs/zfs/lib/libspl' language='LANG_C99'>
->>>>>>> f3678d70
+  <abi-instr version='1.0' address-size='64' path='strlcat.c' comp-dir-path='/store0/home/cw/wk/zfsonlinux/zfs/lib/libspl' language='LANG_C99'>
     <function-decl name='strlcat' mangled-name='strlcat' visibility='default' binding='global' size-in-bits='64' elf-symbol-id='strlcat'>
       <parameter type-id='type-id-2' name='dst'/>
       <parameter type-id='type-id-4' name='src'/>
@@ -1922,11 +1733,7 @@
       <return type-id='type-id-8'/>
     </function-decl>
   </abi-instr>
-<<<<<<< HEAD
-  <abi-instr version='1.0' address-size='64' path='strlcpy.c' comp-dir-path='/home/allan/openzfs/lib/libspl' language='LANG_C99'>
-=======
-  <abi-instr version='1.0' address-size='64' path='strlcpy.c' comp-dir-path='/home/runner/work/zfs/zfs/lib/libspl' language='LANG_C99'>
->>>>>>> f3678d70
+  <abi-instr version='1.0' address-size='64' path='strlcpy.c' comp-dir-path='/store0/home/cw/wk/zfsonlinux/zfs/lib/libspl' language='LANG_C99'>
     <function-decl name='strlcpy' mangled-name='strlcpy' visibility='default' binding='global' size-in-bits='64' elf-symbol-id='strlcpy'>
       <parameter type-id='type-id-2' name='dst'/>
       <parameter type-id='type-id-4' name='src'/>
@@ -1934,55 +1741,43 @@
       <return type-id='type-id-8'/>
     </function-decl>
   </abi-instr>
-<<<<<<< HEAD
-  <abi-instr version='1.0' address-size='64' path='timestamp.c' comp-dir-path='/home/allan/openzfs/lib/libspl' language='LANG_C99'>
-=======
-  <abi-instr version='1.0' address-size='64' path='timestamp.c' comp-dir-path='/home/runner/work/zfs/zfs/lib/libspl' language='LANG_C99'>
->>>>>>> f3678d70
+  <abi-instr version='1.0' address-size='64' path='timestamp.c' comp-dir-path='/store0/home/cw/wk/zfsonlinux/zfs/lib/libspl' language='LANG_C99'>
     <function-decl name='print_timestamp' mangled-name='print_timestamp' visibility='default' binding='global' size-in-bits='64' elf-symbol-id='print_timestamp'>
       <parameter type-id='type-id-62' name='timestamp_fmt'/>
       <return type-id='type-id-5'/>
     </function-decl>
+    <function-decl name='localtime' mangled-name='localtime' visibility='default' binding='global' size-in-bits='64'>
+      <return type-id='type-id-5'/>
+    </function-decl>
+    <function-decl name='strftime' mangled-name='strftime' visibility='default' binding='global' size-in-bits='64'>
+      <return type-id='type-id-5'/>
+    </function-decl>
     <function-decl name='__builtin_puts' mangled-name='puts' visibility='default' binding='global' size-in-bits='64'>
       <return type-id='type-id-5'/>
     </function-decl>
-    <function-decl name='localtime' mangled-name='localtime' visibility='default' binding='global' size-in-bits='64'>
-      <return type-id='type-id-5'/>
-    </function-decl>
-    <function-decl name='strftime' mangled-name='strftime' visibility='default' binding='global' size-in-bits='64'>
-      <return type-id='type-id-5'/>
-    </function-decl>
-    <function-decl name='__printf_chk' mangled-name='__printf_chk' visibility='default' binding='global' size-in-bits='64'>
-      <return type-id='type-id-5'/>
-    </function-decl>
     <function-decl name='time' mangled-name='time' visibility='default' binding='global' size-in-bits='64'>
       <return type-id='type-id-5'/>
     </function-decl>
+    <function-decl name='printf' mangled-name='printf' visibility='default' binding='global' size-in-bits='64'>
+      <return type-id='type-id-5'/>
+    </function-decl>
     <function-decl name='nl_langinfo' mangled-name='nl_langinfo' visibility='default' binding='global' size-in-bits='64'>
       <return type-id='type-id-5'/>
     </function-decl>
   </abi-instr>
-<<<<<<< HEAD
-  <abi-instr version='1.0' address-size='64' path='os/linux/getexecname.c' comp-dir-path='/home/allan/openzfs/lib/libspl' language='LANG_C99'>
-=======
-  <abi-instr version='1.0' address-size='64' path='os/linux/getexecname.c' comp-dir-path='/home/runner/work/zfs/zfs/lib/libspl' language='LANG_C99'>
->>>>>>> f3678d70
-    <function-decl name='__readlink_alias' mangled-name='readlink' visibility='default' binding='global' size-in-bits='64'>
+  <abi-instr version='1.0' address-size='64' path='os/linux/getexecname.c' comp-dir-path='/store0/home/cw/wk/zfsonlinux/zfs/lib/libspl' language='LANG_C99'>
+    <function-decl name='readlink' mangled-name='readlink' visibility='default' binding='global' size-in-bits='64'>
       <return type-id='type-id-5'/>
     </function-decl>
   </abi-instr>
-<<<<<<< HEAD
-  <abi-instr version='1.0' address-size='64' path='os/linux/gethostid.c' comp-dir-path='/home/allan/openzfs/lib/libspl' language='LANG_C99'>
-=======
-  <abi-instr version='1.0' address-size='64' path='os/linux/gethostid.c' comp-dir-path='/home/runner/work/zfs/zfs/lib/libspl' language='LANG_C99'>
->>>>>>> f3678d70
+  <abi-instr version='1.0' address-size='64' path='os/linux/gethostid.c' comp-dir-path='/store0/home/cw/wk/zfsonlinux/zfs/lib/libspl' language='LANG_C99'>
     <function-decl name='get_system_hostid' mangled-name='get_system_hostid' visibility='default' binding='global' size-in-bits='64' elf-symbol-id='get_system_hostid'>
       <return type-id='type-id-7'/>
     </function-decl>
-    <function-decl name='__open_alias' mangled-name='open64' visibility='default' binding='global' size-in-bits='64'>
-      <return type-id='type-id-5'/>
-    </function-decl>
-    <function-decl name='__read_alias' mangled-name='read' visibility='default' binding='global' size-in-bits='64'>
+    <function-decl name='open' mangled-name='open64' visibility='default' binding='global' size-in-bits='64'>
+      <return type-id='type-id-5'/>
+    </function-decl>
+    <function-decl name='read' mangled-name='read' visibility='default' binding='global' size-in-bits='64'>
       <return type-id='type-id-5'/>
     </function-decl>
     <function-decl name='close' mangled-name='close' visibility='default' binding='global' size-in-bits='64'>
@@ -1997,22 +1792,14 @@
     <function-decl name='fopen' mangled-name='fopen64' visibility='default' binding='global' size-in-bits='64'>
       <return type-id='type-id-5'/>
     </function-decl>
-<<<<<<< HEAD
-    <function-decl name='fscanf' mangled-name='__isoc99_fscanf' visibility='default' binding='global' size-in-bits='64'>
-=======
     <function-decl name='fscanf' mangled-name='fscanf' visibility='default' binding='global' size-in-bits='64'>
->>>>>>> f3678d70
       <return type-id='type-id-5'/>
     </function-decl>
     <function-decl name='fclose' mangled-name='fclose' visibility='default' binding='global' size-in-bits='64'>
       <return type-id='type-id-5'/>
     </function-decl>
   </abi-instr>
-<<<<<<< HEAD
-  <abi-instr version='1.0' address-size='64' path='os/linux/getmntany.c' comp-dir-path='/home/allan/openzfs/lib/libspl' language='LANG_C99'>
-=======
-  <abi-instr version='1.0' address-size='64' path='os/linux/getmntany.c' comp-dir-path='/home/runner/work/zfs/zfs/lib/libspl' language='LANG_C99'>
->>>>>>> f3678d70
+  <abi-instr version='1.0' address-size='64' path='os/linux/getmntany.c' comp-dir-path='/store0/home/cw/wk/zfsonlinux/zfs/lib/libspl' language='LANG_C99'>
     <class-decl name='extmnttab' size-in-bits='320' is-struct='yes' visibility='default' id='type-id-120'>
       <data-member access='public' layout-offset-in-bits='0'>
         <var-decl name='mnt_special' type-id='type-id-2' visibility='default'/>
@@ -2090,7 +1877,6 @@
     <typedef-decl name='__blksize_t' type-id='type-id-30' id='type-id-129'/>
     <typedef-decl name='__blkcnt64_t' type-id='type-id-30' id='type-id-130'/>
     <class-decl name='timespec' size-in-bits='128' is-struct='yes' visibility='default' id='type-id-131'>
-<<<<<<< HEAD
       <data-member access='public' layout-offset-in-bits='0'>
         <var-decl name='tv_sec' type-id='type-id-133' visibility='default'/>
       </data-member>
@@ -2117,34 +1903,6 @@
         <var-decl name='_flags' type-id='type-id-22' visibility='default'/>
       </data-member>
       <data-member access='public' layout-offset-in-bits='64'>
-=======
-      <data-member access='public' layout-offset-in-bits='0'>
-        <var-decl name='tv_sec' type-id='type-id-133' visibility='default'/>
-      </data-member>
-      <data-member access='public' layout-offset-in-bits='64'>
-        <var-decl name='tv_nsec' type-id='type-id-134' visibility='default'/>
-      </data-member>
-    </class-decl>
-    <typedef-decl name='__time_t' type-id='type-id-30' id='type-id-133'/>
-    <typedef-decl name='__syscall_slong_t' type-id='type-id-30' id='type-id-134'/>
-
-    <array-type-def dimensions='1' type-id='type-id-134' size-in-bits='192' id='type-id-132'>
-      <subrange length='3' type-id='type-id-7' id='type-id-59'/>
-
-    </array-type-def>
-    <pointer-type-def type-id='type-id-122' size-in-bits='64' id='type-id-135'/>
-    <function-decl name='getextmntent' mangled-name='getextmntent' visibility='default' binding='global' size-in-bits='64' elf-symbol-id='getextmntent'>
-      <parameter type-id='type-id-4' name='path'/>
-      <parameter type-id='type-id-121' name='entry'/>
-      <parameter type-id='type-id-135' name='statbuf'/>
-      <return type-id='type-id-22'/>
-    </function-decl>
-    <class-decl name='_IO_FILE' size-in-bits='1728' is-struct='yes' visibility='default' id='type-id-136'>
-      <data-member access='public' layout-offset-in-bits='0'>
-        <var-decl name='_flags' type-id='type-id-22' visibility='default'/>
-      </data-member>
-      <data-member access='public' layout-offset-in-bits='64'>
->>>>>>> f3678d70
         <var-decl name='_IO_read_ptr' type-id='type-id-2' visibility='default'/>
       </data-member>
       <data-member access='public' layout-offset-in-bits='128'>
@@ -2200,42 +1958,21 @@
       </data-member>
       <data-member access='public' layout-offset-in-bits='1048'>
         <var-decl name='_shortbuf' type-id='type-id-139' visibility='default'/>
-<<<<<<< HEAD
-      </data-member>
-      <data-member access='public' layout-offset-in-bits='1088'>
-        <var-decl name='_lock' type-id='type-id-140' visibility='default'/>
       </data-member>
       <data-member access='public' layout-offset-in-bits='1152'>
-        <var-decl name='_offset' type-id='type-id-141' visibility='default'/>
+        <var-decl name='_offset' type-id='type-id-140' visibility='default'/>
       </data-member>
       <data-member access='public' layout-offset-in-bits='1216'>
-        <var-decl name='_codecvt' type-id='type-id-142' visibility='default'/>
+        <var-decl name='_codecvt' type-id='type-id-141' visibility='default'/>
       </data-member>
       <data-member access='public' layout-offset-in-bits='1280'>
-        <var-decl name='_wide_data' type-id='type-id-143' visibility='default'/>
+        <var-decl name='_wide_data' type-id='type-id-142' visibility='default'/>
       </data-member>
       <data-member access='public' layout-offset-in-bits='1344'>
         <var-decl name='_freeres_list' type-id='type-id-138' visibility='default'/>
       </data-member>
       <data-member access='public' layout-offset-in-bits='1408'>
         <var-decl name='_freeres_buf' type-id='type-id-6' visibility='default'/>
-=======
-      </data-member>
-      <data-member access='public' layout-offset-in-bits='1152'>
-        <var-decl name='_offset' type-id='type-id-140' visibility='default'/>
-      </data-member>
-      <data-member access='public' layout-offset-in-bits='1216'>
-        <var-decl name='__pad1' type-id='type-id-6' visibility='default'/>
-      </data-member>
-      <data-member access='public' layout-offset-in-bits='1280'>
-        <var-decl name='__pad2' type-id='type-id-6' visibility='default'/>
-      </data-member>
-      <data-member access='public' layout-offset-in-bits='1344'>
-        <var-decl name='__pad3' type-id='type-id-6' visibility='default'/>
-      </data-member>
-      <data-member access='public' layout-offset-in-bits='1408'>
-        <var-decl name='__pad4' type-id='type-id-6' visibility='default'/>
->>>>>>> f3678d70
       </data-member>
       <data-member access='public' layout-offset-in-bits='1472'>
         <var-decl name='__pad5' type-id='type-id-8' visibility='default'/>
@@ -2244,65 +1981,30 @@
         <var-decl name='_mode' type-id='type-id-22' visibility='default'/>
       </data-member>
       <data-member access='public' layout-offset-in-bits='1568'>
-<<<<<<< HEAD
-        <var-decl name='_unused2' type-id='type-id-144' visibility='default'/>
+        <var-decl name='_unused2' type-id='type-id-143' visibility='default'/>
       </data-member>
     </class-decl>
-    <class-decl name='_IO_marker' is-struct='yes' visibility='default' is-declaration-only='yes' id='type-id-145'/>
-    <pointer-type-def type-id='type-id-145' size-in-bits='64' id='type-id-137'/>
+    <class-decl name='_IO_marker' is-struct='yes' visibility='default' is-declaration-only='yes' id='type-id-144'/>
+    <pointer-type-def type-id='type-id-144' size-in-bits='64' id='type-id-137'/>
     <pointer-type-def type-id='type-id-136' size-in-bits='64' id='type-id-138'/>
 
     <array-type-def dimensions='1' type-id='type-id-1' size-in-bits='8' id='type-id-139'>
-      <subrange length='1' type-id='type-id-7' id='type-id-146'/>
-
-    </array-type-def>
-    <typedef-decl name='_IO_lock_t' type-id='type-id-5' id='type-id-147'/>
-    <pointer-type-def type-id='type-id-147' size-in-bits='64' id='type-id-140'/>
-    <typedef-decl name='__off64_t' type-id='type-id-30' id='type-id-141'/>
-    <class-decl name='_IO_codecvt' is-struct='yes' visibility='default' is-declaration-only='yes' id='type-id-148'/>
-    <pointer-type-def type-id='type-id-148' size-in-bits='64' id='type-id-142'/>
-    <class-decl name='_IO_wide_data' is-struct='yes' visibility='default' is-declaration-only='yes' id='type-id-149'/>
-    <pointer-type-def type-id='type-id-149' size-in-bits='64' id='type-id-143'/>
-
-    <array-type-def dimensions='1' type-id='type-id-1' size-in-bits='160' id='type-id-144'>
-      <subrange length='20' type-id='type-id-7' id='type-id-150'/>
-
-    </array-type-def>
-    <typedef-decl name='FILE' type-id='type-id-136' id='type-id-151'/>
-    <pointer-type-def type-id='type-id-151' size-in-bits='64' id='type-id-152'/>
-    <class-decl name='mnttab' size-in-bits='256' is-struct='yes' visibility='default' id='type-id-153'>
-=======
-        <var-decl name='_unused2' type-id='type-id-141' visibility='default'/>
-      </data-member>
-    </class-decl>
-    <class-decl name='_IO_marker' size-in-bits='192' is-struct='yes' visibility='default' id='type-id-142'>
-      <data-member access='public' layout-offset-in-bits='0'>
-        <var-decl name='_next' type-id='type-id-137' visibility='default'/>
-      </data-member>
-      <data-member access='public' layout-offset-in-bits='64'>
-        <var-decl name='_sbuf' type-id='type-id-138' visibility='default'/>
-      </data-member>
-      <data-member access='public' layout-offset-in-bits='128'>
-        <var-decl name='_pos' type-id='type-id-22' visibility='default'/>
-      </data-member>
-    </class-decl>
-    <pointer-type-def type-id='type-id-142' size-in-bits='64' id='type-id-137'/>
-    <pointer-type-def type-id='type-id-136' size-in-bits='64' id='type-id-138'/>
-
-    <array-type-def dimensions='1' type-id='type-id-1' size-in-bits='8' id='type-id-139'>
-      <subrange length='1' type-id='type-id-7' id='type-id-143'/>
+      <subrange length='1' type-id='type-id-7' id='type-id-145'/>
 
     </array-type-def>
     <typedef-decl name='__off64_t' type-id='type-id-30' id='type-id-140'/>
+    <class-decl name='_IO_codecvt' is-struct='yes' visibility='default' is-declaration-only='yes' id='type-id-146'/>
+    <pointer-type-def type-id='type-id-146' size-in-bits='64' id='type-id-141'/>
+    <class-decl name='_IO_wide_data' is-struct='yes' visibility='default' is-declaration-only='yes' id='type-id-147'/>
+    <pointer-type-def type-id='type-id-147' size-in-bits='64' id='type-id-142'/>
 
-    <array-type-def dimensions='1' type-id='type-id-1' size-in-bits='160' id='type-id-141'>
-      <subrange length='20' type-id='type-id-7' id='type-id-144'/>
+    <array-type-def dimensions='1' type-id='type-id-1' size-in-bits='160' id='type-id-143'>
+      <subrange length='20' type-id='type-id-7' id='type-id-148'/>
 
     </array-type-def>
-    <typedef-decl name='FILE' type-id='type-id-136' id='type-id-145'/>
-    <pointer-type-def type-id='type-id-145' size-in-bits='64' id='type-id-146'/>
-    <class-decl name='mnttab' size-in-bits='256' is-struct='yes' visibility='default' id='type-id-147'>
->>>>>>> f3678d70
+    <typedef-decl name='FILE' type-id='type-id-136' id='type-id-149'/>
+    <pointer-type-def type-id='type-id-149' size-in-bits='64' id='type-id-150'/>
+    <class-decl name='mnttab' size-in-bits='256' is-struct='yes' visibility='default' id='type-id-151'>
       <data-member access='public' layout-offset-in-bits='0'>
         <var-decl name='mnt_special' type-id='type-id-2' visibility='default'/>
       </data-member>
@@ -2316,31 +2018,18 @@
         <var-decl name='mnt_mntopts' type-id='type-id-2' visibility='default'/>
       </data-member>
     </class-decl>
-<<<<<<< HEAD
-    <pointer-type-def type-id='type-id-153' size-in-bits='64' id='type-id-154'/>
+    <pointer-type-def type-id='type-id-151' size-in-bits='64' id='type-id-152'/>
     <function-decl name='getmntany' mangled-name='getmntany' visibility='default' binding='global' size-in-bits='64' elf-symbol-id='getmntany'>
-      <parameter type-id='type-id-152' name='fp'/>
-      <parameter type-id='type-id-154' name='mgetp'/>
-      <parameter type-id='type-id-154' name='mrefp'/>
+      <parameter type-id='type-id-150' name='fp'/>
+      <parameter type-id='type-id-152' name='mgetp'/>
+      <parameter type-id='type-id-152' name='mrefp'/>
       <return type-id='type-id-22'/>
     </function-decl>
     <function-decl name='_sol_getmntent' mangled-name='_sol_getmntent' visibility='default' binding='global' size-in-bits='64' elf-symbol-id='_sol_getmntent'>
-      <parameter type-id='type-id-152' name='fp'/>
-      <parameter type-id='type-id-154' name='mgetp'/>
-=======
-    <pointer-type-def type-id='type-id-147' size-in-bits='64' id='type-id-148'/>
-    <function-decl name='getmntany' mangled-name='getmntany' visibility='default' binding='global' size-in-bits='64' elf-symbol-id='getmntany'>
-      <parameter type-id='type-id-146' name='fp'/>
-      <parameter type-id='type-id-148' name='mgetp'/>
-      <parameter type-id='type-id-148' name='mrefp'/>
+      <parameter type-id='type-id-150' name='fp'/>
+      <parameter type-id='type-id-152' name='mgetp'/>
       <return type-id='type-id-22'/>
     </function-decl>
-    <function-decl name='_sol_getmntent' mangled-name='_sol_getmntent' visibility='default' binding='global' size-in-bits='64' elf-symbol-id='_sol_getmntent'>
-      <parameter type-id='type-id-146' name='fp'/>
-      <parameter type-id='type-id-148' name='mgetp'/>
->>>>>>> f3678d70
-      <return type-id='type-id-22'/>
-    </function-decl>
     <function-decl name='__xstat64' mangled-name='__xstat64' visibility='default' binding='global' size-in-bits='64'>
       <return type-id='type-id-5'/>
     </function-decl>
@@ -2354,43 +2043,16 @@
       <return type-id='type-id-5'/>
     </function-decl>
   </abi-instr>
-<<<<<<< HEAD
-  <abi-instr version='1.0' address-size='64' path='os/linux/zone.c' comp-dir-path='/home/allan/openzfs/lib/libspl' language='LANG_C99'>
-    <typedef-decl name='zoneid_t' type-id='type-id-22' id='type-id-155'/>
+  <abi-instr version='1.0' address-size='64' path='os/linux/zone.c' comp-dir-path='/store0/home/cw/wk/zfsonlinux/zfs/lib/libspl' language='LANG_C99'>
+    <typedef-decl name='zoneid_t' type-id='type-id-22' id='type-id-153'/>
     <function-decl name='getzoneid' mangled-name='getzoneid' visibility='default' binding='global' size-in-bits='64' elf-symbol-id='getzoneid'>
-      <return type-id='type-id-155'/>
+      <return type-id='type-id-153'/>
     </function-decl>
   </abi-instr>
-  <abi-instr version='1.0' address-size='64' path='assert.c' comp-dir-path='/home/allan/openzfs/lib/libspl' language='LANG_C99'>
+  <abi-instr version='1.0' address-size='64' path='assert.c' comp-dir-path='/store0/home/cw/wk/zfsonlinux/zfs/lib/libspl' language='LANG_C99'>
     <var-decl name='libspl_assert_ok' type-id='type-id-22' mangled-name='libspl_assert_ok' visibility='default' elf-symbol-id='libspl_assert_ok'/>
     <function-decl name='__builtin_fputc' mangled-name='fputc' visibility='default' binding='global' size-in-bits='64'>
       <return type-id='type-id-5'/>
     </function-decl>
-=======
-  <abi-instr version='1.0' address-size='64' path='os/linux/zone.c' comp-dir-path='/home/runner/work/zfs/zfs/lib/libspl' language='LANG_C99'>
-    <typedef-decl name='zoneid_t' type-id='type-id-22' id='type-id-149'/>
-    <function-decl name='getzoneid' mangled-name='getzoneid' visibility='default' binding='global' size-in-bits='64' elf-symbol-id='getzoneid'>
-      <return type-id='type-id-149'/>
-    </function-decl>
-  </abi-instr>
-  <abi-instr version='1.0' address-size='64' path='assert.c' comp-dir-path='/home/runner/work/zfs/zfs/lib/libspl' language='LANG_C99'>
-    <var-decl name='libspl_assert_ok' type-id='type-id-22' mangled-name='libspl_assert_ok' visibility='default' elf-symbol-id='libspl_assert_ok'/>
-    <function-decl name='libspl_assertf' mangled-name='libspl_assertf' visibility='default' binding='global' size-in-bits='64' elf-symbol-id='libspl_assertf'>
-      <parameter type-id='type-id-4' name='file'/>
-      <parameter type-id='type-id-4' name='func'/>
-      <parameter type-id='type-id-22' name='line'/>
-      <parameter type-id='type-id-4' name='format'/>
-      <parameter is-variadic='yes'/>
-      <return type-id='type-id-5'/>
-    </function-decl>
-    <function-decl name='__builtin_fputc' mangled-name='fputc' visibility='default' binding='global' size-in-bits='64'>
-      <return type-id='type-id-5'/>
-    </function-decl>
-  </abi-instr>
-  <abi-instr version='1.0' address-size='64' path='pthread_atfork.c' comp-dir-path='/build/glibc-S9d2JN/glibc-2.27/nptl' language='LANG_C99'>
-    <function-decl name='__register_atfork' mangled-name='__register_atfork' visibility='default' binding='global' size-in-bits='64'>
-      <return type-id='type-id-5'/>
-    </function-decl>
->>>>>>> f3678d70
   </abi-instr>
 </abi-corpus>